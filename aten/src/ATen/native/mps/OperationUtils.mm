--- conflicted
+++ resolved
@@ -977,18 +977,12 @@
     cplState = getPipelineStateForFunc(fmt::format(
         "{}_dense_{}_{}", name, scalarToMetalTypeString(outputTensor), scalarToMetalTypeString(inputTensor)));
 
-<<<<<<< HEAD
-    if (!outputTensor.is_contiguous()) {
-      outputTensor = outputTensor.contiguous();
-      needs_output_copy = true;
-=======
     if (!is_dense_strided) {
       inputTensor = inputTensor.contiguous();
       if (!outputTensor.is_contiguous()) {
         outputTensor = outputTensor.contiguous();
         needs_output_copy = true;
       }
->>>>>>> 9efa9c73
     }
 
     MPSStream* mpsStream = getCurrentMPSStream();
