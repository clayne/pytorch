--- conflicted
+++ resolved
@@ -116,21 +116,6 @@
   fp16_gemv_trans_stub(kCPU, m, n, alpha, a, lda, x, incx, beta, y, incy);
 }
 
-<<<<<<< HEAD
-void bf16_gemv_trans(
-    const int m,
-    const int n,
-    const at::BFloat16 alpha,
-    const at::BFloat16* a,
-    const int lda,
-    const at::BFloat16* x,
-    const int incx,
-    const at::BFloat16 beta,
-    at::BFloat16* y,
-    const int incy);
-
-=======
->>>>>>> 29317f85
 #endif // !defined(C10_MOBILE)
 
 #if defined(__aarch64__) && !defined(C10_MOBILE)
@@ -149,14 +134,14 @@
 #endif // defined(__aarch64__) && !defined(C10_MOBILE)
 
 template <typename scalar_t>
-bool scal_use_fast_path(
+static bool scal_use_fast_path(
     [[maybe_unused]] int64_t n,
     [[maybe_unused]] int64_t incx) {
   return false;
 }
 
 template <typename scalar_t>
-bool gemv_use_fast_path(
+static bool gemv_use_fast_path(
     [[maybe_unused]] char trans,
     [[maybe_unused]] int64_t m,
     [[maybe_unused]] int64_t n,
@@ -169,7 +154,7 @@
 }
 
 template <typename scalar_t>
-void scal_fast_path(
+static void scal_fast_path(
     [[maybe_unused]] int* n,
     [[maybe_unused]] scalar_t* a,
     [[maybe_unused]] scalar_t* x,
@@ -179,7 +164,7 @@
 }
 
 template <typename scalar_t>
-void gemv_fast_path(
+static void gemv_fast_path(
     [[maybe_unused]] const char* trans,
     [[maybe_unused]] const int* m,
     [[maybe_unused]] const int* n,
