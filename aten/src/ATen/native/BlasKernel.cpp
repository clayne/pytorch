#define TORCH_ASSERT_ONLY_METHOD_OPERATORS
#include <ATen/Context.h>
#include <ATen/Config.h>
#include <ATen/OpMathType.h>
#include <ATen/Parallel.h>
#include <c10/core/ScalarType.h>
#include <c10/util/Exception.h>
#include <c10/util/complex.h>
#include <c10/util/irange.h>
#include <algorithm>
#include <climits>
#include <limits>

#if defined(__aarch64__) && !defined(C10_MOBILE)
#include <arm_neon.h>
#endif

namespace {

/// Wrapper for const_cast<T*> with type-inference.
///
/// Use this to call into APIs that are not const-correct.
template <typename T>
T* remove_const(const T* x) {
  return const_cast<T*>(x);
}

} // namespace

#if AT_BUILD_WITH_BLAS()
extern "C" double ddot_(int *n, double *x, int *incx, double *y, int *incy);
extern "C" void dscal_(int *n, double *a, double *x, int *incx);
extern "C" void sscal_(int *n, float *a, float *x, int *incx);
extern "C" void dgemv_(char *trans, int *m, int *n, double *alpha, double *a, int *lda, double *x, int *incx, double *beta, double *y, int *incy);
extern "C" void sgemv_(char *trans, int *m, int *n, float *alpha, float *a, int *lda, float *x, int *incx, float *beta, float *y, int *incy);

#if AT_BLAS_F2C()
# define ffloat double
#else
# define ffloat float
#endif

#if AT_BLAS_USE_CBLAS_DOT()
  extern "C" float cblas_sdot(const int n, const float *x, const int incx, const float *y, const int incy);
  extern "C" void cblas_cdotu_sub(const int n, const void *x, const int incx, const void *y, const int incy, void *dotu);
  extern "C" void cblas_zdotu_sub(const int n, const void *x, const int incx, const void *y, const int incy, void *dotu);
  extern "C" void cblas_cdotc_sub(const int n, const void *x, const int incx, const void *y, const int incy, void *dotc);
  extern "C" void cblas_zdotc_sub(const int n, const void *x, const int incx, const void *y, const int incy, void *dotc);

  static inline ffloat sdot_(const int *n, const float *x, const int *incx, const float *y, const int *incy)
  {
    return cblas_sdot(*n, x, *incx, y, *incy);
  }
  static inline void cdotu_(std::complex<float> *res, const int *n, const std::complex<float> *x, const int *incx,
  const std::complex<float> *y, const int *incy) {
    cblas_cdotu_sub(*n, x, *incx, y, *incy, res);
  }
  static inline void zdotu_(std::complex<double> *res, const int *n, const std::complex<double> *x, const int *incx,
  const std::complex<double> *y, const int *incy) {
    cblas_zdotu_sub(*n, x, *incx, y, *incy, res);
  }
  static inline void cdotc_(std::complex<float> *res, const int *n, const std::complex<float> *x, const int *incx,
  const std::complex<float> *y, const int *incy) {
    cblas_cdotc_sub(*n, x, *incx, y, *incy, res);
  }
  static inline void zdotc_(std::complex<double> *res, const int *n, const std::complex<double> *x, const int *incx,
  const std::complex<double> *y, const int *incy) {
    cblas_zdotc_sub(*n, x, *incx, y, *incy, res);
  }

#else
  extern "C" ffloat sdot_(int *n, float *x, int *incx, float *y, int *incy);
  extern "C" void cdotu_(std::complex<float> *res, int *n, std::complex<float> *x, int *incx, std::complex<float> *y, int *incy);
  extern "C" void zdotu_(std::complex<double> *res, int *n, std::complex<double> *x, int *incx, std::complex<double> *y, int *incy);
  extern "C" void cdotc_(std::complex<float> *res, int *n, std::complex<float> *x, int *incx, std::complex<float> *y, int *incy);
  extern "C" void zdotc_(std::complex<double> *res, int *n, std::complex<double> *x, int *incx, std::complex<double> *y, int *incy);
#endif // AT_BLAS_USE_CBLAS_DOT
#endif // AT_BUILD_WITH_BLAS

namespace at::native {

namespace blas_impl {
#if defined(__aarch64__) && !defined(C10_MOBILE)
void fp16_gemv_notrans(
    const int m,
    const int n,
    const float alpha,
    const float16_t* a,
    const int lda,
    const float16_t* x,
    const int incx,
    const float beta,
    float16_t* y,
    const int incy);

void fp16_gemv_trans(
    const int m,
    const int n,
    const float alpha,
    const float16_t* a,
    const int lda,
    const float16_t* x,
    const int incx,
    const float beta,
    float16_t* y,
    const int incy);
#endif

template <typename scalar_t>
bool scal_use_fast_path(C10_UNUSED int64_t n, C10_UNUSED int64_t incx) {
  return false;
}

template <typename scalar_t>
bool gemv_use_fast_path(C10_UNUSED int64_t m, C10_UNUSED int64_t n,
                        C10_UNUSED int64_t lda, C10_UNUSED int64_t incx, C10_UNUSED int64_t incy) {
  return false;
}

template <typename scalar_t>
void scal_fast_path(C10_UNUSED int *n, C10_UNUSED scalar_t *a, C10_UNUSED scalar_t *x, C10_UNUSED int *incx) {
  TORCH_INTERNAL_ASSERT(false, "scal_fast_path shouldn't be called for this configuration");
}

template <typename scalar_t>
void gemv_fast_path(C10_UNUSED const char *trans, C10_UNUSED const int *m, C10_UNUSED const int *n,
                    C10_UNUSED  const scalar_t *alpha, C10_UNUSED const scalar_t *a, C10_UNUSED const int *lda,
                    C10_UNUSED  const scalar_t *x, C10_UNUSED const int *incx, C10_UNUSED const scalar_t *beta,
                    C10_UNUSED  scalar_t *y, C10_UNUSED const int *incy) {
  TORCH_INTERNAL_ASSERT(false, "gemv_fast_path shouldn't be called for this configuration");
}

#define INSTANTIATE(scalar_t)                                                                                                                                                     \
template bool scal_use_fast_path<scalar_t>(int64_t n, int64_t incx);                                                                                                              \
template bool gemv_use_fast_path<scalar_t>(int64_t m, int64_t n, int64_t lda, int64_t incx, int64_t incy);                                                                        \
template void gemv_fast_path<scalar_t>(const char *trans, const int *m, const int *n, const scalar_t *alpha, const scalar_t *a, const int *lda, const scalar_t *x, const int *incx, const scalar_t *beta, scalar_t *y, const int *incy);      \
template void scal_fast_path<scalar_t>(int *n, scalar_t *a, scalar_t *x, int *incx);

#if AT_BUILD_WITH_BLAS()
template <>
bool scal_use_fast_path<double>(int64_t n, int64_t incx) {
  auto intmax = std::numeric_limits<int>::max();
  return n <= intmax && incx <= intmax;
}

template <>
bool scal_use_fast_path<float>(int64_t n, int64_t incx) {
  return scal_use_fast_path<double>(n, incx);
}

template <>
void scal_fast_path<double>(int *n, double *a, double *x, int *incx) {
  dscal_(n, a, x, incx);
}

template <>
void scal_fast_path<float>(int *n, float *a, float *x, int *incx) {
  sscal_(n, a, x, incx);
}

template <>
bool gemv_use_fast_path<float>(int64_t m, int64_t n, int64_t lda, int64_t incx, int64_t incy) {
  auto intmax = std::numeric_limits<int>::max();
  return (m <= intmax) && (n <= intmax) && (lda <= intmax) &&
         (incx > 0) && (incx <= intmax) && (incy > 0) && (incy <= intmax);
}

template <>
bool gemv_use_fast_path<double>(int64_t m, int64_t n, int64_t lda, int64_t incx, int64_t incy) {
  return gemv_use_fast_path<float>(m, n, lda, incx, incy);
}

template <>
void gemv_fast_path<double>(const char *trans, const int *m, const int *n, const double *alpha, const double *a, const int *lda, const double *x, const int *incx, const double *beta, double *y, const int *incy) {
  dgemv_(remove_const(trans), remove_const(m), remove_const(n), remove_const(alpha), remove_const(a), remove_const(lda), remove_const(x), remove_const(incx), remove_const(beta), y, remove_const(incy));
}

template <>
void gemv_fast_path<float>(const char *trans, const int *m, const int *n, const float *alpha, const float *a, const int *lda, const float *x, const int *incx, const float *beta, float *y, const int *incy) {
  sgemv_(remove_const(trans), remove_const(m), remove_const(n), remove_const(alpha), remove_const(a), remove_const(lda), remove_const(x), remove_const(incx), remove_const(beta), y, remove_const(incy));
}
#else
INSTANTIATE(float);
INSTANTIATE(double);
#endif // AT_BUILD_WITH_BLAS

INSTANTIATE(uint8_t);
INSTANTIATE(int8_t);
INSTANTIATE(int16_t);
INSTANTIATE(int);
INSTANTIATE(int64_t);
INSTANTIATE(c10::BFloat16);
#if defined(__aarch64__) && !defined(C10_MOBILE)
template <>
bool scal_use_fast_path<at::Half>(C10_UNUSED int64_t n, C10_UNUSED int64_t incx) {
  return false;
}

template <>
bool gemv_use_fast_path<at::Half>(
    C10_UNUSED int64_t m,
    C10_UNUSED int64_t n,
    C10_UNUSED int64_t lda,
    C10_UNUSED int64_t incx,
    C10_UNUSED int64_t incy) {
  return true;
}

#ifdef __ARM_FEATURE_FP16_SCALAR_ARITHMETIC
static inline float16_t reduce(float16x4_t x) {
        auto sum = vpadd_f16(x, x);
        return vget_lane_f16(vpadd_f16(sum, sum), 0);
}
<<<<<<< HEAD


static void fp16_gemv_trans_fp16_arith(const int m, const int n, const float16_t* a, const int lda, const float16_t *x, float16_t* y, int incy) {
  for (auto i = 0 ; i < n; i += 4) {
    float16x4_t sum0Vec = vdup_n_f16(0);
    float16x4_t sum1Vec = vdup_n_f16(0);
    float16x4_t sum2Vec = vdup_n_f16(0);
    float16x4_t sum3Vec = vdup_n_f16(0);
    const auto row0 = a + lda * (i + 0);
    const auto row1 = a + lda * (i + 1);
    const auto row2 = a + lda * (i + 2);
    const auto row3 = a + lda * (i + 3);
    for (auto j = 0; j < m; j += 4) {
      float16x4_t a0Vec = vld1_f16(row0 + j);
      float16x4_t a1Vec = vld1_f16(row1 + j);
      float16x4_t a2Vec = vld1_f16(row2 + j);
      float16x4_t a3Vec = vld1_f16(row3 + j);
      float16x4_t xVec = vld1_f16(x + j);
      sum0Vec = vadd_f16(sum0Vec, vmul_f16(a0Vec, xVec));
      sum1Vec = vadd_f16(sum1Vec, vmul_f16(a1Vec, xVec));
      sum2Vec = vadd_f16(sum2Vec, vmul_f16(a2Vec, xVec));
      sum3Vec = vadd_f16(sum3Vec, vmul_f16(a3Vec, xVec));
    }
    y[(i + 0) * incy] = reduce(sum0Vec);
    y[(i + 1) * incy] = reduce(sum1Vec);
    y[(i + 2) * incy] = reduce(sum2Vec);
    y[(i + 3) * incy] = reduce(sum3Vec);
  }
=======
static inline float16_t reduce(float16x8_t x) {
        return reduce(vadd_f16(vget_low_f16(x), vget_high_f16(x)));
}


static void fp16_gemv_trans_fp16_arith(const int m, const int n, const float16_t* a, const int lda, const float16_t *x, float16_t* y, int incy) {
  parallel_for(0, n / 4, 1, [&](int begin, int end) {
    for (auto i = begin * 4 ; i < end * 4; i += 4) {
      float16x8_t sum0Vec = vdupq_n_f16(0);
      float16x8_t sum1Vec = vdupq_n_f16(0);
      float16x8_t sum2Vec = vdupq_n_f16(0);
      float16x8_t sum3Vec = vdupq_n_f16(0);
      const auto row0 = a + lda * (i + 0);
      const auto row1 = a + lda * (i + 1);
      const auto row2 = a + lda * (i + 2);
      const auto row3 = a + lda * (i + 3);
      for (auto j = 0; j < m; j += 8) {
        float16x8_t xVec = vld1q_f16(x + j);
        float16x8_t a0Vec = vld1q_f16(row0 + j);
        sum0Vec = vaddq_f16(sum0Vec, vmulq_f16(a0Vec, xVec));
        float16x8_t a1Vec = vld1q_f16(row1 + j);
        sum1Vec = vaddq_f16(sum1Vec, vmulq_f16(a1Vec, xVec));
        float16x8_t a2Vec = vld1q_f16(row2 + j);
        sum2Vec = vaddq_f16(sum2Vec, vmulq_f16(a2Vec, xVec));
        float16x8_t a3Vec = vld1q_f16(row3 + j);
        sum3Vec = vaddq_f16(sum3Vec, vmulq_f16(a3Vec, xVec));
      }
      y[(i + 0) * incy] = reduce(sum0Vec);
      y[(i + 1) * incy] = reduce(sum1Vec);
      y[(i + 2) * incy] = reduce(sum2Vec);
      y[(i + 3) * incy] = reduce(sum3Vec);
    }
  });
>>>>>>> f34905f6
}
#endif

static inline float reduce(float32x4_t x) {
        auto sum = vpaddq_f32(x, x);
        return vgetq_lane_f32(vpaddq_f32(sum, sum), 0);
}

static void fp16_gemv_trans_fp32_arith(const int m, const int n, const float16_t* a, const int lda, const float16_t *x, float16_t* y, int incy) {
<<<<<<< HEAD
  for (auto i = 0 ; i < n; i += 4) {
    float32x4_t sum0Vec = vdupq_n_f32(0);
    float32x4_t sum1Vec = vdupq_n_f32(0);
    float32x4_t sum2Vec = vdupq_n_f32(0);
    float32x4_t sum3Vec = vdupq_n_f32(0);
    const auto row0 = a + lda * (i + 0);
    const auto row1 = a + lda * (i + 1);
    const auto row2 = a + lda * (i + 2);
    const auto row3 = a + lda * (i + 3);
    for (auto j = 0; j < m; j += 4) {
      float32x4_t a0Vec = vcvt_f32_f16(vld1_f16(row0 + j));
      float32x4_t a1Vec = vcvt_f32_f16(vld1_f16(row1 + j));
      float32x4_t a2Vec = vcvt_f32_f16(vld1_f16(row2 + j));
      float32x4_t a3Vec = vcvt_f32_f16(vld1_f16(row3 + j));
      float32x4_t xVec = vcvt_f32_f16(vld1_f16(x + j));
      sum0Vec = vaddq_f32(sum0Vec, vmulq_f32(a0Vec, xVec));
      sum1Vec = vaddq_f32(sum1Vec, vmulq_f32(a1Vec, xVec));
      sum2Vec = vaddq_f32(sum2Vec, vmulq_f32(a2Vec, xVec));
      sum3Vec = vaddq_f32(sum3Vec, vmulq_f32(a3Vec, xVec));
    }
    y[(i + 0) * incy] = reduce(sum0Vec);
    y[(i + 1) * incy] = reduce(sum1Vec);
    y[(i + 2) * incy] = reduce(sum2Vec);
    y[(i + 3) * incy] = reduce(sum3Vec);
  }
=======
  parallel_for(0, n / 4, 1, [&](int begin, int end) {
    for (auto i =  begin * 4 ; i < end * 4; i += 4) {
      float32x4_t sum0Vec = vdupq_n_f32(0);
      float32x4_t sum1Vec = vdupq_n_f32(0);
      float32x4_t sum2Vec = vdupq_n_f32(0);
      float32x4_t sum3Vec = vdupq_n_f32(0);
      const auto row0 = a + lda * (i + 0);
      const auto row1 = a + lda * (i + 1);
      const auto row2 = a + lda * (i + 2);
      const auto row3 = a + lda * (i + 3);
      for (auto j = 0; j < m; j += 4) {
        float32x4_t xVec = vcvt_f32_f16(vld1_f16(x + j));
        float32x4_t a0Vec = vcvt_f32_f16(vld1_f16(row0 + j));
        sum0Vec = vaddq_f32(sum0Vec, vmulq_f32(a0Vec, xVec));
        float32x4_t a1Vec = vcvt_f32_f16(vld1_f16(row1 + j));
        sum1Vec = vaddq_f32(sum1Vec, vmulq_f32(a1Vec, xVec));
        float32x4_t a2Vec = vcvt_f32_f16(vld1_f16(row2 + j));
        sum2Vec = vaddq_f32(sum2Vec, vmulq_f32(a2Vec, xVec));
        float32x4_t a3Vec = vcvt_f32_f16(vld1_f16(row3 + j));
        sum3Vec = vaddq_f32(sum3Vec, vmulq_f32(a3Vec, xVec));
      }
      y[(i + 0) * incy] = reduce(sum0Vec);
      y[(i + 1) * incy] = reduce(sum1Vec);
      y[(i + 2) * incy] = reduce(sum2Vec);
      y[(i + 3) * incy] = reduce(sum3Vec);
    }
  });
>>>>>>> f34905f6
}

void fp16_gemv_trans(
    const int m,
    const int n,
    const float alpha,
    const float16_t* a,
    const int lda,
    const float16_t* x,
    const int incx,
    const float beta,
    float16_t* y,
    const int incy) {
  if (incx == 1 && alpha == 1.0 && beta == 0.0 && m % 4 == 0 && n % 4 == 0) {
#ifdef __ARM_FEATURE_FP16_SCALAR_ARITHMETIC
<<<<<<< HEAD
    return at::globalContext().allowFP16ReductionCPU() ? fp16_gemv_trans_fp16_arith(m, n, a, lda, x, y, incy)
                                                       : fp16_gemv_trans_fp32_arith(m, n, a, lda, x, y, incy);
=======
    return at::globalContext().allowFP16ReductionCPU() && m % 8 == 0 ? fp16_gemv_trans_fp16_arith(m, n, a, lda, x, y, incy)
                                                                     : fp16_gemv_trans_fp32_arith(m, n, a, lda, x, y, incy);
>>>>>>> f34905f6
#else
    return fp16_gemv_trans_fp32_arith(m, n, a, lda, x, y, incy);
#endif
  }
  for (const auto i : c10::irange(n)) {
    float sum = 0;
    const auto row_ = a + lda * i;
    for (const auto j : c10::irange(m)) {
      sum += x[j * incx] * row_[j];
    }
    if (beta == 0.0) {
      y[i * incy] = alpha * sum;
    } else {
      y[i * incy] = beta * y[i * incy] + alpha * sum;
    }
  }
}


#ifdef __ARM_FEATURE_FP16_SCALAR_ARITHMETIC
static void fp16_gemv_notrans_fp16_arith(int m, int n, const float16_t* a, const int lda, const float16_t *x, float16_t *y) {
  for (auto j = 0; j < n; j++) {
    auto vecCol = vdup_n_f16(x[j]);
    const auto* column = a + lda * j;
    for (auto i = 0; i < m; i += 4) {
      auto yf16 = y + i;
      auto matRow = vld1_f16(column + i);
      auto resVec = j != 0 ? vld1_f16(yf16) : vdup_n_f16(0);
      resVec = vfma_lane_f16(resVec, matRow, vecCol, 0);
      vst1_f16(yf16, resVec);
    }
  }
}
#endif

static void fp16_gemv_notrans_fp32_arith(int m, int n, const float16_t* a, const int lda, const float16_t *x, float16_t *y) {
  std::vector<float> sum(m);
  for (auto j = 0; j < n; j++) {
    auto vecCol = vdup_n_f32(x[j]);
    const auto* column = a + lda * j;
    for (auto i = 0; i < m; i += 4) {
      auto sf32 = sum.data() + i;
      auto matRow = vcvt_f32_f16(vld1_f16(column + i));
      auto resVec = j != 0 ? vld1q_f32(sf32) : vdupq_n_f32(0);
      resVec = vfmaq_lane_f32(resVec, matRow, vecCol, 0);
      vst1q_f32(sf32, resVec);
    }
  }

  for (auto i = 0; i < m; i+= 4) {
    vst1_f16(y + i, vcvt_f16_f32(vld1q_f32(sum.data() + i)));
  }
}

void fp16_gemv_notrans(
    const int m,
    const int n,
    const float alpha,
    const float16_t* a,
    const int lda,
    const float16_t* x,
    const int incx,
    const float beta,
    float16_t* y,
    const int incy) {
  if (incx == 1 && alpha == 1.0 && beta == 0.0 && m % 4 == 0 && incy == 1) {
#ifdef __ARM_FEATURE_FP16_SCALAR_ARITHMETIC
    return at::globalContext().allowFP16ReductionCPU() ? fp16_gemv_notrans_fp16_arith(m, n, a, lda, x, y)
                                                       : fp16_gemv_notrans_fp32_arith(m, n, a, lda, x, y);
#else
    return fp16_gemv_notrans_fp32_arith(m, n, a, lda, x, y);
#endif
  }
  std::vector<float> sum(m);
  for (const auto j : c10::irange(n)) {
    const auto* column_ = a + lda * j;
    auto z = alpha * x[j * incx];
    for (const auto i : c10::irange(m)) {
      sum[i] += z * column_[i];
    }
  }
  if (beta == 0.0) {
    for (const auto i : c10::irange(m)) {
      y[i * incy] = sum[i];
    }
  } else {
    for (const auto i : c10::irange(m)) {
      y[i * incy] += sum[i];
    }
  }
}

template <>
void gemv_fast_path<at::Half>(
    const char* trans,
    const int* m,
    const int* n,
    const at::Half* alpha,
    const at::Half* a,
    const int* lda,
    const at::Half* x,
    const int* incx,
    const at::Half* beta,
    at::Half* y,
    const int* incy) {
  using namespace c10::detail;
  if ((trans[0] == 'T') || (trans[0] == 't')) {
    fp16_gemv_trans(
        *m,
        *n,
        fp16_from_bits(alpha->x),
        reinterpret_cast<const float16_t*>(a),
        *lda,
        reinterpret_cast<const float16_t*>(x),
        *incx,
        fp16_from_bits(beta->x),
        reinterpret_cast<float16_t*>(y),
        *incy);
  } else {
    fp16_gemv_notrans(
        *m,
        *n,
        fp16_from_bits(alpha->x),
        reinterpret_cast<const float16_t*>(a),
        *lda,
        reinterpret_cast<const float16_t*>(x),
        *incx,
        fp16_from_bits(beta->x),
        reinterpret_cast<float16_t*>(y),
        *incy);
  }
}
#else
INSTANTIATE(c10::Half);
#endif
#undef INSTANTIATE

} // namespace blas_impl

template <typename scalar_t>
inline void scal(int64_t n, scalar_t a, scalar_t *x, int64_t incx)
{
  if (n == 1) incx = 1;
  if (blas_impl::scal_use_fast_path<scalar_t>(n, incx)) {
    int i_n = (int)n;
    int i_incx = (int)incx;
    blas_impl::scal_fast_path<scalar_t>(&i_n, &a, x, &i_incx);
    return;
  }
  for (const auto i : c10::irange(n)) {
    if (a == scalar_t(0)) {
      x[i * incx] = 0;
    } else {
      x[i * incx] *= a;
    }
  }
}

template<typename scalar_t>
void gemv(char trans, int64_t m, int64_t n, scalar_t alpha, const scalar_t *a, int64_t lda, const scalar_t *x, int64_t incx, scalar_t beta, scalar_t *y, int64_t incy) {
  if(n == 1) lda = m;

  if (blas_impl::gemv_use_fast_path<scalar_t>(m, n, lda, incx, incy)) {
    TORCH_CHECK(lda >= std::max<int64_t>(1L, m), "lda should be at least max(1,", m, "), but have ", lda);
    int i_m = (int)m;
    int i_n = (int)n;
    int i_lda = (int)lda;
    int i_incx = (int)incx;
    int i_incy = (int)incy;
    blas_impl::gemv_fast_path<scalar_t>(&trans, &i_m, &i_n, &alpha, a, &i_lda, x, &i_incx, &beta, y, &i_incy);
    return;
  }

  using opmath_t = at::opmath_type<scalar_t>;
  if ((trans == 'T') || (trans == 't')) {
    for (const auto i : c10::irange(n)) {
      opmath_t sum = 0;
      const scalar_t *row_ = a + lda * i;
      for (const auto j : c10::irange(m)) {
        sum += x[j * incx] * row_[j];
      }
      if (beta == scalar_t(0)) {
        y[i * incy] = alpha * sum;
      } else {
        y[i * incy] = beta * y[i * incy] + alpha * sum;
      }
    }
  } else {
    if (beta != scalar_t(1) && beta != scalar_t(0)) scal<scalar_t>(m, beta, y, incy);

    constexpr bool is_low_precision = !std::is_same_v<opmath_t, scalar_t>;
    std::vector<opmath_t> sum;
    if constexpr (is_low_precision) {
      sum.resize(m);
    }
    for (const auto j : c10::irange(n)) {
      const scalar_t *column_ = a + lda * j;
      opmath_t z = alpha * static_cast<opmath_t>(x[j * incx]);
      for (const auto i : c10::irange(m)) {
        //output values are ignored if beta is 0, and set to 0, nans and infs are not propagated
        if (j==0 && beta==scalar_t(0)) {
          if constexpr (!is_low_precision) {
            y[i * incy] = 0;
          }
        }
        if constexpr (is_low_precision) {
          sum[i] += z * column_[i];
        } else {
          y[i * incy] += z * column_[i];
        }
      }
    }
    if constexpr (is_low_precision) {
      if (beta == scalar_t(0)) {
        for (const auto i : c10::irange(m)) {
          y[i * incy] = sum[i];
        }
      } else {
        for (const auto i : c10::irange(m)) {
          y[i * incy] += sum[i];
        }
      }
    }
  }
  return;
}

#define INSTANTIATE(scalar_t, _) \
template void gemv<scalar_t>(char trans, int64_t m, int64_t n, scalar_t alpha, const scalar_t *a, int64_t lda, const scalar_t *x, int64_t incx, scalar_t beta, scalar_t *y, int64_t incy);
AT_FORALL_SCALAR_TYPES_AND2(BFloat16, Half, INSTANTIATE);
AT_FORALL_COMPLEX_TYPES(INSTANTIATE);
#undef INSTANTIATE

namespace blas_impl {
#if AT_BUILD_WITH_BLAS()
static float dot_fast_path(int n, float* x, int incx, float* y, int incy) {
  // NOLINTNEXTLINE(bugprone-narrowing-conversions,cppcoreguidelines-narrowing-conversions)
  return sdot_(&n, x, &incx, y, &incy);
}

static double dot_fast_path(int n, double* x, int incx, double* y, int incy) {
  return ddot_(&n, x, &incx, y, &incy);
}

static c10::complex<float> vdot_fast_path(int n, c10::complex<float>* x, int incx, c10::complex<float>* y, int incy) {
  c10::complex<float> result;
  cdotc_(reinterpret_cast<std::complex<float>* >(&result), &n, reinterpret_cast<std::complex<float>*>(x), &incx, reinterpret_cast<std::complex<float>*>(y), &incy);
  return result;
}

static c10::complex<double> vdot_fast_path(int n, c10::complex<double>* x, int incx, c10::complex<double>* y, int incy) {
  c10::complex<double> result;
  zdotc_(reinterpret_cast<std::complex<double>* >(&result), &n, reinterpret_cast<std::complex<double>*>(x), &incx, reinterpret_cast<std::complex<double>*>(y), &incy);
  return result;
}

static c10::complex<double> dot_fast_path(int n, c10::complex<double>* x, int incx, c10::complex<double>* y, int incy) {
  c10::complex<double> result;
  zdotu_(reinterpret_cast<std::complex<double>* >(&result), &n, reinterpret_cast<std::complex<double>*>(x), &incx, reinterpret_cast<std::complex<double>*>(y), &incy);
  return result;
}

static c10::complex<float> dot_fast_path(int n, c10::complex<float>* x, int incx, c10::complex<float>* y, int incy) {
  c10::complex<float> result;
  cdotu_(reinterpret_cast<std::complex<float>* >(&result), &n, reinterpret_cast<std::complex<float>*>(x), &incx, reinterpret_cast<std::complex<float>*>(y), &incy);
  return result;
}
#endif

template <typename scalar_t, typename Functor>
scalar_t dot_naive(
    int64_t n,
    scalar_t* x,
    int64_t incx,
    scalar_t* y,
    int64_t incy,
    Functor op) {
  // NOLINTNEXTLINE(cppcoreguidelines-init-variables)
  int64_t i;
  using opmath_t = at::opmath_type<scalar_t>;
  opmath_t sum = 0;
  for (i = 0; i < n; i++) {
    sum += op(static_cast<opmath_t>(x[i * incx]), static_cast<opmath_t>(y[i * incy]));
  }
  return static_cast<scalar_t>(sum);
}

} // namespace blas_impl

template <typename scalar_t>
scalar_t dot_impl_floating(int64_t n, scalar_t* x, int64_t incx, scalar_t* y, int64_t incy)
{
  if (n == 1) {
    incx = 1;
    incy = 1;
  }
#if AT_BUILD_WITH_BLAS()
        if ((n <= INT_MAX) && (incx <= INT_MAX) && (incy <= INT_MAX)) {
          return blas_impl::dot_fast_path(n, x, incx, y, incy);
        } else {
          return blas_impl::dot_naive(n, x, incx, y, incy, std::multiplies<scalar_t>{});
        }
#else
        { return blas_impl::dot_naive(n, x, incx, y, incy, std::multiplies<scalar_t>{}); }
#endif
}

template <typename scalar_t>
scalar_t dot_impl(int64_t n, scalar_t* x, int64_t incx, scalar_t* y, int64_t incy) {
  if (n == 1) {
    incx = 1;
    incy = 1;
  }
  return blas_impl::dot_naive(n, x, incx, y, incy, std::multiplies<scalar_t>{});
}

template <>
float dot_impl(int64_t n, float* x, int64_t incx, float* y, int64_t incy) {
  return dot_impl_floating(n, x, incx, y, incy);
}

template <>
double dot_impl(int64_t n, double* x, int64_t incx, double* y, int64_t incy) {
  return dot_impl_floating(n, x, incx, y, incy);
}

template <>
c10::complex<double> dot_impl(int64_t n, c10::complex<double>* x, int64_t incx, c10::complex<double>* y, int64_t incy) {
  return dot_impl_floating(n, x, incx, y, incy);
}

template <>
c10::complex<float> dot_impl(int64_t n, c10::complex<float>* x, int64_t incx, c10::complex<float>* y, int64_t incy) {
  return dot_impl_floating(n, x, incx, y, incy);
}

namespace {
template <typename scalar_t>
struct vdot_op {
  scalar_t operator()(scalar_t x, scalar_t y) {
    return std::conj(x) * y;
  }
};
} // anonymous namespace

template <typename scalar_t>
scalar_t vdot_impl(int64_t n, scalar_t* x, int64_t incx, scalar_t* y, int64_t incy) {
  if (n == 1) {
    incx = 1;
    incy = 1;
  }
#if AT_BUILD_WITH_BLAS()
        if ((n <= INT_MAX) && (incx <= INT_MAX) && (incy <= INT_MAX)) {
          return blas_impl::vdot_fast_path(n, x, incx, y, incy);
        } else {
          return blas_impl::dot_naive(n, x, incx, y, incy, vdot_op<scalar_t>{});
        }
#else
        { return blas_impl::dot_naive(n, x, incx, y, incy, vdot_op<scalar_t>{}); }
#endif
}

// Skip reinstantiating the explicitly specialized types `float` and `double`.
#define INSTANTIATE_DOT_IMPL(scalar_t)  \
  template scalar_t dot_impl<scalar_t>( \
      int64_t n, scalar_t * x, int64_t incx, scalar_t * y, int64_t incy);
INSTANTIATE_DOT_IMPL(uint8_t);
INSTANTIATE_DOT_IMPL(int8_t);
INSTANTIATE_DOT_IMPL(int16_t);
INSTANTIATE_DOT_IMPL(int);
INSTANTIATE_DOT_IMPL(int64_t);
INSTANTIATE_DOT_IMPL(c10::Half);
INSTANTIATE_DOT_IMPL(c10::BFloat16);

#define INSTANTIATE_VDOT_IMPL(scalar_t)  \
  template scalar_t vdot_impl<scalar_t>( \
      int64_t n, scalar_t * x, int64_t incx, scalar_t * y, int64_t incy);
INSTANTIATE_VDOT_IMPL(c10::complex<float>);
INSTANTIATE_VDOT_IMPL(c10::complex<double>);

#undef INSTANTIATE_DOT_IMPL

} // namespace at::native<|MERGE_RESOLUTION|>--- conflicted
+++ resolved
@@ -211,36 +211,6 @@
         auto sum = vpadd_f16(x, x);
         return vget_lane_f16(vpadd_f16(sum, sum), 0);
 }
-<<<<<<< HEAD
-
-
-static void fp16_gemv_trans_fp16_arith(const int m, const int n, const float16_t* a, const int lda, const float16_t *x, float16_t* y, int incy) {
-  for (auto i = 0 ; i < n; i += 4) {
-    float16x4_t sum0Vec = vdup_n_f16(0);
-    float16x4_t sum1Vec = vdup_n_f16(0);
-    float16x4_t sum2Vec = vdup_n_f16(0);
-    float16x4_t sum3Vec = vdup_n_f16(0);
-    const auto row0 = a + lda * (i + 0);
-    const auto row1 = a + lda * (i + 1);
-    const auto row2 = a + lda * (i + 2);
-    const auto row3 = a + lda * (i + 3);
-    for (auto j = 0; j < m; j += 4) {
-      float16x4_t a0Vec = vld1_f16(row0 + j);
-      float16x4_t a1Vec = vld1_f16(row1 + j);
-      float16x4_t a2Vec = vld1_f16(row2 + j);
-      float16x4_t a3Vec = vld1_f16(row3 + j);
-      float16x4_t xVec = vld1_f16(x + j);
-      sum0Vec = vadd_f16(sum0Vec, vmul_f16(a0Vec, xVec));
-      sum1Vec = vadd_f16(sum1Vec, vmul_f16(a1Vec, xVec));
-      sum2Vec = vadd_f16(sum2Vec, vmul_f16(a2Vec, xVec));
-      sum3Vec = vadd_f16(sum3Vec, vmul_f16(a3Vec, xVec));
-    }
-    y[(i + 0) * incy] = reduce(sum0Vec);
-    y[(i + 1) * incy] = reduce(sum1Vec);
-    y[(i + 2) * incy] = reduce(sum2Vec);
-    y[(i + 3) * incy] = reduce(sum3Vec);
-  }
-=======
 static inline float16_t reduce(float16x8_t x) {
         return reduce(vadd_f16(vget_low_f16(x), vget_high_f16(x)));
 }
@@ -274,7 +244,6 @@
       y[(i + 3) * incy] = reduce(sum3Vec);
     }
   });
->>>>>>> f34905f6
 }
 #endif
 
@@ -284,33 +253,6 @@
 }
 
 static void fp16_gemv_trans_fp32_arith(const int m, const int n, const float16_t* a, const int lda, const float16_t *x, float16_t* y, int incy) {
-<<<<<<< HEAD
-  for (auto i = 0 ; i < n; i += 4) {
-    float32x4_t sum0Vec = vdupq_n_f32(0);
-    float32x4_t sum1Vec = vdupq_n_f32(0);
-    float32x4_t sum2Vec = vdupq_n_f32(0);
-    float32x4_t sum3Vec = vdupq_n_f32(0);
-    const auto row0 = a + lda * (i + 0);
-    const auto row1 = a + lda * (i + 1);
-    const auto row2 = a + lda * (i + 2);
-    const auto row3 = a + lda * (i + 3);
-    for (auto j = 0; j < m; j += 4) {
-      float32x4_t a0Vec = vcvt_f32_f16(vld1_f16(row0 + j));
-      float32x4_t a1Vec = vcvt_f32_f16(vld1_f16(row1 + j));
-      float32x4_t a2Vec = vcvt_f32_f16(vld1_f16(row2 + j));
-      float32x4_t a3Vec = vcvt_f32_f16(vld1_f16(row3 + j));
-      float32x4_t xVec = vcvt_f32_f16(vld1_f16(x + j));
-      sum0Vec = vaddq_f32(sum0Vec, vmulq_f32(a0Vec, xVec));
-      sum1Vec = vaddq_f32(sum1Vec, vmulq_f32(a1Vec, xVec));
-      sum2Vec = vaddq_f32(sum2Vec, vmulq_f32(a2Vec, xVec));
-      sum3Vec = vaddq_f32(sum3Vec, vmulq_f32(a3Vec, xVec));
-    }
-    y[(i + 0) * incy] = reduce(sum0Vec);
-    y[(i + 1) * incy] = reduce(sum1Vec);
-    y[(i + 2) * incy] = reduce(sum2Vec);
-    y[(i + 3) * incy] = reduce(sum3Vec);
-  }
-=======
   parallel_for(0, n / 4, 1, [&](int begin, int end) {
     for (auto i =  begin * 4 ; i < end * 4; i += 4) {
       float32x4_t sum0Vec = vdupq_n_f32(0);
@@ -338,7 +280,6 @@
       y[(i + 3) * incy] = reduce(sum3Vec);
     }
   });
->>>>>>> f34905f6
 }
 
 void fp16_gemv_trans(
@@ -354,13 +295,8 @@
     const int incy) {
   if (incx == 1 && alpha == 1.0 && beta == 0.0 && m % 4 == 0 && n % 4 == 0) {
 #ifdef __ARM_FEATURE_FP16_SCALAR_ARITHMETIC
-<<<<<<< HEAD
-    return at::globalContext().allowFP16ReductionCPU() ? fp16_gemv_trans_fp16_arith(m, n, a, lda, x, y, incy)
-                                                       : fp16_gemv_trans_fp32_arith(m, n, a, lda, x, y, incy);
-=======
     return at::globalContext().allowFP16ReductionCPU() && m % 8 == 0 ? fp16_gemv_trans_fp16_arith(m, n, a, lda, x, y, incy)
                                                                      : fp16_gemv_trans_fp32_arith(m, n, a, lda, x, y, incy);
->>>>>>> f34905f6
 #else
     return fp16_gemv_trans_fp32_arith(m, n, a, lda, x, y, incy);
 #endif
