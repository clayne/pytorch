#pragma once

#include <ATen/BlasBackend.h>
#include <ATen/CPUGeneratorImpl.h>
#include <ATen/DeviceAccelerator.h>
#include <ATen/LinalgBackend.h>
#include <ATen/ROCmFABackend.h>
#include <ATen/SDPBackend.h>
#include <ATen/core/ATenGeneral.h>
#include <ATen/core/DeprecatedTypeProperties.h>
#include <ATen/core/Generator.h>
#include <ATen/core/LegacyTypeDispatch.h>
#include <ATen/detail/AcceleratorHooksInterface.h>
#include <ATen/detail/CUDAHooksInterface.h>
#include <ATen/detail/HIPHooksInterface.h>
#include <ATen/detail/HPUHooksInterface.h>
#include <ATen/detail/IPUHooksInterface.h>
#include <ATen/detail/MAIAHooksInterface.h>
#include <ATen/detail/MPSHooksInterface.h>
#include <ATen/detail/MTIAHooksInterface.h>
#include <ATen/detail/PrivateUse1HooksInterface.h>
#include <ATen/detail/XPUHooksInterface.h>
#include <c10/core/QEngine.h>
#include <c10/core/impl/DeviceGuardImplInterface.h>
#include <c10/util/CallOnce.h>
#include <c10/util/Exception.h>
#include <c10/util/env.h>
#include <c10/util/irange.h>

#include <cstdint>
#include <mutex>

namespace at {

class Tensor;

enum class TORCH_API Float32MatmulPrecision { HIGHEST, HIGH, MEDIUM };

class TORCH_API Context {
 public:
  Context();

  const Generator& defaultGenerator(Device device) {
    c10::DeviceType device_type = device.type();
    lazyInitDevice(device_type);

    if (device_type == at::kCPU) {
      return at::detail::getDefaultCPUGenerator();
    } else {
      return getAcceleratorHooksInterface(device_type)
          .getDefaultGenerator(device.index());
    }
  }

  const AcceleratorHooksInterface& getAcceleratorHooksInterface(
      std::optional<c10::DeviceType> opt_device_type = std::nullopt) {
    if (!opt_device_type.has_value()) {
      opt_device_type = at::getAccelerator(true);
    }
    if (opt_device_type == at::kCUDA) {
      return at::detail::getCUDAHooks();
    } else if (opt_device_type == at::kXPU) {
      return at::detail::getXPUHooks();
    } else if (opt_device_type == at::kMPS) {
      return at::detail::getMPSHooks();
    } else if (opt_device_type == at::kPrivateUse1) {
      return at::detail::getPrivateUse1Hooks();
    } else if (opt_device_type == at::kMTIA) {
      return at::detail::getMTIAHooks();
    } else if (opt_device_type == at::kHIP) {
      return at::detail::getHIPHooks();
    } else if (opt_device_type == at::kHPU) {
      return at::detail::getHPUHooks();
    } else {
      TORCH_CHECK(
          false,
          opt_device_type.has_value()
              ? c10::DeviceTypeName(opt_device_type.value())
              : "None",
          " device type not an accelerator.");
    }
  }

  Device getDeviceFromPtr(void* data, c10::DeviceType device_type) {
    lazyInitDevice(device_type);

    if (device_type == at::kCPU) {
      return c10::DeviceType::CPU;
    } else {
      return getAcceleratorHooksInterface(device_type).getDeviceFromPtr(data);
    }
  }

  bool isPinnedPtr(
      const void* data,
      std::optional<c10::DeviceType> device_type = std::nullopt) {
    auto opt_device_type =
        device_type.has_value() ? device_type : at::getAccelerator();
    if (!opt_device_type.has_value() || // there is no accelerator
        !at::isAccelerator(
            opt_device_type.value())) { // passed device not an accelerator
      return false;
    }
    if (!init_[static_cast<int8_t>(opt_device_type.value())].test_once()) {
      // If the device is not initialized, no pointer can be pinned for it
      return false;
    }
    return getAcceleratorHooksInterface(opt_device_type).isPinnedPtr(data);
  }

  Allocator* getPinnedMemoryAllocator(
      std::optional<c10::DeviceType> device_type = std::nullopt) {
    return getAcceleratorHooksInterface(device_type).getPinnedMemoryAllocator();
  }

  void lazyInitDevice(c10::DeviceType device_type) {
    if (device_type != at::kCPU) {
      c10::call_once(init_[static_cast<int8_t>(device_type)], [&] {
        getAcceleratorHooksInterface(device_type).init();
      });
    }
  }

  static bool hasOpenMP();
  static bool hasMKL();
  static bool hasKleidiAI();
  static bool hasLAPACK();
  static bool hasMKLDNN();
  static bool hasMAGMA() {
    return detail::getCUDAHooks().hasMAGMA();
  }
  static bool hasCUDA() {
    return detail::getCUDAHooks().hasCUDA();
  }
  static bool hasMTIA() {
    return detail::getMTIAHooks().hasMTIA();
  }
  static bool hasCUDART() {
    return detail::getCUDAHooks().hasCUDART();
  }
  static long versionCUDART() {
    return detail::getCUDAHooks().versionCUDART();
  }
  static bool hasCuDNN() {
    return detail::getCUDAHooks().hasCuDNN();
  }
  static long versionCuDNN() {
    return detail::getCUDAHooks().versionCuDNN();
  }
  static bool hasCuSOLVER() {
    return detail::getCUDAHooks().hasCuSOLVER();
  }
  static bool hasCuBLASLt() {
    return detail::getCUDAHooks().hasCuBLASLt();
  }
  static bool hasROCM() {
    return detail::getCUDAHooks().hasROCM();
  }
  static bool hasHIP() {
    return detail::getHIPHooks().hasHIP();
  }
  static bool hasMPS() {
    return detail::getMPSHooks().hasMPS();
  }
  static bool hasIPU() {
    return c10::impl::hasDeviceGuardImpl(c10::DeviceType::IPU);
  }
  static bool hasXLA() {
    return c10::impl::hasDeviceGuardImpl(c10::DeviceType::XLA);
  }
  static bool hasXPU() {
    return detail::getXPUHooks().hasXPU();
  }
  static bool hasLazy() {
    return c10::impl::hasDeviceGuardImpl(c10::DeviceType::Lazy);
  }
  static bool hasMAIA() {
    return c10::impl::hasDeviceGuardImpl(c10::DeviceType::MAIA);
  }
  static bool hasHPU() {
    return detail::getHPUHooks().hasHPU();
  }

  static const at::cuda::NVRTC& getNVRTC() {
    return detail::getCUDAHooks().nvrtc();
  }

  static bool setFlushDenormal(bool on);

  // NB: This method is *purely* whether or not a user requested
  // that CuDNN was enabled, it doesn't actually say anything about
  // whether or not CuDNN is actually usable.  Use cudnn_is_acceptable
  // to test this instead
  bool userEnabledCuDNN() const;
  void setUserEnabledCuDNN(bool e);
  bool userEnabledMkldnn() const;
  void setUserEnabledMkldnn(bool e);
  bool benchmarkCuDNN() const;
  void setBenchmarkCuDNN(bool);
  int benchmarkLimitCuDNN() const;
  void setBenchmarkLimitCuDNN(int);
  bool deterministicCuDNN() const;
  void setDeterministicCuDNN(bool);
  bool deterministicMkldnn() const;
  void setDeterministicMkldnn(bool);
  bool userEnabledNNPACK() const;
  void setUserEnabledNNPACK(bool e);

  // Note [Disabling Fused SDP Kernels]
  // ~~~~~~~~~~~~~~~~~~~~~~~~~~~~~~~~~
  // Flash and Memory Efficient SDP kernels are enabled by default.
  // However, they can be disabled by setting
  // at::globalContext().setUserEnabledFlashSDP(false) flag.
  // This is useful for debugging purposes. For example, if you want to
  // compare the performance of the flash SDP kernels with the unfused
  // kernel, you can disable the flash SDP kernels. By disabling
  // the math SDP kernel, you can force your code to use flash kernels.
  // The math SDP kernel can be disabled by setting
  // at::globalContext().setUserEnabledMathSDP(false) flag.
  void setSDPPriorityOrder(const std::vector<int64_t>& order);
  std::array<at::SDPBackend, at::num_sdp_backends> sDPPriorityOrder();

  void setSDPUseFlash(bool);
  bool userEnabledFlashSDP() const;

  void setSDPUseMemEfficient(bool);
  bool userEnabledMemEfficientSDP() const;

  void setSDPUseMath(bool);
  bool userEnabledMathSDP() const;

  void setSDPUseCuDNN(bool);
  bool userEnabledCuDNNSDP() const;

  void setAllowFP16BF16ReductionMathSDP(bool);
  bool allowFP16BF16ReductionMathSDP() const;

  void setSDPUseOverrideable(bool);
  bool userEnabledOverrideableSDP() const;

  at::LinalgBackend linalgPreferredBackend() const;
  void setLinalgPreferredBackend(at::LinalgBackend);

  at::BlasBackend blasPreferredBackend();
  void setBlasPreferredBackend(at::BlasBackend);

  at::ROCmFABackend getROCmFAPreferredBackend() const;
  void setROCmFAPreferredBackend(at::ROCmFABackend);

  // Note [Enabling Deterministic Operations]
  // ~~~~~~~~~~~~~~~~~~~~~~~~~~~~~~~~~~~~~~~~
  // Operations in PyTorch that normally act nondeterministically, but have an
  // alternate deterministic implementation, should satisfy the following
  // requirements:
  //
  // * Include this comment: "See Note [Enabling Deterministic Operations]"
  //
  // * Check the value of `at::globalContext().deterministicAlgorithms()` to
  // toggle
  //   between nondeterministic and deterministic implementations.
  //
  // * Have an entry in the list of PyTorch operations that toggle between
  // nondeterministic
  //   and deterministic implementations, in the docstring of
  //   `use_deterministic_algorithms()` in torch/__init__.py
  //
  // `example_func()` below shows an example of toggling between
  // nondeterministic and deterministic implementations:
  //
  //    void example_func() {
  //      // See Note [Enabling Deterministic Operations]
  //      if (at::globalContext().deterministicAlgorithms()) {
  //        example_func_deterministic();
  //      } else {
  //        example_func_nondeterministic();
  //      }
  //    }

  bool deterministicAlgorithms() const;
  bool deterministicAlgorithmsWarnOnly() const;
  void setDeterministicAlgorithms(bool, bool);
  bool deterministicFillUninitializedMemory() const;
  void setDeterministicFillUninitializedMemory(bool);

  // Note [Writing Nondeterministic Operations]
  // ~~~~~~~~~~~~~~~~~~~~~~~~~~~~~~~~~~~~~~~~~~
  // Operations in PyTorch that act nondeterministically and do not have an
  // alternate deterministic implementation should satisfy the following
  // requirements:
  //
  // * Include this comment: "See Note [Writing Nondeterministic Operations]"
  //
  // * Include a comment explaining why the operation is nondeterministic.
  //
  // * Throw an error when `Context::deterministicAlgorithms()` is true. Most
  //   of the time, this should be accomplished by calling
  //   `at::globalContext().alertNotDeterminstic()`.  However, if the
  //   nondeterministic behavior is caused by the CuBLAS workspace
  //   configuration in CUDA >= 10.2,
  //   `at::globalContext().alertCuBLASConfigNotDeterministic()` should be
  //   called instead (in this case, a comment explaining why the operation is
  //   nondeterministic is not necessary). See below for details on these
  //   methods.
  //
  // * Have an entry in the list of nondeterministic PyTorch operations in the
  //   docstring of `use_deterministic_algorithms()` in torch/__init__.py
  //
  // * Have a test function in `test/test_torch.py` whose name begins with
  //   `test_nondeterministic_alert_`. Alternatively, if CuBLAS workspace
  //   configuration is the reason for nondeterminism, the operation should be
  //   included in the `test_cublas_config_nondeterministic_alert` test. Any new
  //   tests should ideally follow a pattern similar to the existing ones.
  //
  // `example_func()` below shows an example of the comments and error-throwing
  // code for a nondeterministic operation:
  //
  //    void example_func() {
  //      // See Note [Writing Nondeterministic Operations]
  //      // Nondeterministic because <reason>
  //      at::globalContext().alertNondeterministic("example_func");
  //      ...
  //    }

  // Throws an error if `Context::deterministicAlgorithms()` is true
  static void alertNotDeterministic(std::string_view const& caller);

  // Throws an error if `Context::deterministicAlgorithms()` is true, CUDA
  // >= 10.2, and CUBLAS_WORKSPACE_CONFIG is not set to either ":16:8" or
  // ":4096:8". For more details:
  // https://docs.nvidia.com/cuda/cublas/index.html#results-reproducibility
  void alertCuBLASConfigNotDeterministic() const;

  void setFloat32MatmulPrecision(const std::string& s);
  bool allowTF32CuDNN() const;
  void setAllowTF32CuDNN(bool);
  bool allowTF32OneDNN() const;
  void setAllowTF32OneDNN(bool);
  bool allowTF32CuBLAS() const;
  void setAllowTF32CuBLAS(bool);
  Float32MatmulPrecision float32MatmulPrecision() const;
  void setFloat32MatmulPrecision(Float32MatmulPrecision p);
  bool allowFP16ReductionCuBLAS() const;
  void setAllowFP16ReductionCuBLAS(bool);
  bool allowBF16ReductionCuBLAS() const;
  void setAllowBF16ReductionCuBLAS(bool);
<<<<<<< HEAD

  // Matmuls can use a so-called "persistent" kernel which launches one CUDA
  // block for each SM on the GPU, and each block then iterates over multiple
  // output tiles. This allows to use software pipelining to hide the begin/end
  // latencies (e.g., epilogue), especially when only one tile fits per SM.
  // However, if some SMs are busy (e.g., with a background NCCL kernel), the
  // matmul's blocks will be scheduled in two waves and, in the absence of some
  // smart load balancing, the kernel will take twice as long. This flag allows
  // to make matmuls target only a subset of the SMs, so they can fully schedule
  // even next to a comms kernel, and only be a few percent slower.
  std::optional<int> _SMCarveout_EXPERIMENTAL() const;
  void _setSMCarveout_EXPERIMENTAL(std::optional<int>);

=======
  bool allowFP16AccumulationCuBLAS() const;
  void setAllowFP16AccumulationCuBLAS(bool);
>>>>>>> 21597be1
  at::QEngine qEngine() const;
  void setQEngine(at::QEngine e);
  static const std::vector<at::QEngine>& supportedQEngines();
  static bool isXNNPACKAvailable();
  void setCheckSparseTensorInvariants(bool e);
  bool checkSparseTensorInvariants() const;
  // This method is used to release the original weight after pre-packing.
  // It should be called once before loading/running the model.
  // NB: By default it is set to true for mobile builds.
  void setReleaseWeightsWhenPrepacking(bool e);
  bool releaseWeightsWhenPrepacking() const;

  void setDisplayVmapFallbackWarnings(bool enabled);
  bool areVmapFallbackWarningsEnabled() const;

  bool isDefaultMobileCPUAllocatorSet();
  void setDefaultMobileCPUAllocator();
  void unsetDefaultMobileCPUAllocator();
  bool allowFP16ReductionCPU() const;
  void setAllowFP16ReductionCPU(bool);

  // Preserved for BC
  void lazyInitCUDA() {
    TORCH_WARN_DEPRECATION(
        "lazyInitCUDA is deprecated. Please use lazyInitDevice(at::kCUDA) instead.")
    lazyInitDevice(at::kCUDA);
  }
  void lazyInitHIP() {
    TORCH_WARN_DEPRECATION(
        "lazyInitHIP is deprecated. Please use lazyInitDevice(at::kHIP) instead.")
    lazyInitDevice(at::kHIP);
  }
  void lazyInitXPU() {
    TORCH_WARN_DEPRECATION(
        "lazyInitXPU is deprecated. Please use lazyInitDevice(at::kXPU) instead.")
    lazyInitDevice(at::kXPU);
  }
  void lazyInitMTIA() {
    TORCH_WARN_DEPRECATION(
        "lazyInitMTIA is deprecated. Please use lazyInitDevice(at::kMTIA) instead.")
    lazyInitDevice(at::kMTIA);
  }
  void lazyInitPrivateUse1() {
    TORCH_WARN_DEPRECATION(
        "lazyInitPrivateUse1 is deprecated. Please use lazyInitDevice(at::kPrivateUse1) instead.")
    lazyInitDevice(at::kPrivateUse1);
  }

 private:
  static bool checkCuBLASConfigDeterministic();
  std::array<c10::once_flag, at::COMPILE_TIME_MAX_DEVICE_TYPES> init_;
  bool enabled_cudnn = true;
  bool deterministic_cudnn = false;
  bool deterministic_mkldnn = false;
  bool _deterministic_algorithms = false;
  bool _deterministic_algorithms_warn_only = false;
  bool _deterministic_fill_uninitialized_memory = true;
  std::array<at::SDPBackend, at::num_sdp_backends> sdp_priority_order = {
      at::SDPBackend::flash_attention,
      at::SDPBackend::efficient_attention,
      at::SDPBackend::math,
      at::SDPBackend::cudnn_attention};
  bool enabled_flashSDP = true;
  bool enabled_mem_efficientSDP = true;
  bool enabled_mathSDP = true;
  bool enabled_cudnnSDP = true;
  bool enabled_overrideable = true;
  bool allow_fp16_bf16_reduction_mathSDP = false;
  bool benchmark_cudnn = false;
  Float32MatmulPrecision float32_matmul_precision =
      c10::utils::check_env("TORCH_ALLOW_TF32_CUBLAS_OVERRIDE") == true
      ? at::Float32MatmulPrecision::HIGH
      : at::Float32MatmulPrecision::HIGHEST;
  int benchmark_limit_cudnn = 10;
  bool allow_tf32_cudnn = true;
  bool allow_fp16_reduction_cublas = true;
  bool allow_bf16_reduction_cublas = true;
<<<<<<< HEAD
  std::optional<int> sm_carveout = std::nullopt;
=======
  bool allow_fp16_accumulation_cublas = false;
>>>>>>> 21597be1
  bool enabled_mkldnn = true;
  bool allow_tf32_onednn = false;
  bool enabled_nnpack = true;
  at::LinalgBackend linalg_preferred_backend =
      c10::utils::check_env("TORCH_LINALG_PREFER_CUSOLVER") == true
      ? at::LinalgBackend::Cusolver
      : at::LinalgBackend::Default;
  at::BlasBackend blas_preferred_backend =
#ifdef USE_ROCM
      (c10::utils::check_env("TORCH_BLAS_PREFER_HIPBLASLT") != false)
#else
      (c10::utils::check_env("TORCH_BLAS_PREFER_CUBLASLT") == true)
#endif
      ? at::BlasBackend::Cublaslt
      : at::BlasBackend::Cublas;
  at::ROCmFABackend rocm_fa_preferred_backend =
      c10::utils::check_env("TORCH_ROCM_FA_PREFER_CK") == true
      ? at::ROCmFABackend::Ck
      : at::ROCmFABackend::Default;
#ifdef C10_MOBILE
  bool release_original_weights = true;
#else
  bool release_original_weights = false;
#endif
  bool display_vmap_fallback_warnings_ = false;
  std::optional<at::QEngine> quantized_engine = std::nullopt;
  bool enable_sparse_tensor_invariant_checks = false;
  bool allow_fp16_reduction_cpu = false;

  Allocator* prev_allocator_ptr_{nullptr};
};

TORCH_API Context& globalContext();

inline void init() {
  globalContext();
}

TORCH_API Allocator* getCPUAllocator();

inline DeprecatedTypeProperties& getDeprecatedTypeProperties(
    Backend p,
    ScalarType s) {
  return globalDeprecatedTypePropertiesRegistry().getDeprecatedTypeProperties(
      p, s);
}

inline DeprecatedTypeProperties& CPU(ScalarType s) {
  return globalDeprecatedTypePropertiesRegistry().getDeprecatedTypeProperties(
      Backend::CPU, s);
}

inline DeprecatedTypeProperties& CUDA(ScalarType s) {
  return globalDeprecatedTypePropertiesRegistry().getDeprecatedTypeProperties(
      Backend::CUDA, s);
}

inline DeprecatedTypeProperties& HIP(ScalarType s) {
  return globalDeprecatedTypePropertiesRegistry().getDeprecatedTypeProperties(
      Backend::HIP, s);
}

inline DeprecatedTypeProperties& MPS(ScalarType s) {
  return globalDeprecatedTypePropertiesRegistry().getDeprecatedTypeProperties(
      Backend::MPS, s);
}

inline bool hasCUDA() {
  return globalContext().hasCUDA();
}

inline bool hasMTIA() {
  return globalContext().hasMTIA();
}

inline bool hasHIP() {
  return globalContext().hasHIP();
}

inline bool hasIPU() {
  return globalContext().hasIPU();
}

inline bool hasXLA() {
  return globalContext().hasXLA();
}

inline bool hasMPS() {
  return globalContext().hasMPS();
}

inline bool hasMAIA() {
  return globalContext().hasMAIA();
}

inline bool hasXPU() {
  return globalContext().hasXPU();
}

inline bool hasHPU() {
  return globalContext().hasHPU();
}

// Despite its name, this function returns the number of *CUDA* GPUs.
inline size_t getNumGPUs() {
  // WARNING: DO NOT ADD LOGIC TO HANDLE OTHER DEVICE TYPES TO THIS
  // FUNCTION.  If you are interested in interrogating the number of
  // devices for a specific device type, add that function to the
  // relevant library (e.g., similar to at::cuda::device_count())
  if (hasCUDA() && hasHIP()) {
    throw std::runtime_error(
        "Enabling both CUDA and HIP in ATen is not supported, as HIP masquerades "
        "to be CUDA (e.g., when you say CUDA, on a HIP build of ATen, this actually "
        "means HIP.  Rebuild PyTorch with one or the other disabled.");
  } else if (hasCUDA()) {
    return detail::getCUDAHooks().deviceCount();
  } else if (hasHIP()) {
    return detail::getHIPHooks().getNumGPUs();
  } else {
    return 0;
  }
}

inline bool hasOpenMP() {
  return globalContext().hasOpenMP();
}

inline bool hasMKL() {
  return globalContext().hasMKL();
}

inline bool hasKleidiAI() {
  return globalContext().hasKleidiAI();
}

inline bool hasLAPACK() {
  return globalContext().hasLAPACK();
}

inline bool hasMAGMA() {
  return globalContext().hasMAGMA();
}

inline bool hasMKLDNN() {
  return globalContext().hasMKLDNN();
}

inline void manual_seed(uint64_t seed) {
  {
    auto gen = globalContext().defaultGenerator(c10::DeviceType::CPU);
    // See Note [Acquire lock when using random generators]
    std::lock_guard<std::mutex> lock(gen.mutex());
    gen.set_current_seed(seed);
  }

  const auto opt_device_type = at::getAccelerator();
  if (!opt_device_type.has_value()) {
    return;
  }
  const auto num_gpus = globalContext()
                            .getAcceleratorHooksInterface(opt_device_type)
                            .deviceCount();
  for (const auto i : c10::irange(num_gpus)) {
    auto gen = globalContext().defaultGenerator(
        Device(opt_device_type.value(), static_cast<c10::DeviceIndex>(i)));
    {
      // See Note [Acquire lock when using random generators]
      std::lock_guard<std::mutex> lock(gen.mutex());
      gen.set_current_seed(seed);
    }
  }
}

// When the global flag `allow_tf32` is set to true, cuBLAS handles are
// automatically configured to use math mode CUBLAS_TF32_TENSOR_OP_MATH.
// For some operators, such as addmv, TF32 offers no performance improvement
// but causes precision loss. To help this case, this class implements
// a RAII guard that can be used to quickly disable TF32 within its scope.
//
// Usage:
//     NoTF32Guard disable_tf32;
struct TORCH_API NoTF32Guard {
  NoTF32Guard();
  NoTF32Guard(NoTF32Guard&& other) = delete;
  NoTF32Guard(const NoTF32Guard&) = delete;
  NoTF32Guard& operator=(const NoTF32Guard&) = delete;
  NoTF32Guard& operator=(NoTF32Guard&&) = delete;
  ~NoTF32Guard();
  static bool should_disable_tf32();

 private:
  bool changed = false;
};

struct TORCH_API ROCmBackwardPassGuard {
  ROCmBackwardPassGuard();
  ROCmBackwardPassGuard(ROCmBackwardPassGuard&& other) = delete;
  ROCmBackwardPassGuard(const ROCmBackwardPassGuard&) = delete;
  ROCmBackwardPassGuard& operator=(const ROCmBackwardPassGuard&) = delete;
  ROCmBackwardPassGuard& operator=(ROCmBackwardPassGuard&&) = delete;
  ~ROCmBackwardPassGuard();
  static bool is_backward_pass();
};

} // namespace at<|MERGE_RESOLUTION|>--- conflicted
+++ resolved
@@ -343,7 +343,8 @@
   void setAllowFP16ReductionCuBLAS(bool);
   bool allowBF16ReductionCuBLAS() const;
   void setAllowBF16ReductionCuBLAS(bool);
-<<<<<<< HEAD
+  bool allowFP16AccumulationCuBLAS() const;
+  void setAllowFP16AccumulationCuBLAS(bool);
 
   // Matmuls can use a so-called "persistent" kernel which launches one CUDA
   // block for each SM on the GPU, and each block then iterates over multiple
@@ -354,13 +355,9 @@
   // smart load balancing, the kernel will take twice as long. This flag allows
   // to make matmuls target only a subset of the SMs, so they can fully schedule
   // even next to a comms kernel, and only be a few percent slower.
-  std::optional<int> _SMCarveout_EXPERIMENTAL() const;
-  void _setSMCarveout_EXPERIMENTAL(std::optional<int>);
-
-=======
-  bool allowFP16AccumulationCuBLAS() const;
-  void setAllowFP16AccumulationCuBLAS(bool);
->>>>>>> 21597be1
+  std::optional<int32_t> _SMCarveout_EXPERIMENTAL() const;
+  void _setSMCarveout_EXPERIMENTAL(std::optional<int32_t>);
+
   at::QEngine qEngine() const;
   void setQEngine(at::QEngine e);
   static const std::vector<at::QEngine>& supportedQEngines();
@@ -438,11 +435,8 @@
   bool allow_tf32_cudnn = true;
   bool allow_fp16_reduction_cublas = true;
   bool allow_bf16_reduction_cublas = true;
-<<<<<<< HEAD
-  std::optional<int> sm_carveout = std::nullopt;
-=======
   bool allow_fp16_accumulation_cublas = false;
->>>>>>> 21597be1
+  std::optional<int32_t> sm_carveout = std::nullopt;
   bool enabled_mkldnn = true;
   bool allow_tf32_onednn = false;
   bool enabled_nnpack = true;
