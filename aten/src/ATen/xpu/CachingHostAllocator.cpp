--- conflicted
+++ resolved
@@ -32,29 +32,11 @@
   }
 };
 
-<<<<<<< HEAD
-void raw_local_deleter(void* ptr);
-
-struct XPUCachingHostAllocator final
-    : public CachingHostAllocatorInterface<XPUCachingHostAllocatorImpl> {
-  at::DataPtr allocate(size_t size) override {
-    auto ptr_and_ctx = impl_->allocate(size);
-    return {
-        ptr_and_ctx.first,
-        ptr_and_ctx.second,
-        &raw_local_deleter,
-        at::DeviceType::CPU};
-  }
-};
-
-static XPUCachingHostAllocator caching_host_allocator;
-=======
 DECLARE_HOST_ALLOCATOR(
     XPUCachingHostAllocator,
     XPUCachingHostAllocatorImpl,
     raw_local_deleter,
     caching_host_allocator)
->>>>>>> 29317f85
 
 REGISTER_HOST_ALLOCATOR(at::kXPU, &caching_host_allocator);
 
