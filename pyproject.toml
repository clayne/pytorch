# Package ######################################################################

[build-system]
requires = [
    # 70.1.0: min version for integrated bdist_wheel command from wheel package
    # 77.0.0: min version for SPDX expression support for project.license
<<<<<<< HEAD
    "setuptools>=70.1.0",
=======
    "setuptools>=70.1.0,<80.0",
    "wheel",
>>>>>>> 7f14b42a
    "cmake>=3.27",
    "ninja",
    "numpy",
    "packaging",
    "pyyaml",
    "requests",
    "six",  # dependency chain: NNPACK -> PeachPy -> six
    "typing-extensions>=4.10.0",
]
build-backend = "setuptools.build_meta"

[project]
name = "torch"
description = "Tensors and Dynamic neural networks in Python with strong GPU acceleration"
readme = "README.md"
requires-python = ">=3.9,<3.14"
# TODO: change to `license = "BSD-3-Clause"` and enable PEP 639 after pinning setuptools>=77
# FIXME: As of 2025.06.20, it is hard to ensure the minimum version of setuptools in our CI environment.
# TOML-table-based license deprecated in setuptools>=77, and the deprecation warning will be changed
# to an error on 2026.02.18. See also: https://github.com/pypa/setuptools/issues/4903
license = { text = "BSD-3-Clause" }
authors = [{ name = "PyTorch Team", email = "packages@pytorch.org" }]
keywords = ["pytorch", "machine learning"]
classifiers = [
    "Development Status :: 5 - Production/Stable",
    "Intended Audience :: Developers",
    "Intended Audience :: Education",
    "Intended Audience :: Science/Research",
    "Topic :: Scientific/Engineering",
    "Topic :: Scientific/Engineering :: Mathematics",
    "Topic :: Scientific/Engineering :: Artificial Intelligence",
    "Topic :: Software Development",
    "Topic :: Software Development :: Libraries",
    "Topic :: Software Development :: Libraries :: Python Modules",
    "Programming Language :: C++",
    "Programming Language :: Python :: 3 :: Only",
    "Programming Language :: Python :: 3.9",
    "Programming Language :: Python :: 3.10",
    "Programming Language :: Python :: 3.11",
    "Programming Language :: Python :: 3.12",
    "Programming Language :: Python :: 3.13",
]
dynamic = [
    "entry-points",
    "dependencies",
    "scripts",
    "version",
]

[project.urls]
Homepage = "https://pytorch.org"
Repository = "https://github.com/pytorch/pytorch"
Documentation = "https://pytorch.org/docs"
"Issue Tracker" = "https://github.com/pytorch/pytorch/issues"
Forum = "https://discuss.pytorch.org"

[project.optional-dependencies]
optree = ["optree>=0.13.0"]
opt-einsum = ["opt-einsum>=3.3"]
pyyaml = ["pyyaml"]

# Linter tools #################################################################

[tool.black]
line-length = 88

[tool.isort]
src_paths = ["caffe2", "torch", "torchgen", "functorch", "test"]
extra_standard_library = ["typing_extensions"]
skip_gitignore = true
skip_glob = ["third_party/*"]
atomic = true
profile = "black"
indent = 4
line_length = 88
lines_after_imports = 2
multi_line_output = 3
include_trailing_comma = true
combine_as_imports = true

[tool.usort.known]
first_party = ["caffe2", "torch", "torchgen", "functorch", "test"]
standard_library = ["typing_extensions"]

[tool.ruff]
line-length = 88
src = ["caffe2", "torch", "torchgen", "functorch", "test"]

[tool.ruff.format]
docstring-code-format = true
quote-style = "double"

[tool.ruff.lint]
# NOTE: Synchoronize the ignores with .flake8
external = [
    "B001",
    "B902",
    "B950",
    "E121",
    "E122",
    "E128",
    "E131",
    "E704",
    "E723",
    "F723",
    "F812",
    "P201",
    "P204",
    "T484",
    "TOR901",
]
ignore = [
    # these ignores are from flake8-bugbear; please fix!
    "B007", "B008", "B017",
    "B018", # Useless expression
    "B023",
    "B028", # No explicit `stacklevel` keyword argument found
    "E402",
    "C408", # C408 ignored because we like the dict keyword argument syntax
    "E501", # E501 is not flexible enough, we're using B950 instead
    "E721",
    "E741",
    "EXE001",
    "F405",
    "FURB122", # writelines
    # these ignores are from flake8-logging-format; please fix!
    "G101",
    # these ignores are from ruff NPY; please fix!
    "NPY002",
    # these ignores are from ruff PERF; please fix!
    "PERF203",
    "PERF401",
    # these ignores are from PYI; please fix!
    "PYI024",
    "PYI036",
    "PYI041",
    "PYI056",
    "SIM102", "SIM103", "SIM112", # flake8-simplify code styles
    "SIM105", # these ignores are from flake8-simplify. please fix or ignore with commented reason
    "SIM108", # SIM108 ignored because we prefer if-else-block instead of ternary expression
    "SIM110",
    "SIM114", # Combine `if` branches using logical `or` operator
    "SIM115",
    "SIM116", # Disable Use a dictionary instead of consecutive `if` statements
    "SIM117",
    "SIM118",
    "UP007", # keep-runtime-typing
    "UP045", # keep-runtime-typing
    "TC006",
]
select = [
    "B",
    "B904", # Re-raised error without specifying the cause via the from keyword
    "C4",
    "G",
    "E",
    "EXE",
    "F",
    "SIM1",
    "SIM911",
    "W",
    # Not included in flake8
    "FURB",
    "LOG",
    "NPY",
    "PERF",
    "PGH004",
    "PIE790",
    "PIE794",
    "PIE800",
    "PIE804",
    "PIE807",
    "PIE810",
    "PLC0131", # type bivariance
    "PLC0132", # type param mismatch
    "PLC0205", # string as __slots__
    "PLC3002", # unnecessary-direct-lambda-call
    "PLE",
    "PLR0133", # constant comparison
    "PLR0206", # property with params
    "PLR1722", # use sys exit
    "PLR1736", # unnecessary list index
    "PLW0129", # assert on string literal
    "PLW0131", # named expr without context
    "PLW0133", # useless exception statement
    "PLW0245", # super without brackets
    "PLW0406", # import self
    "PLW0711", # binary op exception
    "PLW1501", # bad open mode
    "PLW1507", # shallow copy os.environ
    "PLW1509", # preexec_fn not safe with threads
    "PLW2101", # useless lock statement
    "PLW3301", # nested min max
    "PT006", # TODO: enable more PT rules
    "PT014", # duplicate parameterize case
    "PT022",
    "PT023",
    "PT024",
    "PT025",
    "PT026",
    "PYI",
    "Q003",  # avoidable escaped quote
    "Q004",  # unnecessary escaped quote
    "RSE",
    "RUF008", # mutable dataclass default
    "RUF013", # ban implicit optional
    "RUF015", # access first ele in constant time
    "RUF016", # type error non-integer index
    "RUF017",
    "RUF018", # no assignment in assert
    "RUF019", # unnecessary-key-check
    "RUF020", # never union
    "RUF024", # from keys mutable
    "RUF026", # default factory kwarg
    "RUF030", # No print statement in assert
    "RUF033", # default values __post_init__ dataclass
    "RUF041", # simplify nested Literal
    "RUF048", # properly parse `__version__`
    "RUF200", # validate pyproject.toml
    "S324", # for hashlib FIPS compliance
    "SLOT",
    "TC",
    "TRY002", # ban vanilla raise (todo fix NOQAs)
    "TRY203",
    "TRY401", # verbose-log-message
    "UP",
    "YTT",
]

[tool.ruff.lint.pyupgrade]
# Preserve types, even if a file imports `from __future__ import annotations`.
keep-runtime-typing = true

[tool.ruff.lint.per-file-ignores]
"__init__.py" = [
    "F401",
]
"*.pyi" = [
    "PYI011", # typed-argument-default-in-stub
    "PYI021", # docstring-in-stub
    "PYI053", # string-or-bytes-too-long
]
"functorch/notebooks/**" = [
    "F401",
]
"test/export/**" = [
    "PGH004"
]
"test/typing/**" = [
    "PGH004"
]
"test/typing/reveal/**" = [
    "F821",
]
"test/torch_np/numpy_tests/**" = [
    "F821",
    "NPY201",
]
"test/dynamo/test_bytecode_utils.py" = [
    "F821",
]
"test/dynamo/test_debug_utils.py" = [
    "UP037",
]
"test/dynamo/test_misc.py" = [
    "PGH004",
]
"test/jit/**" = [
    "PLR0133", # tests require this for JIT
    "PYI",
    "RUF015",
    "UP", # We don't want to modify the jit test as they test specify syntax
]
"test/test_jit.py" = [
    "PLR0133", # tests require this for JIT
    "PYI",
    "RUF015",
    "UP", # We don't want to modify the jit test as they test specify syntax
]
"test/inductor/s429861_repro.py" = [
    "PGH004",
]
"test/inductor/test_torchinductor.py" = [
    "UP037",
]
# autogenerated #TODO figure out why file level noqa is ignored
"torch/_appdirs.py" = ["PGH004"]
"torch/jit/_shape_functions.py" = ["PGH004"]
"torch/_inductor/fx_passes/serialized_patterns/**" = ["F401", "F501"]
"torch/_inductor/autoheuristic/artifacts/**" = ["F401", "F501"]
"torch/_inductor/codegen/**" = [
    "PGH004"
]
"torchgen/api/types/__init__.py" = [
    "F401",
    "F403",
]
"torch/utils/collect_env.py" = [
    "UP", # collect_env.py needs to work with older versions of Python
]
"torch/_vendor/**" = [
    "UP", # No need to mess with _vendor
]
"tools/linter/**" = [
    "LOG015" # please fix
]

[tool.codespell]
ignore-words = "tools/linter/dictionary.txt"<|MERGE_RESOLUTION|>--- conflicted
+++ resolved
@@ -4,12 +4,7 @@
 requires = [
     # 70.1.0: min version for integrated bdist_wheel command from wheel package
     # 77.0.0: min version for SPDX expression support for project.license
-<<<<<<< HEAD
     "setuptools>=70.1.0",
-=======
-    "setuptools>=70.1.0,<80.0",
-    "wheel",
->>>>>>> 7f14b42a
     "cmake>=3.27",
     "ninja",
     "numpy",
