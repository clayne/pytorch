--- conflicted
+++ resolved
@@ -102,17 +102,6 @@
             )
             print("ROCm libraries setup for triton installation...")
 
-<<<<<<< HEAD
-        if device == "xpu":
-            # Since the https://github.com/triton-lang/triton/commit/a782a3665c48707752f1d71f8db832f10e522d5a ,
-            # the setup.py file is moved to the root folder.
-            cwd = triton_basedir
-        else:
-            cwd = triton_pythondir
-
-        check_call([sys.executable, "setup.py", "bdist_wheel"], cwd=cwd, env=env)
-        whl_path = next(iter((cwd / "dist").glob("*.whl")))
-=======
         # old triton versions have setup.py in the python/ dir,
         # new versions have it in the root dir.
         triton_setupdir = (
@@ -126,7 +115,6 @@
         )
 
         whl_path = next(iter((triton_setupdir / "dist").glob("*.whl")))
->>>>>>> af1f981f
         shutil.copy(whl_path, Path.cwd())
 
         if device == "rocm":
