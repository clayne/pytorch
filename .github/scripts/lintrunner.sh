#!/usr/bin/env bash
set -ex

# Use uv to speed up lintrunner init
<<<<<<< HEAD
python3 -m pip install -U uv setuptools
=======
python3 -m pip install -U uv==0.8.* setuptools
>>>>>>> fe0ff12d

CACHE_DIRECTORY="/tmp/.lintbin"
# Try to recover the cached binaries
if [[ -d "${CACHE_DIRECTORY}" ]]; then
    # It's ok to fail this as lintrunner init would download these binaries
    # again if they do not exist
    cp -r "${CACHE_DIRECTORY}" . || true
fi

# if lintrunner is not installed, install it
if ! command -v lintrunner &> /dev/null; then
    python3 -m pip install lintrunner==0.12.7
fi

# This has already been cached in the docker image
lintrunner init 2> /dev/null

# Do build steps necessary for linters
if [[ "${CLANG}" == "1" ]]; then
    python3 -m tools.linter.clang_tidy.generate_build_files
fi
python3 -m tools.generate_torch_version --is_debug=false
python3 -m tools.pyi.gen_pyi \
    --native-functions-path aten/src/ATen/native/native_functions.yaml \
    --tags-path aten/src/ATen/native/tags.yaml \
    --deprecated-functions-path "tools/autograd/deprecated.yaml"
python3 torch/utils/data/datapipes/gen_pyi.py

# Also check generated pyi files
find torch -name '*.pyi' -exec git add --force -- "{}" +

RC=0
# Run lintrunner on all files
if ! lintrunner --force-color --tee-json=lint.json ${ADDITIONAL_LINTRUNNER_ARGS} 2> /dev/null; then
    echo ""
    echo -e "\e[1m\e[36mYou can reproduce these results locally by using \`lintrunner -m origin/main\`. (If you don't get the same results, run \'lintrunner init\' to update your local linter)\e[0m"
    echo -e "\e[1m\e[36mSee https://github.com/pytorch/pytorch/wiki/lintrunner for setup instructions. To apply suggested patches automatically, use the -a flag. Before pushing another commit,\e[0m"
    echo -e "\e[1m\e[36mplease verify locally and ensure everything passes.\e[0m"
    RC=1
fi

# Unstage temporally added pyi files
find torch -name '*.pyi' -exec git restore --staged -- "{}" +

# Use jq to massage the JSON lint output into GitHub Actions workflow commands.
jq --raw-output \
    '"::\(if .severity == "advice" or .severity == "disabled" then "warning" else .severity end) file=\(.path),line=\(.line),col=\(.char),title=\(.code) \(.name)::" + (.description | gsub("\\n"; "%0A"))' \
    lint.json || true

exit $RC<|MERGE_RESOLUTION|>--- conflicted
+++ resolved
@@ -2,11 +2,7 @@
 set -ex
 
 # Use uv to speed up lintrunner init
-<<<<<<< HEAD
-python3 -m pip install -U uv setuptools
-=======
 python3 -m pip install -U uv==0.8.* setuptools
->>>>>>> fe0ff12d
 
 CACHE_DIRECTORY="/tmp/.lintbin"
 # Try to recover the cached binaries
