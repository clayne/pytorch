--- conflicted
+++ resolved
@@ -23,13 +23,11 @@
       type: string
       description: 'the job name of the test'
       required: True
-<<<<<<< HEAD
     local_path:
       type: string
       description: 'the local path to the utilization stats file'
       required: False
       default: ''
-=======
     artifact_prefix:
       type: string
       description: |
@@ -37,7 +35,6 @@
       default: ""
       required: False
 
->>>>>>> 674a85cf
 runs:
   using: composite
   steps:
@@ -69,8 +66,5 @@
           --workflow-run-attempt "${{inputs.workflow_attempt}}" \
           --job-id "${{inputs.job_id}}" \
           --job-name "${{inputs.job_name}}" \
-<<<<<<< HEAD
           --local-path "${{inputs.local_path}}"
-=======
-          --artifact-prefix "${{inputs.artifact_prefix}}"
->>>>>>> 674a85cf
+          --artifact-prefix "${{inputs.artifact_prefix}}"