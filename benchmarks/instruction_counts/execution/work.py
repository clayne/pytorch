"""Handle the details of subprocess calls and retries for a given benchmark run."""
<<<<<<< HEAD

=======
# mypy: ignore-errors
>>>>>>> f5e704a6
import dataclasses
import json
import os
import pickle
import signal
import subprocess
import time
import uuid
from typing import List, Optional, TYPE_CHECKING, Union

from core.api import AutoLabels
from core.types import Label
from core.utils import get_temp_dir
from worker.main import (
    WORKER_PATH,
    WorkerFailure,
    WorkerOutput,
    WorkerTimerArgs,
    WorkerUnpickler,
)


if TYPE_CHECKING:
    PopenType = subprocess.Popen[bytes]
else:
    PopenType = subprocess.Popen


# Mitigate https://github.com/pytorch/pytorch/issues/37377
_ENV = "MKL_THREADING_LAYER=GNU"
_PYTHON = "python"
PYTHON_CMD = f"{_ENV} {_PYTHON}"

# We must specify `bash` so that `source activate ...` always works
SHELL = "/bin/bash"


@dataclasses.dataclass(frozen=True)
class WorkOrder:
    """Spec to schedule work with the benchmark runner."""

    label: Label
    autolabels: AutoLabels
    timer_args: WorkerTimerArgs
    source_cmd: Optional[str] = None
    timeout: Optional[float] = None
    retries: int = 0

    def __hash__(self) -> int:
        return id(self)

    def __str__(self) -> str:
        return json.dumps(
            {
                "label": self.label,
                "autolabels": self.autolabels.as_dict,
                "num_threads": self.timer_args.num_threads,
            }
        )


class _BenchmarkProcess:
    """Wraps subprocess.Popen for a given WorkOrder."""

    _work_order: WorkOrder
    _cpu_list: Optional[str]
    _proc: PopenType

    # Internal bookkeeping
    _communication_file: str
    _start_time: float
    _end_time: Optional[float] = None
    _retcode: Optional[int]
    _result: Optional[Union[WorkerOutput, WorkerFailure]] = None

    def __init__(self, work_order: WorkOrder, cpu_list: Optional[str]) -> None:
        self._work_order = work_order
        self._cpu_list = cpu_list
        self._start_time = time.time()
        self._communication_file = os.path.join(get_temp_dir(), f"{uuid.uuid4()}.pkl")
        with open(self._communication_file, "wb") as f:
            pickle.dump(self._work_order.timer_args, f)

        self._proc = subprocess.Popen(
            self.cmd,
            stdout=subprocess.PIPE,
            stderr=subprocess.STDOUT,
            shell=True,
            executable=SHELL,
        )

    def clone(self) -> "_BenchmarkProcess":
        return _BenchmarkProcess(self._work_order, self._cpu_list)

    @property
    def cmd(self) -> str:
        cmd: List[str] = []
        if self._work_order.source_cmd is not None:
            cmd.extend([self._work_order.source_cmd, "&&"])

        cmd.append(_ENV)

        if self._cpu_list is not None:
            cmd.extend(
                [
                    f"GOMP_CPU_AFFINITY={self._cpu_list}",
                    "taskset",
                    "--cpu-list",
                    self._cpu_list,
                ]
            )

        cmd.extend(
            [
                _PYTHON,
                WORKER_PATH,
                "--communication-file",
                self._communication_file,
            ]
        )
        return " ".join(cmd)

    @property
    def duration(self) -> float:
        return (self._end_time or time.time()) - self._start_time

    @property
    def result(self) -> Union[WorkerOutput, WorkerFailure]:
        self._maybe_collect()
        assert self._result is not None
        return self._result

    def poll(self) -> Optional[int]:
        self._maybe_collect()
        return self._retcode

    def interrupt(self) -> None:
        """Soft interrupt. Allows subprocess to cleanup."""
        self._proc.send_signal(signal.SIGINT)

    def terminate(self) -> None:
        """Hard interrupt. Immediately SIGTERM subprocess."""
        self._proc.terminate()

    def _maybe_collect(self) -> None:
        if self._result is not None:
            # We've already collected the results.
            return

        self._retcode = self._proc.poll()
        if self._retcode is None:
            # `_proc` is still running
            return

        with open(self._communication_file, "rb") as f:
            result = WorkerUnpickler(f).load_output()

        if isinstance(result, WorkerOutput) and self._retcode:
            # Worker managed to complete the designated task, but worker
            # process did not finish cleanly.
            result = WorkerFailure("Worker failed silently.")

        if isinstance(result, WorkerTimerArgs):
            # Worker failed, but did not write a result so we're left with the
            # original TimerArgs. Grabbing all of stdout and stderr isn't
            # ideal, but we don't have a better way to determine what to keep.
            proc_stdout = self._proc.stdout
            assert proc_stdout is not None
            result = WorkerFailure(failure_trace=proc_stdout.read().decode("utf-8"))

        self._result = result
        self._end_time = time.time()

        # Release communication file.
        os.remove(self._communication_file)


class InProgress:
    """Used by the benchmark runner to track outstanding jobs.
    This class handles bookkeeping and timeout + retry logic.
    """

    _proc: _BenchmarkProcess
    _timeouts: int = 0

    def __init__(self, work_order: WorkOrder, cpu_list: Optional[str]):
        self._work_order = work_order
        self._proc = _BenchmarkProcess(work_order, cpu_list)

    @property
    def work_order(self) -> WorkOrder:
        return self._proc._work_order

    @property
    def cpu_list(self) -> Optional[str]:
        return self._proc._cpu_list

    @property
    def proc(self) -> _BenchmarkProcess:
        # NB: For cleanup only.
        return self._proc

    @property
    def duration(self) -> float:
        return self._proc.duration

    def check_finished(self) -> bool:
        if self._proc.poll() is not None:
            return True

        timeout = self.work_order.timeout
        if timeout is None or self._proc.duration < timeout:
            return False

        self._timeouts += 1
        max_attempts = (self._work_order.retries or 0) + 1
        if self._timeouts < max_attempts:
            print(
                f"\nTimeout: {self._work_order.label}, {self._work_order.autolabels} "
                f"(Attempt {self._timeouts} / {max_attempts})"
            )
            self._proc.interrupt()
            self._proc = self._proc.clone()
            return False

        raise subprocess.TimeoutExpired(cmd=self._proc.cmd, timeout=timeout)

    @property
    def result(self) -> Union[WorkerOutput, WorkerFailure]:
        return self._proc.result

    def __hash__(self) -> int:
        return id(self)<|MERGE_RESOLUTION|>--- conflicted
+++ resolved
@@ -1,9 +1,5 @@
 """Handle the details of subprocess calls and retries for a given benchmark run."""
-<<<<<<< HEAD
-
-=======
 # mypy: ignore-errors
->>>>>>> f5e704a6
 import dataclasses
 import json
 import os
