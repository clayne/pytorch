--- conflicted
+++ resolved
@@ -8,14 +8,10 @@
 namespace c10::cuda::CUDACachingAllocator {
 
 // Keep this for backwards compatibility
-<<<<<<< HEAD
 C10_DEPRECATED_MESSAGE(
   "CUDAAllocatorConfig is deprecated. Please use c10::CachingAllocator::AllocatorConfig instead.")
-class C10_CUDA_API CUDAAllocatorConfig : CachingAllocator::AllocatorConfig {
-=======
 class C10_CUDA_API CUDAAllocatorConfig
     : public CachingAllocator::AllocatorConfig {
->>>>>>> e941de2d
  public:
   static bool expandable_segments() {
     return CachingAllocator::AllocatorConfig::use_expandable_segments();
