#!/bin/bash

set -ex

arch_path=''
targetarch=${TARGETARCH:-$(uname -m)}
if [ ${targetarch} = 'amd64' ] || [ "${targetarch}" = 'x86_64' ]; then
  arch_path='x86_64'
else
  arch_path='sbsa'
fi

NVSHMEM_VERSION=3.3.9

function install_cuda {
  version=$1
  runfile=$2
  major_minor=${version%.*}
  rm -rf /usr/local/cuda-${major_minor} /usr/local/cuda
  if [[ ${arch_path} == 'sbsa' ]]; then
    runfile="${runfile}_sbsa"
  fi
  runfile="${runfile}.run"
  wget -q https://developer.download.nvidia.com/compute/cuda/${version}/local_installers/${runfile} -O ${runfile}
  chmod +x ${runfile}
  ./${runfile} --toolkit --silent
  rm -f ${runfile}
  rm -f /usr/local/cuda && ln -s /usr/local/cuda-${major_minor} /usr/local/cuda
}

function install_cudnn {
  cuda_major_version=$1
  cudnn_version=$2
  mkdir tmp_cudnn && cd tmp_cudnn
  # cuDNN license: https://developer.nvidia.com/cudnn/license_agreement
  filepath="cudnn-linux-${arch_path}-${cudnn_version}_cuda${cuda_major_version}-archive"
  wget -q https://developer.download.nvidia.com/compute/cudnn/redist/cudnn/linux-${arch_path}/${filepath}.tar.xz
  tar xf ${filepath}.tar.xz
  cp -a ${filepath}/include/* /usr/local/cuda/include/
  cp -a ${filepath}/lib/* /usr/local/cuda/lib64/
  cd ..
  rm -rf tmp_cudnn
}

function install_nvshmem {
  cuda_major_version=$1 # e.g. "12"
  nvshmem_version=$2    # e.g. "3.3.9"

  case "${arch_path}" in
    sbsa)
      dl_arch="aarch64"
      ;;
    x86_64)
      dl_arch="x64"
      ;;
    *)
      dl_arch="${arch}"
      ;;
  esac

  tmpdir="tmp_nvshmem"
  mkdir -p "${tmpdir}" && cd "${tmpdir}"

  # nvSHMEM license: https://docs.nvidia.com/nvshmem/api/sla.html
  filename="libnvshmem_cuda${cuda_major_version}-linux-${arch_path}-${nvshmem_version}"
  url="https://developer.download.nvidia.com/compute/redist/nvshmem/${nvshmem_version}/builds/cuda${cuda_major_version}/txz/agnostic/${dl_arch}/${filename}.tar.gz"

  # download, unpack, install
  wget -q "${url}"
  tar xf "${filename}.tar.gz"
  cp -a "libnvshmem/include/"* /usr/local/include/
  cp -a "libnvshmem/lib/"* /usr/local/lib/

  # cleanup
  cd ..
  rm -rf "${tmpdir}"

  echo "nvSHMEM ${nvshmem_version} for CUDA ${cuda_major_version} (${arch_path}) installed."
}

<<<<<<< HEAD
=======
function install_124 {
  CUDNN_VERSION=9.1.0.70
  echo "Installing CUDA 12.4.1 and cuDNN ${CUDNN_VERSION} and NCCL and cuSparseLt-0.6.2"
  install_cuda 12.4.1 cuda_12.4.1_550.54.15_linux

  install_cudnn 12 $CUDNN_VERSION

  CUDA_VERSION=12.4 bash install_nccl.sh

  CUDA_VERSION=12.4 bash install_cusparselt.sh

  ldconfig
}

>>>>>>> 9345279c
function install_126 {
  CUDNN_VERSION=9.10.2.21
  echo "Installing CUDA 12.6.3 and cuDNN ${CUDNN_VERSION} and NVSHMEM and NCCL and cuSparseLt-0.7.1"
  install_cuda 12.6.3 cuda_12.6.3_560.35.05_linux

  install_cudnn 12 $CUDNN_VERSION

  install_nvshmem 12 $NVSHMEM_VERSION

  CUDA_VERSION=12.6 bash install_nccl.sh

  CUDA_VERSION=12.6 bash install_cusparselt.sh

  ldconfig
}

function install_129 {
  CUDNN_VERSION=9.10.2.21
  echo "Installing CUDA 12.9.1 and cuDNN ${CUDNN_VERSION} and NVSHMEM and NCCL and cuSparseLt-0.7.1"
  # install CUDA 12.9.1 in the same container
  install_cuda 12.9.1 cuda_12.9.1_575.57.08_linux

  # cuDNN license: https://developer.nvidia.com/cudnn/license_agreement
  install_cudnn 12 $CUDNN_VERSION

  install_nvshmem 12 $NVSHMEM_VERSION

  CUDA_VERSION=12.9 bash install_nccl.sh

  CUDA_VERSION=12.9 bash install_cusparselt.sh

  ldconfig
}

function prune_124 {
  echo "Pruning CUDA 12.4"
  #####################################################################################
  # CUDA 12.4 prune static libs
  #####################################################################################
  export NVPRUNE="/usr/local/cuda-12.4/bin/nvprune"
  export CUDA_LIB_DIR="/usr/local/cuda-12.4/lib64"

  export GENCODE="-gencode arch=compute_50,code=sm_50 -gencode arch=compute_60,code=sm_60 -gencode arch=compute_70,code=sm_70 -gencode arch=compute_75,code=sm_75 -gencode arch=compute_80,code=sm_80 -gencode arch=compute_86,code=sm_86 -gencode arch=compute_90,code=sm_90"
  export GENCODE_CUDNN="-gencode arch=compute_50,code=sm_50 -gencode arch=compute_60,code=sm_60 -gencode arch=compute_61,code=sm_61 -gencode arch=compute_70,code=sm_70 -gencode arch=compute_75,code=sm_75 -gencode arch=compute_80,code=sm_80 -gencode arch=compute_86,code=sm_86 -gencode arch=compute_90,code=sm_90"

  if [[ -n "$OVERRIDE_GENCODE" ]]; then
      export GENCODE=$OVERRIDE_GENCODE
  fi
  if [[ -n "$OVERRIDE_GENCODE_CUDNN" ]]; then
      export GENCODE_CUDNN=$OVERRIDE_GENCODE_CUDNN
  fi

  # all CUDA libs except CuDNN and CuBLAS
  ls $CUDA_LIB_DIR/ | grep "\.a" | grep -v "culibos" | grep -v "cudart" | grep -v "cudnn" | grep -v "cublas" | grep -v "metis"  \
      | xargs -I {} bash -c \
                "echo {} && $NVPRUNE $GENCODE $CUDA_LIB_DIR/{} -o $CUDA_LIB_DIR/{}"

  # prune CuDNN and CuBLAS
  $NVPRUNE $GENCODE_CUDNN $CUDA_LIB_DIR/libcublas_static.a -o $CUDA_LIB_DIR/libcublas_static.a
  $NVPRUNE $GENCODE_CUDNN $CUDA_LIB_DIR/libcublasLt_static.a -o $CUDA_LIB_DIR/libcublasLt_static.a

  #####################################################################################
  # CUDA 12.4 prune visual tools
  #####################################################################################
  export CUDA_BASE="/usr/local/cuda-12.4/"
  rm -rf $CUDA_BASE/libnvvp $CUDA_BASE/nsightee_plugins $CUDA_BASE/nsight-compute-2024.1.0 $CUDA_BASE/nsight-systems-2023.4.4/
}

function prune_126 {
  echo "Pruning CUDA 12.6"
  #####################################################################################
  # CUDA 12.6 prune static libs
  #####################################################################################
  export NVPRUNE="/usr/local/cuda-12.6/bin/nvprune"
  export CUDA_LIB_DIR="/usr/local/cuda-12.6/lib64"

  export GENCODE="-gencode arch=compute_50,code=sm_50 -gencode arch=compute_60,code=sm_60 -gencode arch=compute_70,code=sm_70 -gencode arch=compute_75,code=sm_75 -gencode arch=compute_80,code=sm_80 -gencode arch=compute_86,code=sm_86 -gencode arch=compute_90,code=sm_90"
  export GENCODE_CUDNN="-gencode arch=compute_50,code=sm_50 -gencode arch=compute_60,code=sm_60 -gencode arch=compute_61,code=sm_61 -gencode arch=compute_70,code=sm_70 -gencode arch=compute_75,code=sm_75 -gencode arch=compute_80,code=sm_80 -gencode arch=compute_86,code=sm_86 -gencode arch=compute_90,code=sm_90"

  if [[ -n "$OVERRIDE_GENCODE" ]]; then
    export GENCODE=$OVERRIDE_GENCODE
  fi
  if [[ -n "$OVERRIDE_GENCODE_CUDNN" ]]; then
    export GENCODE_CUDNN=$OVERRIDE_GENCODE_CUDNN
  fi

  # all CUDA libs except CuDNN and CuBLAS
  ls $CUDA_LIB_DIR/ | grep "\.a" | grep -v "culibos" | grep -v "cudart" | grep -v "cudnn" | grep -v "cublas" | grep -v "metis" |
    xargs -I {} bash -c \
      "echo {} && $NVPRUNE $GENCODE $CUDA_LIB_DIR/{} -o $CUDA_LIB_DIR/{}"

  # prune CuDNN and CuBLAS
  $NVPRUNE $GENCODE_CUDNN $CUDA_LIB_DIR/libcublas_static.a -o $CUDA_LIB_DIR/libcublas_static.a
  $NVPRUNE $GENCODE_CUDNN $CUDA_LIB_DIR/libcublasLt_static.a -o $CUDA_LIB_DIR/libcublasLt_static.a

  #####################################################################################
  # CUDA 12.6 prune visual tools
  #####################################################################################
  export CUDA_BASE="/usr/local/cuda-12.6/"
  rm -rf $CUDA_BASE/libnvvp $CUDA_BASE/nsightee_plugins $CUDA_BASE/nsight-compute-2024.3.2 $CUDA_BASE/nsight-systems-2024.5.1/
}

function install_128 {
  CUDNN_VERSION=9.8.0.87
  echo "Installing CUDA 12.8.1 and cuDNN ${CUDNN_VERSION} and NVSHMEM and NCCL and cuSparseLt-0.7.1"
  # install CUDA 12.8.1 in the same container
  install_cuda 12.8.1 cuda_12.8.1_570.124.06_linux

  # cuDNN license: https://developer.nvidia.com/cudnn/license_agreement
  install_cudnn 12 $CUDNN_VERSION

  install_nvshmem 12 $NVSHMEM_VERSION

  CUDA_VERSION=12.8 bash install_nccl.sh

  CUDA_VERSION=12.8 bash install_cusparselt.sh

  ldconfig
}

# idiomatic parameter and option handling in sh
<<<<<<< HEAD
while test $# -gt 0; do
  case "$1" in
    12.6 | 12.6.*)
      install_126
      prune_126
      ;;
    12.8 | 12.8.*)
      install_128
      ;;
    12.9 | 12.9.*)
      install_129
      ;;
    *)
      echo "bad argument $1"
      exit 1
      ;;
  esac
  shift
=======
while test $# -gt 0
do
    case "$1" in
    12.4) install_124; prune_124
        ;;
    12.6|12.6.*) install_126; prune_126
        ;;
    12.8|12.8.*) install_128;
        ;;
    12.9|12.9.*) install_129;
        ;;
    *) echo "bad argument $1"; exit 1
        ;;
    esac
    shift
>>>>>>> 9345279c
done<|MERGE_RESOLUTION|>--- conflicted
+++ resolved
@@ -78,8 +78,6 @@
   echo "nvSHMEM ${nvshmem_version} for CUDA ${cuda_major_version} (${arch_path}) installed."
 }
 
-<<<<<<< HEAD
-=======
 function install_124 {
   CUDNN_VERSION=9.1.0.70
   echo "Installing CUDA 12.4.1 and cuDNN ${CUDNN_VERSION} and NCCL and cuSparseLt-0.6.2"
@@ -94,7 +92,6 @@
   ldconfig
 }
 
->>>>>>> 9345279c
 function install_126 {
   CUDNN_VERSION=9.10.2.21
   echo "Installing CUDA 12.6.3 and cuDNN ${CUDNN_VERSION} and NVSHMEM and NCCL and cuSparseLt-0.7.1"
@@ -141,16 +138,16 @@
   export GENCODE_CUDNN="-gencode arch=compute_50,code=sm_50 -gencode arch=compute_60,code=sm_60 -gencode arch=compute_61,code=sm_61 -gencode arch=compute_70,code=sm_70 -gencode arch=compute_75,code=sm_75 -gencode arch=compute_80,code=sm_80 -gencode arch=compute_86,code=sm_86 -gencode arch=compute_90,code=sm_90"
 
   if [[ -n "$OVERRIDE_GENCODE" ]]; then
-      export GENCODE=$OVERRIDE_GENCODE
+    export GENCODE=$OVERRIDE_GENCODE
   fi
   if [[ -n "$OVERRIDE_GENCODE_CUDNN" ]]; then
-      export GENCODE_CUDNN=$OVERRIDE_GENCODE_CUDNN
+    export GENCODE_CUDNN=$OVERRIDE_GENCODE_CUDNN
   fi
 
   # all CUDA libs except CuDNN and CuBLAS
-  ls $CUDA_LIB_DIR/ | grep "\.a" | grep -v "culibos" | grep -v "cudart" | grep -v "cudnn" | grep -v "cublas" | grep -v "metis"  \
-      | xargs -I {} bash -c \
-                "echo {} && $NVPRUNE $GENCODE $CUDA_LIB_DIR/{} -o $CUDA_LIB_DIR/{}"
+  ls $CUDA_LIB_DIR/ | grep "\.a" | grep -v "culibos" | grep -v "cudart" | grep -v "cudnn" | grep -v "cublas" | grep -v "metis" |
+    xargs -I {} bash -c \
+      "echo {} && $NVPRUNE $GENCODE $CUDA_LIB_DIR/{} -o $CUDA_LIB_DIR/{}"
 
   # prune CuDNN and CuBLAS
   $NVPRUNE $GENCODE_CUDNN $CUDA_LIB_DIR/libcublas_static.a -o $CUDA_LIB_DIR/libcublas_static.a
@@ -216,9 +213,12 @@
 }
 
 # idiomatic parameter and option handling in sh
-<<<<<<< HEAD
 while test $# -gt 0; do
   case "$1" in
+    12.4)
+      install_124
+      prune_124
+      ;;
     12.6 | 12.6.*)
       install_126
       prune_126
@@ -235,21 +235,4 @@
       ;;
   esac
   shift
-=======
-while test $# -gt 0
-do
-    case "$1" in
-    12.4) install_124; prune_124
-        ;;
-    12.6|12.6.*) install_126; prune_126
-        ;;
-    12.8|12.8.*) install_128;
-        ;;
-    12.9|12.9.*) install_129;
-        ;;
-    *) echo "bad argument $1"; exit 1
-        ;;
-    esac
-    shift
->>>>>>> 9345279c
 done