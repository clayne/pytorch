#!/usr/bin/env bash
# meant to be called only from the neighboring build.sh and build_cpu.sh scripts

set -e pipefail
SOURCE_DIR="$( cd "$( dirname "${BASH_SOURCE[0]}" )" >/dev/null && pwd )"

# Require only one python installation
if [[ -z "$DESIRED_PYTHON" ]]; then
    echo "Need to set DESIRED_PYTHON env variable"
    exit 1
fi
if [[ -n "$BUILD_PYTHONLESS" && -z "$LIBTORCH_VARIANT" ]]; then
    echo "BUILD_PYTHONLESS is set, so need LIBTORCH_VARIANT to also be set"
    echo "LIBTORCH_VARIANT should be one of shared-with-deps shared-without-deps static-with-deps static-without-deps"
    exit 1
fi

# Function to retry functions that sometimes timeout or have flaky failures
retry () {
    $*  || (sleep 1 && $*) || (sleep 2 && $*) || (sleep 4 && $*) || (sleep 8 && $*)
}

# TODO move this into the Docker images
OS_NAME=`awk -F= '/^NAME/{print $2}' /etc/os-release`
if [[ "$OS_NAME" == *"AlmaLinux"* ]]; then
    retry yum install -q -y zip openssl
elif [[ "$OS_NAME" == *"Red Hat Enterprise Linux"* ]]; then
    retry dnf install -q -y zip openssl
elif [[ "$OS_NAME" == *"Ubuntu"* ]]; then
    # TODO: Remove this once nvidia package repos are back online
    # Comment out nvidia repositories to prevent them from getting apt-get updated, see https://github.com/pytorch/pytorch/issues/74968
    # shellcheck disable=SC2046
    sed -i 's/.*nvidia.*/# &/' $(find /etc/apt/ -type f -name "*.list")
    retry apt-get update
    retry apt-get -y install zip openssl
else
    echo "Unknown OS: '$OS_NAME'"
    exit 1
fi

# Version: setup.py uses $PYTORCH_BUILD_VERSION.post$PYTORCH_BUILD_NUMBER if
# PYTORCH_BUILD_NUMBER > 1
build_version="$PYTORCH_BUILD_VERSION"
build_number="$PYTORCH_BUILD_NUMBER"
if [[ -n "$OVERRIDE_PACKAGE_VERSION" ]]; then
    # This will be the *exact* version, since build_number<1
    build_version="$OVERRIDE_PACKAGE_VERSION"
    build_number=0
fi
if [[ -z "$build_version" ]]; then
    build_version=1.0.0
fi
if [[ -z "$build_number" ]]; then
    build_number=1
fi
export PYTORCH_BUILD_VERSION=$build_version
export PYTORCH_BUILD_NUMBER=$build_number

export CMAKE_LIBRARY_PATH="/opt/intel/lib:/lib:$CMAKE_LIBRARY_PATH"
export CMAKE_INCLUDE_PATH="/opt/intel/include:$CMAKE_INCLUDE_PATH"

# set OPENSSL_ROOT_DIR=/opt/openssl if it exists
if [[ -e /opt/openssl ]]; then
    export OPENSSL_ROOT_DIR=/opt/openssl
    export CMAKE_INCLUDE_PATH="/opt/openssl/include":$CMAKE_INCLUDE_PATH
fi

# If given a python version like 3.6m or 2.7mu, convert this to the format we
# expect. The binary CI jobs pass in python versions like this; they also only
# ever pass one python version, so we assume that DESIRED_PYTHON is not a list
# in this case
if [[ -n "$DESIRED_PYTHON" && "$DESIRED_PYTHON" != cp* ]]; then
    python_nodot="$(echo $DESIRED_PYTHON | tr -d m.u)"
    DESIRED_PYTHON="cp${python_nodot}-cp${python_nodot}"
fi
pydir="/opt/python/$DESIRED_PYTHON"
export PATH="$pydir/bin:$PATH"

export PATCHELF_BIN=/usr/local/bin/patchelf
patchelf_version=`$PATCHELF_BIN --version`
echo "patchelf version: " $patchelf_version
if [[ "$patchelf_version" == "patchelf 0.9" ]]; then
    echo "Your patchelf version is too old. Please use version >= 0.10."
    exit 1
fi

########################################################
# Compile wheels as well as libtorch
#######################################################
if [[ -z "$PYTORCH_ROOT" ]]; then
    echo "Need to set PYTORCH_ROOT env variable"
    exit 1
fi
pushd "$PYTORCH_ROOT"
retry pip install -qUr requirements-build.txt
python setup.py clean
retry pip install -qr requirements.txt
retry pip install -q numpy==2.0.1

if [[ "$DESIRED_CUDA" == *"rocm"* ]]; then
    echo "Calling build_amd.py at $(date)"
    python tools/amd_build/build_amd.py
    # TODO remove this work-around once pytorch sources are updated
    export ROCclr_DIR=/opt/rocm/rocclr/lib/cmake/rocclr
fi

<<<<<<< HEAD
echo "Calling -m pip install . -v --no-build-isolation at $(date)"
=======
echo "Calling 'python -m pip install .' at $(date)"
>>>>>>> 2d717c21

if [[ $LIBTORCH_VARIANT = *"static"* ]]; then
    STATIC_CMAKE_FLAG="-DTORCH_STATIC=1"
fi

(
    set -x

    mkdir -p build

    time CMAKE_ARGS=${CMAKE_ARGS[@]} \
        EXTRA_CAFFE2_CMAKE_FLAGS="${EXTRA_CAFFE2_CMAKE_FLAGS[@]} $STATIC_CMAKE_FLAG" \
        # TODO: Remove this flag once https://github.com/pytorch/pytorch/issues/55952 is closed
        CFLAGS='-Wno-deprecated-declarations' \
        BUILD_LIBTORCH_CPU_WITH_DEBUG=1 \
<<<<<<< HEAD
        python -m pip install . -v --no-build-isolation
=======
        python -m pip install --no-build-isolation -v .
>>>>>>> 2d717c21

    mkdir -p libtorch/{lib,bin,include,share}

    # Make debug folder separate so it doesn't get zipped up with the rest of
    # libtorch
    mkdir debug

    # Copy over all lib files
    cp -rv build/lib/*                libtorch/lib/
    cp -rv build/lib*/torch/lib/*     libtorch/lib/

    # Copy over all include files
    cp -rv build/include/*            libtorch/include/
    cp -rv build/lib*/torch/include/* libtorch/include/

    # Copy over all of the cmake files
    cp -rv build/lib*/torch/share/*   libtorch/share/

    # Split libtorch into debug / release version
    cp libtorch/lib/libtorch_cpu.so libtorch/lib/libtorch_cpu.so.dbg

    # Keep debug symbols on debug lib
    strip --only-keep-debug libtorch/lib/libtorch_cpu.so.dbg

    # Remove debug info from release lib
    strip --strip-debug libtorch/lib/libtorch_cpu.so

    # Add a debug link to the release lib to the debug lib (debuggers will then
    # search for symbols in a file called libtorch_cpu.so.dbg in some
    # predetermined locations) and embed a CRC32 of the debug library into the .so
    cd libtorch/lib

    objcopy libtorch_cpu.so --add-gnu-debuglink=libtorch_cpu.so.dbg
    cd ../..

    # Move the debug symbols to its own directory so it doesn't get processed /
    # zipped with all the other libraries
    mv libtorch/lib/libtorch_cpu.so.dbg debug/libtorch_cpu.so.dbg

    echo "${PYTORCH_BUILD_VERSION}" > libtorch/build-version
    echo "$(pushd $PYTORCH_ROOT && git rev-parse HEAD)" > libtorch/build-hash

)

(
    set -x

    mkdir -p /tmp/$LIBTORCH_HOUSE_DIR

    # objcopy installs a CRC32 into libtorch_cpu above so, so add that to the name here
    CRC32=$(objcopy --dump-section .gnu_debuglink=>(tail -c4 | od -t x4 -An | xargs echo) libtorch/lib/libtorch_cpu.so)

    # Zip debug symbols
    zip /tmp/$LIBTORCH_HOUSE_DIR/debug-libtorch-$LIBTORCH_ABI$LIBTORCH_VARIANT-$PYTORCH_BUILD_VERSION-$CRC32.zip debug/libtorch_cpu.so.dbg

    # Zip and copy libtorch
    zip -rq /tmp/$LIBTORCH_HOUSE_DIR/libtorch-$LIBTORCH_ABI$LIBTORCH_VARIANT-$PYTORCH_BUILD_VERSION.zip libtorch
    cp /tmp/$LIBTORCH_HOUSE_DIR/libtorch-$LIBTORCH_ABI$LIBTORCH_VARIANT-$PYTORCH_BUILD_VERSION.zip \
       /tmp/$LIBTORCH_HOUSE_DIR/libtorch-$LIBTORCH_ABI$LIBTORCH_VARIANT-latest.zip
)


popd

#######################################################################
# ADD DEPENDENCIES INTO THE WHEEL
#
# auditwheel repair doesn't work correctly and is buggy
# so manually do the work of copying dependency libs and patchelfing
# and fixing RECORDS entries correctly
######################################################################

fname_with_sha256() {
    HASH=$(sha256sum $1 | cut -c1-8)
    DIRNAME=$(dirname $1)
    BASENAME=$(basename $1)
    if [[ $BASENAME == "libnvrtc-builtins.so" || $BASENAME == "libcudnn"* ]]; then
        echo $1
    else
        INITNAME=$(echo $BASENAME | cut -f1 -d".")
        ENDNAME=$(echo $BASENAME | cut -f 2- -d".")
        echo "$DIRNAME/$INITNAME-$HASH.$ENDNAME"
    fi
}

fname_without_so_number() {
    LINKNAME=$(echo $1 | sed -e 's/\.so.*/.so/g')
    echo "$LINKNAME"
}

make_wheel_record() {
    FPATH=$1
    if echo $FPATH | grep RECORD >/dev/null 2>&1; then
        # if the RECORD file, then
        echo "\"$FPATH\",,"
    else
        HASH=$(openssl dgst -sha256 -binary $FPATH | openssl base64 | sed -e 's/+/-/g' | sed -e 's/\//_/g' | sed -e 's/=//g')
        FSIZE=$(ls -nl $FPATH | awk '{print $5}')
        echo "\"$FPATH\",sha256=$HASH,$FSIZE"
    fi
}

echo 'Built this package:'
(
    set -x
    mkdir -p /$LIBTORCH_HOUSE_DIR
    mv /tmp/$LIBTORCH_HOUSE_DIR/*.zip /$LIBTORCH_HOUSE_DIR
    rm -rf /tmp/$LIBTORCH_HOUSE_DIR
)
TMP_DIR=$(mktemp -d)
trap "rm -rf ${TMP_DIR}" EXIT
pushd "${TMP_DIR}"

for pkg in /$LIBTORCH_HOUSE_DIR/libtorch*.zip; do

    # if the glob didn't match anything
    if [[ ! -e $pkg ]]; then
        continue
    fi

    rm -rf tmp
    mkdir -p tmp
    cd tmp
    cp $pkg .

    unzip -q $(basename $pkg)
    rm -f $(basename $pkg)

    PREFIX=libtorch

    if [[ $pkg != *"without-deps"* ]]; then
        # copy over needed dependent .so files over and tag them with their hash
        patched=()
        for filepath in "${DEPS_LIST[@]}"; do
            filename=$(basename $filepath)
            destpath=$PREFIX/lib/$filename
            if [[ "$filepath" != "$destpath" ]]; then
                cp $filepath $destpath
            fi

            if [[ "$DESIRED_CUDA" == *"rocm"* ]]; then
                patchedpath=$(fname_without_so_number $destpath)
            else
                patchedpath=$(fname_with_sha256 $destpath)
            fi
            patchedname=$(basename $patchedpath)
            if [[ "$destpath" != "$patchedpath" ]]; then
                mv $destpath $patchedpath
            fi
            patched+=("$patchedname")
            echo "Copied $filepath to $patchedpath"
        done

        echo "patching to fix the so names to the hashed names"
        for ((i=0;i<${#DEPS_LIST[@]};++i)); do
            find $PREFIX -name '*.so*' | while read sofile; do
                origname=${DEPS_SONAME[i]}
                patchedname=${patched[i]}
                if [[ "$origname" != "$patchedname" ]] || [[ "$DESIRED_CUDA" == *"rocm"* ]]; then
                    set +e
                    origname=$($PATCHELF_BIN --print-needed $sofile | grep "$origname.*")
                    ERRCODE=$?
                    set -e
                    if [ "$ERRCODE" -eq "0" ]; then
                        echo "patching $sofile entry $origname to $patchedname"
                        $PATCHELF_BIN --replace-needed $origname $patchedname $sofile
                    fi
                fi
            done
        done

        # copy over needed auxiliary files
        for ((i=0;i<${#DEPS_AUX_SRCLIST[@]};++i)); do
            srcpath=${DEPS_AUX_SRCLIST[i]}
            dstpath=$PREFIX/${DEPS_AUX_DSTLIST[i]}
            mkdir -p $(dirname $dstpath)
            cp $srcpath $dstpath
        done
    fi

    # set RPATH of _C.so and similar to $ORIGIN, $ORIGIN/lib
    find $PREFIX -maxdepth 1 -type f -name "*.so*" | while read sofile; do
        echo "Setting rpath of $sofile to " '$ORIGIN:$ORIGIN/lib'
        $PATCHELF_BIN --set-rpath '$ORIGIN:$ORIGIN/lib' $sofile
        $PATCHELF_BIN --print-rpath $sofile
    done

    # set RPATH of lib/ files to $ORIGIN
    find $PREFIX/lib -maxdepth 1 -type f -name "*.so*" | while read sofile; do
        echo "Setting rpath of $sofile to " '$ORIGIN'
        $PATCHELF_BIN --set-rpath '$ORIGIN' $sofile
        $PATCHELF_BIN --print-rpath $sofile
    done

    # regenerate the RECORD file with new hashes
    record_file=`echo $(basename $pkg) | sed -e 's/-cp.*$/.dist-info\/RECORD/g'`
    if [[ -e $record_file ]]; then
        echo "Generating new record file $record_file"
        rm -f $record_file
        # generate records for folders in wheel
        find * -type f | while read fname; do
            echo $(make_wheel_record $fname) >>$record_file
        done
    fi

    # zip up the wheel back
    zip -rq $(basename $pkg) $PREFIX*

    # replace original wheel
    rm -f $pkg
    mv $(basename $pkg) $pkg
    cd ..
    rm -rf tmp
done

# Copy wheels to host machine for persistence before testing
if [[ -n "$PYTORCH_FINAL_PACKAGE_DIR" ]]; then
    cp /$LIBTORCH_HOUSE_DIR/libtorch*.zip "$PYTORCH_FINAL_PACKAGE_DIR"
    cp /$LIBTORCH_HOUSE_DIR/debug-libtorch*.zip "$PYTORCH_FINAL_PACKAGE_DIR"
fi<|MERGE_RESOLUTION|>--- conflicted
+++ resolved
@@ -104,11 +104,7 @@
     export ROCclr_DIR=/opt/rocm/rocclr/lib/cmake/rocclr
 fi
 
-<<<<<<< HEAD
 echo "Calling -m pip install . -v --no-build-isolation at $(date)"
-=======
-echo "Calling 'python -m pip install .' at $(date)"
->>>>>>> 2d717c21
 
 if [[ $LIBTORCH_VARIANT = *"static"* ]]; then
     STATIC_CMAKE_FLAG="-DTORCH_STATIC=1"
@@ -124,11 +120,7 @@
         # TODO: Remove this flag once https://github.com/pytorch/pytorch/issues/55952 is closed
         CFLAGS='-Wno-deprecated-declarations' \
         BUILD_LIBTORCH_CPU_WITH_DEBUG=1 \
-<<<<<<< HEAD
-        python -m pip install . -v --no-build-isolation
-=======
         python -m pip install --no-build-isolation -v .
->>>>>>> 2d717c21
 
     mkdir -p libtorch/{lib,bin,include,share}
 
