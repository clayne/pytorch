--- conflicted
+++ resolved
@@ -116,21 +116,12 @@
 
   mkdir -p build
 
-<<<<<<< HEAD
   time CMAKE_ARGS=${CMAKE_ARGS[@]} \
     EXTRA_CAFFE2_CMAKE_FLAGS="${EXTRA_CAFFE2_CMAKE_FLAGS[@]} $STATIC_CMAKE_FLAG"
   # TODO: Remove this flag once https://github.com/pytorch/pytorch/issues/55952 is closed
   CFLAGS='-Wno-deprecated-declarations' \
     BUILD_LIBTORCH_CPU_WITH_DEBUG=1 \
-    python setup.py install
-=======
-    time CMAKE_ARGS=${CMAKE_ARGS[@]} \
-        EXTRA_CAFFE2_CMAKE_FLAGS="${EXTRA_CAFFE2_CMAKE_FLAGS[@]} $STATIC_CMAKE_FLAG" \
-        # TODO: Remove this flag once https://github.com/pytorch/pytorch/issues/55952 is closed
-        CFLAGS='-Wno-deprecated-declarations' \
-        BUILD_LIBTORCH_CPU_WITH_DEBUG=1 \
-        python -m pip install --no-build-isolation -v .
->>>>>>> 7f14b42a
+    python -m pip install --no-build-isolation -v .
 
   mkdir -p libtorch/{lib,bin,include,share}
 
