# mypy: allow-untyped-defs

"""
This module provides utilities for analyzing, transforming and manipulating Python bytecode.
It includes functionality for:
- Converting between different bytecode formats and versions
- Virtualizing jumps and managing jump targets
- Handling exception tables and their entries
- Managing instruction offsets and extended arguments
- Providing a clean API for bytecode modification and transformation
- Supporting Python version-specific bytecode features
- Generating bytecode from template functions

The module is designed to work across different Python versions (3.7+) and handles
version-specific bytecode differences transparently.
"""

import copy
import dataclasses
import dis
import functools
import itertools
import sys
import types
from collections.abc import Iterator, Sequence
from typing import Any, Callable, cast, Optional, Union

from ..utils._backport_slots import dataclass_slots
from . import config
from .bytecode_analysis import (
    get_indexof,
    propagate_line_nums,
    remove_extra_line_nums,
    stacksize_analysis,
)
from .utils import is_safe_constant


@dataclass_slots
@dataclasses.dataclass
class InstructionExnTabEntry:
    start: "Instruction"
    end: "Instruction"
    target: "Instruction"
    depth: int
    lasti: bool

    def __repr__(self) -> str:
        return (
            f"InstructionExnTabEntry(start={self.start.short_inst_repr()}, "
            f"end={self.end.short_inst_repr()}, "
            f"target={self.target.short_inst_repr()}, "
            f"depth={self.depth}, lasti={self.lasti})"
        )

    def __eq__(self, o) -> bool:
        return (
            self.start is o.start
            and self.end is o.end
            and self.target is o.target
            and self.depth == o.depth
            and self.lasti == o.lasti
        )


@dataclass_slots
@dataclasses.dataclass
class Instruction:
    """A mutable version of dis.Instruction"""

    opcode: int
    opname: str
    arg: Optional[int]
    argval: Any
    offset: Optional[int] = None
    starts_line: Optional[int] = None
    is_jump_target: bool = False
    positions: Optional["dis.Positions"] = None
    # extra fields to make modification easier:
    target: Optional["Instruction"] = None
    exn_tab_entry: Optional[InstructionExnTabEntry] = None
    argrepr: Optional[str] = None

    def __hash__(self) -> int:
        return id(self)

    def __eq__(self, other) -> bool:
        return id(self) == id(other)

    def short_inst_repr(self) -> str:
        return f"Instruction(opname={self.opname}, offset={self.offset})"

    def copy_positions(self, other: "Instruction") -> None:
        self.starts_line = other.starts_line
        self.positions = other.positions


if sys.version_info >= (3, 13):

    def convert_instruction(i: dis.Instruction) -> Instruction:
        return Instruction(
            i.opcode,
            i.opname,
            i.arg,
            i.argval,
            i.offset,
            i.line_number,
            i.is_jump_target,
            i.positions,
        )

elif sys.version_info >= (3, 11):

    def convert_instruction(i: dis.Instruction) -> Instruction:
        return Instruction(
            i.opcode,
            i.opname,
            i.arg,
            i.argval,
            i.offset,
            i.starts_line,
            i.is_jump_target,
            i.positions,
        )

else:

    def convert_instruction(i: dis.Instruction) -> Instruction:
        return Instruction(
            i.opcode,
            i.opname,
            i.arg,
            i.argval,
            i.offset,
            i.starts_line,
            i.is_jump_target,
            None,
        )


class _NotProvided:
    def __repr__(self) -> str:
        return "_NotProvided"


if sys.version_info >= (3, 12):

    def inst_has_op_bits(name):
        return name in ("LOAD_ATTR", "LOAD_GLOBAL", "LOAD_SUPER_ATTR")

elif sys.version_info >= (3, 11):

    def inst_has_op_bits(name):
        return name == "LOAD_GLOBAL"

else:

    def inst_has_op_bits(name):
        return False


def create_instruction(
    name, *, arg=None, argval=_NotProvided, target=None
) -> Instruction:
    """
    At most one of `arg`, `argval`, and `target` can be not None/_NotProvided.
    This is to prevent ambiguity, e.g. does
        create_instruction("LOAD_CONST", 5)
    mean load the constant at co_consts[5], or load the constant 5?

    If `arg` is not provided, it will be computed during assembly from
    `argval` or `target`.

    Bits in the args of instructions LOAD_GLOBAL, LOAD_ATTR (3.12+), and LOAD_SUPER_ATTR
    modify the behavior of the instruction. In this case, we allow both `arg`
    and `argval` to be set. The value of `arg` here is expected to be the value of
    the op bits and the true value of `arg` will be computed during assembly.
    If `arg` is not set, the bits are assumed to be 0.
    """

    # allow for instructions with op bits to have both arg and argval specified
    if inst_has_op_bits(name):
        if target is not None:
            raise RuntimeError("target cannot be specified for instruction")
        if arg is None:
            arg = 0
    else:
        cnt = (arg is not None) + (argval is not _NotProvided) + (target is not None)
        if cnt > 1:
            raise RuntimeError(
                "only one of arg, argval, and target can be not None/_NotProvided"
            )
    if arg is not None and not isinstance(arg, int):
        raise RuntimeError("instruction arg must be int or None")
    return Instruction(
        opcode=dis.opmap[name], opname=name, arg=arg, argval=argval, target=target
    )


# Python 3.11 remaps
def create_jump_absolute(target) -> Instruction:
    inst = "JUMP_FORWARD" if sys.version_info >= (3, 11) else "JUMP_ABSOLUTE"
    return create_instruction(inst, target=target)


def create_load_const(val, checked=True) -> Instruction:
    """
    In general we should only create `LOAD_CONST` for immutable objects, but
    sometimes it's convenient _and safe_ for Dynamo create `LOAD_CONST` for
    mutable objects. In such cases, use `checked=False`.
    """
    if checked:
        assert is_safe_constant(val), f"unsafe constant {val}"
    return create_instruction("LOAD_CONST", argval=val)


def create_dup_top() -> Instruction:
    if sys.version_info >= (3, 11):
        return create_instruction("COPY", arg=1)
    return create_instruction("DUP_TOP")


def create_rot_n(n) -> list[Instruction]:
    """
    Returns a "simple" sequence of instructions that rotates TOS to the n-th
    position in the stack. For Python < 3.11, returns a single ROT_*
    instruction. If no such instruction exists, an error is raised and the
    caller is expected to generate an equivalent sequence of instructions.
    For Python >= 3.11, any rotation can be expressed as a simple sequence of
    swaps.
    """
    if n <= 1:
        # don't rotate
        return []

    if sys.version_info >= (3, 11):
        # rotate can be expressed as a sequence of swap operations
        # e.g. rotate 3 is equivalent to swap 3, swap 2
        return [create_instruction("SWAP", arg=i) for i in range(n, 1, -1)]

    # ensure desired rotate function exists
    if sys.version_info < (3, 10) and n >= 5:
        raise AttributeError(f"rotate {n} not supported for Python < 3.10")

    if n <= 4:
        return [create_instruction("ROT_" + ["TWO", "THREE", "FOUR"][n - 2])]
    return [create_instruction("ROT_N", arg=n)]


def add_push_null(
    inst_or_insts: Union[Instruction, list[Instruction]],
) -> list[Instruction]:
    """
    Appends or prepends a PUSH_NULL instruction to `inst_or_insts`,
    depending on Python version. Used when you know that
    `inst_or_insts` generates a callable that will be called.

    NOTE: Assumes `inst_or_insts` is a single instruction or sequence of
    instructions that pushes exactly 1 object to the stack that is to
    be called. It is important that you include ALL instructions that
    construct the callable - not just the first instruction/a prefix.

    Will attempt to use the NULL push bit for instructions
    with such bits (LOAD_GLOBAL 3.11+, LOAD_ATTR 3.12+, LOAD_SUPER_ATTR).
    In this case, instructions WILL be modified.
    """
    if isinstance(inst_or_insts, Instruction):
        insts = [inst_or_insts]
    else:
        insts = inst_or_insts

    def inst_has_bit_set(idx):
        assert insts[idx].arg is not None
        return insts[idx].arg & 1 == 1

    def set_inst_bit(idx):
        assert insts[idx].arg is not None
        insts[idx].arg |= 1

    if sys.version_info >= (3, 13):
        # In 3.13, NULL follows the callable
        if inst_has_op_bits(insts[-1].opname) and not inst_has_bit_set(-1):
            # All insts with op bits have the push_null bit as the last one.
            # Only set the bit if it hasn't been set - otherwise, we need
            # to add another PUSH_NULL.
            set_inst_bit(-1)
        else:
            insts = insts + [create_instruction("PUSH_NULL")]
    elif sys.version_info >= (3, 12):
        # LOAD_ATTR/LOAD_SUPER_ATTR at the end
        # We assume that `insts` will only load 1 object, so
        # LOAD_GLOBAL at the end doesn't need to be checked
        if inst_has_op_bits(insts[-1].opname) and not inst_has_bit_set(-1):
            set_inst_bit(-1)
        elif insts[0].opname == "LOAD_GLOBAL" and not inst_has_bit_set(0):
            set_inst_bit(0)
        else:
            insts = [create_instruction("PUSH_NULL")] + insts
    elif sys.version_info >= (3, 11):
        # 3.11 introduced NULL preceding callable
        if inst_has_op_bits(insts[0].opname) and not inst_has_bit_set(0):
            set_inst_bit(0)
        else:
            insts = [create_instruction("PUSH_NULL")] + insts
    return insts


def add_push_null_call_function_ex(
    inst_or_insts: Union[Instruction, list[Instruction]],
) -> list[Instruction]:
    """Like add_push_null, but the low bit of LOAD_ATTR/LOAD_SUPER_ATTR
    is not set, due to an expected CALL_FUNCTION_EX instruction.
    """
    if isinstance(inst_or_insts, Instruction):
        insts = [inst_or_insts]
    else:
        insts = inst_or_insts

    if sys.version_info < (3, 11):
        return insts

    idx = -1 if sys.version_info >= (3, 13) else 0
    if insts[idx].opname == "LOAD_GLOBAL":
        assert insts[idx].arg is not None
        if insts[idx].arg & 1 == 0:  # type: ignore[operator]
            insts[idx].arg |= 1  # type: ignore[operator]
            return insts

    if sys.version_info >= (3, 13):
        insts = insts + [create_instruction("PUSH_NULL")]
    else:
        insts = [create_instruction("PUSH_NULL")] + insts

    return insts


def create_call_function(nargs, push_null) -> list[Instruction]:
    """
    Creates a sequence of instructions that makes a function call.

    `push_null` is used in Python 3.11+ only. It is used in codegen when
    a function call is intended to be made with the NULL + fn convention,
    and we know that the NULL has not been pushed yet. We will push a
    NULL and rotate it to the correct position immediately before making
    the function call.

    `push_null` should be True if no NULL is pushed for the callable.
    Conversely, `push_null` should be False if a NULL was pushed for the callable.
    Prefer using `push_null=False` when possible since we will not need to rotate
    NULL to the right place, which is less efficient.

    Generally, you should codegen a function by using `add_push_null` then
    `create_call_function` with `push_null=False`.

    Example of when to set push_null False:

    insts = [
        create_instruction("LOAD_GLOBAL", argval="torch"),
        create_instruction("LOAD_ATTR", argval="nn"),
        create_instruction("LOAD_ATTR", argval="functional"),
        create_instruction("LOAD_ATTR", argval="relu"),
    ]
    insts = add_push_null(insts)
    insts.append(create_instruction("LOAD_FAST", argval="x"))
    insts.extend(create_call_function(1, False))

    Example of when to set push_null True:

    insts = [create_instruction("LOAD_FAST", x)]
    for should_wrap, wrapper_name in wrappers:
        if should_wrap:
            insts.extend([
                create_instruction("LOAD_GLOBAL", argval="wrapper1"),
                create_instruction("SWAP", arg=2),
                *create_call_function(1, True),
            )
    """
    if sys.version_info >= (3, 11):
        output = []
        if push_null:
            output.append(create_instruction("PUSH_NULL"))
            # 3.13 swapped NULL and callable
            rots = nargs + 1 if sys.version_info >= (3, 13) else nargs + 2
            output.extend(create_rot_n(rots))
        if sys.version_info < (3, 12):
            output.append(create_instruction("PRECALL", arg=nargs))
        output.append(create_instruction("CALL", arg=nargs))
        return output
    return [create_instruction("CALL_FUNCTION", arg=nargs)]


def create_call_method(nargs) -> list[Instruction]:
    if sys.version_info >= (3, 12):
        return [create_instruction("CALL", arg=nargs)]
    if sys.version_info >= (3, 11):
        return [
            create_instruction("PRECALL", arg=nargs),
            create_instruction("CALL", arg=nargs),
        ]
    return [create_instruction("CALL_METHOD", arg=nargs)]


def create_load_method(name) -> Instruction:
    if sys.version_info >= (3, 12):
        # in 3.12, create a LOAD_ATTR instruction with the low bit set
        return create_instruction("LOAD_ATTR", arg=1, argval=name)
    return create_instruction("LOAD_METHOD", argval=name)


def create_setup_with(target) -> Instruction:
    opname = "BEFORE_WITH" if sys.version_info >= (3, 11) else "SETUP_WITH"
    return create_instruction(opname, target=target)


def create_swap(n) -> list[Instruction]:
    if sys.version_info >= (3, 11):
        return [create_instruction("SWAP", arg=n)]
    # in Python < 3.11, SWAP is a macro that expands to multiple instructions
    if n == 1:
        return []
    """
    e.g. swap "a" and "b" in this stack:
    0 a 1 2 3 b
    0 a [1 2 3 b]
    0 a [1 2 3 b] [1 2 3 b]
    0 a [1 2 3 b] [1 2 3 b] -1
    0 a [1 2 3 b] b
    0 b a [1 2 3 b]
    0 b a [1 2 3 b] [1 2 3 b]
    0 b [1 2 3 b] a [1 2 3 b]
    0 b [1 2 3 b] a [1 2 3 b] -1
    0 b [1 2 3 a]
    0 b [1 2 3 a] [1 2 3 a]
    0 b [1 2 3 a] [1 2 3 a] reverse
    0 b [a 3 2 1] None
    0 b [a 3 2 1]
    0 b 1 2 3 a
    """
    return [
        create_instruction("BUILD_LIST", arg=n - 1),
        create_instruction("DUP_TOP"),
        create_instruction("LOAD_CONST", argval=-1),
        create_instruction("BINARY_SUBSCR"),
        create_instruction("ROT_THREE"),
        create_instruction("DUP_TOP"),
        create_instruction("ROT_THREE"),
        create_instruction("LOAD_CONST", argval=-1),
        create_instruction("STORE_SUBSCR"),
        create_instruction("DUP_TOP"),
        create_load_method("reverse"),
        *create_call_method(0),
        create_instruction("POP_TOP"),
        create_instruction("UNPACK_SEQUENCE", arg=n - 1),
    ]


def lnotab_writer(
    lineno: int, byteno: int = 0
) -> tuple[list[int], Callable[[int, int], None]]:
    """
    Used to create typing.CodeType.co_lnotab
    See https://github.com/python/cpython/blob/main/Objects/lnotab_notes.txt
    This is the internal format of the line number table if Python < 3.10
    """
    assert sys.version_info < (3, 10)
    lnotab: list[int] = []

    def update(lineno_new, byteno_new):
        nonlocal byteno, lineno
        while byteno_new != byteno or lineno_new != lineno:
            byte_offset = max(0, min(byteno_new - byteno, 255))
            line_offset = max(-128, min(lineno_new - lineno, 127))
            assert byte_offset != 0 or line_offset != 0
            byteno += byte_offset
            lineno += line_offset
            lnotab.extend((byte_offset, line_offset & 0xFF))

    return lnotab, update


def linetable_310_writer(first_lineno):
    """
    Used to create typing.CodeType.co_linetable
    See https://github.com/python/cpython/blob/main/Objects/lnotab_notes.txt
    This is the internal format of the line number table for Python 3.10
    """
    assert sys.version_info >= (3, 10) and sys.version_info < (3, 11)
    linetable: list[int] = []
    lineno = first_lineno
    lineno_delta = 0
    byteno = 0

    def _update(byteno_delta, lineno_delta):
        while byteno_delta != 0 or lineno_delta != 0:
            byte_offset = max(0, min(byteno_delta, 254))
            line_offset = max(-127, min(lineno_delta, 127))
            assert byte_offset != 0 or line_offset != 0
            byteno_delta -= byte_offset
            lineno_delta -= line_offset
            linetable.extend((byte_offset, line_offset & 0xFF))

    def update(lineno_new, byteno_new):
        nonlocal lineno, lineno_delta, byteno
        byteno_delta = byteno_new - byteno
        byteno = byteno_new
        _update(byteno_delta, lineno_delta)
        lineno_delta = lineno_new - lineno
        lineno = lineno_new

    def end(total_bytes):
        _update(total_bytes - byteno, lineno_delta)

    return linetable, update, end


def encode_varint(n: int) -> list[int]:
    """
    6-bit chunk encoding of an unsigned integer
    See https://github.com/python/cpython/blob/3.11/Objects/locations.md
    """
    assert n >= 0
    b = [n & 63]
    n >>= 6
    while n > 0:
        b[-1] |= 64
        b.append(n & 63)
        n >>= 6
    return b


def linetable_311_writer(first_lineno: int):
    """
    Used to create typing.CodeType.co_linetable
    See https://github.com/python/cpython/blob/3.11/Objects/locations.md
    This is the internal format of the line number table for Python 3.11
    """
    assert sys.version_info >= (3, 11)
    linetable = []
    lineno = first_lineno

    def update(positions: "dis.Positions", inst_size):
        nonlocal lineno
        lineno_new = positions.lineno if positions else None

        def _update(delta, size):
            assert 0 < size <= 8
            # first byte - use 13 (no column info) is positions is
            # malformed, otherwise use 14 (long form)
            other_varints: tuple[int, ...] = ()
            if (
                positions
                and positions.lineno is not None
                and positions.end_lineno is not None
                and positions.col_offset is not None
                and positions.end_col_offset is not None
            ):
                linetable.append(0b1_1110_000 + size - 1)
                # for whatever reason, column offset needs `+ 1`
                # https://github.com/python/cpython/blob/1931c2a438c50e6250725c84dff94fc760b9b951/Python/compile.c#L7603
                other_varints = (
                    positions.end_lineno - positions.lineno,
                    positions.col_offset + 1,
                    positions.end_col_offset + 1,
                )
            else:
                linetable.append(0b1_1101_000 + size - 1)
            # encode signed int
            if delta < 0:
                delta = ((-delta) << 1) | 1
            else:
                delta <<= 1
            # encode unsigned int
            linetable.extend(encode_varint(delta))
            for n in other_varints:
                linetable.extend(encode_varint(n))

        if lineno_new is None:
            lineno_delta = 0
        else:
            lineno_delta = lineno_new - lineno
            lineno = lineno_new
        while inst_size > 8:
            _update(lineno_delta, 8)
            inst_size -= 8
        _update(lineno_delta, inst_size)

    return linetable, update


@dataclass_slots
@dataclasses.dataclass
class ExceptionTableEntry:
    start: int
    end: int
    target: int
    depth: int
    lasti: bool


def encode_exception_table_varint(n: int) -> list[int]:
    """
    Similar to `encode_varint`, but the 6-bit chunks are ordered in reverse.
    """
    assert n >= 0
    b = [n & 63]
    n >>= 6
    while n > 0:
        b.append(n & 63)
        n >>= 6
    b.reverse()
    for i in range(len(b) - 1):
        b[i] |= 64
    return b


def decode_exception_table_varint(bytes_iter: Iterator[int]) -> int:
    """
    Inverse of `encode_exception_table_varint`.
    """
    b = next(bytes_iter)
    val = b & 63
    while b & 64:
        val <<= 6
        b = next(bytes_iter)
        val |= b & 63
    return val


def check_exception_table(tab: list[ExceptionTableEntry]) -> None:
    """
    Verifies that a list of ExceptionTableEntries will make a well-formed
    jump table: entries are non-empty, sorted, and do not overlap.
    """
    for i in range(len(tab) - 1):
        assert (
            tab[i].start <= tab[i].end
            and tab[i].end < tab[i + 1].start
            and tab[i + 1].start <= tab[i + 1].end
        )


def parse_exception_table(exntab: bytes) -> list[ExceptionTableEntry]:
    """
    Parse the exception table according to
    https://github.com/python/cpython/blob/3.11/Objects/exception_handling_notes.txt
    """
    exntab_iter = iter(exntab)
    tab = []
    try:
        while True:
            start = decode_exception_table_varint(exntab_iter) * 2
            length = decode_exception_table_varint(exntab_iter) * 2
            end = start + length - 2
            target = decode_exception_table_varint(exntab_iter) * 2
            dl = decode_exception_table_varint(exntab_iter)
            depth = dl >> 1
            lasti = bool(dl & 1)
            tab.append(ExceptionTableEntry(start, end, target, depth, lasti))
    except StopIteration:
        check_exception_table(tab)
        return tab


def assemble_exception_table(tab: list[ExceptionTableEntry]) -> bytes:
    """
    Inverse of parse_exception_table - encodes list of exception
    table entries into bytes.
    """
    b = []
    for entry in tab:
        first_entry = encode_exception_table_varint(entry.start // 2)
        first_entry[0] |= 1 << 7
        b.extend(first_entry)
        length = entry.end - entry.start + 2
        b.extend(encode_exception_table_varint(length // 2))
        b.extend(encode_exception_table_varint(entry.target // 2))
        dl = (entry.depth << 1) + entry.lasti
        b.extend(encode_exception_table_varint(dl))
    return bytes(b)


def assemble(instructions: list[Instruction], firstlineno: int) -> tuple[bytes, bytes]:
    """Do the opposite of dis.get_instructions()"""
    code: list[int] = []
    if sys.version_info >= (3, 11):
        lnotab, update_lineno = linetable_311_writer(firstlineno)
        num_ext = 0
        for i, inst in enumerate(instructions):
            if inst.opname == "EXTENDED_ARG":
                inst_size = 1
                num_ext += 1
                # copy positions from the actual instruction
                for j in (1, 2, 3):
                    if instructions[i + j].opname != "EXTENDED_ARG":
                        inst.positions = instructions[i + j].positions
                        break
            else:
                inst_size = instruction_size(inst) // 2 + num_ext
                num_ext = 0
            update_lineno(inst.positions, inst_size)
            num_ext = 0
            arg = inst.arg or 0
            code.extend((inst.opcode, arg & 0xFF))
            for _ in range(instruction_size(inst) // 2 - 1):
                code.extend((0, 0))
    else:
        if sys.version_info < (3, 10):
            lnotab, update_lineno = lnotab_writer(firstlineno)
        else:
            lnotab, update_lineno, end = linetable_310_writer(firstlineno)

        for inst in instructions:
            if inst.starts_line is not None:
                update_lineno(inst.starts_line, len(code))
            arg = inst.arg or 0
            code.extend((inst.opcode, arg & 0xFF))

        if sys.version_info >= (3, 10):
            end(len(code))

    return bytes(code), bytes(lnotab)


def _get_instruction_by_offset(offset_to_inst: dict[int, Instruction], offset: int):
    """
    Get the instruction located at a given offset, accounting for EXTENDED_ARGs
    """
    for n in (0, 2, 4, 6):
        if offset_to_inst[offset + n].opcode != dis.EXTENDED_ARG:
            return offset_to_inst[offset + n]
    return None


def virtualize_jumps(instructions) -> None:
    """Replace jump targets with pointers to make editing easier"""
    jump_targets = {inst.offset: inst for inst in instructions}

    for inst in instructions:
        if inst.opcode in dis.hasjabs or inst.opcode in dis.hasjrel:
            inst.target = _get_instruction_by_offset(jump_targets, inst.argval)


_REL_JUMPS = set(dis.hasjrel)


def flip_jump_direction(instruction: Instruction) -> None:
    if sys.version_info < (3, 11):
        raise RuntimeError("Cannot flip jump direction in Python < 3.11")
    if "FORWARD" in instruction.opname:
        instruction.opname = instruction.opname.replace("FORWARD", "BACKWARD")
    elif "BACKWARD" in instruction.opname:
        instruction.opname = instruction.opname.replace("BACKWARD", "FORWARD")
    else:
        raise AttributeError("Instruction is not a forward or backward jump")
    instruction.opcode = dis.opmap[instruction.opname]
    assert instruction.opcode in _REL_JUMPS


def _get_instruction_front(instructions: list[Instruction], idx: int):
    """
    i.e. get the first EXTENDED_ARG instruction (if any) when targeting
    instructions[idx] with a jump.
    """
    target = instructions[idx]
    for offset in (1, 2, 3):
        if idx >= offset and instructions[idx - offset].opcode == dis.EXTENDED_ARG:
            target = instructions[idx - offset]
        else:
            break
    return target


def devirtualize_jumps(instructions):
    """Fill in args for virtualized jump target after instructions may have moved"""
    jumps = set(dis.hasjabs).union(set(dis.hasjrel))

    # check for negative jump args and fix them
    for inst in instructions:
        if inst.opcode in jumps:
            if inst.opcode not in dis.hasjabs:
                if inst.target.offset < inst.offset:
                    if sys.version_info < (3, 11):
                        raise RuntimeError("Got negative jump offset for Python < 3.11")
                    # forward jumps become backward
                    if "FORWARD" in inst.opname:
                        flip_jump_direction(inst)
                else:
                    # backward jumps become forward
                    if sys.version_info >= (3, 11) and "BACKWARD" in inst.opname:
                        flip_jump_direction(inst)

    # jump instruction size may have changed due to flips
    update_offsets(instructions)
    indexof = get_indexof(instructions)

    # compute jump instruction arg
    for inst in instructions:
        if inst.opcode in jumps:
            target = _get_instruction_front(instructions, indexof[inst.target])
            if inst.opcode in dis.hasjabs:
                if sys.version_info < (3, 10):
                    inst.arg = target.offset
                elif sys.version_info < (3, 11):
                    # `arg` is expected to be bytecode offset, whereas `offset` is byte offset.
                    # Divide since bytecode is 2 bytes large.
                    inst.arg = int(target.offset / 2)
                else:
                    raise RuntimeError("Python 3.11+ should not have absolute jumps")
            else:  # relative jump
                # byte offset between target and next instruction
                inst.arg = abs(
                    int(target.offset - inst.offset - instruction_size(inst))
                )
                if sys.version_info >= (3, 10):
                    # see bytecode size comment in the absolute jump case above
                    inst.arg //= 2
            inst.argval = target.offset
            inst.argrepr = f"to {target.offset}"


def virtualize_exception_table(exn_tab_bytes: bytes, instructions: list[Instruction]):
    """Replace exception table entries with pointers to make editing easier"""
    exn_tab = parse_exception_table(exn_tab_bytes)
    offset_to_inst = {cast(int, inst.offset): inst for inst in instructions}
    offsets = sorted(offset_to_inst.keys())
    end_offset_idx = 0
    exn_tab_iter = iter(exn_tab)
    try:

        def step():
            nonlocal end_offset_idx
            entry = next(exn_tab_iter)
            # find rightmost offset <= entry.end, since entry.end may not be
            # an actual instruction, e.g. if the end instruction is LOAD_GLOBAL,
            # which takes more than 2 bytes, then entry.end points to the end
            # of the LOAD_GLOBAL instruction, not the beginning.
            while (
                end_offset_idx < len(offsets) and offsets[end_offset_idx] <= entry.end
            ):
                end_offset_idx += 1
            assert end_offset_idx > 0
            end_offset = offsets[end_offset_idx - 1]
            inst_entry = InstructionExnTabEntry(
                _get_instruction_by_offset(offset_to_inst, entry.start),
                _get_instruction_by_offset(offset_to_inst, end_offset),
                _get_instruction_by_offset(offset_to_inst, entry.target),
                entry.depth,
                entry.lasti,
            )
            return entry, inst_entry

        entry, inst_entry = step()
        for inst in instructions:
            while inst.offset > entry.end:
                entry, inst_entry = step()
            if inst.offset >= entry.start:
                inst.exn_tab_entry = copy.copy(inst_entry)
    except StopIteration:
        pass


def compute_exception_table(
    instructions: list[Instruction],
) -> list[ExceptionTableEntry]:
    """Compute exception table in list format from instructions with exn_tab_entries"""
    exn_dict: dict[tuple[int, int], tuple[int, int, bool]] = {}
    indexof = get_indexof(instructions)

    for inst in instructions:
        if inst.exn_tab_entry:
            # account for prefixed EXTENDED_ARGS
            start = _get_instruction_front(
                instructions, indexof[inst.exn_tab_entry.start]
            ).offset
            # point to the last 2 bytes of the end instruction
            end = (
                cast(int, inst.exn_tab_entry.end.offset)
                + instruction_size(inst.exn_tab_entry.end)
                - 2
            )
            target = _get_instruction_front(
                instructions, indexof[inst.exn_tab_entry.target]
            ).offset
            key = (start, end)
            val = (target, inst.exn_tab_entry.depth, inst.exn_tab_entry.lasti)
            if key in exn_dict:
                assert exn_dict[key] == val
            exn_dict[key] = val

    # Dynamo may construct nested exception table entries for convenience,
    # but Python expects exception table entries to not overlap.
    # NOTE: below, "keys" refer to old instruction entries' starts and ends,
    # and "entries" refer to the generated exception table entries.

    # Sort keys by increasing start, then decreasing end
    keys_sorted = sorted(exn_dict.keys(), key=lambda t: (t[0], -t[1]))
    # smallest byte that the next exception table entry can start at
    nexti = 0
    # stack of current nested keys
    key_stack: list[tuple[int, int]] = []
    exn_tab: list[ExceptionTableEntry] = []

    def pop():
        """
        Pop the key_stack and append an exception table entry if possible.
        """
        nonlocal nexti
        if key_stack:
            key = key_stack.pop()
            if nexti <= key[1]:
                exn_tab.append(
                    ExceptionTableEntry(max(key[0], nexti), key[1], *exn_dict[key])
                )
                nexti = key[1] + 2

    for key in keys_sorted:
        # pop keys that are no longer nested over the current key
        while key_stack and key_stack[-1][1] < key[0]:
            pop()
        if key_stack:
            # create an entry covering to the current key, if possible
            assert key_stack[-1][0] <= key[0] <= key[1] <= key_stack[-1][1]
            left = max(nexti, key_stack[-1][0])
            if left < key[0]:
                exn_tab.append(
                    ExceptionTableEntry(left, key[0] - 2, *exn_dict[key_stack[-1]])
                )
            nexti = key[0]
        key_stack.append(key)
    while key_stack:
        pop()
    check_exception_table(exn_tab)
    return exn_tab


def check_inst_exn_tab_entries_nested(
    tab: list[InstructionExnTabEntry], indexof
) -> None:
    """
    Checks `tab` is a properly sorted list of nested InstructionExnTabEntry's,
    i.e. no entries partially overlap.
    "Properly sorted" means entries are sorted by increasing starts, then
    decreasing ends.
    """
    entry_stack: list[tuple[int, int]] = []
    for entry in tab:
        key = (indexof[entry.start], indexof[entry.end])
        while entry_stack and entry_stack[-1][1] < key[0]:
            entry_stack.pop()
        if entry_stack:
            assert entry_stack[-1][0] <= key[0] <= key[1] <= entry_stack[-1][1]
        entry_stack.append(key)


def propagate_inst_exn_table_entries(instructions: list[Instruction]) -> None:
    """
    Copies exception table entries to all instructions in an entry's range.
    Supports nested exception table entries.
    """
    indexof = get_indexof(instructions)
    entries: dict[tuple[int, int], InstructionExnTabEntry] = {}
    for inst in instructions:
        if inst.exn_tab_entry:
            key = (
                indexof[inst.exn_tab_entry.start],
                indexof[inst.exn_tab_entry.end],
            )
            if key in entries:
                assert inst.exn_tab_entry == entries[key]
            entries[key] = inst.exn_tab_entry
    sorted_entries = [
        entries[key] for key in sorted(entries.keys(), key=lambda t: (t[0], -t[1]))
    ]
    check_inst_exn_tab_entries_nested(sorted_entries, indexof)
    # Propagation of nested entries works since nested entries come later
    # in sorted order.
    for entry in sorted_entries:
        for i in range(indexof[entry.start], indexof[entry.end] + 1):
            instructions[i].exn_tab_entry = copy.copy(entry)


def check_inst_exn_tab_entries_valid(instructions: list[Instruction]):
    """
    Checks that exn_tab_entries of instructions are valid.
    An entry's start, end, and target must be in instructions.
    Instructions with an exn_tab_entry are located within
    the entry's start and end instructions.
    Instructions do not share exn_tab_entries.

    Implicitly checks for no duplicate instructions.
    """
    indexof = get_indexof(instructions)
    exn_tab_entry_set = set()
    for i, inst in enumerate(instructions):
        if inst.exn_tab_entry:
            assert sys.version_info >= (3, 11)
            assert id(inst.exn_tab_entry) not in exn_tab_entry_set
            exn_tab_entry_set.add(id(inst.exn_tab_entry))
            entry = inst.exn_tab_entry
            assert entry.start in indexof
            assert entry.end in indexof
            assert entry.target in indexof
            assert indexof[entry.start] <= i <= indexof[entry.end]


def strip_extended_args(instructions: list[Instruction]) -> None:
    instructions[:] = [i for i in instructions if i.opcode != dis.EXTENDED_ARG]


# Overwrites old_inst with a sequence of new instructions.
# This is necessary in order to preserve jump targets to the old
# instruction, exception table entries, and positions.
# Returns the modified sequence of instructions (including the modified
# old instruction!) that can be manipulated elsewhere.
def overwrite_instruction(old_inst, new_insts):
    # update old_inst.exnt_tab_entry.end if necessary
    if (
        old_inst.exn_tab_entry
        and old_inst.exn_tab_entry.end is old_inst
        and len(new_insts) > 1
    ):
        old_inst.exn_tab_entry.end = new_insts[-1]
    # preserve exception table entries and positions
    for inst in new_insts[1:]:
        inst.exn_tab_entry = copy.copy(old_inst.exn_tab_entry)
        inst.positions = old_inst.positions
    # modify old_inst in-place to preserve jump target
    old_inst.opcode = new_insts[0].opcode
    old_inst.opname = new_insts[0].opname
    old_inst.arg = new_insts[0].arg
    old_inst.argval = new_insts[0].argval
    old_inst.target = new_insts[0].target
    return [old_inst] + new_insts[1:]


def remove_load_call_method(instructions: list[Instruction]) -> list[Instruction]:
    """LOAD_METHOD puts a NULL on the stack which causes issues, so remove it"""
    assert sys.version_info < (3, 11)
    rewrites = {"LOAD_METHOD": "LOAD_ATTR", "CALL_METHOD": "CALL_FUNCTION"}
    for inst in instructions:
        if inst.opname in rewrites:
            inst.opname = rewrites[inst.opname]
            inst.opcode = dis.opmap[inst.opname]
    return instructions


def remove_jump_if_none(instructions: list[Instruction]) -> None:
    new_insts = []
    for inst in instructions:
        if "_NONE" in inst.opname:
            is_op = create_instruction("IS_OP", arg=int("NOT" in inst.opname))
            # need both argval and arg set correctly now (not later)
            is_op.argval = is_op.arg

            if sys.version_info < (3, 12):
                jump_op = create_instruction(
                    (
                        "POP_JUMP_FORWARD_IF_TRUE"
                        if "FORWARD" in inst.opname
                        else "POP_JUMP_BACKWARD_IF_TRUE"
                    ),
                    target=inst.target,
                )
            else:
                jump_op = create_instruction("POP_JUMP_IF_TRUE", target=inst.target)

            replace_insts = [
                create_instruction("LOAD_CONST", argval=None),
                is_op,
                jump_op,
            ]
            new_insts.extend(overwrite_instruction(inst, replace_insts))
        else:
            new_insts.append(inst)
    instructions[:] = new_insts


def remove_binary_store_slice(instructions: list[Instruction]) -> None:
    new_insts = []
    for inst in instructions:
        new_insts.append(inst)
        if inst.opname in ("BINARY_SLICE", "STORE_SLICE"):
            # new instruction
            subscr_inst = create_instruction(inst.opname.replace("SLICE", "SUBSCR"))
            if inst.exn_tab_entry and inst.exn_tab_entry.end is inst:
                inst.exn_tab_entry.end = subscr_inst
            subscr_inst.exn_tab_entry = copy.copy(inst.exn_tab_entry)
            subscr_inst.positions = inst.positions
            # modify inst in-place to preserve jump target
            inst.opcode = dis.opmap["BUILD_SLICE"]
            inst.opname = "BUILD_SLICE"
            inst.arg = 2
            inst.argval = 2
            new_insts.append(subscr_inst)
    instructions[:] = new_insts


FUSED_INSTS = {
    "LOAD_FAST_LOAD_FAST": ("LOAD_FAST", "LOAD_FAST"),
    "STORE_FAST_STORE_FAST": ("STORE_FAST", "STORE_FAST"),
    "STORE_FAST_LOAD_FAST": ("STORE_FAST", "LOAD_FAST"),
}


def remove_fused_load_store(instructions: list[Instruction]) -> None:
    new_insts = []
    for inst in instructions:
        if inst.opname in FUSED_INSTS:
            inst0, inst1 = FUSED_INSTS[inst.opname]
            argval0, argval1 = inst.argval

            replace_insts = [
                create_instruction(inst0, argval=argval0),
                create_instruction(inst1, argval=argval1),
            ]
            new_insts.extend(overwrite_instruction(inst, replace_insts))
        else:
            new_insts.append(inst)
    instructions[:] = new_insts


<<<<<<< HEAD
# adds GRAPH_BREAK_IF_LEAF (not a real instruction) before RETURN_* instructions
# for testing purposes
def add_graph_break_if_leaf_instructions(instructions: List[Instruction]) -> None:
    new_insts = []
    for inst in instructions:
        if "RETURN" in inst.opname:
            replace_insts = [
                create_instruction("NOP", argval="GRAPH_BREAK_IF_LEAF"),
                create_instruction(inst.opname, argval=inst.argval),
            ]
            # breakpoint()
            new_insts.extend(overwrite_instruction(inst, replace_insts))
        else:
            new_insts.append(inst)
    instructions[:] = new_insts


def remove_graph_break_if_leaf_instructions(instructions: List[Instruction]) -> None:
    new_insts = []
    for inst, next_inst in zip(instructions, instructions[1:]):
        if (
            inst.opname == "NOP"
            and inst.argval == "GRAPH_BREAK_IF_LEAF"
            and next_inst.opname.startswith("RETURN")
        ):
            # remove this instruction and update all other instructions' jump targets
            for i in range(len(instructions)):
                if instructions[i].target is inst:
                    instructions[i].target = next_inst
                if instructions[i].exn_tab_entry:
                    if instructions[i].exn_tab_entry.start is inst:
                        instructions[i].exn_tab_entry.start = next_inst
                    if instructions[i].exn_tab_entry.end is inst:
                        instructions[i].exn_tab_entry.end = next_inst
                    if instructions[i].exn_tab_entry.target is inst:
                        instructions[i].exn_tab_entry.target = next_inst
        else:
            new_insts.append(inst)
    new_insts.append(instructions[-1])
    instructions[:] = new_insts


def explicit_super(code: types.CodeType, instructions: List[Instruction]) -> None:
=======
def explicit_super(code: types.CodeType, instructions: list[Instruction]) -> None:
>>>>>>> a3d6cdb4
    """convert super() with no args into explicit arg form"""
    cell_and_free = (code.co_cellvars or ()) + (code.co_freevars or ())
    if not len(code.co_varnames):
        # A function with no argument cannot contain a valid "super()" call
        return
    output = []
    for idx, inst in enumerate(instructions):
        output.append(inst)
        if inst.opname == "LOAD_GLOBAL" and inst.argval == "super":
            nexti = instructions[idx + 1]
            if nexti.arg == 0 and (
                (sys.version_info >= (3, 12) and nexti.opname == "CALL")
                or (
                    sys.version_info >= (3, 11)
                    and sys.version_info < (3, 12)
                    and nexti.opname == "PRECALL"
                )
                or (sys.version_info < (3, 11) and nexti.opname == "CALL_FUNCTION")
            ):
                assert "__class__" in cell_and_free
                output.append(create_instruction("LOAD_DEREF", argval="__class__"))
                first_var = code.co_varnames[0]
                if first_var in cell_and_free:
                    output.append(create_instruction("LOAD_DEREF", argval=first_var))
                else:
                    output.append(create_instruction("LOAD_FAST", argval=first_var))
                nexti.arg = 2
                nexti.argval = 2
                if nexti.opname == "PRECALL":
                    # also update the following CALL instruction
                    call_inst = instructions[idx + 2]
                    call_inst.arg = 2
                    call_inst.argval = 2

    instructions[:] = output


def fix_extended_args(instructions: list[Instruction]) -> int:
    """Fill in correct argvals for EXTENDED_ARG ops"""
    output: list[Instruction] = []

    def maybe_pop_n(n):
        for _ in range(n):
            if output and output[-1].opcode == dis.EXTENDED_ARG:
                output.pop()

    for inst in instructions:
        if inst.opcode == dis.EXTENDED_ARG:
            # Leave this instruction alone for now so we never shrink code
            inst.arg = 0
        elif inst.arg and inst.arg > 0xFFFFFF:
            maybe_pop_n(3)
            output.append(create_instruction("EXTENDED_ARG", arg=inst.arg >> 24))
            output.append(create_instruction("EXTENDED_ARG", arg=inst.arg >> 16))
            output.append(create_instruction("EXTENDED_ARG", arg=inst.arg >> 8))
        elif inst.arg and inst.arg > 0xFFFF:
            maybe_pop_n(2)
            output.append(create_instruction("EXTENDED_ARG", arg=inst.arg >> 16))
            output.append(create_instruction("EXTENDED_ARG", arg=inst.arg >> 8))
        elif inst.arg and inst.arg > 0xFF:
            maybe_pop_n(1)
            output.append(create_instruction("EXTENDED_ARG", arg=inst.arg >> 8))
        output.append(inst)

    added = len(output) - len(instructions)
    assert added >= 0
    instructions[:] = output
    return added


def instruction_size(inst) -> int:
    import torch

    if sys.version_info >= (3, 11):
        return 2 * (torch._C._dynamo.eval_frame.py_opcode_caches[inst.opcode] + 1)
    return 2


def check_offsets(instructions) -> None:
    offset = 0
    for inst in instructions:
        assert inst.offset == offset
        offset += instruction_size(inst)


def update_offsets(instructions) -> None:
    offset = 0
    for inst in instructions:
        inst.offset = offset
        offset += instruction_size(inst)


def debug_bytes(*args) -> str:
    index = range(max(map(len, args)))
    result = [
        " ".join(f"{x:03}" for x in arg)
        for arg in [index]
        + list(args)
        + [[int(a != b) for a, b in zip(args[-1], args[-2])]]
    ]

    return "bytes mismatch\n" + "\n".join(result)


def debug_checks(code):
    """Make sure our assembler produces same bytes as we start with"""
    dode = transform_code_object(code, lambda x, y: None, safe=True)
    assert code.co_code == dode.co_code, debug_bytes(code.co_code, dode.co_code)
    assert code.co_lnotab == dode.co_lnotab, debug_bytes(code.co_lnotab, dode.co_lnotab)


HAS_LOCAL = set(dis.haslocal)
HAS_NAME = set(dis.hasname)
HAS_FREE = set(dis.hasfree)
HAS_CONST = set(dis.hasconst)


def get_const_index(code_options, val) -> int:
    for i, v in enumerate(code_options["co_consts"]):
        # NOTE: stronger comparison is required, since we have
        # examples where two values compare equal but have
        # different semantic meaning in some cases, e.g.
        # 0.0 == -0.0 but have different effects in torch.copysign.
        if val is v:
            return i
    code_options["co_consts"] += (val,)
    return len(code_options["co_consts"]) - 1


def fix_vars(instructions: list[Instruction], code_options, varname_from_oparg=None):
    # compute instruction arg from argval if arg is not provided
    names = {name: idx for idx, name in enumerate(code_options["co_names"])}

    def get_name_index(name) -> int:
        try:
            idx = names[name]
        except KeyError:
            # Add a missing item to co_names
            idx = names[name] = len(names)
            code_options["co_names"] = (*code_options["co_names"], name)
            assert len(code_options["co_names"]) == len(names)
        return idx

    if sys.version_info < (3, 11):
        assert varname_from_oparg is None
        varnames = {name: idx for idx, name in enumerate(code_options["co_varnames"])}
        freenames = {
            name: idx
            for idx, name in enumerate(
                code_options["co_cellvars"] + code_options["co_freevars"]
            )
        }
    else:
        assert callable(varname_from_oparg)
        allnames = {}
        for idx in itertools.count():
            try:
                name = varname_from_oparg(idx)
                allnames[name] = idx
            except IndexError:
                break
        varnames = {name: allnames[name] for name in code_options["co_varnames"]}
        freenames = {
            name: allnames[name]
            for name in code_options["co_cellvars"] + code_options["co_freevars"]
        }
    for i in range(len(instructions)):

        def should_compute_arg():
            # argval is prioritized over arg
            return instructions[i].argval is not _NotProvided

        if instructions[i].opname == "LOAD_GLOBAL":
            # 3.11 LOAD_GLOBAL requires both arg and argval - see create_instruction
            assert instructions[i].argval is not _NotProvided
            if sys.version_info >= (3, 11):
                assert instructions[i].arg is not None
                instructions[i].arg = (get_name_index(instructions[i].argval) << 1) + (
                    cast(int, instructions[i].arg) % 2
                )
            else:
                instructions[i].arg = get_name_index(instructions[i].argval)
        elif instructions[i].opname == "LOAD_ATTR":
            # 3.12 LOAD_ATTR requires both arg and argval, like LOAD_GLOBAL
            assert instructions[i].argval is not _NotProvided
            if sys.version_info >= (3, 12):
                assert instructions[i].arg is not None
                instructions[i].arg = (get_name_index(instructions[i].argval) << 1) + (
                    cast(int, instructions[i].arg) % 2
                )
            else:
                instructions[i].arg = get_name_index(instructions[i].argval)
        elif instructions[i].opname == "LOAD_SUPER_ATTR":
            assert instructions[i].arg is not None
            assert instructions[i].argval is not _NotProvided
            # Copy low bit, force second bit on for explicit super (the "+ 2")
            instructions[i].arg = (
                (get_name_index(instructions[i].argval) << 2)
                + (cast(int, instructions[i].arg) % 2)
                + 2
            )
        elif instructions[i].opname in FUSED_INSTS:
            assert sys.version_info >= (3, 13)
            assert isinstance(instructions[i].argval, tuple)
            assert len(instructions[i].argval) == 2
            arg_tuple = tuple(
                varnames[name] if name in varnames else freenames[name]
                for name in instructions[i].argval
            )
            instructions[i].arg = (arg_tuple[0] << 4) + (arg_tuple[1] & 15)
        elif instructions[i].opcode in HAS_LOCAL:
            if should_compute_arg():
                if (
                    sys.version_info >= (3, 13)
                    and instructions[i].argval not in varnames
                ):
                    # instructions like LOAD_FAST used for both local and free vars
                    instructions[i].arg = freenames[instructions[i].argval]
                else:
                    instructions[i].arg = varnames[instructions[i].argval]
        elif instructions[i].opcode in HAS_NAME:
            if should_compute_arg():
                instructions[i].arg = get_name_index(instructions[i].argval)
        elif instructions[i].opcode in HAS_FREE:
            if should_compute_arg():
                instructions[i].arg = freenames[instructions[i].argval]
        elif instructions[i].opcode in HAS_CONST:
            # NOTE: only update argval if arg is not provided. This assumes
            # that any additions to co_consts are appended.
            if instructions[i].arg is None:
                # cannot use a dictionary since consts may not be hashable
                idx = get_const_index(code_options, instructions[i].argval)
                assert idx >= 0
                instructions[i].arg = idx


def clear_instruction_args(instructions):
    # Clear the instruction arg for instructions that have argvals.
    # Useful for using dis'd bytecode within generated bytecode.
    for inst in instructions:
        if (
            inst.argval is not _NotProvided
            and (
                inst.opcode in HAS_LOCAL
                or inst.opcode in HAS_NAME
                or inst.opcode in HAS_FREE
                or inst.opcode in HAS_CONST
            )
            and inst.opname not in ("LOAD_GLOBAL", "LOAD_ATTR", "LOAD_SUPER_ATTR")
        ):
            inst.arg = None


def get_code_keys() -> list[str]:
    # Python 3.11 changes to code keys are not fully documented.
    # See https://github.com/python/cpython/blob/3.11/Objects/clinic/codeobject.c.h#L24
    # for new format.
    keys = ["co_argcount"]
    keys.append("co_posonlyargcount")
    keys.extend(
        [
            "co_kwonlyargcount",
            "co_nlocals",
            "co_stacksize",
            "co_flags",
            "co_code",
            "co_consts",
            "co_names",
            "co_varnames",
            "co_filename",
            "co_name",
        ]
    )
    if sys.version_info >= (3, 11):
        keys.append("co_qualname")
    keys.append("co_firstlineno")
    if sys.version_info >= (3, 10):
        keys.append("co_linetable")
    else:
        keys.append("co_lnotab")
    if sys.version_info >= (3, 11):
        # not documented, but introduced in https://github.com/python/cpython/issues/84403
        keys.append("co_exceptiontable")
    keys.extend(
        [
            "co_freevars",
            "co_cellvars",
        ]
    )
    return keys


def transform_code_object(code, transformations, safe=False) -> types.CodeType:
    keys = get_code_keys()
    code_options = {k: getattr(code, k) for k in keys}
    assert len(code_options["co_varnames"]) == code_options["co_nlocals"]

    instructions = cleaned_instructions(code, safe)
    propagate_line_nums(instructions)

    transformations(instructions, code_options)
    return clean_and_assemble_instructions(instructions, keys, code_options)[1]


def clean_and_assemble_instructions(
<<<<<<< HEAD
    instructions: List[Instruction], keys: List[str], code_options: Dict[str, Any]
) -> Tuple[List[Instruction], types.CodeType]:
    remove_graph_break_if_leaf_instructions(instructions)
=======
    instructions: list[Instruction], keys: list[str], code_options: dict[str, Any]
) -> tuple[list[Instruction], types.CodeType]:
>>>>>>> a3d6cdb4
    # also implicitly checks for no duplicate instructions
    check_inst_exn_tab_entries_valid(instructions)

    code_options["co_nlocals"] = len(code_options["co_varnames"])
    varname_from_oparg = None
    if sys.version_info >= (3, 11):
        # temporary code object with updated names
        tmp_code = types.CodeType(*[code_options[k] for k in keys])
        varname_from_oparg = tmp_code._varname_from_oparg  # type: ignore[attr-defined]
    fix_vars(instructions, code_options, varname_from_oparg=varname_from_oparg)

    dirty = True
    while dirty:
        update_offsets(instructions)
        devirtualize_jumps(instructions)
        # this pass might change offsets, if so we need to try again
        dirty = bool(fix_extended_args(instructions))

    remove_extra_line_nums(instructions)
    bytecode, lnotab = assemble(instructions, code_options["co_firstlineno"])
    if sys.version_info < (3, 10):
        code_options["co_lnotab"] = lnotab
    else:
        code_options["co_linetable"] = lnotab

    code_options["co_code"] = bytecode
    code_options["co_stacksize"] = stacksize_analysis(instructions)
    assert set(keys) - {"co_posonlyargcount"} == set(code_options.keys()) - {
        "co_posonlyargcount"
    }
    if sys.version_info >= (3, 11):
        code_options["co_exceptiontable"] = assemble_exception_table(
            compute_exception_table(instructions)
        )

    return instructions, types.CodeType(*[code_options[k] for k in keys])


def populate_kw_names_argval(instructions, consts):
    for inst in instructions:
        if inst.opname == "KW_NAMES":
            inst.argval = consts[inst.arg]


# If safe=True, we do not make any bytecode modifications.
# Mainly used for debugging bytecode_transformation (see debug_checks)
def cleaned_instructions(code, safe=False) -> list[Instruction]:
    instructions = _cached_cleaned_instructions(code, safe)
    # We have a lot of code that implicitly mutates the instruction array. We
    # could do better here by making the copies explicit when necessary.
    return _clone_instructions(instructions)


# Copy an instructions array, making sure to remap the individual instruction targets.
def _clone_instructions(instructions):
    # This is super hot and this is the fastest way to do this (tried copy.copy
    # and dataclasses.replace).
    copied = [
        Instruction(
            i.opcode,
            i.opname,
            i.arg,
            i.argval,
            i.offset,
            i.starts_line,
            i.is_jump_target,
            i.positions,
            i.target,
            i.exn_tab_entry,
            i.argrepr,
        )
        for i in instructions
    ]

    remap = dict(zip(instructions, copied))
    # Handle `None` in the remapper so we don't need an extra `if`.
    remap[None] = None

    for i in copied:
        i.target = remap[i.target]
        if entry := i.exn_tab_entry:
            i.exn_tab_entry = InstructionExnTabEntry(
                remap[entry.start],
                remap[entry.end],
                remap[entry.target],
                entry.depth,
                entry.lasti,
            )
    return copied


@functools.lru_cache
def _cached_cleaned_instructions(code, safe=False) -> Sequence[Instruction]:
    instructions = list(map(convert_instruction, dis.get_instructions(code)))
    check_offsets(instructions)
    if sys.version_info >= (3, 11):
        populate_kw_names_argval(instructions, code.co_consts)
        virtualize_exception_table(code.co_exceptiontable, instructions)
    virtualize_jumps(instructions)
    strip_extended_args(instructions)
    if not safe:
        if sys.version_info < (3, 11):
            remove_load_call_method(instructions)
        if sys.version_info < (3, 12):
            explicit_super(code, instructions)
        if sys.version_info >= (3, 11):
            remove_jump_if_none(instructions)
            if sys.version_info >= (3, 12):
                remove_binary_store_slice(instructions)
            if sys.version_info >= (3, 13):
                remove_fused_load_store(instructions)
        if config.debug_force_graph_break_on_leaf_return:
            add_graph_break_if_leaf_instructions(instructions)
    if sys.version_info >= (3, 11):
        update_offsets(instructions)
        devirtualize_jumps(instructions)
    return instructions


_unique_id_counter = itertools.count()


def unique_id(name) -> str:
    return f"{name}_{next(_unique_id_counter)}"


def is_generator(code: types.CodeType) -> bool:
    co_generator = 0x20
    return (code.co_flags & co_generator) > 0


def bytecode_from_template(fn, varname_map=None, noreturn=True, noprefix=True):
    """Generates bytecode from a template function `fn` for use in
    dynamo bytecode generation.

    For example, we can generate Python-version-independent bytecode
    for looping through a dictionary and copying the values to a new dictionary.

    def template(d1, d2):
        for k, v in d1.items():
            d2[k] = v


    or a try block:

    def template():
        try:
            dummy1
        except:
            dummy2
            raise
        dummy3

    Args:
        fn: a function template to generate bytecode from
        varname_map: a mapping of `fn`'s varnames to new names. This
            map will be applied to the generated bytecode's varnames.
            For example, local variables in `fn` can be replaced with
            new names that are generated by `OutputGraph.new_var`.
        noreturn: remove all RETURN_* bytecodes and replace them with a jump
            to the end of the bytecode. NOTE: any items pushed to the stack
            for return WILL remain on the stack! Append a POP_TOP if you don't want
            that item to be present.
        noprefix: remove prefix bytecodes (all bytecode before the first RESUME, inclusive).
    """
    insts = cleaned_instructions(fn.__code__)
    clear_instruction_args(insts)

    if noprefix:
        for i, inst in enumerate(insts):
            if inst.opname == "RESUME":
                insts = insts[i + 1 :]
                break

    for inst in insts:
        # If we don't reset starts_line, then the generated
        # bytecode's line number will be based on fn's.
        inst.starts_line = None
        if varname_map and inst.argval in varname_map:
            inst.argval = varname_map[inst.argval]

    if noreturn:
        if sys.version_info >= (3, 12):
            # replace RETURN_CONST with LOAD_CONST RETURN_VALUE
            new_insts = []
            for inst in insts:
                if inst.opname == "RETURN_CONST":
                    inst.opcode = dis.opmap["LOAD_CONST"]
                    inst.opname = "LOAD_CONST"
                    new_insts.append(inst)
                    # no need to propagate target/exn table
                    new_insts.append(create_instruction("RETURN_VALUE"))
                else:
                    new_insts.append(inst)
            insts = new_insts

        returns = []
        for inst in insts:
            if inst.opname == "RETURN_VALUE":
                returns.append(inst)

        if len(returns) == 1 and returns[0] is insts[-1]:
            # only 1 return at the end - just pop it
            insts.pop(-1)
        elif len(returns) > 0:
            # create jump target - if the last inst is a return,
            # we can replace it with a NOP and make that the jump target.
            if insts[-1] is returns[-1]:
                insts[-1].opname = "NOP"
                insts[-1].opcode = dis.opmap["NOP"]
                insts[-1].arg = None
                insts[-1].argval = _NotProvided
                returns.pop(-1)
            else:
                insts.append(create_instruction("NOP"))

            # replace returns with jumps
            for inst in returns:
                # don't replace inst with new instruction
                # due to targetting/exn table/etc.
                jump_inst = create_jump_absolute(insts[-1])
                inst.opname = jump_inst.opname
                inst.opcode = jump_inst.opcode
                inst.arg = jump_inst.arg
                inst.argval = jump_inst.argval
                inst.target = jump_inst.target

    return insts<|MERGE_RESOLUTION|>--- conflicted
+++ resolved
@@ -1119,10 +1119,9 @@
     instructions[:] = new_insts
 
 
-<<<<<<< HEAD
 # adds GRAPH_BREAK_IF_LEAF (not a real instruction) before RETURN_* instructions
 # for testing purposes
-def add_graph_break_if_leaf_instructions(instructions: List[Instruction]) -> None:
+def add_graph_break_if_leaf_instructions(instructions: list[Instruction]) -> None:
     new_insts = []
     for inst in instructions:
         if "RETURN" in inst.opname:
@@ -1137,7 +1136,7 @@
     instructions[:] = new_insts
 
 
-def remove_graph_break_if_leaf_instructions(instructions: List[Instruction]) -> None:
+def remove_graph_break_if_leaf_instructions(instructions: list[Instruction]) -> None:
     new_insts = []
     for inst, next_inst in zip(instructions, instructions[1:]):
         if (
@@ -1162,10 +1161,7 @@
     instructions[:] = new_insts
 
 
-def explicit_super(code: types.CodeType, instructions: List[Instruction]) -> None:
-=======
 def explicit_super(code: types.CodeType, instructions: list[Instruction]) -> None:
->>>>>>> a3d6cdb4
     """convert super() with no args into explicit arg form"""
     cell_and_free = (code.co_cellvars or ()) + (code.co_freevars or ())
     if not len(code.co_varnames):
@@ -1471,14 +1467,9 @@
 
 
 def clean_and_assemble_instructions(
-<<<<<<< HEAD
-    instructions: List[Instruction], keys: List[str], code_options: Dict[str, Any]
-) -> Tuple[List[Instruction], types.CodeType]:
-    remove_graph_break_if_leaf_instructions(instructions)
-=======
     instructions: list[Instruction], keys: list[str], code_options: dict[str, Any]
 ) -> tuple[list[Instruction], types.CodeType]:
->>>>>>> a3d6cdb4
+    remove_graph_break_if_leaf_instructions(instructions)
     # also implicitly checks for no duplicate instructions
     check_inst_exn_tab_entries_valid(instructions)
 
