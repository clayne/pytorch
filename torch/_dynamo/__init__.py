--- conflicted
+++ resolved
@@ -80,14 +80,7 @@
     "optimize_assert",
     "OptimizedModule",
     "patch_dynamo_config",
-<<<<<<< HEAD
-    "skip_frame",
-    "export",
-    "explain",
-    "run",
-=======
     "register_backend",
->>>>>>> e6ed4074
     "replay",
     "reset",
     "run",
