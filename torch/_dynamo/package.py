"""
This module provides the infrastructure for creating and managing compile package
for torch.compile. We mainly have two abstractions here:
  - CompilePackage: Overarching data structure for store and lookup a list of compiled codes.
  - CodeCacheEntry: Data structure for a single code being compiled by torch.compile.
The caching behavior is always under user control explicitly so that a stronger guarantee can
be provided about cache hit for a specific compiled model. Users can load the compile package
from a different process or host.
"""

import contextlib
import dataclasses
import functools
import hashlib
import importlib
import logging
import os
import pickle
import platform
import sys
import types
from collections.abc import Generator
from typing import Any, NewType, Optional

import torch
import torch._inductor.package
from torch._dynamo.precompile_context import PrecompileCacheArtifact, PrecompileContext
from torch.compiler._cache import CacheArtifactFactory

from .bytecode_transformation import get_code_keys


logger = logging.getLogger(__name__)


@dataclasses.dataclass(frozen=True)
class SerializedCode:
    co_argcount: int
    co_posonlyargcount: int
    co_kwonlyargcount: int
    co_nlocals: int
    co_stacksize: int
    co_flags: int
    co_code: bytes
    co_consts: tuple[Any, ...]
    co_names: tuple[str, ...]
    co_varnames: tuple[str, ...]
    co_filename: str
    co_name: str
    co_firstlineno: int
    co_cellvars: tuple[str, ...]
    co_freevars: tuple[str, ...]
    co_linetable: Optional[bytes] = None
    co_qualname: Optional[str] = None
    co_exceptiontable: Optional[bytes] = None
    co_lnotab: Optional[str] = None

    @classmethod
    @functools.cache
    def from_code_object(cls, code: types.CodeType) -> "SerializedCode":
        kwargs = {key: getattr(code, key) for key in get_code_keys()}
        kwargs["co_consts"] = tuple(
            cls.from_code_object(c) if isinstance(c, types.CodeType) else c
            for c in kwargs["co_consts"]
        )
        return cls(**kwargs)

    @classmethod
    @functools.cache
    def to_code_object(cls, serialized_code: "SerializedCode") -> types.CodeType:
        kwargs = {key: getattr(serialized_code, key) for key in get_code_keys()}
        kwargs["co_consts"] = tuple(
            cls.to_code_object(c) if isinstance(c, SerializedCode) else c
            for c in kwargs["co_consts"]
        )
        return types.CodeType(
            *kwargs.values(),
        )


@dataclasses.dataclass
class _GuardedCodeCacheEntry:
    """
    Contains the serializable information associated with a single compilation in dynamo.
    To restore an execution of compiled code, we will need to serialize the following data:
      - Dynamo bytecode for mapping Python inputs/outputs.
      - Dynamo guards.
    """

    guards_state: bytes
    dynamo_code: SerializedCode


_BackendId = NewType("_BackendId", str)  # __compiled_fn
_FunctionId = NewType("_FunctionId", str)  # __resume_at


@dataclasses.dataclass
class _DynamoCodeCacheEntry:
    """
    Contains the serializable information associated with a single code object
    in dynamo. To restore an execution of compiled code, we will need the following
    ingredients:
      1. The "original" code object, which serves as the entry point for eager
         execution, i.e. the code only executed when there's no cache entry hit.
      2. The python module name this code object belongs to, for idenfifying the
         enclosing global scope to inject compiled and resume functions.
      3. A list of function names that pointing to this code object. There could be
         multiple function objects pointing to the same code such as recursive functions.
      4. A list of guarded code that eval frame dispatches to.
      5. A list of imported module objects unioned from all compiled branches.
      6. A list of "backends" (compiled fx graph) unioned from all compield branches.
    """

    python_code: SerializedCode
    python_module: str
    function_names: list[_FunctionId]
    guarded_codes: list[_GuardedCodeCacheEntry]
    import_sources: dict[str, str]
    backend_ids: list[_BackendId]


@dataclasses.dataclass
class _DynamoCacheEntry:
    codes: list[_DynamoCodeCacheEntry]
    python_version: str = platform.python_version()
    torch_version: str = torch.__version__

    @property
    def backend_ids(self) -> set[_BackendId]:
        return {backend_id for code in self.codes for backend_id in code.backend_ids}


@CacheArtifactFactory.register
class _DynamoCacheArtifact(PrecompileCacheArtifact[_DynamoCacheEntry]):
    @staticmethod
    def type() -> str:
        return "precompile_dynamo"

    def after_deserialization(self) -> _DynamoCacheEntry:
        return pickle.loads(self.content)


class CompilePackage:
    """
    CompilePackage is considered a low level component and should not be directly exposed to
    end users. It has the following interface:

    1. `CompilePackage.__init__()` which optionally takes previously serialized dynamo states.
        a. when `dynamo` argument is None, it will contruct a brand new CompilePackage object.
        b. when `dynamo` argument is not None, it will load a pre-compiled dynamo state.
    2. `package.save()` which dumps the dynamo and backend states to a DynamoCacheEntry object.
    3. `package.install(backends) which will handle all the side-effectful global scope
        updates with compiled functions and resume functions.
    """

    def __init__(self, fn: Any, dynamo: Optional[_DynamoCacheEntry] = None) -> None:
        self._innermost_fn = None
        self._codes: dict[types.CodeType, _DynamoCodeCacheEntry] = {}

        self._current_entry: Optional[_DynamoCodeCacheEntry] = None
        self._installed_globals: dict[types.ModuleType, list[str]] = {}

        # For debugging/testing purpose only.
        self._cached_backends: dict[_BackendId, Any] = {}

        self._initialize(fn, dynamo)
<<<<<<< HEAD
=======
        # Always go back to a clean state after initialization.
>>>>>>> 17cce6aa
        self.uninstall()
        self.validate()

    def _initialize(self, fn: Any, dynamo: Optional[_DynamoCacheEntry] = None) -> None:
        from .eval_frame import innermost_fn

        self._innermost_fn = innermost_fn(fn)
        assert self._innermost_fn is not None
        if dynamo is not None:
            assert isinstance(dynamo, _DynamoCacheEntry)
            if dynamo.python_version != platform.python_version():
                raise RuntimeError(
                    f"Compile package was created with a different Python version: {dynamo.python_version}"
                )
            if dynamo.torch_version != torch.__version__:
                raise RuntimeError(
                    f"Compile package was created with a different PyTorch version: {dynamo.torch_version}"
                )

            main, *codes = dynamo.codes
            self._codes = {self._innermost_fn.__code__: main}
            for code in codes:
                self._codes[SerializedCode.to_code_object(code.python_code)] = code
        else:
            self._add_function(
                self._innermost_fn.__code__, self._innermost_fn.__module__
            )

    def _add_function(
        self,
        python_code: types.CodeType,
        python_module: str,
        name: Optional[_FunctionId] = None,
    ) -> None:
        if python_code not in self._codes:
            code = _DynamoCodeCacheEntry(
                python_code=SerializedCode.from_code_object(python_code),
                python_module=python_module,
                function_names=[],
                guarded_codes=[],
                import_sources={},
                backend_ids=[],
            )
            self._codes[python_code] = code
        else:
            code = self._codes[python_code]
            assert code.python_module == python_module

        if name is not None:
            code.function_names.append(name)

    @property
    def cached_backends(self) -> dict[_BackendId, Any]:
        return self._cached_backends

    @functools.cached_property
    def source_id(self) -> str:
        assert self._innermost_fn is not None
        sha256_hash = hashlib.sha256()
        sha256_hash.update(self._innermost_fn.__qualname__.encode())
        sha256_hash.update(str(self._innermost_fn.__code__.co_firstlineno).encode())
        return sha256_hash.hexdigest()

    @contextlib.contextmanager
    def code_context(self, code: types.CodeType) -> Generator[None, None, None]:
        assert self._current_entry is None

        entry = self._codes[code]
        self._current_entry = entry
        try:
            yield
        finally:
            self._current_entry = None

    def add_guarded_code(
        self,
        guards_state: bytes,
        dynamo_code: types.CodeType,
    ) -> None:
        assert self._current_entry is not None
        guarded_code_entry = _GuardedCodeCacheEntry(
            guards_state=guards_state,
            dynamo_code=SerializedCode.from_code_object(dynamo_code),
        )
        self._current_entry.guarded_codes.append(guarded_code_entry)

    def add_resume_function(
        self,
        python_code: types.CodeType,
        python_module: str,
        name: Optional[str],
    ) -> None:
        self._add_function(
            python_code, python_module, _FunctionId(name) if name else None
        )

    def add_import_source(self, alias: str, module_name: str) -> None:
        assert self._current_entry is not None
        self._current_entry.import_sources[alias] = module_name

    def add_backend_id(self, backend_id: str, backend: Optional[Any] = None) -> None:
        assert self._current_entry is not None
        assert backend_id.startswith("__compiled_fn_")  # sanity check
        backend_id = _BackendId(backend_id)
        self._current_entry.backend_ids.append(backend_id)
        if backend is not None:
            self._cached_backends[backend_id] = backend

    def validate(self) -> None:
        assert self._current_entry is None
        assert self._innermost_fn is not None
        assert next(iter(self._codes)) is self._innermost_fn.__code__

    def _install_global(self, module: types.ModuleType, name: str, value: Any) -> None:
        module.__dict__[name] = value
        self._installed_globals.setdefault(module, []).append(name)

    def uninstall(self) -> None:
        from torch._C._dynamo.eval_frame import _reset_precompile_entries

        assert self._innermost_fn is not None
        for module, names in self._installed_globals.items():
            for name in names:
                module.__dict__.pop(name)

        self._installed_globals = {}

        _reset_precompile_entries(self._innermost_fn.__code__)

    def install(self, backends: dict[_BackendId, Any]) -> None:
        """
        Sync the package states to the compiled function. This includes the following actions:
          1. Clean up the previously installed states.
          2. Install the compiled functions to global scopes.
          3. Install the precompiled cache entries to ExtraStates on the code object.
        """
        from torch._C._dynamo.eval_frame import _load_precompile_entry

        self.uninstall()

        for code, entry in self._codes.items():
            module = sys.modules[entry.python_module]
            for alias, module_name in entry.import_sources.items():
                self._install_global(
                    module, alias, importlib.import_module(module_name)
                )
            for function_name in entry.function_names:
                fn = types.FunctionType(code, module.__dict__, function_name)
                self._install_global(module, function_name, fn)
            for backend_id in entry.backend_ids:
                if backend_id not in backends:
                    raise RuntimeError(
                        f"Backend {backend_id} is not found in the given backends"
                    )
                backend = backends[backend_id]
                self._install_global(
                    module,
                    backend_id,
                    torch._dynamo.disable(backend),
                )

        for code, entry in self._codes.items():
            for guarded_code in entry.guarded_codes:
                guards_state = pickle.loads(guarded_code.guards_state)
                assert isinstance(guards_state, torch._dynamo.guards.GuardsState)
                check_fn_manager = torch._dynamo.guards.CheckFunctionManager(
                    code,
                    guards_state.output_graph,
                    guards_serialization_mode="load",
                    shape_code_parts=guards_state.shape_code_parts,
                )
                _load_precompile_entry(
                    code,
                    check_fn_manager.guard_manager,
                    SerializedCode.to_code_object(guarded_code.dynamo_code),
                )

    def cache_entry(self) -> _DynamoCacheEntry:
        self.validate()
        return _DynamoCacheEntry(codes=list(self._codes.values()))


@CacheArtifactFactory.register
class EagerCacheArtifact(PrecompileCacheArtifact[Any]):
    @staticmethod
    def type() -> str:
        return "precompile_eager"

    def after_deserialization(self) -> Any:
        return pickle.loads(self.content)


class DynamoStore:
    """
    A DynamoStore tracks active CompilePackages, and provides methods to store and retrieve them.
    """
    def record_package(self, package: CompilePackage) -> None:
        """Records a package to PrecompileContext, so that it can be serialized later."""
        cache_entry = package.cache_entry()
        pickled_result = pickle.dumps(cache_entry)
        PrecompileContext.record_artifact(
            _DynamoCacheArtifact.type(), key=package.source_id, content=pickled_result
        )

    def record_eager_backend(self, backend_id: _BackendId, backend: Any) -> None:
        """Records eager fx graphs to PrecompileContext for testing purposes. """
        pickled_result = pickle.dumps(backend)
        PrecompileContext.record_artifact(
            EagerCacheArtifact.type(), key=backend_id, content=pickled_result
        )

    def save_package(self, package: CompilePackage, path: str) -> None:
        """Saves a package to a given path. Grabs backends from PrecompileContext."""
        backend_content = {}
        cache_entry = package.cache_entry()
        for backend_id in cache_entry.backend_ids:
            serialized_backend = PrecompileContext.serialize_artifact_by_key(backend_id)
            if serialized_backend is None:
                raise RuntimeError(
                    f"Backend {backend_id} is not found in the given backends"
                )
            backend_content[backend_id] = serialized_backend
        try:
            with open(os.path.join(path, "dynamo"), "wb") as dynamo_path:
                pickle.dump(cache_entry, dynamo_path)
            with open(os.path.join(path, "backends"), "wb") as backend_path:
                pickle.dump(backend_content, backend_path)
        except Exception as e:
            raise RuntimeError(f"Failed to save package to {path}: {e}") from e

    def load_package(
        self, fn: Any, path: str
    ) -> tuple[CompilePackage, dict[_BackendId, Any]]:
        """Loads a package from a given path and returns it plus a list of deserialized backends"""
        try:
            with open(os.path.join(path, "dynamo"), "rb") as dynamo_path:
                cache_entry = pickle.load(dynamo_path)
            with open(os.path.join(path, "backends"), "rb") as backend_path:
                backend_content = pickle.load(backend_path)
        except Exception as e:
            raise RuntimeError(f"Failed to load package from path {path}: {e}") from e
        for backend_id, backend in backend_content.items():
            backend_content[backend_id] = backend.after_deserialization()
        package = CompilePackage(fn, cache_entry)
        return package, backend_content<|MERGE_RESOLUTION|>--- conflicted
+++ resolved
@@ -165,10 +165,6 @@
         self._cached_backends: dict[_BackendId, Any] = {}
 
         self._initialize(fn, dynamo)
-<<<<<<< HEAD
-=======
-        # Always go back to a clean state after initialization.
->>>>>>> 17cce6aa
         self.uninstall()
         self.validate()
 
