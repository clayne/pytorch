# mypy: allow-untyped-defs
# mypy: disable-error-code="method-assign"

"""
Functions in this file are responsible for modifying the eval frame
handler at RUNTIME.  Therefore, all functions in this file are hot.
Functions that only execute at compile time should be placed
in torch._dynamo.convert_frame.
"""

from __future__ import annotations

import atexit
import contextlib
import functools
import inspect
import logging
import os
import sys
import textwrap
import threading
import traceback
import types
import warnings
import weakref
from dataclasses import dataclass
from enum import Enum
from os.path import dirname, join
from typing import (
    Any,
    Callable,
    Dict,
    List,
    NamedTuple,
    Optional,
    Set,
    Tuple,
    TYPE_CHECKING,
    Union,
)
from unittest.mock import patch

import sympy

import torch
import torch.fx
import torch.utils._pytree as pytree
import torch.utils.checkpoint
from torch import _guards

# see discussion at https://github.com/pytorch/pytorch/issues/120699
from torch._C._dynamo.eval_frame import (  # noqa: F401
    reset_code,
    set_eval_frame,
    set_guard_error_hook,
    set_skip_guard_eval_unsafe,
    skip_code,
    unsupported,
)
from torch._dispatch.python import enable_python_dispatcher
from torch._subclasses.fake_tensor import unset_fake_temporarily
from torch._utils_internal import justknobs_check, log_export_usage
from torch.export.dynamic_shapes import (
    _combine_args,
    _process_dynamic_shapes,
    _RelaxedConstraint,
)
from torch.fx import GraphModule
from torch.fx.experimental.proxy_tensor import make_fx
from torch.fx.experimental.symbolic_shapes import (
    ConstraintViolationError,
    DimDynamic,
    ShapeEnv,
    StatelessSymbolicContext,
)
from torch.fx.graph import _PyTreeCodeGen, _PyTreeInfo

from . import config, convert_frame, external_utils, trace_rules, utils
from .backends.registry import CompilerFn, lookup_backend
from .code_context import code_context
from .exc import CondOpArgsMismatchError, UserError, UserErrorType
from .hooks import Hooks
from .mutation_guard import install_generation_tagging_init
from .utils import common_constant_types, compile_times


if TYPE_CHECKING:
    from torch._subclasses import fake_tensor

    from .types import CacheEntry, DynamoCallback


log = logging.getLogger(__name__)


always_optimize_code_objects = utils.ExactWeakKeyDictionary()
null_context = contextlib.nullcontext


# See https://github.com/python/typing/pull/240
class Unset(Enum):
    token = 0


cached_backends: Dict[int, CompilerFn] = {}

unset = Unset.token


def _maybe_set_eval_frame(callback: DynamoCallback):
    # A wrapper on set_eval_frame that is guarded by a Justknob.
    # Users can disable torchDynamo by setting the JK to False.
    from torch._C._dynamo.eval_frame import set_eval_frame

    if not justknobs_check("pytorch/compiler:enable_compiler_set_eval_frame"):
        torch._dynamo.utils.warn_once(
            "Dynamo disabled by Justknob: enable_compiler_set_eval_frame, skipping set_eval_frame"
        )
        return callback
    else:
        return set_eval_frame(callback)


@dataclass
class DynamoStance:
    stance: str = "default"
    skip_guard_eval_unsafe: bool = False
    backend: Union[str, Callable[..., Any], None] = None


_stance = DynamoStance()


def _set_stance(stance: DynamoStance) -> DynamoStance:
    global _stance

    from torch._C._dynamo.eval_frame import get_eval_frame_callback

    callback = get_eval_frame_callback()

    if callback is not False and callback is not None:
        raise RuntimeError("attempted to set_stance in a torch.compile region")

    prior = _stance
    _stance = stance
    return prior


_set_stance._dynamo_forbidden = True  # type: ignore[attr-defined]


def _callback_from_stance(callback):
    if _stance.stance == "default":
        # force_backend
        if _stance.backend is not None and callback not in (False, None):
            hooks = Hooks()
            callback = convert_frame.catch_errors_wrapper(
                convert_frame.convert_frame(  # type: ignore[arg-type]
                    get_compiler_fn(_stance.backend),
                    hooks,
                ),
                hooks,
            )

        return callback
    elif _stance.stance == "force_eager":
        # disable
        return None
    elif _stance.stance == "eager_on_recompile":
        # run mode
        return False
    elif _stance.stance == "fail_on_recompile":
        if callback in (False, None):
            return callback

        def fail_callback(*args, **kwargs):
            raise RuntimeError(
                "Detected recompile when torch.compile stance is 'fail_on_recompile'"
            )

        # to prevent cache miss due to different callback
        fail_callback._torchdynamo_orig_callable = callback  # type: ignore[attr-defined]

        return fail_callback
    else:
        raise RuntimeError(f"invalid torch.compile stance '{_stance}'")


def _is_skip_guard_eval_unsafe_stance():
    return _stance.skip_guard_eval_unsafe


def _reset_guarded_backend_cache():
    global cached_backends
    for backend in cached_backends.values():
        if hasattr(backend, "reset"):
            backend.reset()
    cached_backends.clear()


DONT_WRAP_FILES = {
    # For tracing into fx modules
    inspect.getsourcefile(GraphModule),
    join(dirname(dirname(__file__)), "onnx/_internal/fx/dynamo_graph_extractor.py"),
}


def _debug_get_cache_entry_list(
    code: Union[types.CodeType, Callable[..., Any]]
) -> List[CacheEntry]:
    """
    Given a code object or a callable object, retrieve the cache entries
     stored in this code.
    """
    if callable(code):
        code = code.__code__
    return torch._C._dynamo.eval_frame._debug_get_cache_entry_list(code)


class OptimizedModule(torch.nn.Module):
    """
    Wraps the original nn.Module object and later patches its
    forward method to optimized self.forward method.
    """

    _torchdynamo_orig_callable: Callable[..., Any]
    get_compiler_config: Callable[[], Any]

    _opt_mod_attributes = {
        "_orig_mod",
        "dynamo_ctx",
        "_torchdynamo_orig_callable",
        "get_compiler_config",
        "forward",
        "_forward",
        "__dict__",
        "named_children_walk",
    }

    def __init__(self, mod: torch.nn.Module, dynamo_ctx) -> None:
        super().__init__()
        # Installs the params/buffer
        self._orig_mod = mod
        self.dynamo_ctx = dynamo_ctx
        self._initialize()
        self.training = self._orig_mod.training

    def _initialize(self):
        # Do this stuff in constructor to lower overhead slightly
        if isinstance(self.dynamo_ctx, DisableContext):
            # No need to check trace rules
            self.forward = self.dynamo_ctx(self._orig_mod.__call__)
        elif isinstance(self._orig_mod.forward, types.MethodType) and (
            trace_rules.check(self._orig_mod.forward)
            or getattr(self._orig_mod, "_is_fsdp_managed_module", False)
        ):
            # This may be a torch.nn.* instance in trace_rules.py which
            # won't trigger a frame evaluation workaround to add an extra
            # frame we can capture
            self.forward = self.dynamo_ctx(external_utils.wrap_inline(self._orig_mod))
        else:
            # Invoke hooks outside of dynamo then pickup the inner frame
            self.forward = self.dynamo_ctx(self._orig_mod.__call__)

        if hasattr(self._orig_mod, "_initialize_hook"):
            self._forward = self.forward
            self.forward = self._call_lazy_check

    def __reduce__(self):
        return (self.__class__, (self._orig_mod, self.dynamo_ctx))

    def __getstate__(self):
        state = dict(self.__dict__)
        state.pop("forward", None)
        state.pop("__call__", None)
        return state

    def __setstate__(self, state):
        self.__dict__ = state
        self._initialize()

    @property
    def training(self):
        return self._orig_mod.training

    @training.setter
    def training(self, value):
        try:
            super().__getattr__("_orig_mod")
            self._orig_mod.training = value
        except AttributeError:
            # still initializing
            pass

    def __getattr__(self, name):
        if name == "_orig_mod":
            return self._modules["_orig_mod"]
        return getattr(self._orig_mod, name)

    def __setattr__(self, name, val) -> None:
        # Allow patching over class attributes
        if hasattr(type(self), name):
            return super().__setattr__(name, val)

        if name in OptimizedModule._opt_mod_attributes:
            return super().__setattr__(name, val)
        return setattr(self._orig_mod, name, val)

    def _call_lazy_check(self, *args, **kwargs):
        if (
            hasattr(self._orig_mod, "_initialize_hook")
            and hasattr(self._orig_mod, "_infer_parameters")
            and callable(self._orig_mod._infer_parameters)
        ):
            # In the case of a lazy module, we want to run
            # the pre-hooks which initialize it.
            # Afterwards, lazy module deletes its pre-hooks
            # to avoid treating it as lazy on subsequent recompile.
            self._orig_mod._infer_parameters(self._orig_mod, args, kwargs)
        return self._forward(*args, **kwargs)

    def __dir__(self):
        orig_mod_attrs = self._orig_mod.__dir__()
        return orig_mod_attrs + [
            attr for attr in super().__dir__() if attr not in orig_mod_attrs
        ]


def remove_from_cache(f):
    """
    Make sure f.__code__ is not cached to force a recompile
    """
    if isinstance(f, types.CodeType):
        reset_code(f)
    elif hasattr(f, "__code__"):
        reset_code(f.__code__)
    elif hasattr(getattr(f, "forward", None), "__code__"):
        reset_code(f.forward.__code__)
    else:
        from . import reset  # type: ignore[attr-defined]

        reset()
        log.warning("could not determine __code__ for %s", f)


def nothing():
    pass


def always_false():
    return False


def innermost_fn(fn):
    """
    In case of nesting of _TorchDynamoContext calls, find the innermost
    function. TorchDynamo caches on fn.__code__ object, so its necessary to find
    the innermost function to pass on the optimize, run, disable etc.
    """
    unaltered_fn = fn
    while hasattr(unaltered_fn, "_torchdynamo_orig_callable"):
        unaltered_fn = unaltered_fn._torchdynamo_orig_callable
        assert callable(unaltered_fn)
    return unaltered_fn


def make_set_enable_dynamic(enable: bool):
    assert isinstance(enable, bool)
    if enable:
        # Assume everything is dynamic by default
        return config._make_closure_patcher(assume_static_by_default=False)
    else:
        return config._make_closure_patcher(
            automatic_dynamic_shapes=False, assume_static_by_default=True
        )


# A thread local storage that serves to store information as Dynamo traces
# through a user provided function.
class DynamoTLS(threading.local):
    # Each string is a summary of a frame Dynamo attempted to trace, stored in
    # temporal order.
    traced_frame_infos: List[str] = []


dynamo_tls = DynamoTLS()


@atexit.register
def _log_traced_frames():
    """
    At program exit, log all of the frames Dynamo has attempted to trace from,
    excluding the continuation frames generated by Dynamo.
    """
    msg = "\n".join(dynamo_tls.traced_frame_infos)
    msg = textwrap.indent(msg, "  * ")
    msg = f"TorchDynamo attempted to trace the following frames: [\n{msg}\n]"
    log.info(msg)


class _TorchDynamoContext:
    def __init__(
        self,
        callback: DynamoCallback,
        on_enter=nothing,
        backend_ctx_ctor=null_context,
        patch_fn=nothing,
        first_ctx=False,
        *,
        export=False,
        dynamic=None,
        compiler_config=None,
    ) -> None:
        super().__init__()
        assert callable(callback) or callback is False or callback is None
        self.callback: DynamoCallback = callback
        self._backend_ctx_ctor = backend_ctx_ctor
        self.prior: Union[Unset, DynamoCallback] = unset
        self.first_ctx = first_ctx
        self.export = export
        self._dynamic = dynamic
        self.compiler_config = compiler_config
        self.cleanup_fns: List[Callable[[], Any]] = []
        self.enter_exit_hooks = []
        patch_fn()

        # Save the backends so that we can reset them during torch._dynamo.reset
        backend = innermost_fn(callback)
        cached_backends.setdefault(id(backend), backend)

        if dynamic is not None:
            self.enter_exit_hooks.append(make_set_enable_dynamic(dynamic))

        if on_enter is not nothing:
            # this case is not common
            def call_on_enter():
                on_enter()
                return nothing

            self.enter_exit_hooks.append(call_on_enter)

        if backend_ctx_ctor is not contextlib.nullcontext:
            # this case is not common
            def call_backend_ctx():
                ctx = backend_ctx_ctor()
                ctx.__enter__()
                return functools.partial(ctx.__exit__, None, None, None)

            self.enter_exit_hooks.append(call_backend_ctx)

    def __enter__(self):
        if config.raise_on_ctx_manager_usage:
            raise RuntimeError(
                "torch._dynamo.optimize(...) is used with a context manager. "
                "Please refer to https://pytorch.org/tutorials/intermediate/torch_compile_tutorial.html "
                "to use torch._dynamo.optimize(...) as an annotation/decorator. "
            )
        self.cleanup_fns = [enter() for enter in self.enter_exit_hooks]
        self.prior = _maybe_set_eval_frame(_callback_from_stance(self.callback))
        self.prior_skip_guard_eval_unsafe = set_skip_guard_eval_unsafe(
            _is_skip_guard_eval_unsafe_stance()
        )

    def __exit__(self, exc_type, exc_val, exc_tb):
        assert self.prior is not unset
        _maybe_set_eval_frame(self.prior)
        set_skip_guard_eval_unsafe(self.prior_skip_guard_eval_unsafe)
        self.prior = unset
        for cleanup in self.cleanup_fns:
            cleanup()
        self.cleanup_fns.clear()

    def __call__(self, fn):
        # public api for compiler config/options
        def get_compiler_config():
            return self.compiler_config

        fn = innermost_fn(fn)

        # add context containing GraphModule to any GraphModule forward functions
        if isinstance(fn, GraphModule):
            # add context containing GraphModule to any GraphModule forward functions
            code_context.get_context(fn.forward.__code__)[
                "orig_graphmodule"
            ] = weakref.ref(fn)

        # Optimize the forward method of torch.nn.Module object
        if isinstance(fn, torch.nn.Module):
            mod = fn
            new_mod = OptimizedModule(mod, self)
            # Save the function pointer to find the original callable while nesting
            # of decorators.
            new_mod._torchdynamo_orig_callable = mod.forward

            # when compiling torch.nn.Module,
            # provide public api OptimizedModule.get_compiler_config()
            assert not hasattr(new_mod, "get_compiler_config")
            new_mod.get_compiler_config = get_compiler_config

            return new_mod

        if inspect.isclass(fn):
            # User has wrapped the class with compile/disable decorator. Apply
            # disable to init/call method.
            cls_obj = fn
            cls_obj.__call__ = self(cls_obj.__call__)
            if issubclass(cls_obj, torch.nn.Module):
                # NN module variable tracker directly inlines the _call_impl.
                cls_obj._call_impl = self(cls_obj._call_impl)
            return cls_obj

        assert callable(fn)

        try:
            filename = inspect.getsourcefile(fn)
        except TypeError:
            filename = None
        if (
            (filename is None or trace_rules.check(fn))
            and (
                getattr(fn, "__name__", "")
                not in ["_call_impl", "_wrapped_call_impl", "_lazy_forward"]
            )
            and filename not in DONT_WRAP_FILES
        ):
            # call to a builtin without a frame for us to capture
            fn = external_utils.wrap_inline(fn)

        def do_nothing(*arg, **kwargs):
            pass

        if hasattr(self, "callback"):
            callback = self.callback
        else:
            callback = do_nothing

        is_jit_tracing = torch._C._is_tracing
        is_fx_tracing = torch.fx._symbolic_trace.is_fx_tracing

        @functools.wraps(fn)
        def _fn(*args, **kwargs):
            prior = set_eval_frame(None)
            try:
                if is_fx_tracing():
                    if config.error_on_nested_fx_trace:
                        raise RuntimeError(
                            "Detected that you are using FX to symbolically trace "
                            "a dynamo-optimized function. This is not supported at the moment."
                        )
                    else:
                        return fn(*args, **kwargs)

                if is_jit_tracing():
                    raise RuntimeError(
                        "Detected that you are using FX to torch.jit.trace "
                        "a dynamo-optimized function. This is not supported at the moment."
                    )

                cleanups = [enter() for enter in self.enter_exit_hooks]
                prior_skip_guard_eval_unsafe = set_skip_guard_eval_unsafe(
                    _is_skip_guard_eval_unsafe_stance()
                )

<<<<<<< HEAD
            cleanups = [enter() for enter in self.enter_exit_hooks]
            prior = _maybe_set_eval_frame(_callback_from_stance(callback))
            prior_skip_guard_eval_unsafe = set_skip_guard_eval_unsafe(
                _is_skip_guard_eval_unsafe_stance()
            )

            # Ensure that if an assertion occurs after graph pushes
            # something onto the DynamicLayerStack then we pop it off (the
            # constructed graph code isn't guarded with try/finally).
            #
            # This used to be a context but putting a `with` here is a noticible
            # perf regression (#126293)
            saved_dynamic_layer_stack_depth = (
                torch._C._functorch.get_dynamic_layer_stack_depth()
            )

            try:
                return fn(*args, **kwargs)
            finally:
                # Restore the dynamic layer stack depth if necessary.
                torch._C._functorch.pop_dynamic_layer_stack_and_undo_to_depth(
                    saved_dynamic_layer_stack_depth
=======
                # Ensure that if an assertion occurs after graph pushes
                # something onto the DynamicLayerStack then we pop it off (the
                # constructed graph code isn't guarded with try/finally).
                #
                # This used to be a context but putting a `with` here is a noticible
                # perf regression (#126293)
                saved_dynamic_layer_stack_depth = (
                    torch._C._functorch.get_dynamic_layer_stack_depth()
>>>>>>> 19d8bbaf
                )
                _maybe_set_eval_frame(_callback_from_stance(callback))

                try:
                    return fn(*args, **kwargs)
                finally:
                    # Restore the dynamic layer stack depth if necessary.
                    set_eval_frame(None)
                    torch._C._functorch.pop_dynamic_layer_stack_and_undo_to_depth(
                        saved_dynamic_layer_stack_depth
                    )

                    set_skip_guard_eval_unsafe(prior_skip_guard_eval_unsafe)
                    for cleanup in cleanups:
                        cleanup()
            finally:
                _maybe_set_eval_frame(prior)
<<<<<<< HEAD
                set_skip_guard_eval_unsafe(prior_skip_guard_eval_unsafe)
                for cleanup in cleanups:
                    cleanup()
=======
>>>>>>> 19d8bbaf

        # hooks to properly handle inlining
        _fn._torchdynamo_inline = fn  # type: ignore[attr-defined]

        # Save the function pointer to find the original callable while nesting
        # of decorators.
        _fn._torchdynamo_orig_callable = fn  # type: ignore[attr-defined]

        # when compiling user function instead of nn.Module
        # provide public api _fn.get_compiler_config()
        assert not hasattr(_fn, "get_compiler_config")
        _fn.get_compiler_config = get_compiler_config  # type: ignore[attr-defined]

        # If the function is called using torch._dynamo.optimize decorator, we
        # should prevent any type of skipping.
        if callback not in (None, False):
            if not hasattr(fn, "__code__"):
                raise RuntimeError(
                    textwrap.dedent(
                        """

                        torch._dynamo.optimize is called on a non function object.
                        If this is a callable class, please wrap the relevant code into a function and optimize the
                        wrapper function.

                        >> class CallableClass:
                        >>     def __init__(self) -> None:
                        >>         super().__init__()
                        >>         self.relu = torch.nn.ReLU()
                        >>
                        >>     def __call__(self, x):
                        >>         return self.relu(torch.sin(x))
                        >>
                        >>     def print_hello(self):
                        >>         print("Hello world")
                        >>
                        >> mod = CallableClass()

                        If you want to optimize the __call__ function and other code, wrap that up in a function

                        >> def wrapper_fn(x):
                        >>     y = mod(x)
                        >>     return y.sum()

                        and then optimize the wrapper_fn

                        >> opt_wrapper_fn = torch._dynamo.optimize(wrapper_fn)
                        """
                    )
                )
            always_optimize_code_objects[fn.__code__] = True

        return _fn


class OptimizeContext(_TorchDynamoContext):
    def __init__(
        self,
        callback,
        backend_ctx_ctor,
        first_ctx=False,
        *,
        export=False,
        dynamic=None,
        compiler_config=None,
        rebuild_ctx: Optional[
            Callable[[], Union[OptimizeContext, _NullDecorator]]
        ] = None,
    ) -> None:
        def on_enter():
            install_generation_tagging_init()

        super().__init__(
            callback=callback,
            on_enter=on_enter,
            backend_ctx_ctor=backend_ctx_ctor,
            patch_fn=TorchPatcher.patch,
            first_ctx=first_ctx,
            export=export,
            dynamic=dynamic,
            compiler_config=compiler_config,
        )

        if config.compiled_autograd:

            def call_compiled_autograd():
                assert rebuild_ctx is not None
                compiler_fn = rebuild_ctx()
                ctx = torch._dynamo.compiled_autograd._enable(
                    compiler_fn, dynamic=self._dynamic
                )
                ctx.__enter__()
                return functools.partial(ctx.__exit__, None, None, None)

            self.enter_exit_hooks.append(call_compiled_autograd)

    def __reduce__(self):
        return (
            self.__class__,
            (self.callback, self._backend_ctx_ctor, self.first_ctx),
            {
                "export": self.export,
                "dynamic": self._dynamic,
                "compiler_config": self.compiler_config,
            },
        )


class RunOnlyContext(_TorchDynamoContext):
    def __init__(self) -> None:
        # cudagraph trees relies on generation increment
        def on_enter():
            torch._dynamo.mutation_guard.GenerationTracker.generation += 1

        super().__init__(callback=False, on_enter=on_enter)

    def __reduce__(self):
        return (self.__class__, ())


class DisableContext(_TorchDynamoContext):
    def __init__(self) -> None:
        super().__init__(callback=None)

    def __call__(self, fn):
        # Earlier this code was in the base class _TorchDynamoContext. But we
        # moved it here to have better code organization. For disable, we just
        # want the callback to be None. We don't have to check trace_rules or
        # create any wrapper.
        fn = innermost_fn(fn)

        if isinstance(fn, torch.nn.Module):
            mod = fn
            new_mod = OptimizedModule(mod, self)
            new_mod._torchdynamo_orig_callable = mod.forward
            return new_mod

        if inspect.isclass(fn):
            # User has wrapped the class with compile/disable decorator. Apply
            # disable to init/call method.
            cls_obj = fn
            # Disable on init is useful for reconstruction of bytecodes where we
            # want to prevent Dynamo from tracing into the init function. Check
            # test_reconstruction in test_model_output.py.
            cls_obj.__init__ = self(cls_obj.__init__)
            cls_obj.__call__ = self(cls_obj.__call__)
            if issubclass(cls_obj, torch.nn.Module):
                # NN module variable tracker directly inlines the _call_impl. Disable it.
                cls_obj._call_impl = self(cls_obj._call_impl)
            return cls_obj

        assert callable(fn)

        @functools.wraps(fn)
        def _fn(*args, **kwargs):
<<<<<<< HEAD
            prior = _maybe_set_eval_frame(_callback_from_stance(self.callback))
            prior_skip_guard_eval_unsafe = set_skip_guard_eval_unsafe(
                _is_skip_guard_eval_unsafe_stance()
            )
=======
            prior = set_eval_frame(None)
>>>>>>> 19d8bbaf
            try:
                prior_skip_guard_eval_unsafe = set_skip_guard_eval_unsafe(
                    _is_skip_guard_eval_unsafe_stance()
                )
                _maybe_set_eval_frame(_callback_from_stance(self.callback))
                try:
                    return fn(*args, **kwargs)
                finally:
                    set_eval_frame(None)
                    set_skip_guard_eval_unsafe(prior_skip_guard_eval_unsafe)
            finally:
                _maybe_set_eval_frame(prior)
                set_skip_guard_eval_unsafe(prior_skip_guard_eval_unsafe)

        _fn._torchdynamo_disable = True  # type: ignore[attr-defined]

        # Save the function pointer to find the original callable while nesting
        # of decorators.
        _fn._torchdynamo_orig_callable = fn  # type: ignore[attr-defined]

        return _fn

    def __reduce__(self):
        return (self.__class__, ())


def _optimize_catch_errors(
    compile_fn,
    hooks: Hooks,
    backend_ctx_ctor=null_context,
    export=False,
    dynamic=None,
    compiler_config=None,
    rebuild_ctx=None,
):
    return OptimizeContext(
        convert_frame.catch_errors_wrapper(compile_fn, hooks),
        backend_ctx_ctor=backend_ctx_ctor,
        first_ctx=True,
        export=export,
        dynamic=dynamic,
        compiler_config=compiler_config,
        rebuild_ctx=rebuild_ctx,
    )


def get_compiler_fn(compiler_fn):
    from .repro.after_dynamo import wrap_backend_debug

    if hasattr(compiler_fn, "compiler_name"):
        compiler_str = compiler_fn.compiler_name
    elif isinstance(compiler_fn, str):
        compiler_str = compiler_fn
    else:
        compiler_str = None
    compiler_fn = lookup_backend(compiler_fn)
    return wrap_backend_debug(compiler_fn, compiler_str)


class _NullDecorator(contextlib.nullcontext):  # type: ignore[type-arg]
    def __call__(self, fn):
        assert callable(fn)
        return fn


def check_if_dynamo_supported():
    if sys.version_info >= (3, 14):
        raise RuntimeError("Python 3.14+ not yet supported for torch.compile")


def is_dynamo_supported():
    try:
        check_if_dynamo_supported()
        return True
    except Exception:
        return False


def check_if_inductor_supported():
    check_if_dynamo_supported()


def is_inductor_supported():
    try:
        check_if_inductor_supported()
        return True
    except Exception:
        return False


def optimize(*args, **kwargs):
    def rebuild_ctx():
        ca_kwargs_override = config.compiled_autograd_kwargs_override
        if ca_kwargs_override:
            # NOTE: The process of translating other `torch.compile` kwargs to `torch._dynamo.optimize` kwargs
            # is more complicated, we will add it in the future when needed.
            assert set(ca_kwargs_override.keys()) == {
                "fullgraph"
            }, f"Only `fullgraph` kwarg override is supported for now, but got {ca_kwargs_override.keys()}"
            kwargs["nopython"] = ca_kwargs_override["fullgraph"]
        return optimize(*args, **kwargs)

    return _optimize(rebuild_ctx, *args, **kwargs)


def _optimize(
    rebuild_ctx: Callable[[], Union[OptimizeContext, _NullDecorator]],
    backend="inductor",
    *,
    nopython=False,
    guard_export_fn=None,
    guard_fail_fn=None,
    disable=False,
    dynamic=None,
) -> Union[OptimizeContext, _NullDecorator]:
    """
    The main entrypoint of TorchDynamo.  Do graph capture and call
    backend() to optimize extracted graphs.

    Args:
        backend: One of the two things:
            - Either, a function/callable taking a torch.fx.GraphModule and
            example_inputs and returning a python callable that runs the
            graph faster.
            One can also provide additional context for the backend, like
            torch.jit.fuser("fuser2"), by setting the backend_ctx_ctor attribute.
            See AOTAutogradMemoryEfficientFusionWithContext for the usage.
            - Or, a string backend name in `torch._dynamo.list_backends()`
        nopython: If True, graph breaks will be errors and there will
            be a single whole-program graph.
        disable: If True, turn this decorator into a no-op
        dynamic: If True, upfront compile as dynamic a kernel as possible.  If False,
            disable all dynamic shapes support (always specialize).  If None, automatically
            detect when sizes vary and generate dynamic kernels upon recompile.

    Example Usage::

        @torch._dynamo.optimize()
        def toy_example(a, b):
            ...
    """
    check_if_dynamo_supported()
    # Note: The hooks object could be global instead of passed around, *however* that would make
    # for a confusing API usage and plumbing story wherein we nest multiple .optimize calls.
    # There is some prior art around this, w/r/t nesting backend calls are enforced to be the same
    # compiler, however, this feels onerous for callback and hooks, and it feels better to give our users an
    # easier to understand UX at the cost of a little more plumbing on our end.
    hooks = Hooks(guard_export_fn=guard_export_fn, guard_fail_fn=guard_fail_fn)
    torch._C._log_api_usage_once("torch._dynamo.optimize")
    if (
        disable
        or os.environ.get("TORCHDYNAMO_DISABLE", "") == "1"
        or (not justknobs_check("pytorch/compiler:enable_dynamo"))
    ):
        return _NullDecorator()

    backend = get_compiler_fn(backend)

    # Find if backend has any extra context manager
    backend_ctx_ctor = getattr(backend, "backend_ctx_ctor", null_context)

    if nopython:
        return optimize_assert(
            backend,
            dynamic=dynamic,
            hooks=hooks,
            rebuild_ctx=rebuild_ctx,
        )
    # The backend function is stashed in the callable returned by
    # _optimize_catch_errors in the field _torchdynamo_orig_callable. This can
    # be used by eval_frame.c to insert a guard on the backend.
    return _optimize_catch_errors(
        convert_frame.convert_frame(backend, hooks=hooks),
        hooks,
        backend_ctx_ctor,
        dynamic=dynamic,
        compiler_config=(
            backend.get_compiler_config()
            if hasattr(backend, "get_compiler_config")
            else None
        ),
        rebuild_ctx=rebuild_ctx,
    )


# TODO(voz): Consider making "explain" output alongside a run / part of a run
@patch("torch._dynamo.symbolic_convert.explain", True)
def explain(f, *extra_args, **extra_kwargs):
    def inner(*args, **kwargs):
        # TODO(voz): Do we want a decorator for this?
        from . import reset  # type: ignore[attr-defined]

        reset()

        graphs: List[torch.fx.GraphModule] = []
        break_reasons: List[Any] = []
        op_count: int = 0
        ops_per_graph: List[torch.fx.Node] = []
        out_guards: List[_guards.Guard] = []

        def dynamo_graph_accumulating_compiler(
            gm: torch.fx.GraphModule, example_inputs
        ):
            from .backends.debugging import _explain_graph_detail

            nonlocal graphs
            nonlocal op_count
            nonlocal ops_per_graph
            nonlocal break_reasons

            gm, graphs, op_count, ops_per_graph, break_reasons = _explain_graph_detail(
                gm, graphs, op_count, ops_per_graph, break_reasons
            )

            return gm.forward

        def guard_export_print(guards):
            nonlocal out_guards
            out_guards.extend(guards)

        opt_f = optimize(
            dynamo_graph_accumulating_compiler,
            nopython=False,
            guard_export_fn=guard_export_print,
        )(f)
        # TODO(voz): We may have instances of `f` that mutate inputs, we should track sideeffects and reject.
        opt_f(*args, **kwargs)

        graph_count = len(graphs)
        graph_break_count = graph_count - 1
        compile_time = compile_times(repr="str")

        # TODO(voz): Do we want a decorator for this?
        reset()
        from .backends.debugging import ExplainOutput

        return ExplainOutput(
            graphs,
            graph_count,
            graph_break_count,
            break_reasons,
            op_count,
            ops_per_graph,
            out_guards,
            compile_time,
        )

    if extra_args or extra_kwargs:
        warnings.warn(
            "explain(f, *args, **kwargs) is deprecated, use explain(f)(*args, **kwargs) instead.  "
            "If you don't migrate, we may break your explain call in the future if your user defined kwargs "
            "conflict with future kwargs added to explain(f).",
            FutureWarning,
            stacklevel=2,
        )
        return inner(*extra_args, **extra_kwargs)
    else:
        return inner


class FlattenInputOutputSignature(torch.fx.Transformer):
    def __init__(
        self,
        m: torch.fx.GraphModule,
        flat_args: Tuple[Any],
        matched_input_elements_positions: List[int],
        flat_results: List[Any],
        matched_output_elements_positions: List[int],
        example_fake_inputs: List[torch.Tensor],
        flat_args_dynamic_dims: List[Set[int]],
        fake_mode: Optional[fake_tensor.FakeTensorMode] = None,
    ) -> None:
        super().__init__(m)

        assert len(flat_args_dynamic_dims) == len(flat_args)
        matched_input_elements_to_fake = {
            val: example_fake_inputs[ix]
            for ix, val in enumerate(matched_input_elements_positions)
        }

        self.new_args = []
        for i in range(0, len(flat_args)):
            arg = super().placeholder(f"arg{i}", (), {})
            if i in matched_input_elements_to_fake:
                arg.node.meta["val"] = matched_input_elements_to_fake[i]
            else:
                # Fill node.mata["val"] with faketensor from the input,
                # if it's not found in matched_input_elements_positions
                if fake_mode is not None and isinstance(flat_args[i], torch.Tensor):
                    # TODO(zhxchen17) Also preserve all the user constraints here.
                    arg.node.meta["val"] = fake_mode.from_tensor(
                        flat_args[i],
                        symbolic_context=StatelessSymbolicContext(
                            dynamic_sizes=[
                                (
                                    DimDynamic.DYNAMIC
                                    if d in flat_args_dynamic_dims[i]
                                    else DimDynamic.STATIC
                                )
                                for d in range(len(flat_args[i].shape))
                            ],
                            constraint_sizes=[None] * len(flat_args[i].shape),
                        ),
                    )
            self.new_args.append(arg)
        self.old_args_gen = (self.new_args[i] for i in matched_input_elements_positions)
        self.matched_output_elements_positions = matched_output_elements_positions
        self.flat_results = flat_results

    def placeholder(self, target, args, kwargs):
        arg = next(self.old_args_gen)
        if "val" in self.current_node.meta:
            arg.node.meta["val"] = self.current_node.meta["val"]
        if "tensor_dict" in self.current_node.meta:
            arg.node.meta["tensor_dict"] = self.current_node.meta["tensor_dict"]
        if "example_value" in self.current_node.meta:
            # NB: intentionally do not use set_example_value
            arg.node.meta["example_value"] = self.current_node.meta["example_value"]
        if "unbacked_bindings" in self.current_node.meta:
            arg.node.meta["unbacked_bindings"] = self.current_node.meta[
                "unbacked_bindings"
            ]
        return arg

    def output(self, target, args, kwargs):
        dynamo_result_flat = args[0]
        lookup = [*dynamo_result_flat, *self.new_args]
        new_results_flat = []
        for i in range(len(self.flat_results)):
            if self.matched_output_elements_positions[i] is not None:
                new_results_flat.append(
                    lookup[self.matched_output_elements_positions[i]]
                )
            else:
                const_val = self.flat_results[i]
                assert isinstance(const_val, tuple(common_constant_types))
                new_results_flat.append(const_val)
        return super().output(target, (new_results_flat,), {})

    def run_node(self, n):
        self.current_node = n
        result_proxy = super().run_node(n)
        if "val" in self.current_node.meta:
            result_proxy.node.meta["val"] = self.current_node.meta["val"]
        if "example_value" in self.current_node.meta:
            # NB: intentionally do not use set_example_value
            result_proxy.node.meta["example_value"] = self.current_node.meta[
                "example_value"
            ]
        if "unbacked_bindings" in self.current_node.meta:
            result_proxy.node.meta["unbacked_bindings"] = self.current_node.meta[
                "unbacked_bindings"
            ]
        if self.current_node.op != "output":
            result_proxy.node._rename(
                getattr(self.current_node, "name", result_proxy.node.name)
            )
        return result_proxy

    def transform(self):
        result_gm = super().transform()
        if "dynamo_flat_name_to_original_fqn" in self.module.meta:  # type: ignore[operator]
            result_gm.meta["dynamo_flat_name_to_original_fqn"] = self.module.meta[  # type: ignore[index]
                "dynamo_flat_name_to_original_fqn"  # type: ignore[index]
            ]
        if "dynamo_compile_id" in self.module.meta:  # type: ignore[operator]
            result_gm.meta["dynamo_compile_id"] = self.module.meta["dynamo_compile_id"]  # type: ignore[index]
        return result_gm


class ExportResult(NamedTuple):
    graph_module: torch.fx.GraphModule
    guards: _guards.GuardsSet
    # NB: Do not add new fields without overriding __iter__; people are
    # destructuring so it is BC-breaking


def check_signature_rewritable(graph):
    input_errors = []
    for node in graph.graph.find_nodes(op="placeholder"):
        assert hasattr(node, "_dynamo_source")
        source = node._dynamo_source
        user_stacks = graph._source_to_user_stacks.get(source)
        if user_stacks is None:
            continue
        assert len(user_stacks) > 0
        # In some cases we may not have a useful stack.  Look for a
        # useful stack
        stack = None
        for s in user_stacks:
            if len(s) == 0:
                continue
            stack = s
            break
        if stack is None:
            msg = f"{source.name()}, a closed over free variable"
        else:
            tb = "".join(traceback.format_list(stack))
            extra = ""
            if len(user_stacks) > 1:
                extra = f"(elided {len(user_stacks) - 1} more accesses)"
            msg = f"{source.name()}, accessed at:\n{tb}{extra}"
        # TODO: option to print ALL of the stack traces at once
        input_errors.append(msg)

    if input_errors:
        raise UserError(
            UserErrorType.INVALID_INPUT,
            "Cannot export model which references tensors that are neither "
            "buffers/parameters/constants nor are direct inputs.  For each tensor, if you'd "
            "like this tensor to be an explicit input, add it as a dummy argument "
            "to the top-level model definition you are exporting; if you would "
            "like its value to be embedded as an exported constant, wrap its access "
            "in a function marked with @assume_constant_result.\n\n"
            + "\n\n".join(input_errors),
        )


def rewrite_signature(
    f_sig,
    graph,
    fake_mode,
    flat_args,
    in_spec,
    example_fake_inputs,
    graph_captured_input,
    graph_captured_output,
    dynamo_traced_result,
    flat_args_dynamic_dims,
):
    orig_args, orig_kwargs = pytree.tree_unflatten(flat_args, in_spec)

    def check_user_input_output(flat_values, error_type):
        supported_types = [
            torch.Tensor,
            torch.SymInt,
            torch.SymFloat,
            torch.SymBool,
            torch._C.ScriptObject,
        ] + list(common_constant_types)

        def is_supported_type(val):
            return isinstance(val, tuple(supported_types))

        value_type = "input" if error_type == UserErrorType.INVALID_INPUT else "output"
        # We only check that the outputs are not None. Inputs can be None.
        for v in flat_values:
            if not is_supported_type(v):
                if error_type == UserErrorType.INVALID_INPUT and v is None:
                    continue

                raise UserError(
                    error_type,
                    f"It looks like one of the {value_type}s with type `{type(v)}` "
                    "is not supported or pytree-flattenable. \n"
                    f"Exported graphs {value_type}s can only contain the "
                    f"following supported types: {supported_types}. \n"
                    "If you are using a custom class object, "
                    "please register a pytree_flatten/unflatten function "
                    "using `torch.utils._pytree.register_pytree_node` or "
                    "`torch.export.register_dataclass`.",
                )

    check_user_input_output(flat_args, UserErrorType.INVALID_INPUT)
    flat_results_traced, out_spec_traced = pytree.tree_flatten(dynamo_traced_result)
    check_user_input_output(flat_results_traced, UserErrorType.INVALID_OUTPUT)

    def check_optional_input_and_error(f_sig: inspect.Signature):
        # Check if function has optional input.
        for name, param in f_sig.parameters.items():
            if param.default is not inspect.Parameter.empty:
                from torch._dynamo.exc import Unsupported

                log.error(
                    "Parameter %s is optional with a default value of %s",
                    name,
                    param.default,
                )
                raise Unsupported(
                    "Tracing through optional input is not supported yet",
                    case_name="optional_input",
                )

    def produce_matching(debug_type, sources, candidates):
        matched_elements_positions: List[Optional[int]] = []
        dict_of_source_vals = {}
        for i, val in enumerate(sources):
            dict_of_source_vals[id(val)] = i

        for i, val in enumerate(candidates):
            if isinstance(val, tuple(common_constant_types)):
                matched_elements_positions.append(None)
            elif id(val) not in dict_of_source_vals:
                if debug_type == "inputs":
                    check_optional_input_and_error(f_sig)
                raise AssertionError(
                    f"Unexpectedly found a {type(val)} in the {debug_type}.\n"
                    'Please file an issue along with a paste of the logs from TORCH_LOGS="+export"',
                )
            else:
                matched_elements_positions.append(dict_of_source_vals[id(val)])

        return matched_elements_positions

    matched_input_elements_positions = produce_matching(
        "inputs", flat_args, graph_captured_input
    )

    assert graph_captured_output is not None
    matched_output_elements_positions = produce_matching(
        "outputs", list(graph_captured_output) + flat_args, flat_results_traced
    )

    new_graph = FlattenInputOutputSignature(
        graph,
        flat_args,
        matched_input_elements_positions,
        flat_results_traced,
        matched_output_elements_positions,
        example_fake_inputs,
        flat_args_dynamic_dims,
        fake_mode,
    ).transform()

    # Make dynamo graph to have same input/output spec as user code
    def argument_names(f_sig, args, kwargs) -> List[str]:
        def signature_to_fullargspec(sig: inspect.Signature):
            # Get a list of Parameter objects from the Signature object
            params = list(sig.parameters.values())
            # Separate positional arguments, keyword-only arguments and varargs/varkw
            args = [
                p.name
                for p in params
                if p.kind == inspect.Parameter.POSITIONAL_OR_KEYWORD
            ]
            kwonlyargs = [
                p.name for p in params if p.kind == inspect.Parameter.KEYWORD_ONLY
            ]
            varargs = next(
                (p.name for p in params if p.kind == inspect.Parameter.VAR_POSITIONAL),
                None,
            )
            varkw = next(
                (p.name for p in params if p.kind == inspect.Parameter.VAR_KEYWORD),
                None,
            )
            # Get default values for positional arguments and keyword-only arguments
            defaults = tuple(
                p.default
                for p in params
                if p.kind == inspect.Parameter.POSITIONAL_OR_KEYWORD
                and p.default is not inspect.Parameter.empty
            )
            kwonlydefaults = {
                p.name: p.default
                for p in params
                if p.kind == inspect.Parameter.KEYWORD_ONLY
                and p.default is not inspect.Parameter.empty
            }
            # Get annotations for parameters and return value
            annotations = {}
            if sig.return_annotation:
                annotations = {"return": sig.return_annotation}
            for parameter in params:
                annotations[parameter.name] = parameter.annotation
            # Return a FullArgSpec object with the extracted attributes
            return inspect.FullArgSpec(
                args, varargs, varkw, defaults, kwonlyargs, kwonlydefaults, annotations
            )

        fullargspec = signature_to_fullargspec(f_sig)

        # 1. Map `args` 1-to-1 to positional arguments in original signature.
        input_strs = fullargspec.args[: len(args)]

        if len(args) > len(fullargspec.args):
            # 2. If there are more arguments left in `args`, they map to varargs in original
            # signature. Assign names as {varargs}_0, {varargs}_1, ...
            assert fullargspec.varargs is not None, "More arguments than expected"
            input_strs += [
                f"{fullargspec.varargs}_{i}"
                for i in range(0, len(args) - len(input_strs))
            ]
        elif len(args) < len(fullargspec.args):
            # 3. If there are fewer arguments in `args` than `fullargspec.args`,
            # it implies these are arguments either with default values, or provided in
            # `kwargs`. The former can be safely ignored. Because Dynamo.export does not
            # export them as part of the function signature. The latter will be handled
            # in the next step.
            for unprovided_arg in fullargspec.args[
                len(args) : -len(fullargspec.defaults or [])
            ]:
                assert unprovided_arg in kwargs, f"Missing argument {unprovided_arg}"

        # 4. Keyword arguments provided in `kwargs`.
        input_strs += list(kwargs.keys())

        # 5. Keyword-only arguments with default values if not provided are not exported
        # as part of the function signature.
        for kwonly_arg in fullargspec.kwonlyargs:
            kwonlydefaults = fullargspec.kwonlydefaults or {}
            assert (
                kwonly_arg in kwargs or kwonly_arg in kwonlydefaults
            ), f"Missing keyword only argument {kwonly_arg}"

        return input_strs

    new_graph.graph._codegen = _PyTreeCodeGen(
        _PyTreeInfo(
            argument_names(f_sig, orig_args, orig_kwargs),
            in_spec,
            out_spec_traced,
        )
    )
    new_graph.recompile()
    return new_graph


def export(
    f: Callable[..., Any],
    *extra_args,
    aten_graph: bool = False,
    pre_dispatch: bool = False,
    decomposition_table: Optional[
        Dict[torch._ops.OpOverload, Callable[..., Any]]
    ] = None,
    tracing_mode: str = "symbolic",
    dynamic_shapes: Optional[Union[Dict[str, Any], Tuple[Any], List[Any]]] = None,
    specialize_float: bool = True,
    assume_static_by_default: bool = False,
    same_signature: bool = True,
    disable_constraint_solver: bool = False,
    prefer_deferred_runtime_asserts_over_guards: bool = False,
    allow_complex_guards_as_runtime_asserts: bool = False,
    _log_export_usage: bool = True,
    **extra_kwargs,
) -> Callable[..., ExportResult]:
    """
    Export an input function f to a format that can be executed outside of PyTorch using the FX graph.

    Args:
        f (callable): A PyTorch function to be exported.

        aten_graph (bool): If True, exports a graph with ATen operators.
        If False, exports a graph with Python operators. Default is False.

        pre_dispatch (bool): If True, exports a graph with ATen operators,
        but before any logic in the PyTorch dispatcher has run.
        This can be useful if you want to apply further transformations on a graph before running it
        through autograd, autocast, or any other functionalities that are integrated into the dispatcher.
        This flag is only valid if aten_graph=True is set.
        Default is False.

        decomposition_table (dict): A dictionary that maps operators to their decomposition functions.
        Required if aten_graph or tracing_mode is specified. Default is None.

        tracing_mode (str): If "symbolic", turn on dynamic shapes support. Default is "symbolic".

        dynamic_shapes:
         An optional argument where the type should either be:
         1) a dict from argument names of ``f`` to their dynamic shape specifications,
         2) a tuple that specifies dynamic shape specifications for each input in original order.
         If you are specifying dynamism on keyword args, you will need to pass them in the order that
         is defined in the original function signature.

         The dynamic shape of a tensor argument can be specified as either
         (1) a dict from dynamic dimension indices to :func:`Dim` types, where it is
         not required to include static dimension indices in this dict, but when they are,
         they should be mapped to None; or (2) a tuple / list of :func:`Dim` types or None,
         where the :func:`Dim` types correspond to dynamic dimensions, and static dimensions
         are denoted by None. Arguments that are dicts or tuples / lists of tensors are
         recursively specified by using mappings or sequences of contained specifications.

        same_signature (bool): If True, rewrite the returned graph's signature to be the same as f.

        disable_constraint_solver (bool): Whether the dim constraint solver must be disabled.

    Returns:
        A function that given args and kwargs, returns a tuple of (graph, guards)
        Graph: An FX graph representing the execution of the input PyTorch function with the provided arguments and options.
        Guards: The guards we accumulated during tracing f above

    Raises:
        AssertionError: If decomposition_table is specified without setting aten_graph=True,
        or if graph breaks during tracing in export.

        AssertionError: If Dynamo input and output is not consistent with traced input/output.

    Note - this headerdoc was authored by ChatGPT, with slight modifications by the author.
    """
    if _log_export_usage:
        log_export_usage(event="export.private_api", flags={"_dynamo"})

    # Deal with "local variable referenced before assignment"
    _f = f
    _specialize_float = specialize_float
    _assume_static_by_default = assume_static_by_default

    def inner(*args, **kwargs):
        combined_args = _combine_args(_f, args, kwargs)
        constraints = _process_dynamic_shapes(combined_args, dynamic_shapes)
        f = _f
        specialize_float = _specialize_float
        assume_static_by_default = _assume_static_by_default
        check_if_dynamo_supported()
        torch._C._log_api_usage_once("torch._dynamo.export")
        if decomposition_table is not None:
            assert (
                aten_graph
            ), "Specifying a decomposition_table table or tracing mode is illegal without setting aten_graph=True"
        if pre_dispatch:
            assert aten_graph, "pre_dispatch=True can only be used when aten_graph=True"
        f = innermost_fn(f)
        call_to_inspect = f.forward if isinstance(f, torch.nn.Module) else f
        original_signature = inspect.signature(call_to_inspect)
        graph = None
        out_guards = None
        graph_captured_input = None
        graph_captured_result: Optional[Tuple[torch.Tensor, ...]] = None
        fake_mode = None
        result_traced = None

        def guard_export_print(guards: _guards.GuardsSet):
            nonlocal out_guards
            assert (
                out_guards is None
            ), "whole graph export entails exactly one guard export"
            out_guards = guards

        example_inputs = []

        def dynamo_normalization_capturing_compiler(
            gm: torch.fx.GraphModule, inner_example_inputs
        ):
            nonlocal graph
            assert (
                graph is None
            ), "Tried to emit a second graph during export. Tracing through 'f' must produce a single graph."
            graph = gm

            nonlocal fake_mode, example_inputs
            # NB: do NOT pass inner_example_inputs here, we are detecting the
            # Dynamo allocated fake mode, which should be DISTINCT from a
            # potential outer ambient fake mode which the user provided.
            # example_inputs is always the user specified inputs, so they
            # would have the wrong fake mode attached to them
            fake_mode = _guards.detect_fake_mode()
            example_inputs = inner_example_inputs

            def result_capturing_wrapper(*graph_inputs):
                nonlocal graph_captured_result
                nonlocal graph_captured_input

                graph_captured_input = graph_inputs
                assert graph is not None

                named_parameters = dict(graph.named_parameters(remove_duplicate=False))
                named_buffers = dict(graph.named_buffers(remove_duplicate=False))

                ambient_fake_mode = (
                    _guards.detect_fake_mode(graph_inputs)
                    if _guards.detect_fake_mode(graph_inputs) is not None
                    else fake_mode
                )

                # We reran fake tensor propagation, but we didn't do
                # anything with the resulting unbacked SymInts.  Drop them
                # from the pending list.
                # NB: this is wrong if graph_captured_result has
                # data-dependent output size!
                ignore_fresh_unbacked = null_context()
                assert ambient_fake_mode is not None
                if shape_env := ambient_fake_mode.shape_env:
                    ignore_fresh_unbacked = shape_env.ignore_fresh_unbacked_symbols()

                with (
                    ambient_fake_mode
                ), enable_python_dispatcher(), ignore_fresh_unbacked:
                    params_and_buffers = {
                        **named_parameters,
                        **named_buffers,
                    }
                    fake_params_buffers = {}

                    for name, value in params_and_buffers.items():
                        fake_params_buffers[name] = ambient_fake_mode.from_tensor(
                            value, static_shapes=True
                        )

                    fake_graph_inputs = pytree.tree_map(
                        ambient_fake_mode.from_tensor, graph_inputs
                    )
                    graph_captured_result = torch.func.functional_call(
                        graph, fake_params_buffers, fake_graph_inputs
                    )

                return graph_captured_result

            return result_capturing_wrapper

        # Note: This is needed by rewrite_signature. We need to put it before
        # optimize_assert since user program may mutate the inputs.
        flat_args, in_spec = pytree.tree_flatten((args, kwargs))

        remove_from_cache(f)
        constraint_violation_error = None
        if tracing_mode != "symbolic":
            assume_static_by_default = True
        with config.patch(
            specialize_int=True,
            specialize_float=specialize_float,
            assume_static_by_default=assume_static_by_default,
            automatic_dynamic_shapes=False,
            capture_dynamic_output_shape_ops=True,
            capture_scalar_outputs=True,
            prefer_deferred_runtime_asserts_over_guards=prefer_deferred_runtime_asserts_over_guards,
            allow_complex_guards_as_runtime_asserts=allow_complex_guards_as_runtime_asserts,
        ):
            opt_f = optimize_assert(
                dynamo_normalization_capturing_compiler,
                hooks=Hooks(
                    guard_export_fn=guard_export_print,
                    guard_fail_fn=None,
                ),
                export=True,
                export_constraints=constraints,
            )(f)
            # TODO(voz): We may have instances of `f` that mutate inputs, we should track sideeffects and reject.
            try:
                result_traced = opt_f(*args, **kwargs)
            except ConstraintViolationError as e:
                constraint_violation_error = e
        remove_from_cache(f)

        if (
            not disable_constraint_solver
            and (shape_env := getattr(fake_mode, "shape_env", None)) is not None
            and (dim_constraints := shape_env.dim_constraints) is not None
            and not isinstance(
                call_to_inspect, (torch._ops.OpOverloadPacket, torch._ops.OpOverload)
            )
            and not trace_rules.check(call_to_inspect)
        ):
            dim_constraints.solve()
            forced_specializations = dim_constraints.forced_specializations()
            msg = dim_constraints.prettify_results(
                original_signature,
                dynamic_shapes,
                constraint_violation_error,
                forced_specializations,
            )
            if constraint_violation_error:
                constraint_violation_error.args = (
                    constraint_violation_error.args[0] + msg,
                )
            else:
                if forced_specializations:
                    constraint_violation_error = ConstraintViolationError(msg)
                else:
                    log.info(
                        "Summary of dimension constraints:%s",
                        msg,
                    )

            # Error if we have any constraints on static values
            for k in shape_env.var_to_range.keys():
                if isinstance(k, sympy.Integer):
                    constraint_violation_error = ConstraintViolationError(
                        f"{''.join(traceback.format_list(shape_env.var_to_stack[k]))}\n"
                        "It appears that you're trying to set a constraint on a "
                        f"value which we evaluated to have a static value of {k}. "
                        'Set TORCH_LOGS="+export" for more information.'
                    )
        if constraint_violation_error:
            raise constraint_violation_error

        if graph is None:
            assert (
                same_signature
            ), "Failed to produce a graph during tracing as no tensor operations were found and same_signature is False."
            # If the module does not contain any tensor computation, we would create a graph with inputs and outputs.
            # To be consitant with the graph traced by dynano, `graph` will have only tensor inputs as placeholders
            # and tensor outputs as output nodes. non-tensor inputs and outputs will be added when rewriting signature.
            # We will also construct the `example_inputs`, `graph_captured_input`, and `graph_captured_result` corresponding
            # to `graph`.
            example_inputs = []
            graph_captured_input = ()
            graph_captured_result = ()
            fake_mode = torch._subclasses.FakeTensorMode(
                shape_env=ShapeEnv(), export=True
            )
            if out_guards is None:
                out_guards = _guards.GuardsSet()
            assert out_guards is not None  # suppress mypy error
            parameter_names = list(original_signature.parameters.keys())
            fx_graph = torch.fx.Graph()
            for i, name in enumerate(parameter_names):
                if torch.is_tensor(flat_args[i]):
                    node = fx_graph.placeholder(name)
                    node.meta["val"] = fake_mode.from_tensor(
                        flat_args[i], static_shapes=True
                    )
                    graph_captured_input = graph_captured_input + (flat_args[i],)
                    example_inputs.append(flat_args[i])
            fx_graph.output(graph_captured_result)
            module = torch.nn.Module()
            graph = torch.fx.GraphModule(module, fx_graph)
            log.info(
                "Failed to capture a graph during tracing as no tensor operations were found.:\n\n%s",
                graph.print_readable(print_output=False, colored=True),
            )
        else:
            assert hasattr(graph, "_source_to_user_stacks")
            assert out_guards is not None, "Failed to produce guards during tracing"
            assert fake_mode is not None

            log.info(
                "Dynamo captured graph:\n\n%s",
                graph.print_readable(print_output=False, colored=True),
            )

            # This check need to happened before aten_graph
            # because placeholder's _source_node attribute is not preserved by make_fx
            if same_signature:
                check_signature_rewritable(graph)

        # NB: This is mostly hitting the cache; Dynamo already converted these
        example_fake_inputs = [fake_mode.from_tensor(t) for t in example_inputs]

        if aten_graph:
            # Running graph with interpreter is needed for propagating the stack_trace
            def graph_with_interpreter(*args):
                with torch.fx.traceback.preserve_node_meta():
                    return torch.fx.Interpreter(graph).run(*args)  # type: ignore[arg-type]

            with unset_fake_temporarily(), enable_python_dispatcher(), fake_mode:
                try:
                    graph = make_fx(
                        graph_with_interpreter,
                        decomposition_table=decomposition_table,
                        tracing_mode="real",
                        _allow_non_fake_inputs=True,
                        pre_dispatch=pre_dispatch,
                        _allow_fake_constant=False,
                    )(*example_fake_inputs)
                except CondOpArgsMismatchError as e:
                    # Wrap the internal error to the user-facing error
                    raise UserError(  # noqa: B904
                        UserErrorType.DYNAMIC_CONTROL_FLOW,
                        str(e),
                        case_name="cond_operands",
                    )

            assert graph is not None
            for node in graph.graph.find_nodes(op="get_attr"):
                if isinstance(getattr(graph, node.target), torch.Tensor):  # type: ignore[arg-type]
                    node.meta["val"] = fake_mode.from_tensor(
                        getattr(graph, node.target), static_shapes=True  # type: ignore[arg-type]
                    )

        if same_signature:
            flat_args_dynamic_dims = [
                {
                    c.dim
                    for c in (constraints or ())
                    if (
                        c.t_id == id(x)
                        and not isinstance(c, _RelaxedConstraint)
                        and c.constraint_range.vr.lower != c.constraint_range.vr.upper
                    )
                }
                for x in flat_args
            ]
            graph = rewrite_signature(
                original_signature,
                graph,
                fake_mode,
                flat_args,
                in_spec,
                example_fake_inputs,
                graph_captured_input,
                graph_captured_result,
                result_traced,  # type: ignore[possibly-undefined]
                flat_args_dynamic_dims,
            )
        return ExportResult(graph, out_guards)  # type: ignore[arg-type]

    if extra_args or extra_kwargs:
        warnings.warn(
            "export(f, *args, **kwargs) is deprecated, use export(f)(*args, **kwargs) instead.  "
            "If you don't migrate, we may break your export call in the future if your user defined kwargs "
            "conflict with future kwargs added to export(f).",
            FutureWarning,
            stacklevel=2,
        )
        return inner(*extra_args, **extra_kwargs)
    else:
        return inner


def optimize_assert(
    backend,
    *,
    hooks=Hooks(None, None),
    export=False,
    export_constraints=None,
    dynamic=None,
    rebuild_ctx=None,
):
    """
    The same as `torch._dynamo.optimize(backend, nopython=True)`
    """
    backend = get_compiler_fn(backend)

    # Find if backend has any extra context manager
    backend_ctx_ctor = getattr(backend, "backend_ctx_ctor", null_context)

    return _optimize_catch_errors(
        convert_frame.convert_frame_assert(
            backend, export=export, export_constraints=export_constraints
        ),
        hooks,
        backend_ctx_ctor,
        export=export,
        dynamic=dynamic,
        rebuild_ctx=rebuild_ctx,
    )


class TorchPatcher:
    @staticmethod
    @functools.lru_cache(None)
    def patch():
        # A better way to disable the following would be decorate the source
        # functions with @torch._disable_dynamo. However, this causes issues
        # with torch.deploy internally.
        from .decorators import disable

        torch.jit.trace = disable(torch.jit.trace)
        torch.jit.trace_module = disable(torch.jit.trace_module)
        torch.jit._get_trace_graph = disable(torch.jit._get_trace_graph)
        torch.fx._symbolic_trace.Tracer.trace = disable(
            torch.fx._symbolic_trace.Tracer.trace
        )
        torch.distributions.Distribution.set_default_validate_args(False)

        from torch.optim import (
            adadelta,
            adagrad,
            adam,
            adamax,
            adamw,
            asgd,
            lbfgs,
            nadam,
            radam,
            rmsprop,
            rprop,
            sgd,
            sparse_adam,
        )

        optimizer_modules = {
            adadelta,
            adagrad,
            adam,
            adamax,
            adamw,
            asgd,
            lbfgs,
            nadam,
            radam,
            rmsprop,
            rprop,
            sgd,
            sparse_adam,
        }

        for opt_mod in optimizer_modules:
            opt_name = opt_mod.__name__.split(".")[-1]
            fused_fn_name = f"_fused_{opt_name}"

            if hasattr(opt_mod, fused_fn_name):
                setattr(
                    opt_mod, fused_fn_name, disable(getattr(opt_mod, fused_fn_name))
                )

        optimizer_classes = [
            opt
            for opt in torch.optim.__dict__.values()
            if inspect.isclass(opt) and issubclass(opt, torch.optim.Optimizer)
        ]

        # Note: we don't support sparsity or tracing through backwards
        excluded_optimizer_classes = {
            torch.optim.SparseAdam,
            torch.optim.LBFGS,
        }

        for opt in optimizer_classes:
            if opt in excluded_optimizer_classes:
                opt.step = disable(opt.step)

            if hasattr(opt, "_init_group"):
                opt._init_group = disable(opt._init_group)

    @staticmethod
    def suppress_torch_distributed_warnings(fn):
        def inner_fn(*args, **kwargs):
            warnings.filterwarnings(
                "ignore", category=UserWarning, module="torch.distributed"
            )
            return fn(*args, **kwargs)

        return inner_fn<|MERGE_RESOLUTION|>--- conflicted
+++ resolved
@@ -561,30 +561,6 @@
                     _is_skip_guard_eval_unsafe_stance()
                 )
 
-<<<<<<< HEAD
-            cleanups = [enter() for enter in self.enter_exit_hooks]
-            prior = _maybe_set_eval_frame(_callback_from_stance(callback))
-            prior_skip_guard_eval_unsafe = set_skip_guard_eval_unsafe(
-                _is_skip_guard_eval_unsafe_stance()
-            )
-
-            # Ensure that if an assertion occurs after graph pushes
-            # something onto the DynamicLayerStack then we pop it off (the
-            # constructed graph code isn't guarded with try/finally).
-            #
-            # This used to be a context but putting a `with` here is a noticible
-            # perf regression (#126293)
-            saved_dynamic_layer_stack_depth = (
-                torch._C._functorch.get_dynamic_layer_stack_depth()
-            )
-
-            try:
-                return fn(*args, **kwargs)
-            finally:
-                # Restore the dynamic layer stack depth if necessary.
-                torch._C._functorch.pop_dynamic_layer_stack_and_undo_to_depth(
-                    saved_dynamic_layer_stack_depth
-=======
                 # Ensure that if an assertion occurs after graph pushes
                 # something onto the DynamicLayerStack then we pop it off (the
                 # constructed graph code isn't guarded with try/finally).
@@ -593,7 +569,6 @@
                 # perf regression (#126293)
                 saved_dynamic_layer_stack_depth = (
                     torch._C._functorch.get_dynamic_layer_stack_depth()
->>>>>>> 19d8bbaf
                 )
                 _maybe_set_eval_frame(_callback_from_stance(callback))
 
@@ -611,12 +586,6 @@
                         cleanup()
             finally:
                 _maybe_set_eval_frame(prior)
-<<<<<<< HEAD
-                set_skip_guard_eval_unsafe(prior_skip_guard_eval_unsafe)
-                for cleanup in cleanups:
-                    cleanup()
-=======
->>>>>>> 19d8bbaf
 
         # hooks to properly handle inlining
         _fn._torchdynamo_inline = fn  # type: ignore[attr-defined]
@@ -772,14 +741,7 @@
 
         @functools.wraps(fn)
         def _fn(*args, **kwargs):
-<<<<<<< HEAD
-            prior = _maybe_set_eval_frame(_callback_from_stance(self.callback))
-            prior_skip_guard_eval_unsafe = set_skip_guard_eval_unsafe(
-                _is_skip_guard_eval_unsafe_stance()
-            )
-=======
             prior = set_eval_frame(None)
->>>>>>> 19d8bbaf
             try:
                 prior_skip_guard_eval_unsafe = set_skip_guard_eval_unsafe(
                     _is_skip_guard_eval_unsafe_stance()
@@ -792,7 +754,6 @@
                     set_skip_guard_eval_unsafe(prior_skip_guard_eval_unsafe)
             finally:
                 _maybe_set_eval_frame(prior)
-                set_skip_guard_eval_unsafe(prior_skip_guard_eval_unsafe)
 
         _fn._torchdynamo_disable = True  # type: ignore[attr-defined]
 
