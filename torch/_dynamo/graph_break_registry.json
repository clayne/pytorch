{
  "GB0000": [
    {
      "Gb_type": "All __torch_function__ overrides returned NotImplemented due to TypeError from user code",
      "Context": "fn={fn}, args={args}, kwargs={kwargs}",
      "Explanation": "All __torch_function__ overrides for for function {fn} returned NotImplemented",
      "Hints": [
        "Dynamo has detected that tracing the code will result in an error when running in eager. Please double check that your code doesn't contain a similar error when actually running eager/uncompiled."
      ]
    }
  ],
  "GB0001": [
    {
      "Gb_type": "Argument of `as_subclass` must be a non-dispatcher-style tensor subclass",
      "Context": "{self}.as_subclass({cls})",
      "Explanation": "Currently not supported",
      "Hints": [
        "Avoid this call or move it outside `torch.compile` regione",
        "It may be possible to write Dynamo tracing rules for this code. Please report an issue to PyTorch if you encounter this graph break often and it is causing performance issues."
      ]
    }
  ],
  "GB0002": [
    {
      "Gb_type": "Assertion failed on symbolic shapes",
      "Context": "str(sym_expr)",
      "Explanation": "",
      "Hints": [
        "Dynamo has detected that tracing the code will result in an error when running in eager. Please double check that your code doesn't contain a similar error when actually running eager/uncompiled."
      ]
    }
  ],
  "GB0003": [
    {
      "Gb_type": "Attempt to trace generator",
      "Context": "",
      "Explanation": "Generators cannot be compiled directly with `torch.compile`.",
      "Hints": [
        "Call a generator from inside of a non-generator Python function and ",
        "compile that function instead.",
        "This graph break is fundamental - it is unlikely that Dynamo will ever be able to trace through your code. Consider finding a workaround."
      ]
    }
  ],
  "GB0004": [
    {
      "Gb_type": "Attempted super().__delattr__() on an object without mutation tracking",
      "Context": "call_method {self} {name}",
      "Explanation": "Dynamo needs to track mutations on an object before `super().__delattr__` can be used on it. But the object ({self.objvar}) doesn't have attribute mutation tracking enabled.",
      "Hints": [
        "Ensure the object is tracked by Dynamo's side effect system.",
        "This is likely to be a Dynamo bug. Please report an issue to PyTorch."
      ]
    }
  ],
  "GB0005": [
    {
      "Gb_type": "Attempted to a str() method implemented in C/C++",
      "Context": "",
      "Explanation": "{type(arg.value)} has a C/C++ based str method. This is not supported.",
      "Hints": [
        "Write the str method in Python"
      ]
    }
  ],
  "GB0006": [
    {
      "Gb_type": "Attempted to call a super() attribute that is not a function or method",
      "Context": "call_method {self} {name}",
      "Explanation": "Dynamo does not know how to trace the call `super().{name}()` because `super().{name}` is not a function or method attribute.",
      "Hints": [
        "Ensure the attribute accessed via `super()` is a standard method or function."
      ]
    }
  ],
  "GB0007": [
    {
      "Gb_type": "Attempted to call function marked as skipped",
      "Context": "module: {module_name}, qualname: {qualname}, skip reason: {reason}",
      "Explanation": "explanation",
      "Hints": []
    }
  ],
  "GB0008": [
    {
      "Gb_type": "Attempted to inline function marked as skipped",
      "Context": "qualname: {fn_qualname}, name: {func.get_name()}, filename: `{func.get_filename()}`, skip reason: {result.reason}",
      "Explanation": "Dynamo developers have intentionally marked that the function `{fn_qualname}` should not be traced.",
      "Hints": []
    }
  ],
  "GB0009": [
    {
      "Gb_type": "Attempted to inline function marked as skipped (SkipFunctionVariable)",
      "Context": "Attempted to inline a SkipFunctionVariable {func}",
      "Explanation": "Attempted to inline a function that was previously determined to be marked as intentionally skipped.",
      "Hints": []
    }
  ],
  "GB0010": [
    {
      "Gb_type": "Attempted to read a deleted variable",
      "Context": "item: {item}, name: {name}",
      "Explanation": "",
      "Hints": [
        "Dynamo has detected that tracing the code will result in an error when running in eager. Please double check that your code doesn't contain a similar error when actually running eager/uncompiled."
      ]
    }
  ],
  "GB0011": [
    {
      "Gb_type": "Attempted to read undefined local variable",
      "Context": "LOAD_FAST {name}",
      "Explanation": "Could not find a local variable with name `{name}`",
      "Hints": [
        "Dynamo has detected that tracing the code will result in an error when running in eager. Please double check that your code doesn't contain a similar error when actually running eager/uncompiled."
      ]
    }
  ],
  "GB0012": [
    {
      "Gb_type": "Attempted to read undefined local variable (implicit)",
      "Context": "LOAD_FAST {name}",
      "Explanation": "Could not find an implicit local variable with name `{name}`",
      "Hints": [
        "This happens in dict/list comprehensions",
        "Dynamo has detected that tracing the code will result in an error when running in eager. Please double check that your code doesn't contain a similar error when actually running eager/uncompiled."
      ]
    }
  ],
  "GB0013": [
    {
      "Gb_type": "Attempted to represent unregistered RemovableHandle",
      "Context": "",
      "Explanation": "Dynamo attempted to build a representation of a torch.utils.hooks.RemovableHandle, which is not supported. This happens because the RemovableHandle was created in another frame.",
      "Hints": []
    }
  ],
  "GB0014": [
    {
      "Gb_type": "Attempted to wrap RNN, GRU, or LSTM",
      "Context": "str(value)",
      "Explanation": "Dynamo does not support RNN, GRU, or LSTM.",
      "Hints": [
        "It may be possible to write Dynamo tracing rules for this code. Please report an issue to PyTorch if you encounter this graph break often and it is causing performance issues."
      ]
    }
  ],
  "GB0015": [
    {
      "Gb_type": "Attempted to wrap sparse Tensor",
      "Context": "",
      "Explanation": "torch.compile does not support sparse Tensors",
      "Hints": [
        "It may be possible to write Dynamo tracing rules for this code. Please report an issue to PyTorch if you encounter this graph break often and it is causing performance issues."
      ]
    }
  ],
  "GB0016": [
    {
      "Gb_type": "Attempted to wrap strided NestedTensor",
      "Context": "",
      "Explanation": "torch.compile does not support strided NestedTensor",
      "Hints": []
    }
  ],
  "GB0017": [
    {
      "Gb_type": "Attempted to wrap torch._higher_order_ops.invoke_subgraph",
      "Context": "",
      "Explanation": "Directly using invoke_subgraph is not supported. Use nested_compile_region",
      "Hints": []
    }
  ],
  "GB0018": [
    {
      "Gb_type": "Attempted to wrap unbacked SymInt",
      "Context": "",
      "Explanation": "Unbacked SymInt input is not supported yet.",
      "Hints": [
        "It may be possible to write Dynamo tracing rules for this code. Please report an issue to PyTorch if you encounter this graph break often and it is causing performance issues."
      ]
    }
  ],
  "GB0019": [
    {
      "Gb_type": "AutogradFunctionContextVariable escaped Dynamo-traced region",
      "Context": "",
      "Explanation": "We cannot reconstruct a torch.autograd.Function's context object.",
      "Hints": []
    }
  ],
  "GB0020": [
    {
      "Gb_type": "BUILD_STRING key conflict",
      "Context": "format_string_parts: {format_string_parts}, kwargs: {kwargs}, part.sym_kwargs: {part.sym_kwargs}",
      "Explanation": "Failed to build format string due to key conflict",
      "Hints": [
        "Dynamo has detected that tracing the code will result in an error when running in eager. Please double check that your code doesn't contain a similar error when actually running eager/uncompiled."
      ]
    }
  ],
  "GB0021": [
    {
      "Gb_type": "BUILD_STRING type error",
      "Context": "str(part)",
      "Explanation": "Format string part type is not correct - expected constant or format string.",
      "Hints": [
        "Dynamo has detected that tracing the code will result in an error when running in eager. Please double check that your code doesn't contain a similar error when actually running eager/uncompiled."
      ]
    }
  ],
  "GB0022": [
    {
      "Gb_type": "Bad import result",
      "Context": "typestr(value)",
      "Explanation": "Import result is not a Python module.",
      "Hints": []
    }
  ],
  "GB0023": [
    {
      "Gb_type": "Builtin `operator.*` comparison with constant `self` failed",
      "Context": "call_method {self} {name} {args} {kwargs}",
      "Explanation": "\"Failed to compare {self} with {other}, \"                     + f\"because {other} is not a Python constant or its mutation check fails.\"",
      "Hints": []
    }
  ],
  "GB0024": [
    {
      "Gb_type": "CLEANUP_THROW with StopIteration",
      "Context": "",
      "Explanation": "Received StopIteration when handling generator.throw/close. This is not supported.",
      "Hints": []
    }
  ],
  "GB0025": [
    {
      "Gb_type": "Call to `torch._dynamo.graph_break()`",
      "Context": "Called `torch._dynamo.graph_break()` with args `{args}`, kwargs `{kwargs}`",
      "Explanation": "User-inserted graph break. Message: {graph_break_msg}",
      "Hints": [
        "Remove the `torch._dynamo.graph_break()` call."
      ]
    }
  ],
  "GB0026": [
    {
      "Gb_type": "Calling subclass default constructor with more than tensor argument",
      "Context": "{self.value}(args={args}, kwargs={kwargs})",
      "Explanation": "Currently not supported",
      "Hints": [
        "Avoid this constructor call or move it outside ",
        "`torch.compile` regione",
        "It may be possible to write Dynamo tracing rules for this code. Please report an issue to PyTorch if you encounter this graph break often and it is causing performance issues."
      ]
    }
  ],
  "GB0027": [
    {
      "Gb_type": "Cannot check Tensor object identity without its fake value",
      "Context": "str(fake_tensor)",
      "Explanation": "TensorVariable is missing a fake example_value.",
      "Hints": [
        "This is likely to be a Dynamo bug. Please report an issue to PyTorch."
      ]
    }
  ],
  "GB0028": [
    {
      "Gb_type": "Caught non-Exception value",
      "Context": "str(exc_instance)",
      "Explanation": "Except expects to receive an object of Exception type but received {exc_instance}.",
      "Hints": [
        "Dynamo has detected that tracing the code will result in an error when running in eager. Please double check that your code doesn't contain a similar error when actually running eager/uncompiled."
      ]
    }
  ],
  "GB0029": [
    {
      "Gb_type": "Compilation of intermediate hooks requires compiled autograd",
      "Context": "var_getattr {self} {name}",
      "Explanation": "Dynamo must be in compiled_autograd to register hooks.",
      "Hints": []
    }
  ],
  "GB0030": [
    {
      "Gb_type": "ComptimeContext graph break",
      "Context": "msg",
      "Explanation": "Manually triggered ComptimeContext graph break with message {msg}.",
      "Hints": []
    }
  ],
  "GB0031": [
    {
      "Gb_type": "Custom __getattribute__ in nn.Module attribute access",
      "Context": "var_getattr {self} {name}",
      "Explanation": "Dynamo does not support checking key existence on `nn.Module` instances that have a custom `__getattribute__` method defined.",
      "Hints": [
        "Avoid defining `__getattribute__` in your module.",
        "It may be possible to write Dynamo tracing rules for this code. Please report an issue to PyTorch if you encounter this graph break often and it is causing performance issues."
      ]
    }
  ],
  "GB0032": [
    {
      "Gb_type": "Custom __getattribute__ in nn.Module dict key check",
      "Context": "has_key_in_generic_dict {self} {key}",
      "Explanation": "Dynamo does not support checking key existence on `nn.Module` instances that have a custom `__getattribute__` method defined.",
      "Hints": [
        "Avoid defining `__getattribute__` in your module.",
        "It may be possible to write Dynamo tracing rules for this code. Please report an issue to PyTorch if you encounter this graph break often and it is causing performance issues."
      ]
    }
  ],
  "GB0033": [
    {
      "Gb_type": "Data dependent operator",
      "Context": "str(cause.func)",
      "Explanation": "Operator `{cause.func}` has a non-Tensor output whose value is dependent on the data of Tensor inputs.",
      "Hints": []
    }
  ],
  "GB0034": [
    {
      "Gb_type": "Data-dependent assertion failed (cannot compile partial graph)",
      "Context": "value: {value}",
      "Explanation": "Dynamo has determined when encountering a data-dependent assert failure that it should not compile the partial graph.",
      "Hints": [
        "Use `torch._assert()` to raise a hard AssertionError when the check fails. ",
        "This error will propagate back the user code ",
        "that called the compiled function (i.e. Dynamo will not trace any exception handling).",
        "Remove the assert statement.",
        "Move the assert statement outside of any context managers in order to graph break with ",
        "partial graph compilation (if fullgraph=False).",
        "This graph break is fundamental - it is unlikely that Dynamo will ever be able to trace through your code. Consider finding a workaround."
      ]
    }
  ],
  "GB0035": [
    {
      "Gb_type": "Data-dependent branching with non-constant __bool__",
      "Context": "method: {x}, result: {result}",
      "Explanation": "Attempted to perform data-dependent branching on a user-defined object with a __bool__ method that did not return a constant.",
      "Hints": []
    }
  ],
  "GB0036": [
    {
      "Gb_type": "Dynamic shape operator",
      "Context": "str(cause.func)",
      "Explanation": "Operator `{cause.func}`'s output shape depends on input Tensor data.",
      "Hints": [
        "Enable tracing of dynamic shape operators with ",
        "`torch._dynamo.config.capture_dynamic_output_shape_ops = True`"
      ]
    }
  ],
  "GB0037": [
    {
      "Gb_type": "Dynamic shape operator (no meta kernel)",
      "Context": "str(cause.func)",
      "Explanation": "Operator `{cause.func}` does not have a meta kernel that supports dynamic output shapes",
      "Hints": [
        "Please report an issue to PyTorch"
      ]
    }
  ],
  "GB0038": [
    {
      "Gb_type": "Dynamic slicing with Tensor arguments",
      "Context": "SliceVariable start: {start}, stop: {stop}, step: {step}",
      "Explanation": "Creating slices with Tensor arguments is not supported. e.g. `l[:x]`, where `x` is a 1-element tensor.",
      "Hints": [
        "It may be possible to write Dynamo tracing rules for this code. Please report an issue to PyTorch if you encounter this graph break often and it is causing performance issues."
      ]
    }
  ],
  "GB0039": [
    {
      "Gb_type": "Dynamo cache limit exceeded",
      "Context": "Limit type: {limit_type}",
      "Explanation": "Dynamo attempted to recompile the code object too many times, exceeding the {limit_type} cache size limit.Giving up on compiling as the compile time tradeoff is likely not worth the performance gain.",
      "Hints": []
    }
  ],
  "GB0040": [
    {
      "Gb_type": "Encountered aliasing during higher order op tracing",
      "Context": "context",
      "Explanation": "Higher order ops do not support aliasing. Found in {source_target.name()}",
      "Hints": [
        "Replace `return input` with `return input.clone()` to avoid aliasing.",
        "Consider using the debug context to change user code to avoid aliasing.",
        "Please open an issue."
      ]
    }
  ],
  "GB0041": [
    {
      "Gb_type": "Encountered input mutation during higher order op tracing",
      "Context": "context",
      "Explanation": "Higher order ops do not support input mutation. Found in {source_target.name()}",
      "Hints": [
        "Consider using the debug context to change user code to avoid mutation.",
        "Please open an issue."
      ]
    }
  ],
  "GB0042": [
    {
      "Gb_type": "Encountered non user function variable during invoke_subgraph HOP tracing",
      "Context": "str(fn_vt)",
      "Explanation": "invoke_subgraph does not support non user function variable",
      "Hints": [
        "It may be possible to write Dynamo tracing rules for this code. Please report an issue to PyTorch if you encounter this graph break often and it is causing performance issues."
      ]
    }
  ],
  "GB0043": [
    {
      "Gb_type": "Encountered non-PT2-compliant op",
      "Context": "",
      "Explanation": "msg +   + err_epilogue",
      "Hints": []
    }
  ],
  "GB0044": [
    {
      "Gb_type": "Encountered strided NestedTensor in automatic dynamic dim determination",
      "Context": "",
      "Explanation": "torch.compile does not support strided NestedTensor",
      "Hints": []
    }
  ],
  "GB0045": [
    {
      "Gb_type": "Encountered tensor.is_inference() during tracing",
      "Context": "",
      "Explanation": "tensor.is_inference() is not supported",
      "Hints": [
        "This graph break is fundamental - it is unlikely that Dynamo will ever be able to trace through your code. Consider finding a workaround."
      ]
    }
  ],
  "GB0046": [
    {
      "Gb_type": "Encountered torch.is_inference_mode_enabled during tracing",
      "Context": "",
      "Explanation": "torch.is_inference_mode_enabled() is not supported",
      "Hints": [
        "This graph break is fundamental - it is unlikely that Dynamo will ever be able to trace through your code. Consider finding a workaround."
      ]
    }
  ],
  "GB0047": [
    {
      "Gb_type": "Encountered unconverted argument when attempting to inline",
      "Context": "func: {func}, arg: {v}",
      "Explanation": "An argument to an inlined function was not successfully converted to a VariableTracker.",
      "Hints": [
        "This is likely to be a Dynamo bug. Please report an issue to PyTorch."
      ]
    }
  ],
  "GB0048": [
    {
      "Gb_type": "Error getting associated real value",
      "Context": "call_id {self}",
      "Explanation": "Dynamo encountered an error while trying to get the associated real value.",
      "Hints": []
    }
  ],
  "GB0049": [
    {
      "Gb_type": "Error when attempting to resolve op packet",
      "Context": "",
      "Explanation": "str(e)",
      "Hints": []
    }
  ],
  "GB0050": [
    {
      "Gb_type": "Exception with bad expected type",
      "Context": "str(expected_exc_types)",
      "Explanation": "`except ...` has unsupported type {expected_exc_types}.",
      "Hints": [
        "Dynamo has detected that tracing the code will result in an error when running in eager. Please double check that your code doesn't contain a similar error when actually running eager/uncompiled."
      ]
    }
  ],
  "GB0051": [
    {
      "Gb_type": "Exception with non-type expectation",
      "Context": "str(expected_type)",
      "Explanation": "`except ...` expects a non-type: {expected_type}.",
      "Hints": [
        "Dynamo has detected that tracing the code will result in an error when running in eager. Please double check that your code doesn't contain a similar error when actually running eager/uncompiled."
      ]
    }
  ],
  "GB0052": [
    {
      "Gb_type": "Excessive RestartAnalysis() calls",
      "Context": "",
      "Explanation": "Dynamo attempted to trace the same frame 100+ times. Giving up on compiling as the compile time tradeoff is likely not worth the performance gain.",
      "Hints": []
    }
  ],
  "GB0053": [
    {
      "Gb_type": "FSDP with use_orig_params=False",
      "Context": "",
      "Explanation": "Dynamo only supports FSDP with use_orig_params=True",
      "Hints": []
    }
  ],
  "GB0054": [
    {
      "Gb_type": "Failed to construct Enum variable",
      "Context": "value: {value_vt}, allowed enum values: {list(cls_type)}",
      "Explanation": "Attempted to construct an Enum value that is non-constant (e.g. int, string) or is not an acceptable value for the Enum. Acceptable values for Enum `{cls_type}`: {list(cls_type)}.",
      "Hints": [
        "Dynamo has detected that tracing the code will result in an error when running in eager. Please double check that your code doesn't contain a similar error when actually running eager/uncompiled."
      ]
    }
  ],
  "GB0055": [
    {
      "Gb_type": "Failed to convert args/kwargs to proxy",
      "Context": "call_function args: {typestr(*args)} {typestr(*list(kwargs.values()))}",
      "Explanation": "Missing `as_proxy()` implementation for some arg/kwarg.",
      "Hints": []
    }
  ],
  "GB0056": [
    {
      "Gb_type": "Failed to mutate tensor data attribute",
      "Context": "setattr({obj}, {name}, {val})",
      "Explanation": "Dyanmo only supports mutating `.data` of tensor created outside `torch.compile` region",
      "Hints": [
        "Don't mutate `.data` on this tensor, or move ",
        "the mutation out of `torch.compile` region"
      ]
    }
  ],
  "GB0057": [
    {
      "Gb_type": "Failed to raise exception",
      "Context": "str(exc)",
      "Explanation": "Attempted to raise a non-Exception type/value.",
      "Hints": [
        "Dynamo has detected that tracing the code will result in an error when running in eager. Please double check that your code doesn't contain a similar error when actually running eager/uncompiled."
      ]
    }
  ],
  "GB0058": [
    {
      "Gb_type": "Failed to set tensor attribute",
      "Context": "setattr({obj}, {name}, {val})",
      "Explanation": "Dyanmo doesn't support setting these tensor attributes",
      "Hints": [
        "Don't mutate attribute '{name}' on tensors, or ",
        "move the mutation out of `torch.compile` region"
      ]
    }
  ],
  "GB0059": [
    {
      "Gb_type": "Failed to trace builtin operator",
      "Context": "builtin {fn.__name__} {arg_types} {has_kwargs}",
      "Explanation": "Dynamo does not know how to trace builtin operator `{fn.__name__}` with argument types {real_arg_types} (has_kwargs {has_kwargs})",
      "Hints": [
        "Avoid calling builtin `{fn.__name__}` with argument types {real_arg_types}. ",
        "Consider using an equivalent alternative function/method to `{fn.__name__}`.",
        "If you are attempting to call a logging function (e.g. `print`), ",
        "you can try adding it to `torch._dynamo.config.reorderable_logging_functions`.",
        "Please report an issue to PyTorch."
      ]
    }
  ],
  "GB0060": [
    {
      "Gb_type": "Failed to trace unittest method",
      "Context": "function: unittest.TestCase.{name}",
      "Explanation": "Dynamo does not know how to trace unittest method `{name}` ",
      "Hints": [
        "Avoid calling `TestCase.{name}`. ",
        "Please report an issue to PyTorch."
      ]
    }
  ],
  "GB0061": [
    {
      "Gb_type": "Failed to unpack object for BUILD_LIST_UNPACK",
      "Context": "str(seq)",
      "Explanation": "{seq} cannot be unpacked into a list for the BUILD_LIST_UNPACK bytecode (`[*x, *y, ...]`).",
      "Hints": [
        "Dynamo has detected that tracing the code will result in an error when running in eager. Please double check that your code doesn't contain a similar error when actually running eager/uncompiled."
      ]
    }
  ],
  "GB0062": [
    {
      "Gb_type": "Failed to unpack object for UNPACK_EX",
      "Context": "str(seq)",
      "Explanation": "{seq} cannot be unpacked into a list for the UNPACK_EX bytecode.",
      "Hints": [
        "Dynamo has detected that tracing the code will result in an error when running in eager. Please double check that your code doesn't contain a similar error when actually running eager/uncompiled."
      ]
    }
  ],
  "GB0063": [
    {
      "Gb_type": "Failed to unpack object for UNPACK_SEQUENCE",
      "Context": "str(seq)",
      "Explanation": "{seq} cannot be unpacked into a list for the UNPACK_SEQUENCE bytecode (i.e. `a, b, c = d`).",
      "Hints": [
        "Dynamo has detected that tracing the code will result in an error when running in eager. Please double check that your code doesn't contain a similar error when actually running eager/uncompiled."
      ]
    }
  ],
  "GB0064": [
    {
      "Gb_type": "Fake tensor propagation exception",
      "Context": "str(e.reason)",
      "Explanation": "msg",
      "Hints": []
    }
  ],
  "GB0065": [
    {
      "Gb_type": "Graph break in inlined function",
      "Context": "",
      "Explanation": "Graph breaks in an inlined call are not supported.",
      "Hints": []
    }
  ],
  "GB0066": [
    {
      "Gb_type": "Graph break under GenericContextWrappingVariable",
      "Context": "Active generic context managers: {self.active_generic_context_managers}",
      "Explanation": "Attempted to graph break in an active context manager(s) that doesn't support graph breaking.",
      "Hints": [
        "Move the offending context manager(s) to outside the compiled region.",
        "This graph break may have been caused by an earlier graph break. Resolving the earlier graph break may resolve this one."
      ]
    }
  ],
  "GB0067": [
    {
      "Gb_type": "HigherOrderOperator: Mutating a variable not in the current scope (SideEffects)",
      "Context": "",
      "Explanation": "This is not supported.",
      "Hints": []
    }
  ],
  "GB0068": [
    {
      "Gb_type": "Illegal method invocation in strict mode",
      "Context": "call_method {self} {name} {args} {kwargs}",
      "Explanation": "Dynamo currently does not support this method ({name}) invocation in strict mode.",
      "Hints": []
    }
  ],
  "GB0069": [
    {
      "Gb_type": "Import failure",
      "Context": "module_name: {module_name}, fromlist: {fromlist}, level={level}",
      "Explanation": "Failure when attempting to import.",
      "Hints": [
        "Dynamo has detected that tracing the code will result in an error when running in eager. Please double check that your code doesn't contain a similar error when actually running eager/uncompiled."
      ]
    }
  ],
  "GB0070": [
    {
      "Gb_type": "Indexing list with non-scalar tensor",
      "Context": "call_method {self} {name} {args} {kwargs}",
      "Explanation": "Attempted to index list-like object with tensor with > 1 element.",
      "Hints": [
        "Dynamo has detected that tracing the code will result in an error when running in eager. Please double check that your code doesn't contain a similar error when actually running eager/uncompiled."
      ]
    }
  ],
  "GB0071": [
    {
      "Gb_type": "Inline attempt with __self__",
      "Context": "str(func)",
      "Explanation": "Attempted to inline a function with the `__self__` attribute. Dynamo is expected to decompose method calls into function calls with a `self` argument.",
      "Hints": []
    }
  ],
  "GB0072": [
    {
      "Gb_type": "Inplace op on input tensor",
      "Context": "",
      "Explanation": "Attempted to trace an inplace view op on input tensor {typestr(self.value)}.",
      "Hints": [
        "Ensure you do not modify input tensor in place.",
        "It may be possible to write Dynamo tracing rules for this code. Please report an issue to PyTorch if you encounter this graph break often and it is causing performance issues."
      ]
    }
  ],
  "GB0073": [
    {
      "Gb_type": "Invoking an nn.Module inside a HigherOrderOperator",
      "Context": "",
      "Explanation": "This is not supported.",
      "Hints": []
    }
  ],
  "GB0074": [
    {
      "Gb_type": "Invoking an nn.Module inside a higher order operator",
      "Context": "Higher order op name: {self.source_target}",
      "Explanation": "This is not supported.",
      "Hints": []
    }
  ],
  "GB0075": [
    {
      "Gb_type": "LOAD_BUILD_CLASS bytecode not supported",
      "Context": "",
      "Explanation": "Dynamo does not support tracing classes that are defined in the compiled region.",
      "Hints": [
        "Move the class definition out of the compiled region.",
        "It may be possible to write Dynamo tracing rules for this code. Please report an issue to PyTorch if you encounter this graph break often and it is causing performance issues."
      ]
    }
  ],
  "GB0076": [
    {
      "Gb_type": "LOAD_FAST_CHECK on uninitialized variable",
      "Context": "inst.argval",
      "Explanation": "Attempted to load uninitialized local variable {inst.argval}",
      "Hints": [
        "Dynamo has detected that tracing the code will result in an error when running in eager. Please double check that your code doesn't contain a similar error when actually running eager/uncompiled."
      ]
    }
  ],
  "GB0077": [
    {
      "Gb_type": "Length mismatch when unpacking object for UNPACK_SEQUENCE",
      "Context": "expected length: {inst.argval}, actual: {len(val)}",
      "Explanation": "{seq} unpacked to a list for the UNPACK_SEQUENCE bytecode (i.e. `a, b, c = d`) with unexpected length.",
      "Hints": [
        "This is likely to be a Dynamo bug. Please report an issue to PyTorch."
      ]
    }
  ],
  "GB0078": [
    {
      "Gb_type": "Limitation of `nonstrict_trace",
      "Context": "{self}",
      "Explanation": "msg",
      "Hints": [
        "make sure definition of {fn_name} is outside ",
        "`torch.compile` region"
      ]
    }
  ],
  "GB0079": [
    {
      "Gb_type": "Missing CALL_INTRINSIC_1 handler",
      "Context": "CALL_INTRINSIC_1 operand: {inst.argval}",
      "Explanation": "No handler implemented for CALL_INTRINSIC_1 {inst.argval} instruction.",
      "Hints": [
        "It may be possible to write Dynamo tracing rules for this code. Please report an issue to PyTorch if you encounter this graph break often and it is causing performance issues."
      ]
    }
  ],
  "GB0080": [
    {
      "Gb_type": "Missing FakeTensor example value",
      "Context": "str(node)",
      "Explanation": "`FakeTensor` example value was required for {node} but not available.",
      "Hints": [
        "This is likely to be a Dynamo bug. Please report an issue to PyTorch."
      ]
    }
  ],
  "GB0081": [
    {
      "Gb_type": "Missing attribute when running call_method node",
      "Context": "",
      "Explanation": "make_error_message(\"attribute not defined\")",
      "Hints": []
    }
  ],
  "GB0082": [
    {
      "Gb_type": "Missing bytecode handler",
      "Context": "{opname} with args {args}",
      "Explanation": "Dynamo does not know how to handle the bytecode instruction `{opname}`.",
      "Hints": [
        "Do not trace code that produces the `{opname}` bytecode instruction ",
        "(see https://docs.python.org/3/library/dis.html for bytecode semantics).",
        "It may be possible to write Dynamo tracing rules for this code. Please report an issue to PyTorch if you encounter this graph break often and it is causing performance issues."
      ]
    }
  ],
  "GB0083": [
    {
      "Gb_type": "Module-level backwards hooks require compiled autograd.",
      "Context": "",
      "Explanation": "",
      "Hints": [
        "Enable compiled autograd by setting torch._dynamo.config.compiled_autograd = True."
      ]
    }
  ],
  "GB0084": [
    {
      "Gb_type": "Non-constant attribute given to `super().__delattr__()`",
      "Context": "call_method {self} {name}",
      "Explanation": "Dynamo requires the attribute name passed to `super().__delattr__(...)` to be a constant (string).",
      "Hints": [
        "Ensure the attribute name is a string literal or a constant variable."
      ]
    }
  ],
  "GB0085": [
    {
      "Gb_type": "Non-function or method in subclass of torch.autograd.Function",
      "Context": "call_apply {self} {args} {kwargs}",
      "Explanation": "Dynamo requires the `forward` attribute of a `torch.autograd.Function` subclass to be a standard Python function or method. Found type `{type(fn).__name__}` instead.",
      "Hints": [
        "Ensure the `forward` method is defined as a regular ",
        "function or instance method."
      ]
    }
  ],
  "GB0086": [
    {
      "Gb_type": "Not a Python constant",
      "Context": "guard_as_python_constant {self}",
      "Explanation": "Failed to convert {self} into a Python constant.",
      "Hints": []
    }
  ],
  "GB0087": [
    {
      "Gb_type": "NotImplementedError/UnsupportedFakeTensorException when running FX node",
      "Context": "",
      "Explanation": "make_error_message(e)",
      "Hints": []
    }
  ],
  "GB0088": [
    {
      "Gb_type": "Observed exception",
      "Context": "str(raised_exception)",
      "Explanation": "observed_exn_gb_explanation",
      "Hints": [
        "Dynamo has detected that tracing the code will result in an error when running in eager. Please double check that your code doesn't contain a similar error when actually running eager/uncompiled."
      ]
    }
  ],
  "GB0089": [
    {
      "Gb_type": "Observed exception (EXCEPT_HANDLER)",
      "Context": "str(raised_exception)",
      "Explanation": "observed_exn_gb_explanation                                 + \" This graph break is unexpected.\"",
      "Hints": [
        "This is likely to be a Dynamo bug. Please report an issue to PyTorch."
      ]
    }
  ],
  "GB0090": [
    {
      "Gb_type": "Operator does not support running with fake tensors",
      "Context": "unsupported operator: {cause.func}",
      "Explanation": "",
      "Hints": [
        "{import_suggestion}see ",
        "https://docs.google.com/document/d/1GgvOe7C8_NVOMLOCwDaYV1mXXyHMXY7ExoewHqooxrs/edit#heading=h.64r4npvq0w0",
        " for how to fix"
      ]
    }
  ],
  "GB0091": [
    {
      "Gb_type": "Read uninitialized cell",
      "Context": "str(cellvar)",
      "Explanation": "Attempted to read a cell variable that has not been populated yet.",
      "Hints": [
        "Dynamo has detected that tracing the code will result in an error when running in eager. Please double check that your code doesn't contain a similar error when actually running eager/uncompiled."
      ]
    }
  ],
  "GB0092": [
    {
      "Gb_type": "Reconstruction failure",
      "Context": "str(value)",
      "Explanation": "Dynamo has no bytecode reconstruction implemented for sourceless variable {value}.",
      "Hints": [
        "If Dynamo is attempting to trace a return statement and your code is attempting to return a variable ",
        "that Dynamo cannot reconstruct, then remove it from the return statement.",
        "Report an issue to PyTorch if you need reconstrtuction support. Note that objects that don't have ",
        "reconstruction rules may be fundamentally unreconstructable.",
        "This graph break may have been caused by an earlier graph break. Resolving the earlier graph break may resolve this one."
      ]
    }
  ],
  "GB0093": [
    {
      "Gb_type": "Reconstruction failure: source.reconstruct not implemented",
      "Context": "str(source)",
      "Explanation": "Dynamo has no bytecode reconstruction implemented for {type(source)} variable {source}.",
      "Hints": [
        "This is likely to be a Dynamo bug. Please report an issue to PyTorch."
      ]
    }
  ],
  "GB0094": [
    {
      "Gb_type": "SEND with bad type",
      "Context": "TOS type: {typestr(tos)}",
      "Explanation": "Attempted to SEND with unsupported type {typestr(tos)}.",
      "Hints": []
    }
  ],
  "GB0095": [
    {
      "Gb_type": "Set Exception object `__traceback__` attribute to not-`None`",
      "Context": "call_setattr {self} {name}",
      "Explanation": "Dynamo does not support setting the attribute '__traceback__' on tracked exception objects to anything other than None.",
      "Hints": [
        "Avoid setting '__traceback__' on exception objects ",
        "within traced code, or set it to None."
      ]
    }
  ],
  "GB0096": [
    {
      "Gb_type": "Should not compile partial graph (STORE_ATTR)",
      "Context": "",
      "Explanation": "Dynamo has determined when encountering an unsupported STORE_ATTR instruction (i.e. `obj.attr = val`) that it should not compile the partial graph.",
      "Hints": []
    }
  ],
  "GB0097": [
    {
      "Gb_type": "Side effect on existing deque with limited maxlen",
      "Context": "",
      "Explanation": "This is not supported.",
      "Hints": [
        "Don't use a deque with `maxlen` specified."
      ]
    }
  ],
  "GB0098": [
    {
      "Gb_type": "Skip calling `torch.compiler.disable()`d function",
      "Context": "str(self.value)",
      "Explanation": "Skip calling function `{self.value}` since it was wrapped with `torch.compiler.disable` (reason: {msg})",
      "Hints": [
        "Remove the `torch.compiler.disable` call"
      ]
    }
  ],
  "GB0099": [
    {
      "Gb_type": "Skip inlining `torch.compiler.disable()`d function",
      "Context": "str(func.get_function())",
      "Explanation": "Skip inlining function {func.get_function()} since it was wrapped with `torch.compiler.disable` (reason: {msg})",
      "Hints": [
        "Remove the `torch.compiler.disable` call"
      ]
    }
  ],
  "GB0100": [
    {
      "Gb_type": "Storing Tensor hook handle in globals",
      "Context": "name",
      "Explanation": "This is not supported.",
      "Hints": []
    }
  ],
  "GB0101": [
    {
      "Gb_type": "Storing Tensor hook handle in globals (inline call)",
      "Context": "inst.argval",
      "Explanation": "This is not supported.",
      "Hints": []
    }
  ],
  "GB0102": [
    {
      "Gb_type": "Strict mode banned op",
      "Context": "var_getattr {self} {name}",
      "Explanation": "Getattr invocation '{name}' in strict mode is not supported.",
      "Hints": [
        "Remove `{name}` from the list of banned ops by ",
        "setting `torch._dynamo.config._autograd_backward_strict_mode_banned_ops`."
      ]
    }
  ],
  "GB0103": [
    {
      "Gb_type": "Tensor subclass overridden method call",
      "Context": "{name}",
      "Explanation": "`torch.compile` currently can't trace this",
      "Hints": [
        "Avoid calling {name} of tensor subclass in torch.compile region",
        "Renaming method `{name}` of type {self.class_type}",
        "It may be possible to write Dynamo tracing rules for this code. Please report an issue to PyTorch if you encounter this graph break often and it is causing performance issues."
      ]
    }
  ],
  "GB0104": [
    {
      "Gb_type": "Tensor with grad_fn()",
      "Context": "var_getattr {self} grad_fn",
      "Explanation": "Dynamo does not support tracing tensors with a grad_fn directly.",
      "Hints": []
    }
  ],
  "GB0105": [
    {
      "Gb_type": "Tensor.numpy() with trace_numpy=False",
      "Context": "call_method {self} numpy",
      "Explanation": "`Tensor.numpy()` was called, but the `trace_numpy` configuration was manually disabled.",
      "Hints": [
        "Set `torch._dynamo.config.trace_numpy = True` to allow ",
        "Dynamo to trace through NumPy."
      ]
    }
  ],
  "GB0106": [
    {
      "Gb_type": "Tensor.numpy() without NumPy installed",
      "Context": "call_method {self} numpy",
      "Explanation": "`Tensor.numpy()` was called, but the NumPy library is not available in the current environment.",
      "Hints": [
        "Ensure NumPy is installed in your Python environment."
      ]
    }
  ],
  "GB0107": [
    {
      "Gb_type": "Tensor.random_ op",
      "Context": "Tensor.{name}(args={args}, kwargs={kwargs})",
      "Explanation": "This is currently not supported.",
      "Hints": [
        "Use the out-of-place version of this op",
        "It may be possible to write Dynamo tracing rules for this code. Please report an issue to PyTorch if you encounter this graph break often and it is causing performance issues."
      ]
    }
  ],
  "GB0108": [
    {
      "Gb_type": "Tensor.retain_grad() with AOTDispatcher",
      "Context": "var_getattr {self} retain_grad",
      "Explanation": "`Tensor.retain_grad()` does not work with AOTDispatcher.",
      "Hints": []
    }
  ],
  "GB0109": [
    {
      "Gb_type": "Tensor.tolist() with non-integer tensor",
      "Context": "call_method {self} to_list",
      "Explanation": "Dynamo currently does not support tracing `tolist()` on non-integer tensors.",
      "Hints": [
        "Ensure the input tensor to `tolist()` is an integer ",
        "type (e.g., int8, int16, int32, int64)."
      ]
    }
  ],
  "GB0110": [
    {
      "Gb_type": "Tensor.uniform_ op called with `from` keyword",
      "Context": "Tensor.{name}(args={args}, kwargs={kwargs})",
      "Explanation": "This is currently not supported.",
      "Hints": [
        "Avoid using the `from` keyword.",
        "It may be possible to write Dynamo tracing rules for this code. Please report an issue to PyTorch if you encounter this graph break often and it is causing performance issues."
      ]
    }
  ],
  "GB0111": [
    {
      "Gb_type": "TypeError from user code",
      "Context": "call_function({self.value}, {args}, {kwargs})",
      "Explanation": "msg",
      "Hints": [
        "Dynamo has detected that tracing the code will result in an error when running in eager. Please double check that your code doesn't contain a similar error when actually running eager/uncompiled."
      ]
    }
  ],
  "GB0112": [
    {
      "Gb_type": "TypeError when making fake tensor call",
      "Context": "TypeError {node.target}: {cause}",
      "Explanation": "",
      "Hints": []
    }
  ],
  "GB0113": [
    {
      "Gb_type": "Unable to resolve super getattr",
      "Context": "",
      "Explanation": "Dynamo failed to trace attribute `{name}` accessed via `super()` (for type `{self.typevar}` and object `{self.objvar}`) because the resolved attribute type is not supported.",
      "Hints": [
        "Ensure the attribute exists in the parent class.",
        "Check the arguments passed to `super()`."
      ]
    }
  ],
  "GB0114": [
    {
      "Gb_type": "Unexpected failure during itertools.accumulate() iteration",
      "Context": "call_function {self} {args} {kwargs}",
      "Explanation": "Unexpected failure in invoking function during accumulate. Failed running func {func}({item}{acc})",
      "Hints": [
        "This graph break may be difficult to debug. Please report an issue to PyTorch for assistance."
      ]
    }
  ],
  "GB0115": [
    {
      "Gb_type": "Unexpected failure during itertools.groupby() iteration",
      "Context": "call_function {self} {args} {kwargs}",
      "Explanation": "Unexpected failure in invoking function during groupby",
      "Hints": [
        "It may be possible to write Dynamo tracing rules for this code. Please report an issue to PyTorch if you encounter this graph break often and it is causing performance issues."
      ]
    }
  ],
  "GB0116": [
    {
      "Gb_type": "Unexpected type in sourceless builder",
      "Context": "{value_type.__module__}.{value_type.__qualname__}",
      "Explanation": "SourcelessBuilder.create does not know how to wrap {value_type}",
      "Hints": [
        "This is likely to be a Dynamo bug. Please report an issue to PyTorch."
      ]
    }
  ],
  "GB0117": [
    {
      "Gb_type": "Unhandled args for method",
      "Context": "call_method {self} {name} {args} {kwargs}",
      "Explanation": "Dynamo encountered an error while calling the method `{name}`.",
      "Hints": []
    }
  ],
  "GB0118": [
    {
      "Gb_type": "Unimplemented next() call",
      "Context": "next({self})",
      "Explanation": "This abstract method must be implemented",
      "Hints": [
        "This is likely to be a Dynamo bug. Please report an issue to PyTorch."
      ]
    }
  ],
  "GB0119": [
    {
      "Gb_type": "Uninitialized nn.Module",
      "Context": "typestr(value)",
      "Explanation": "Attempted to trace an uninitialized nn.Module of type {typestr(value)}.",
      "Hints": [
        "Ensure your nn.Module instance has called `super().__init__()`.",
        "Dynamo has detected that tracing the code will result in an error when running in eager. Please double check that your code doesn't contain a similar error when actually running eager/uncompiled."
      ]
    }
  ],
  "GB0120": [
    {
      "Gb_type": "Unreachable sub-generator code",
      "Context": "",
      "Explanation": "Should only be encountered while implementing generator support.",
      "Hints": []
    }
  ],
  "GB0121": [
    {
      "Gb_type": "UnspecializedNNModuleVariable missing method",
      "Context": "call_method: {self} {name} {args} {kwargs}",
      "Explanation": "Dynamo does not support tracing method {name} of nn.Module {self.value}",
      "Hints": [
        "Dynamo does not really define unspecialized nn.Module very well.",
        "This graph break may be difficult to debug. Please report an issue to PyTorch for assistance."
      ]
    }
  ],
  "GB0122": [
    {
      "Gb_type": "Unsupported SourceType",
      "Context": "MutationType.__init__ {self} {typ}",
      "Explanation": "Dynamo does not support the type `{typ}`",
      "Hints": [
        "This branch is not supposed to be reachable.",
        "This is likely to be a Dynamo bug. Please report an issue to PyTorch."
      ]
    }
  ],
  "GB0123": [
    {
      "Gb_type": "Unsupported Tensor.backward() call",
      "Context": "call_method {self} backward {args} {kwargs}",
      "Explanation": "Dynamo currently does not support tracing `Tensor.backward()`.",
      "Hints": [
        "This graph break is fundamental - it is unlikely that Dynamo will ever be able to trace through your code. Consider finding a workaround."
      ]
    }
  ],
  "GB0124": [
    {
      "Gb_type": "Unsupported Tensor.item() call with capture_scalar_outputs=False",
      "Context": "call_method {self} item {args} {kwargs}",
      "Explanation": "Dynamo does not support tracing `Tensor.item()` with config.capture_scalar_outputs=False.",
      "Hints": [
        "Set `torch._dynamo.config.capture_scalar_outputs = True` ",
        "or `export TORCHDYNAMO_CAPTURE_SCALAR_OUTPUTS=1` ",
        "to include these operations in the captured graph."
      ]
    }
  ],
  "GB0125": [
    {
      "Gb_type": "Unsupported Tensor.requires_grad_() call",
      "Context": "call_method {self} requires_grad_",
      "Explanation": "Dynamo does not support changes to a Tensor's `requires_grad` through calling `requires_grad_()`.",
      "Hints": []
    }
  ],
  "GB0126": [
    {
      "Gb_type": "Unsupported Tensor.resize_() call",
      "Context": "call_method {self} resize_ {args} {kwargs}",
      "Explanation": "Dynamo currently does not support tracing `Tensor.resize_()`.",
      "Hints": []
    }
  ],
  "GB0127": [
    {
      "Gb_type": "Unsupported Tensor.resize_as_() call",
      "Context": "call_method {self} resize_as_ {args} {kwargs}",
      "Explanation": "Dynamo currently does not support tracing `Tensor.resize_as_()`.",
      "Hints": []
    }
  ],
  "GB0128": [
    {
      "Gb_type": "Unsupported Tensor.set_() call",
      "Context": "call_method {self} set_ {args} {kwargs}",
      "Explanation": "Dynamo currently does not support tracing `Tensor.set_()` overloads that include more than one argument.",
      "Hints": [
        "It may be possible to write Dynamo tracing rules for this code. Please report an issue to PyTorch if you encounter this graph break often and it is causing performance issues."
      ]
    }
  ],
  "GB0129": [
    {
      "Gb_type": "Unsupported Tensor.sparse_resize_() call",
      "Context": "call_method {self} sparse_resize_ {args} {kwargs}",
      "Explanation": "Dynamo currently does not support tracing `Tensor.sparse_resize_()`.",
      "Hints": []
    }
  ],
  "GB0130": [
    {
      "Gb_type": "Unsupported Tensor.sparse_resize_and_clear_() call",
      "Context": "call_method {self} sparse_resize_and_clear_ {args} {kwargs}",
      "Explanation": "Dynamo currently does not support tracing `Tensor.sparse_resize_and_clear_()`.",
      "Hints": []
    }
  ],
  "GB0131": [
    {
      "Gb_type": "Unsupported __setitem__/__setattr__ inline attempt",
      "Context": "code name: {code.co_name}, args: {args}",
      "Explanation": "Attempted to inline {code.co_name} where first argument (self) is not a user-defined object.",
      "Hints": []
    }
  ],
  "GB0132": [
    {
      "Gb_type": "Unsupported `func` in itertools.accumulate",
      "Context": "call_function {self} {args} {kwargs}",
      "Explanation": "Dynamo does not know how to get the function to use for itertools.accumulate. itertools.accumulate expects the `func` as the second argument or as a keyword argument.",
      "Hints": [
        "Dynamo has detected that tracing the code will result in an error when running in eager. Please double check that your code doesn't contain a similar error when actually running eager/uncompiled."
      ]
    }
  ],
  "GB0133": [
    {
      "Gb_type": "Unsupported arguments for itertools.accumulate",
      "Context": "call_function {self} {args} {kwargs}",
      "Explanation": "Dynamo does not know how to trace itertools.accumulate with args: {args} and kwargs: {kwargs}. itertools.accumulate expects an iterable, an optional binary function for accumulation, and an optional initial value to set the starting state.",
      "Hints": [
        "Make sure the arguments to itertools.accumulate are correct.",
        "It may be possible to write Dynamo tracing rules for this code. Please report an issue to PyTorch if you encounter this graph break often and it is causing performance issues."
      ]
    }
  ],
  "GB0134": [
    {
      "Gb_type": "Unsupported arguments for itertools.groupby",
      "Context": "call_function {self} {args} {kwargs}",
      "Explanation": "Dynamo does not know how to trace itertools.groupby with args: {args} and kwargs: {kwargs}. itertools.groupby expects an iterable to group and an optional key function to determine groupings.",
      "Hints": [
        "Make sure the arguments to itertools.groupby are correct.",
        "It may be possible to write Dynamo tracing rules for this code. Please report an issue to PyTorch if you encounter this graph break often and it is causing performance issues."
      ]
    }
  ],
  "GB0135": [
    {
      "Gb_type": "Unsupported attribute assignment on Exception object",
      "Context": "call_setattr {self} {name}",
      "Explanation": "Dynamo does not support setting the attribute '{name}' on tracked exception objects. Only `__context__`, `__cause__`, `__suppress_context__`, and `__traceback__` are supported.",
      "Hints": [
        "It may be possible to write Dynamo tracing rules for this code. Please report an issue to PyTorch if you encounter this graph break often and it is causing performance issues."
      ]
    }
  ],
  "GB0136": [
    {
      "Gb_type": "Unsupported attribute for range() object",
      "Context": "var_getattr {self} {name}",
      "Explanation": "Expected attribute to be one of {','.join(fields)} but got {name}",
      "Hints": [
        "Dynamo has detected that tracing the code will result in an error when running in eager. Please double check that your code doesn't contain a similar error when actually running eager/uncompiled."
      ]
    }
  ],
  "GB0137": [
    {
      "Gb_type": "Unsupported attribute for slice() object",
      "Context": "var_getattr {self} {name}",
      "Explanation": "Expected attribute to be one of {','.join(fields)} but got {name}",
      "Hints": [
        "Dynamo has detected that tracing the code will result in an error when running in eager. Please double check that your code doesn't contain a similar error when actually running eager/uncompiled."
      ]
    }
  ],
  "GB0138": [
    {
      "Gb_type": "Unsupported autograd.Function context `save_for_backward`",
      "Context": "call_method {self} {name}",
      "Explanation": "Dynamo requires the `saved_tensors` attribute to be initialized on the `autograd.Function` context object.",
      "Hints": [
        "Ensure that the `saved_tensors` attribute is properly ",
        "initialized before calling `save_for_backward`. ",
        "`save_for_backward` only supported on a newly constructed `torch.autograd.function.FunctionCtx`."
      ]
    }
  ],
  "GB0139": [
    {
      "Gb_type": "Unsupported autograd.Function context method",
      "Context": "call_method {self} {name}",
      "Explanation": "Dynamo does not support calling the method `{name}` on `autograd.Function` context objects. Supported methods are `__setattr__`, `save_for_backward` and `mark_non_differentiable`.",
      "Hints": [
        "It may be possible to write Dynamo tracing rules for this code. Please report an issue to PyTorch if you encounter this graph break often and it is causing performance issues."
      ]
    }
  ],
  "GB0140": [
    {
      "Gb_type": "Unsupported autograd.Function method",
      "Context": "call_method {self} {name}",
      "Explanation": "Dynamo does not support calling the method `{name}` directly on the `torch.autograd.Function` instance. Supported methods include `apply`, `backward`, static methods, and class methods.",
      "Hints": [
        "Ensure the method is decorated with `@staticmethod` ",
        "or `@classmethod` if it's meant to be called on the class."
      ]
    }
  ],
  "GB0141": [
    {
      "Gb_type": "Unsupported call_id() without source",
      "Context": "call_id {self}",
      "Explanation": "call_id() not supported for sourceless TensorVariable.",
      "Hints": []
    }
  ],
  "GB0142": [
    {
      "Gb_type": "Unsupported context manager",
      "Context": "Attempted SETUP_WITH/BEFORE_WITH on {ctx}",
      "Explanation": "Dynamo does not know how to enter a `{ctx.python_type_name()}` context manager.",
      "Hints": [
        "Avoid using the unsupported context manager.",
        "If the context manager seems like it should be supported (e.g. torch.set_grad_enabled), then ",
        "it may be the case that it was created outside the compiled region, which Dynamo does not support. ",
        "Supported context managers can cross graph break boundaries only if they are local non-closure ",
        "variables, or are intermediate values.",
        "File an issue to PyTorch. Simple context managers can potentially be supported, ",
        "but note that context managers can't be supported in general"
      ]
    }
  ],
  "GB0143": [
    {
      "Gb_type": "Unsupported conversion for slice assignment",
      "Context": "call_method {self} {name} {args}",
      "Explanation": "Missing dynamo support for converting {value} into a list for slice assignment.",
      "Hints": [
        "It may be possible to write Dynamo tracing rules for this code. Please report an issue to PyTorch if you encounter this graph break often and it is causing performance issues."
      ]
    }
  ],
  "GB0144": [
    {
      "Gb_type": "Unsupported custom jvp",
      "Context": "call_apply {self} {args} {kwargs}",
      "Explanation": "Dynamo does not support tracing `torch.autograd.Function` subclasses that define a custom `jvp` method.",
      "Hints": [
        "Remove the custom `jvp` method if possible.",
        "It may be possible to write Dynamo tracing rules for this code. Please report an issue to PyTorch if you encounter this graph break often and it is causing performance issues."
      ]
    }
  ],
  "GB0145": [
    {
      "Gb_type": "Unsupported custom vjp",
      "Context": "call_apply {self} {args} {kwargs}",
      "Explanation": "Dynamo does not support tracing `torch.autograd.Function` subclasses that define a custom `vjp` method.",
      "Hints": [
        "Remove the custom `vjp` method if possible.",
        "Use standard `backward` instead if applicable.",
        "It may be possible to write Dynamo tracing rules for this code. Please report an issue to PyTorch if you encounter this graph break often and it is causing performance issues."
      ]
    }
  ],
  "GB0146": [
    {
      "Gb_type": "Unsupported event method",
      "Context": "str(name)",
      "Explanation": "Dynamo doesn't support tracing the {method_name} method. We currently support wait, record, synchronize, and query.",
      "Hints": [
        "It may be possible to write Dynamo tracing rules for this code. Please report an issue to PyTorch if you encounter this graph break often and it is causing performance issues."
      ]
    }
  ],
  "GB0147": [
    {
      "Gb_type": "Unsupported function call",
      "Context": "call_function {self} {args} {kwargs}",
      "Explanation": "Dynamo does not know how to trace the function `{self.debug_repr()}`",
      "Hints": [
        "Avoid calling `{self.debug_repr()}` in your code.",
        "Please report an issue to PyTorch."
      ]
    }
  ],
  "GB0148": [
    {
      "Gb_type": "Unsupported function call (delayed)",
      "Context": "source: {self.source}",
      "Explanation": "Dynamo determined that a graph break should occur when calling `{self.source.name()}`. Reason: {self.msg}",
      "Hints": []
    }
  ],
  "GB0149": [
    {
      "Gb_type": "Unsupported functorch tracing attempt",
      "Context": "",
      "Explanation": "msg",
      "Hints": []
    }
  ],
  "GB0150": [
    {
      "Gb_type": "Unsupported hasattr call",
      "Context": "call_obj_hasattr {self} {name}",
      "Explanation": "Dynamo does not know how to trace the function `{self.debug_repr()}`",
      "Hints": [
        "Avoid calling `hasattr({self.__class__.__name__}, {name})` in your code.",
        "It may be possible to write Dynamo tracing rules for this code. Please report an issue to PyTorch if you encounter this graph break often and it is causing performance issues."
      ]
    }
  ],
  "GB0151": [
    {
      "Gb_type": "Unsupported inspect call",
      "Context": "inspect_parameter_names {self}",
      "Explanation": "Dynamo does not know how to trace the function `{self.debug_repr()}`",
      "Hints": []
    }
  ],
  "GB0152": [
    {
      "Gb_type": "Unsupported key type for itertools.groupby",
      "Context": "call_function {self} {args} {kwargs}",
      "Explanation": "Dynamo does not know how to trace itertools.groupby with key type: {str(type(key))}. We only support grouping keys that are constants (int, float, str, etc.)",
      "Hints": [
        "It may be possible to write Dynamo tracing rules for this code. Please report an issue to PyTorch if you encounter this graph break often and it is causing performance issues."
      ]
    }
  ],
  "GB0153": [
    {
      "Gb_type": "Unsupported key type for nn.Module.__getitem__",
      "Context": "call_method: {self} {name} {args} {kwargs}",
      "Explanation": "Dynamo does not support getitem on `nn.Module` with non-constant key.",
      "Hints": []
    }
  ],
  "GB0154": [
    {
      "Gb_type": "Unsupported kwargs for itertools.accumulate",
      "Context": "call_function {self} {args} {kwargs}",
      "Explanation": "Expected kwargs: 'initial', 'func', but got {','.join(set(kwargs.keys()) - {'initial', 'func'})}",
      "Hints": [
        "Dynamo has detected that tracing the code will result in an error when running in eager. Please double check that your code doesn't contain a similar error when actually running eager/uncompiled."
      ]
    }
  ],
  "GB0155": [
    {
      "Gb_type": "Unsupported kwargs for itertools.groupby",
      "Context": "call_function {self} {args} {kwargs}",
      "Explanation": "Expected kwargs: 'key', but got {','.join(set(kwargs.keys()) - {'key'})}",
      "Hints": [
        "Dynamo has detected that tracing the code will result in an error when running in eager. Please double check that your code doesn't contain a similar error when actually running eager/uncompiled."
      ]
    }
  ],
  "GB0156": [
    {
      "Gb_type": "Unsupported method call",
      "Context": "call_method {self} {name} {args} {kwargs}",
      "Explanation": "Dynamo does not know how to trace method `{name}` of class `{self.python_type_name()}`",
      "Hints": []
    }
  ],
  "GB0157": [
    {
      "Gb_type": "Unsupported ndarray attribute access",
      "Context": "var_getattr {self} {name}",
      "Explanation": "Dynamo currently does not support tracing `ndarray.{name}`.",
      "Hints": []
    }
  ],
  "GB0158": [
    {
      "Gb_type": "Unsupported ndarray method call",
      "Context": "call_method {self} {name} {args} {kwargs}",
      "Explanation": "`ndarray.{name}()` is not modelled in `torch._numpy`.",
      "Hints": []
    }
  ],
  "GB0159": [
    {
      "Gb_type": "Unsupported ndarray.__version__ access",
      "Context": "var_getattr {self} {name}",
      "Explanation": "Dynamo currently does not support tracing `ndarray.{name}`.",
      "Hints": []
    }
  ],
  "GB0160": [
    {
      "Gb_type": "Unsupported next() call",
      "Context": "next({self})",
      "Explanation": "Dynamo does not know how to trace calling `next()` on variable `{self}`.",
      "Hints": [
        "Dynamo has detected that tracing the code will result in an error when running in eager. Please double check that your code doesn't contain a similar error when actually running eager/uncompiled."
      ]
    }
  ],
  "GB0161": [
    {
      "Gb_type": "Unsupported nn.Module attribute type",
      "Context": "nn.Module subclass: {typestr(base)}, name: {name}, attribute type: {typestr(subobj)}",
      "Explanation": "Dynamo does not support tracing nn.Module attributes of type `{typestr(subobj)}`",
      "Hints": [
        "Refactor your code so that `{name}` (type `{typestr(subobj)}`) is not an attribute of `{typestr(base)}`",
        "Currently supported attribute types are methods, classmethods, staticmethods, ",
        "properties, constants, and tensors.",
        "It may be possible to write Dynamo tracing rules for this code. Please report an issue to PyTorch if you encounter this graph break often and it is causing performance issues."
      ]
    }
  ],
  "GB0162": [
    {
      "Gb_type": "Unsupported super().__init__() call",
      "Context": "call_method {self} {name} {args} {kwargs}",
      "Explanation": "Dynamo encountered a super().__init__() call on {objvar} that resolved to a `torch.nn.Module.__init__()` call that we cannot trace.",
      "Hints": [
        "This graph break may be difficult to debug. Please report an issue to PyTorch for assistance."
      ]
    }
  ],
  "GB0163": [
    {
      "Gb_type": "Unsupported tensor subclass attribute access",
      "Context": "{name}",
      "Explanation": "`torch.compile` currently can't trace this",
      "Hints": [
        "Avoid accessing {name} of tensor subclass in torch.compile region",
        "It may be possible to write Dynamo tracing rules for this code. Please report an issue to PyTorch if you encounter this graph break often and it is causing performance issues."
      ]
    }
  ],
  "GB0164": [
    {
      "Gb_type": "Unsupported tensor subclass overridden attribute access",
      "Context": "{name}",
      "Explanation": "`torch.compile` only support tracing certain types of overridden tensor subclass attributes",
      "Hints": [
        "Avoid accessing {name} of tensor subclass in torch.compile region",
        "Renaming attribute `{name}` of type {self.class_type}",
        "It may be possible to write Dynamo tracing rules for this code. Please report an issue to PyTorch if you encounter this graph break often and it is causing performance issues."
      ]
    }
  ],
  "GB0165": [
    {
      "Gb_type": "Unsupported torch._C._ImperativeEngine method",
      "Context": "call_method {self} {name}",
      "Explanation": "Dynamo only supports the `queue_callback` method on a torch._C._ImperativeEngine instance, but found: `{name}`.",
      "Hints": []
    }
  ],
  "GB0166": [
    {
      "Gb_type": "Unsupported torch._C._ImperativeEngine.queue_callback()",
      "Context": "call_method {self} {name}",
      "Explanation": "queue_callback() is only supported when Compiled Autograd is enabled with fullgraph=True.",
      "Hints": []
    }
  ],
  "GB0167": [
    {
      "Gb_type": "Variadic function call with bad args/kwargs type",
      "Context": "args type: {typestr(argsvars)}, kwargs type: {typestr(kwargsvars)}",
      "Explanation": "Expected args to be a list and kwargs to be a dict",
      "Hints": [
        "Dynamo has detected that tracing the code will result in an error when running in eager. Please double check that your code doesn't contain a similar error when actually running eager/uncompiled."
      ]
    }
  ],
  "GB0168": [
    {
      "Gb_type": "Variadic function call with bad flags",
      "Context": "flags: {inst.argval}",
      "Explanation": "Attempted to call a variadic function (CALL_FUNCTION_EX) with bad flags {inst.argval}",
      "Hints": [
        "This is likely to be a Dynamo bug. Please report an issue to PyTorch."
      ]
    }
  ],
  "GB0169": [
    {
      "Gb_type": "Write to immutable cell",
      "Context": "cellvar: {cellvar}, value: {value}",
      "Explanation": "Dynamo doesn't support writing to immutable/sourceless cell variables.",
      "Hints": [
        "This graph break may be difficult to debug. Please report an issue to PyTorch for assistance."
      ]
    }
  ],
  "GB0170": [
    {
      "Gb_type": "Data-dependent branching",
      "Context": "attempted to jump with {value}",
      "Explanation": "_explanation",
      "Hints": [
        "Use `torch.cond` to express dynamic control flow.",
        "This graph break is fundamental - it is unlikely that Dynamo will ever be able to trace through your code. Consider finding a workaround."
      ]
    },
    {
      "Gb_type": "Data-dependent branching",
      "Context": "attempted to jump with {value}",
      "Explanation": "_explanation",
      "Hints": []
    },
    {
      "Gb_type": "_gb_type",
      "Context": "attempted to jump with {value}",
      "Explanation": "_explanation",
      "Hints": []
    }
  ],
  "GB0171": [
    {
      "Gb_type": "assert with non-string message",
      "Context": "str(args)",
      "Explanation": "Dynamo only supports asserts with string messages",
      "Hints": [
        "It may be possible to write Dynamo tracing rules for this code. Please report an issue to PyTorch if you encounter this graph break often and it is causing performance issues."
      ]
    }
  ],
  "GB0172": [
    {
      "Gb_type": "async_op=True for distributed collectives",
      "Context": "{self.fn}, args={args}, kwargs={kwargs}",
      "Explanation": "`torch.compile` doesn't support `async_op=True for {self.fn}",
      "Hints": [
        "It may be possible to write Dynamo tracing rules for this code. Please report an issue to PyTorch if you encounter this graph break often and it is causing performance issues."
      ]
    }
  ],
  "GB0173": [
    {
      "Gb_type": "backward_state does not support export",
      "Context": "",
      "Explanation": "Compiled autograd doesn't work with `torch.export`.",
      "Hints": []
    }
  ],
  "GB0174": [
    {
      "Gb_type": "bad args to builtin cast()",
      "Context": "got args {args} {kwargs}",
      "Explanation": "Dynamo expects exactly 2 args to builtin cast().",
      "Hints": [
        "Ensure your call to cast() has exactly 2 arguments."
      ]
    }
  ],
  "GB0175": [
    {
      "Gb_type": "builtin isinstance() cannot determine type of argument",
      "Context": "isinstance({arg}, {isinstance_type})",
      "Explanation": "Dynamo doesn't have a rule to determine the type of argument {arg}",
      "Hints": [
        "This is likely to be a Dynamo bug. Please report an issue to PyTorch."
      ]
    }
  ],
  "GB0176": [
    {
      "Gb_type": "call_id() without associated real value",
      "Context": "call_id {self}",
      "Explanation": "Dynamo could not find an associated real value for the tensor.",
      "Hints": []
    }
  ],
  "GB0177": [
    {
      "Gb_type": "can't handle functions not implemented in python ",
      "Context": "{fn}",
      "Explanation": "Dynamo can only handle functions defined in python",
      "Hints": [
        "Move usage of this function out of `torch.compile` region",
        "Avoid using `tensor.is_inference()` and `torch.is_inference_mode_enabled()` in your compile code. This is primarily used in conjunction with `torch.inference_mode`. Consider using `torch.no_grad` instead because `torch.no_grad` leads to same improvements as `inference_mode` when `torch.compile` is used."
      ]
    }
  ],
  "GB0178": [
    {
      "Gb_type": "constant fold exception",
      "Context": "attempted to run function {fn} with arguments {args}",
      "Explanation": "Encountered exception when attempting to constant fold.",
      "Hints": [
        "This is likely to be a Dynamo bug. Please report an issue to PyTorch."
      ]
    }
  ],
  "GB0179": [
    {
      "Gb_type": "copy.deepcopy()",
      "Context": "copy.deepcopy({x})",
      "Explanation": "Dynamo does not support copy.deepcopy()",
      "Hints": [
        "Avoid calling copy.deepcopy()",
        "It may be possible to write Dynamo tracing rules for this code. Please report an issue to PyTorch if you encounter this graph break often and it is causing performance issues."
      ]
    }
  ],
  "GB0180": [
    {
      "Gb_type": "dataclass fields failure",
      "Context": "obj: {obj}; variable type: {type(obj)}",
      "Explanation": "Dataclass fields handling fails for {obj}. Expected it to be a user-defined object.",
      "Hints": []
    }
  ],
  "GB0181": [
    {
      "Gb_type": "dtype mismatch between tensor and its gradient",
      "Context": "tensor dtype: {value.dtype}; grad dtype: {safe_grad(value).dtype}",
      "Explanation": "Inconsistent dtype between tensor and its gradient. This can happen in FSDP and crashes meta tensor creation.",
      "Hints": [
        "It may be possible to write Dynamo tracing rules for this code. Please report an issue to PyTorch if you encounter this graph break often and it is causing performance issues."
      ]
    }
  ],
  "GB0182": [
    {
      "Gb_type": "failed to broadcast when attempting Tensor comparison op",
      "Context": "{op.__name__}({left}, {right})",
      "Explanation": "Dynamo was unable to broad cast the arguments {left}, {right} when attempting to trace the comparison op {op.__name__}.",
      "Hints": [
        "Dynamo has detected that tracing the code will result in an error when running in eager. Please double check that your code doesn't contain a similar error when actually running eager/uncompiled."
      ]
    }
  ],
  "GB0183": [
    {
      "Gb_type": "failed to call dict.fromkeys()",
      "Context": "{user_cls.__name__}.fromkeys(): {args} {kwargs}",
      "Explanation": "Failed to call {user_cls.__name__}.fromkeys() because arguments could not be automatically converted to a list, or some dict key is not hashable.",
      "Hints": [
        "Manually convert the argument to a list.",
        "Ensure all keys are hashable."
      ]
    }
  ],
  "GB0184": [
    {
      "Gb_type": "failed to call str() on user defined object",
      "Context": "str(arg)",
      "Explanation": "User defined object has no __str__ or __repr__ method",
      "Hints": [
        "Dynamo has detected that tracing the code will result in an error when running in eager. Please double check that your code doesn't contain a similar error when actually running eager/uncompiled."
      ]
    }
  ],
  "GB0185": [
    {
      "Gb_type": "failed to convert numpy.ndarray to Tensor",
      "Context": "str(value)",
      "Explanation": "Exception encountered when attempting to convert numpy.ndarray to Tensor",
      "Hints": []
    }
  ],
  "GB0186": [
    {
      "Gb_type": "functools.partial() with non-literal keyword",
      "Context": "non-literal keyword: {k}",
      "Explanation": "functools.partial() expects literal/string keywords",
      "Hints": [
        "Dynamo has detected that tracing the code will result in an error when running in eager. Please double check that your code doesn't contain a similar error when actually running eager/uncompiled."
      ]
    }
  ],
  "GB0187": [
    {
      "Gb_type": "functools.wraps",
      "Context": "{fn}",
      "Explanation": "`torch.compile` can't trace `functools.wraps` on functions defined outside the compile region",
      "Hints": [
        "It may be possible to write Dynamo tracing rules for this code. Please report an issue to PyTorch if you encounter this graph break often and it is causing performance issues."
      ]
    }
  ],
  "GB0188": [
    {
      "Gb_type": "getattr with no source",
      "Context": "var_getattr {self} {name}",
      "Explanation": "Dynamo does not know how to access an attribute on an `nn.Module` instance that lacks a source. This is usually an internal error in Dynamo.",
      "Hints": [
        "This is likely to be a Dynamo bug. Please report an issue to PyTorch."
      ]
    }
  ],
  "GB0189": [
    {
      "Gb_type": "getattr() on nn.Module with pending mutation",
      "Context": "getattr({obj}, {name}, {default})",
      "Explanation": "Intentionally graph breaking on getattr() on a nn.Module with a pending mutation",
      "Hints": []
    }
  ],
  "GB0190": [
    {
      "Gb_type": "getattr() with non-constant name argument",
      "Context": "getattr({obj}, {name_var}, {default})",
      "Explanation": "getattr() with non-constant name argument is not supported",
      "Hints": [
        "Ensure the name argument of getattr() is a string"
      ]
    }
  ],
  "GB0191": [
    {
      "Gb_type": "id() with unsupported args",
      "Context": "str(args)",
      "Explanation": "Dynamo doesn't know how to trace id() call with args {args}",
      "Hints": [
        "Supported args are Tensors, and functions/nn.Modules/user-defined objects ",
        "from outside the compiled region.",
        "It may be possible to write Dynamo tracing rules for this code. Please report an issue to PyTorch if you encounter this graph break often and it is causing performance issues."
      ]
    }
  ],
  "GB0192": [
    {
      "Gb_type": "input iterator to itertools.cycle has too many items",
      "Context": "next({self})",
      "Explanation": "Has reached internal Dynamo max iterator limit: {MAX_ITERATOR_LIMIT}",
      "Hints": []
    }
  ],
  "GB0193": [
    {
      "Gb_type": "invalid call to builtin op handler",
      "Context": "invalid args to {self_handler}: {args} {kwargs}",
      "Explanation": "Encountered TypeError when trying to handle op {fn.__name__}",
      "Hints": [
        "This graph break may be difficult to debug. Please report an issue to PyTorch for assistance."
      ]
    }
  ],
  "GB0194": [
    {
      "Gb_type": "isinstance() called on user defined object with C extensions",
      "Context": "isinstance({arg}, {isinstance_type})",
      "Explanation": "User-defined object with C extensions can have torch.Tensor attributes; intentionally graph breaking.",
      "Hints": [
        "It may be possible to write Dynamo tracing rules for this code. Please report an issue to PyTorch if you encounter this graph break often and it is causing performance issues."
      ]
    }
  ],
  "GB0195": [
    {
      "Gb_type": "issubclass() with non-constant arguments",
      "Context": "issubclass({left_ty}, {right_ty})",
      "Explanation": "issubclass() with non-constant arguments not supported.",
      "Hints": [
        "Make sure your arguments are types.",
        "Dynamo has detected that tracing the code will result in an error when running in eager. Please double check that your code doesn't contain a similar error when actually running eager/uncompiled."
      ]
    }
  ],
  "GB0196": [
    {
      "Gb_type": "key not found in dict",
      "Context": "Key {arg.value}",
      "Explanation": "msg",
      "Hints": [
        "Check if the key exists in the dictionary before accessing it.",
        "Dynamo has detected that tracing the code will result in an error when running in eager. Please double check that your code doesn't contain a similar error when actually running eager/uncompiled."
      ]
    }
  ],
  "GB0197": [
    {
      "Gb_type": "list elements are pointing to the list itself",
      "Context": "",
      "Explanation": "Dynamo does not support lists whose items reference to itself",
      "Hints": [
        "Avoid using self referential list"
      ]
    }
  ],
  "GB0198": [
    {
      "Gb_type": "mapping proxy affected by dictionary mutation",
      "Context": "Source: {self.source}, Dict mutation detected",
      "Explanation": "msg",
      "Hints": [
        "Avoid modifying dictionaries that might be referenced by mapping proxy objects",
        "Or avoid using the mapping proxy objects after modifying its underlying dictionary"
      ]
    }
  ],
  "GB0199": [
    {
      "Gb_type": "mapping proxy cannot be reconstructed",
      "Context": "Source: {self.source}",
      "Explanation": "msg",
      "Hints": [
        "Use a mapping proxy constructed in the same `torch.compile` region.",
        "It may be possible to write Dynamo tracing rules for this code. Please report an issue to PyTorch if you encounter this graph break often and it is causing performance issues."
      ]
    }
  ],
  "GB0200": [
    {
      "Gb_type": "missing BUILD_SET handler",
      "Context": "",
      "Explanation": "Missing BUILD_SET bytecode handler (for testing purposes).",
      "Hints": []
    }
  ],
  "GB0201": [
    {
      "Gb_type": "namedtuple construction",
      "Context": "args={args}, kwargs={kwargs}",
      "Explanation": "`torch.compile` only support certain input types for namedtuple",
      "Hints": [
        "It may be possible to write Dynamo tracing rules for this code. Please report an issue to PyTorch if you encounter this graph break often and it is causing performance issues."
      ]
    }
  ],
  "GB0202": [
    {
      "Gb_type": "non-const argument in nn.Module method",
      "Context": "call_method: {self} {name} {args} {kwargs}",
      "Explanation": "Dynamo does not support calling method `{name}` of ``nn.Module`` {module} with non-constant arguments.",
      "Hints": []
    }
  ],
  "GB0203": [
    {
      "Gb_type": "non-const keys in dict_keys",
      "Context": "non-const keys: {[k for k in value if not ConstantVariable.is_literal(k)]}",
      "Explanation": "Dynamo expects dict_keys keys to be constants.",
      "Hints": [
        "Ensure your dict_keys keys are constants (e.g. int, float, strings)"
      ]
    }
  ],
  "GB0204": [
    {
      "Gb_type": "non-const keys in mappingproxy",
      "Context": "non-const keys: {[k for k in value.keys() if not ConstantVariable.is_literal(k)]}",
      "Explanation": "Dynamo expects mappingproxy keys to be constants.",
      "Hints": [
        "Ensure your mappingproxy keys are constants (e.g. int, float, strings)"
      ]
    }
  ],
  "GB0205": [
    {
      "Gb_type": "proxy not set",
      "Context": "as_proxy {self}",
      "Explanation": "Dynamo requires the autograd.Function context to be initialized with a proxy.",
      "Hints": [
        "This is likely to be a Dynamo bug. Please report an issue to PyTorch."
      ]
    }
  ],
  "GB0206": [
    {
      "Gb_type": "setattr() on Tensor.requires_grad",
      "Context": "setattr({obj}, {name}, {val})",
      "Explanation": "setattr() on Tensor.requires_grad not supported. Mutating requires_grad can introduce a new leaf from non-leaf or vice versa in the middle of the graph, which AOTAutograd does not currently know how to handle.",
      "Hints": [
        "It may be possible to write Dynamo tracing rules for this code. Please report an issue to PyTorch if you encounter this graph break often and it is causing performance issues."
      ]
    }
  ],
  "GB0207": [
    {
      "Gb_type": "sort with non-constant keys",
      "Context": "str(first_non_constant_key)",
      "Explanation": "Cannot perform sort with non-constant key. First non-constant key type: {python_type}. Most notably, we cannot sort with Tensor or SymInt keys, but we can sort ints.",
      "Hints": [
        "Use something else as the key."
      ]
    }
  ],
  "GB0208": [
    {
      "Gb_type": "torch.* op returned non-Tensor",
      "Context": "example_value type: {typestr(example_value)}; op: {proxy.node.op}; target: {proxy.node.target}",
      "Explanation": "torch.* ops that return a non-Tensor cannot be traced into the Dynamo FX graph output",
      "Hints": []
    }
  ],
  "GB0209": [
    {
      "Gb_type": "torch.autograd._unsafe_preserve_version_counter escaped from compiled region",
      "Context": "str(self)",
      "Explanation": "Dynamo doesn't support compiling a region that returns a torch.autograd._unsafe_preserve_version_counter context manager.",
      "Hints": [
        "It may be possible to write Dynamo tracing rules for this code. Please report an issue to PyTorch if you encounter this graph break often and it is causing performance issues."
      ]
    }
  ],
  "GB0210": [
    {
      "Gb_type": "torch.distributed package is not available!",
      "Context": "",
      "Explanation": "The PyTorch package doesn't include torch.distributed when building from source.",
      "Hints": [
        "Set USE_DISTRIBUTED=1 to enable it when building PyTorch from source."
      ]
    }
  ],
  "GB0211": [
    {
      "Gb_type": "torch.nn.Module with a non-function custom __getattr__",
      "Context": "var_getattr {self} {name}",
      "Explanation": "Dynamo detected a nn.Module object with a custom `__getattr__` method, but this method is not a standard Python function (e.g., it might be implemented in C/C++). Dynamo cannot currently trace into such non-standard `__getattr__` methods.",
      "Hints": [
        "Avoid using objects with non-standard __getattr__ methods ",
        "within the compiled region. If possible, implement ",
        "__getattr__ as a standard Python function.",
        "It may be possible to write Dynamo tracing rules for this code. Please report an issue to PyTorch if you encounter this graph break often and it is causing performance issues."
      ]
    }
  ],
  "GB0212": [
    {
      "Gb_type": "torch.profiler object escaped from compiled region",
      "Context": "str(self)",
      "Explanation": "Dynamo doesn't support compiling a region that returns a torch.profiler context manager.",
      "Hints": [
        "It may be possible to write Dynamo tracing rules for this code. Please report an issue to PyTorch if you encounter this graph break often and it is causing performance issues."
      ]
    }
  ],
  "GB0213": [
    {
      "Gb_type": "unimplemented builtin op on tensor arguments",
      "Context": "partial tensor op: {self} {args} {kwargs}",
      "Explanation": "Dynamo does not know how to trace builtin operator {self.fn} with tensor arguments",
      "Hints": [
        "It may be possible to write Dynamo tracing rules for this code. Please report an issue to PyTorch if you encounter this graph break often and it is causing performance issues."
      ]
    }
  ],
  "GB0214": [
    {
      "Gb_type": "unsupported SymNode comparison op",
      "Context": "{op.__name__}({left}, {right})",
      "Explanation": "Dynamo does not support the comparison op {op.__name__} with SymNode arguments {left}, {right}",
      "Hints": [
        "It may be possible to write Dynamo tracing rules for this code. Please report an issue to PyTorch if you encounter this graph break often and it is causing performance issues."
      ]
    }
  ],
  "GB0215": [
    {
      "Gb_type": "unsupported Tensor comparison op",
      "Context": "{op.__name__}({left}, {right})",
      "Explanation": "Dynamo does not support the comparison op {op.__name__} with Tensor arguments {left}, {right}",
      "Hints": [
        "It may be possible to write Dynamo tracing rules for this code. Please report an issue to PyTorch if you encounter this graph break often and it is causing performance issues."
      ]
    }
  ],
  "GB0216": [
    {
      "Gb_type": "unsupported grid type for triton hop check_grid",
      "Context": "grid type = {type(grid)}",
      "Explanation": "`torch.compile` only supports list-like grid for check_grid",
      "Hints": [
        "It may be possible to write Dynamo tracing rules for this code. Please report an issue to PyTorch if you encounter this graph break often and it is causing performance issues."
      ]
    }
  ],
  "GB0217": [
    {
      "Gb_type": "unsupported hasattr operation",
      "Context": "Class {self.user_cls}",
      "Explanation": "msg",
      "Hints": [
        "Consider using a regular dictionary instead",
        "It may be possible to write Dynamo tracing rules for this code. Please report an issue to PyTorch if you encounter this graph break often and it is causing performance issues."
      ]
    }
  ],
  "GB0218": [
    {
      "Gb_type": "unsupported index(Tensor)",
      "Context": "",
      "Explanation": "Dynamo does not support tracing builtin index() on a Tensor",
      "Hints": []
    }
  ],
  "GB0219": [
    {
      "Gb_type": "Backend compiler exception",
      "Context": "Backend: {name}\nException:{str(e)}\nTraceback:\n{self.root_tx.format_frame_summary()}",
      "Explanation": "Backend compiler `{name}` failed with {str(e)}. Adding a graph break.",
      "Hints": [
        "Report an issue to the backend compiler repo."
      ]
    }
  ],
  "GB0220": [
    {
      "Gb_type": "Failed to mutate tensor data attribute to different dtype",
      "Context": "setattr({obj}, {name}, {val})",
      "Explanation": "Dyanmo only supports mutating `.data` of tensor to a new one with the same dtype",
      "Hints": [
        "Don't mutate `.data` on this tensor, or move ",
        "the mutation out of `torch.compile` region"
      ],
      "Additional_Info": [
        "INFO"
      ]
    }
  ],
  "GB0221": [
    {
<<<<<<< HEAD
      "Gb_type": "Attempted to wrap a set with tensors",
      "Context": "Python set containing torch.Tensor elements",
      "Explanation": "Dynamo cannot trace sets of tensors. To get a stable ordering, Dynamo needs to convert the set into a list and the order might not be stable if the set contains tensors.",
      "Hints": [
        "Use a dictionary where the keys are tensors.",
        "It may be possible to write Dynamo tracing rules for this code. Please report an issue to PyTorch if you encounter this graph break often and it is causing performance issues."
=======
      "Gb_type": "non-generator contextlib.contextmanager",
      "Context": "str(self.vt.get_code())",
      "Explanation": "Cannot compile function decorated with `@contextlib.contextmanager` that is not a generator, i.e. does not use `yield`",
      "Hints": [
        "Use `yield` in the function body instead of `return`.",
        "Remove the `@contextlib.contextmanager` decorator."
>>>>>>> 2860f5c4
      ]
    }
  ]
}<|MERGE_RESOLUTION|>--- conflicted
+++ resolved
@@ -2180,21 +2180,23 @@
   ],
   "GB0221": [
     {
-<<<<<<< HEAD
+      "Gb_type": "non-generator contextlib.contextmanager",
+      "Context": "str(self.vt.get_code())",
+      "Explanation": "Cannot compile function decorated with `@contextlib.contextmanager` that is not a generator, i.e. does not use `yield`",
+      "Hints": [
+        "Use `yield` in the function body instead of `return`.",
+        "Remove the `@contextlib.contextmanager` decorator."
+      ]
+    }
+  ],
+  "GB0222": [
+    {
       "Gb_type": "Attempted to wrap a set with tensors",
       "Context": "Python set containing torch.Tensor elements",
       "Explanation": "Dynamo cannot trace sets of tensors. To get a stable ordering, Dynamo needs to convert the set into a list and the order might not be stable if the set contains tensors.",
       "Hints": [
         "Use a dictionary where the keys are tensors.",
         "It may be possible to write Dynamo tracing rules for this code. Please report an issue to PyTorch if you encounter this graph break often and it is causing performance issues."
-=======
-      "Gb_type": "non-generator contextlib.contextmanager",
-      "Context": "str(self.vt.get_code())",
-      "Explanation": "Cannot compile function decorated with `@contextlib.contextmanager` that is not a generator, i.e. does not use `yield`",
-      "Hints": [
-        "Use `yield` in the function body instead of `return`.",
-        "Remove the `@contextlib.contextmanager` decorator."
->>>>>>> 2860f5c4
       ]
     }
   ]
