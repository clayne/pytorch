--- conflicted
+++ resolved
@@ -1499,19 +1499,11 @@
             specialized_compiled_fns = []
             with self.restore_global_state():
                 compiled_fn = self.call_user_compiler(gm)
-<<<<<<< HEAD
-                for specialization in old_fake_mode.shape_env.backend_specializations
-                    specialized_compiled_fns.append((
-                        unique_id("__specialized_compiled_fn"),
-                        specialization,
-                        self.call_user_compiler(modified_gm, specialization)
-=======
                 for specialization in old_fake_mode.shape_env.backend_specializations:
                     specialized_compiled_fns.append((
                         unique_id("__specialized_compiled_fn"),
                         specialization,
                         self.call_user_compiler(gm, specialization=specialization)
->>>>>>> d4926c32
                     ))
 
             from torch.fx._lazy_graph_module import _LazyGraphModule
