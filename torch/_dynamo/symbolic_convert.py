# mypy: allow-untyped-defs
import collections
import collections.abc
import contextlib
import copy
import dataclasses
import dis
import functools
import importlib
import inspect
import itertools
import linecache
import logging
import operator
import re
import sys
import threading
import traceback
import types
import typing
import weakref
from typing import Any, Callable, cast, Dict, List, Optional, Set, Tuple, Type, Union
from unittest.mock import patch

import torch
import torch._logging
from torch._dynamo.exc import TensorifyScalarRestartAnalysis
from torch._guards import tracing, TracingContext

from . import config, exc, logging as torchdynamo_logging, trace_rules, variables
from .bytecode_analysis import (
    get_indexof,
    JUMP_OPNAMES,
    livevars_analysis,
    propagate_line_nums,
)
from .bytecode_transformation import (
    cleaned_instructions,
    create_call_function,
    create_instruction,
    create_jump_absolute,
    create_swap,
    get_code_keys,
    Instruction,
    is_generator,
    unique_id,
)
from .code_context import code_context
from .codegen import PyCodegen
from .exc import ArgsMismatchError, BackendCompilerFailed, unimplemented, Unsupported
from .funcname_cache import get_funcname
from .guards import GuardBuilder, install_guard
from .output_graph import GraphCompileReason, OutputGraph
from .replay_record import DummyModule, ExecutionRecorder
from .resume_execution import ContinueExecutionCache, ReenterWith
from .source import (
    AttrSource,
    GetItemSource,
    GlobalSource,
    GlobalWeakRefSource,
    LocalCellSource,
    LocalSource,
    Source,
)
from .trace_rules import is_builtin_constant, is_forbidden
from .utils import (
    counters,
    get_fake_value,
    get_instruction_source_311,
    graph_break_dup_warning_checker,
    istype,
    LazyString,
    proxy_args_kwargs,
)
from .variables.base import typestr, ValueMutationNew, VariableTracker
from .variables.builder import FrameStateSizeEntry, wrap_fx_proxy
from .variables.builtin import BuiltinVariable
from .variables.constant import ConstantVariable
from .variables.ctx_manager import (
    ContextWrappingVariable,
    GenericContextWrappingVariable,
    WithExitFunctionVariable,
)
from .variables.dicts import ConstDictVariable, SetVariable
from .variables.functions import (
    BaseUserFunctionVariable,
    FunctionDecoratedByContextlibContextManagerVariable,
    NestedUserFunctionVariable,
    SkipFunctionVariable,
    UserFunctionVariable,
    UserMethodVariable,
)
from .variables.iter import MAX_ITERATOR_LIMIT
from .variables.lazy import LazyVariableTracker
from .variables.lists import (
    BaseListVariable,
    ListIteratorVariable,
    ListVariable,
    SliceVariable,
    TupleVariable,
)
from .variables.misc import (
<<<<<<< HEAD
    ExceptionVariable,
=======
    CellVariable,
>>>>>>> 9990b47e
    GetAttrVariable,
    NullVariable,
    PythonModuleVariable,
    UnknownVariable,
)
from .variables.nn_module import NNModuleVariable, UnspecializedNNModuleVariable
from .variables.tensor import supported_comparison_ops, SymNodeVariable, TensorVariable
from .variables.torch_function import (
    SymbolicTorchFunctionState,
    TorchFunctionModeVariable,
)
from .variables.user_defined import (
    RemovableHandleVariable,
    UserDefinedClassVariable,
    UserDefinedObjectVariable,
)


log = logging.getLogger(__name__)
graph_break_log = torch._logging.getArtifactLogger(__name__, "graph_breaks")
trace_call_log = torch._logging.getArtifactLogger(__name__, "trace_call")
trace_source_log = torch._logging.getArtifactLogger(__name__, "trace_source")
trace_bytecode_log = torch._logging.getArtifactLogger(__name__, "trace_bytecode")
tls = threading.local()
compare_op_handlers: Dict[str, Any] = {
    k: BuiltinVariable(v).call_function for k, v in supported_comparison_ops.items()
}
handle_contains = BuiltinVariable(operator.contains).call_function
handle_not = BuiltinVariable(operator.not_).call_function
compare_op_handlers["in"] = lambda tx, args, _: handle_contains(
    tx, [*reversed(args)], {}
)
compare_op_handlers["not in"] = lambda tx, args, _: handle_not(
    tx, [handle_contains(tx, [*reversed(args)], {})], {}
)


PT2_ISSUE_TRACKER_URL = "https://github.com/pytorch/pytorch/issues/new?&labels=oncall%3A+pt2&projects=&template=pt2-bug-report.yml"


@dataclasses.dataclass
class SpeculationEntry:
    filename: str
    lineno: int
    instruction_pointer: int
    inst: Instruction  # for debugging only
    failed: bool = False
    reason: Optional[GraphCompileReason] = None

    def fail_and_restart_analysis(self):
        """
        Start tracing of the current frame over again, and don't take this branch.
        """
        self.failed = True
        if self.reason is not None:
            restart_reason = self.reason.reason
        else:
            restart_reason = "Unknown fail_and_restart_analysis"
        raise exc.SpeculationRestartAnalysis(restart_reason=restart_reason)


@dataclasses.dataclass
class SpeculationLog:
    """
    SpeculationLog replaces the prior copy_graphstate/restore_graphstate
    checkpointing.  Rather than saving/restoring state, we restart the
    dynamo conversion process over from the beginning -- but when we
    hit the start of the speculation that failed, we instead generate
    a graph break.
    """

    entries: List[SpeculationEntry] = dataclasses.field(default_factory=list)
    index: int = 0

    def restart(self):
        self.index = 0

    def clear(self):
        self.entries.clear()
        self.index = 0

    def next(
        self, filename: str, lineno: int, instruction_pointer, inst
    ) -> SpeculationEntry:
        """
        Lookup or create a SpeculationEntry() that is shared across
        RestartAnalysis calls.  Args are used only for debug checks.
        """
        if len(self.entries) == self.index:
            self.entries.append(
                SpeculationEntry(filename, lineno, instruction_pointer, inst)
            )
        entry = self.entries[self.index]
        prev_entry_msg = ""
        if self.index != 0:
            prev_entry = self.entries[self.index - 1]
            prev_entry_msg = (
                f"Previous instruction: {prev_entry.filename}:{prev_entry.lineno}"
                f"({prev_entry.inst.opname} @ {prev_entry.instruction_pointer})\n"
            )
        assert (
            entry.instruction_pointer == instruction_pointer
            and entry.filename == filename
            and entry.lineno == lineno
        ), f"""
SpeculationLog diverged at index {self.index} (log had {len(self.entries)} entries):
- Expected: {entry.filename}:{entry.lineno} ({entry.inst.opname} at ip={entry.instruction_pointer})
- Actual: {filename}:{lineno} ({inst.opname} at ip={instruction_pointer})
{prev_entry_msg}
There are two usual reasons why this may have occured:
- When Dynamo analysis restarted, the second run took a different path than
  the first.  If this occurred, the previous instruction is the critical instruction that
  behaved differently.
- Speculation entries are only added under certain conditions (as seen in
  step()), e.g., there must exist operators in the graph; those conditions may
  have changed on restart.

If this divergence was intentional, clear the speculation log before restarting (do NOT
do this for graph breaks, you will infinite loop).

Otherwise, please submit a bug report, ideally including the contents of TORCH_LOGS=+dynamo
"""
        self.index += 1
        return entry


@dataclasses.dataclass
class LocalState:
    automatic_dynamic: Dict[str, FrameStateSizeEntry] = dataclasses.field(
        default_factory=dict
    )

    def render(self) -> str:
        return "\n".join(
            f"{k}: {v.render()}" for k, v in self.automatic_dynamic.items()
        )


# Mutable box that is shared across restarts
@dataclasses.dataclass
class DistributedState:
    compile_pg: Any
    local_state: LocalState
    all_states: Optional[List[LocalState]] = None


class TensorifyState:
    # These are the set of string symfloats names (eg. "zf0") that we collect
    # from the tensorify_python_scalars.py joint fx pass to inform us about
    # which float inputs we should specialize when we restart analysis.
    force_specializations: Set[str] = set()

    @classmethod
    def specialize(cls, index: str) -> None:
        cls.force_specializations.add(index)

    @classmethod
    def should_specialize(cls, index: str) -> bool:
        return index in cls.force_specializations

    @classmethod
    def clear(cls) -> None:
        cls.force_specializations.clear()


@functools.lru_cache(None)
def _step_logger():
    return torchdynamo_logging.get_step_logger(log)


@dataclasses.dataclass
class BlockStackEntry:
    # Current instruction that pushes something to block_stack
    inst: Instruction
    target: Instruction
    stack_index: Optional[int] = None
    with_context: Optional[
        Union[ContextWrappingVariable, GenericContextWrappingVariable]
    ] = None

    def can_restore(self):
        return self.with_context is not None

    def resume_fn(self):
        assert self.stack_index is not None
        if (
            self.with_context
            and hasattr(self.with_context, "target_values")
            and self.with_context.target_values
        ):
            return ReenterWith(self.stack_index, tuple(self.with_context.target_values))
        else:
            return ReenterWith(self.stack_index)

    def exit(self, tx, is_graph_break):
        assert self.with_context is not None
        if (
            is_graph_break and self.with_context.exit_on_graph_break()
        ) or not is_graph_break:
            return self.with_context.exit(tx)


class ReturnValueOp(Exception):
    pass


class YieldValueOp(Exception):
    """
    Signal to the symbolic tracer to stop and return control flow to the
    caller
    """


def stack_op(fn: typing.Callable[..., object]):
    nargs = len(inspect.signature(fn).parameters)
    fn_var = BuiltinVariable(fn)

    @functools.wraps(fn)
    def impl(self: "InstructionTranslator", inst: Instruction):
        self.push(fn_var.call_function(self, self.popn(nargs), {}))

    return impl


def _detect_and_normalize_assert_statement(
    self: "InstructionTranslatorBase",
    truth_fn: typing.Callable[[object], bool],
    push: bool,
):
    # Detect if this jump instruction is assert and normalize the assert
    # by pushing dummy error message when nothing is given.
    #
    # Python 3.9 assertion is in following format:
    # 18 POP_JUMP_IF_TRUE       28
    # 20 LOAD_ASSERTION_ERROR
    # 22 LOAD_CONST               3 ('Assert message') -> optional instruction
    # 24 CALL_FUNCTION            1                    -> optional instruction
    # 26 RAISE_VARARGS
    #
    # Python 3.8 assertion is in following format:
    # 18 POP_JUMP_IF_TRUE       28
    # 20 LOAD_GLOBAL              0 (Assertion type)
    # 22 LOAD_CONST               3 ('Assert message') -> optional instruction
    # 24 CALL_FUNCTION            1                    -> optional instruction
    # 26 RAISE_VARARGS            1

    if (truth_fn is not operator.truth) or push:
        return False

    assert isinstance(self.instruction_pointer, int)
    current_instruction_pointer = self.instruction_pointer
    inst = self.instructions[current_instruction_pointer]
    # Detect LOAD_ASSERTION_ERROR or LOAD_GLOBAL 0
    if sys.version_info < (3, 9):
        if inst.opname != "LOAD_GLOBAL" or inst.argval != "AssertionError":
            return False
    else:
        if inst.opname != "LOAD_ASSERTION_ERROR":
            return False

    current_instruction_pointer += 1

    # Use dummy error message if its hard to extract
    error_msg = "assertion error"

    inst = self.instructions[current_instruction_pointer]
    # DETECT RAISE_VARARGS or LOAD CONST
    if inst.opname == "LOAD_CONST":
        if not isinstance(inst.argval, str):
            return False
        error_msg = inst.argval

        # if it is LOAD_CONSTANT, it must be followed by CALL_FUNCTION
        # (PRECALL for Python 3.11, CALL for Python 3.12+)
        current_instruction_pointer += 1
        inst = self.instructions[current_instruction_pointer]
        if inst.opname not in ("CALL_FUNCTION", "PRECALL", "CALL"):
            return False

        # for Python 3.11, PRECALL should be followed by CALL, then RAISE_VARARGS
        # for Python != 3.11, CALL_FUNCTION/CALL should be followed by RAISE_VARARGS
        current_instruction_pointer += 1
        if inst.opname == "PRECALL":
            current_instruction_pointer += 1
        inst = self.instructions[current_instruction_pointer]

    if inst.opname != "RAISE_VARARGS":
        return False

    self.push(ConstantVariable.create(error_msg))

    return True


explain = False


def log_graph_break(code_options, reason="", exc_info=False, user_stack=None):
    if user_stack is None:
        user_stack = torch._guards.TracingContext.extract_stack()

    # TODO: Also report the traceback from the parent frame
    try:
        frame_loc = (user_stack[-1].filename, user_stack[-1].lineno)
    except IndexError:
        # first instruction
        frame_loc = (
            code_options["co_filename"],
            code_options["co_firstlineno"],
        )

    user_stack_formatted = "".join(traceback.format_list(user_stack))
    user_stack_trace = (
        "Graph break in user code at %s:%s\nReason: %s\nUser code traceback:\n%s"  # noqa: UP031
        % (
            frame_loc[0],
            frame_loc[1],
            reason,
            user_stack_formatted,
        )
    )
    torch._logging.trace_structured(
        "artifact",
        metadata_fn=lambda: {
            "name": "dynamo_graph_break_reason",
            "encoding": "string",
        },
        payload_fn=lambda: f"{user_stack_trace}\n{traceback.format_exc() if exc_info else ''}",
    )

    # torch._dynamo.explain() formats this a little nicer, and presents a slightly
    # more actionable user code pointer
    if (
        graph_break_log.isEnabledFor(logging.DEBUG)
        and not explain
        and graph_break_dup_warning_checker.add(frame_loc)
    ):
        # This log line MUST contain the string "Graph break in user code",
        # This log line is exercised from
        #   python test/dynamo/test_exc.py -k test_graph_break_log
        graph_break_log.debug(
            user_stack_trace,
        )
    else:
        # This log line MUST not contain the string "Graph break in user code",
        # exercised by
        #   python test/dynamo/test_misc.py -k test_duplicate_graph_break_log
        graph_break_log.debug(
            "Graph break (details suppressed) in user code at %s:%s\nReason: %s",
            frame_loc[0],
            frame_loc[1],
            reason,
        )


def generic_jump(truth_fn: typing.Callable[[object], bool], push: bool):
    def jump_graph_break(self, inst, value, extra_msg=""):
        log_graph_break(self.code_options, reason="Data-dependent jump")
        if not self.should_compile_partial_graph():
            unimplemented("should_compile_partial_graph=False")
        # compile a partial subgraph prefix then jump into user code
        if self.maybe_has_backedge():
            msg = (
                "Skipping frame because there is a graph break in a for/while loop\n"
                f"{self.frame_summary()}"
            )
            log.info(msg)
            raise exc.SkipFrame(msg)

        self.push(value)
        log.debug("generic_jump triggered compile")
        self.output.compile_subgraph(
            self,
            reason=GraphCompileReason(
                f"generic_jump {typestr(value)}{extra_msg}", [self.frame_summary()]
            ),
        )
        self.pop()

        if_next = self.create_call_resume_at(self.next_instruction)
        if push:
            self.push(value)
        if_jump = self.create_call_resume_at(inst.target)

        if sys.version_info >= (3, 13):
            # 3.13 requires stack[-1] to be bool type
            self.output.add_output_instructions([create_instruction("TO_BOOL")])

        self.output.add_output_instructions(
            [create_instruction(inst.opname, target=if_jump[0])] + if_next + if_jump
        )

    def inner(self: "InstructionTranslatorBase", inst: Instruction):
        value: VariableTracker = self.pop()
        if (
            config.rewrite_assert_with_torch_assert
            and _detect_and_normalize_assert_statement(self, truth_fn, push)
        ):
            error_msg: VariableTracker = self.pop()
            # Skip over things like `assert True`
            if value.is_python_constant():
                if bool(value.as_python_constant()):
                    return self.jump(inst)
                else:
                    jump_graph_break(self, inst, value)

            # TODO maybe should respect DtoH sync intention of users later??
            # Manually insert torch._assert_async instead of python assert and jump over
            # assert related instructions as we don't need them anymore.

            # if we see Tensor as assert statement, no need to call scalar_tensor
            if isinstance(value, TensorVariable):
                self.output.create_proxy(
                    "call_function",
                    torch._assert_async,
                    *proxy_args_kwargs((value, error_msg), {}),
                )
                self.jump(inst)
                return

            if isinstance(value, SymNodeVariable):
                # if the assertion is normal shape expression.
                # just install guard and bail out.
                sym_expr = value.sym_num
                if not isinstance(sym_expr, torch.SymBool):
                    sym_expr = sym_expr != 0

                result = torch.fx.experimental.symbolic_shapes.expect_true(sym_expr)
                if not result:
                    unimplemented(
                        "Assertion failed on symbolic shapes. Did you make sure eager mode succeeds?"
                    )
                self.jump(inst)
                return

            scalar_to_tensor_proxy = self.output.create_proxy(
                "call_function", torch.scalar_tensor, *proxy_args_kwargs((value,), {})
            )

            scalar_to_tensor = wrap_fx_proxy(
                self,
                scalar_to_tensor_proxy,
                example_value=get_fake_value(scalar_to_tensor_proxy.node, self),
            )

            self.output.create_proxy(
                "call_function",
                torch._assert_async,
                *proxy_args_kwargs((scalar_to_tensor, error_msg), {}),
            )
            self.jump(inst)
            return

        if value.is_python_constant():
            if truth_fn(value.as_python_constant()):
                if push:
                    self.push(value)
                self.jump(inst)
        elif (
            isinstance(value, (TensorVariable)) and self.should_compile_partial_graph()
        ):
            jump_graph_break(self, inst, value)
        elif isinstance(value, NNModuleVariable):
            # Equivalent of "self.nn_module is not None"
            mod = self.output.get_submodule(value.module_key)
            if truth_fn(mod):
                if push:
                    self.push(value)
                self.jump(inst)
        elif isinstance(value, UnspecializedNNModuleVariable):
            mod = value.value
            if truth_fn(mod):
                if push:
                    self.push(value)
                self.jump(inst)
        elif isinstance(value, UserDefinedObjectVariable):
            try:
                x = value.var_getattr(self, "__bool__")  # type: ignore[arg-type]
            except exc.ObservedAttributeError:
                exc.handle_observed_exception(self)
                # if __bool__ is missing, trying __len__ to infer a truth value.
                try:
                    x = value.var_getattr(self, "__len__")  # type: ignore[arg-type]
                except exc.ObservedAttributeError:
                    exc.handle_observed_exception(self)
                    x = None

            # __bool__ or __len__ is function
            if isinstance(x, UserMethodVariable):
                result = x.call_function(self, [], {})  # type: ignore[arg-type, assignment]
                if isinstance(result, ConstantVariable) and isinstance(
                    result.value, (bool, int)
                ):
                    if truth_fn(result.value):
                        if push:
                            self.push(value)
                        self.jump(inst)
                elif isinstance(result, SymNodeVariable):
                    if result.evaluate_expr():
                        if push:
                            self.push(value)
                        self.jump(inst)
                else:
                    unimplemented(
                        "generic_jump on UserDefined with __bool__ returning non-constant"
                    )
            # __bool__ or __len__ is non-function or not existed in the user defined object
            else:
                if truth_fn(True):
                    if push:
                        self.push(value)
                    self.jump(inst)
        elif not isinstance(value, TensorVariable) and value.has_unpack_var_sequence(
            self
        ):
            if truth_fn(len(value.unpack_var_sequence(self))):
                if push:
                    self.push(value)
                self.jump(inst)
        elif isinstance(value, SymNodeVariable):
            try:
                eval_result = value.evaluate_expr(self.output)
            except exc.UserError as e:
                if self.should_compile_partial_graph():
                    return jump_graph_break(self, inst, value, extra_msg=f"\n{e}")
                raise
            if truth_fn(eval_result):
                if push:
                    self.push(value)
                self.jump(inst)
        elif isinstance(value, variables.BackwardHookVariable):
            if truth_fn(True):
                if push:
                    self.push(value)
                self.jump(inst)
        else:
            from .source import is_constant_source

            if value.source is not None and is_constant_source(value.source):
                if truth_fn(value.get_real_value()):  # type: ignore[attr-defined]
                    if push:
                        self.push(value)
                    self.jump(inst)
            else:
                # TODO link the torch.cond doc later
                raise exc.UserError(
                    exc.UserErrorType.DYNAMIC_CONTROL_FLOW,
                    "Dynamic control flow is not supported at the moment. Please use "
                    "functorch.experimental.control_flow.cond to explicitly capture the control flow.",
                    case_name="cond_operands",
                )

    return inner


def break_graph_if_unsupported(*, push):
    def decorator(inner_fn):
        @functools.wraps(inner_fn)
        def wrapper(self: "InstructionTranslatorBase", inst: Instruction):
            speculation = self.speculate()
            if speculation.failed:
                assert speculation.reason is not None
                return handle_graph_break(self, inst, speculation.reason)
            try:
                return inner_fn(self, inst)
            except Unsupported as excp:
                if self.generic_context_manager_depth > 0:
                    # We don't support graph break under GenericContextWrappingVariable,
                    # If there is, we roll back to the checkpoint and fall back.
                    excp.remove_from_stats()
                    unimplemented("Graph break under GenericContextWrappingVariable")

                if isinstance(excp, exc.UncapturedHigherOrderOpError):
                    raise

                if not self.should_compile_partial_graph():
                    raise

                log_graph_break(
                    self.code_options,
                    exc_info=True,
                    reason=f"Unsupported: {excp}",
                    user_stack=excp.real_stack,
                )

                if self.maybe_has_backedge():
                    msg = (
                        "Skipping frame because there is a graph break in a for/while loop\n"
                        f"{self.frame_summary()}"
                    )
                    log.info(msg)
                    raise exc.SkipFrame(msg) from excp

                excp.remove_from_stats()
                excp.add_to_stats("graph_break")
                speculation.reason = GraphCompileReason(excp.msg, excp.real_stack)
            speculation.fail_and_restart_analysis()

        def handle_graph_break(
            self: "InstructionTranslatorBase",
            inst: Instruction,
            reason: GraphCompileReason,
        ):
            self.output.compile_subgraph(self, reason=reason)
            cg = PyCodegen(self)
            cleanup: List[Instruction] = []
            # Reconstruct the context variable CLASS in the block stack
            for b in self.block_stack:
                # Don't exit any modes we have entered,
                # output bytecode will mutate the tf mode stack accordingly
                if isinstance(b.with_context, TorchFunctionModeVariable):
                    cg.extend_output(
                        b.resume_fn().try_except_torch_function_mode(
                            cg.code_options, cleanup
                        )
                    )
                    continue
                assert b.with_context is not None
                assert isinstance(b.with_context, (ContextWrappingVariable))
                b.with_context.reconstruct_type(cg)
                cg.extend_output(b.resume_fn().try_finally(cg.code_options, cleanup))
            self.output.add_output_instructions(cg.get_instructions())
            del cg

            if sys.version_info >= (3, 11) and inst.opname == "CALL":
                kw_names = (
                    self.kw_names.as_python_constant()
                    if self.kw_names is not None
                    else ()
                )
                if len(kw_names) > 0:
                    # KW_NAMES no longer used in 3.13
                    assert sys.version_info < (3, 13)
                    self.output.add_output_instructions(
                        [create_instruction("KW_NAMES", argval=kw_names)]
                    )
                self.output.add_output_instructions(
                    create_call_function(inst.arg, False)
                )
            else:
                # copy instruction, but without exception table data
                assert inst.target is None
                inst_copy = copy.copy(inst)
                inst_copy.exn_tab_entry = None
                self.output.add_output_instructions([inst_copy])

            self.output.add_output_instructions(cleanup)

            if (
                sys.version_info >= (3, 11)
                and sys.version_info < (3, 12)
                and inst.opname == "CALL"
            ):
                # stack effect for PRECALL + CALL is split between the two instructions
                stack_effect = dis.stack_effect(
                    dis.opmap["PRECALL"], inst.arg
                ) + dis.stack_effect(dis.opmap["CALL"], inst.arg)
            else:
                stack_effect = dis.stack_effect(inst.opcode, inst.arg)
            self.popn(push - stack_effect)

            for _ in range(push):
                self.push(UnknownVariable())
            self.output.add_output_instructions(
                self.create_call_resume_at(self.next_instruction)
            )

        return wrapper

    return decorator


class BytecodeDistpatchTableMeta(type):
    """Installs a `cls.dispatch_table` on every subclass to speed up calls to self.OPCODE()"""

    def __init__(cls, name, bases, dct) -> None:
        super().__init__(name, bases, dct)

        def _missing(opname, *args):
            unimplemented(f"missing: {opname}")

        dispatch_table = {
            op: getattr(cls, opname, functools.partial(_missing, opname))
            for opname, op in dis.opmap.items()
        }
        cls.dispatch_table = [dispatch_table.get(i) for i in range(2**8)]


class InstructionTranslatorBase(
    metaclass=BytecodeDistpatchTableMeta,
):
    output: OutputGraph
    symbolic_locals: Dict[str, VariableTracker]
    symbolic_globals: Dict[str, VariableTracker]
    symbolic_torch_function_state: SymbolicTorchFunctionState
    stack: List[VariableTracker]
    instruction_pointer: Optional[int]
    current_instruction: Instruction
    block_stack: List[BlockStackEntry]
    lineno: int
    kw_names: Optional[ConstantVariable]
    accept_prefix_inst: bool
    prefix_insts: List[Instruction]
    inline_depth: int
    inconsistent_side_effects: bool
    current_speculation: Optional[SpeculationEntry]
    dispatch_table: List[Any]
    exn_vt_stack: List[VariableTracker]
    exec_recorder: Optional[ExecutionRecorder]
    strict_checks_fn: Optional[Callable[[VariableTracker], bool]]

    def mark_inconsistent_side_effects(self):
        """
        InstructionTranslator has encountered instructions which may cause
        dynamo to see a different version of history from eager
        See: https://github.com/pytorch/pytorch/issues/110765
        """
        self.inconsistent_side_effects = True

    def maybe_has_backedge(self):
        # This function employs a heuristic. It does not reliably detect a backedge.
        # The heuristic is straightforward: starting from the current instruction and
        # continuing to the end, if any jump instruction targets an instruction before
        # the current one, there might be a backedge.

        # Python 3.12 introduced changes to bytecode that group common paths in
        # blockstacks (with or try...else) and allow for early returns. Consequently,
        # there can be multiple RETURN_VALUE instructions. Another heuristic is to
        # halt detection upon encountering the first RETURN_VALUE or RETURN_CONST.

        # These heuristics can result in both false positives and negatives, but
        # in either case, the Dynamo code remains valid. For false positives
        # (where an edge is incorrectly marked as a backedge), Dynamo will
        # perform a SkipFrame instead of potentially applying optimizations. For
        # false negatives (where an edge that should be marked as a backedge
        # isn't), multiple graphs may be generated if there's a break in the
        # graph during a for loop. In general, its better to have fewer false
        # negatives so that Dynamo does not skip the whole frame.

        cur_offset = self.current_instruction.offset
        assert self.instruction_pointer is not None
        for inst in self.instructions[self.instruction_pointer :]:
            if inst.opname in ("RETURN_VALUE", "RETURN_CONST"):
                return False
            if inst.opname in JUMP_OPNAMES:
                jump_offset = inst.argval
                if jump_offset < cur_offset:
                    return True
        return False

    def cellvars(self):
        if not hasattr(self, "_cellvars"):
            self._cellvars = tuple(self.code_options["co_cellvars"] or [])
            # An inlined function might depend on the cellvar of the parent
            # function. So, recursively obtain parent cellvars.
            if isinstance(self, InliningInstructionTranslator):
                self._cellvars += self.parent.cellvars()
        return self._cellvars

    def freevars(self):
        if not hasattr(self, "_freevars"):
            self._freevars = tuple(self.code_options["co_freevars"] or [])
            # An inlined function might depend on the freevar of the parent
            # function. So, recursively obtain parent freevars.
            if isinstance(self, InliningInstructionTranslator):
                self._freevars += self.parent.freevars()
        return self._freevars

    def cell_and_freevars(self):
        if not hasattr(self, "_cell_and_freevars"):
            self._cell_and_freevars = self.cellvars() + self.freevars()
        return self._cell_and_freevars

    def prune_dead_locals(self):
        # Only keep the locals that must remain on the stack.
        reads = livevars_analysis(self.instructions, self.current_instruction)
        self.symbolic_locals = {
            k: v for k, v in self.symbolic_locals.items() if k in reads
        }
        # "Garbage collect the heap".
        self.output.side_effects.prune_dead_object_new(self)

    def call_function(
        self,
        fn: VariableTracker,
        args: List[VariableTracker],
        kwargs: Dict[str, VariableTracker],
    ):
        assert isinstance(fn, VariableTracker)
        assert isinstance(args, list)
        assert isinstance(kwargs, dict)
        assert all(
            isinstance(x, VariableTracker)
            for x in itertools.chain(args, kwargs.values())
        )
        inner_fn = None
        if hasattr(fn, "value"):
            inner_fn = fn.value
        if hasattr(fn, "fn"):
            inner_fn = fn.fn
        if inner_fn and callable(inner_fn) and is_forbidden(inner_fn):
            raise AssertionError(f"Attempt to trace forbidden callable {inner_fn}")
        self.push(fn.call_function(self, args, kwargs))  # type: ignore[arg-type]

    def inline_user_function_return(self, fn, args, kwargs):
        """
        A call to some user defined function by inlining it.
        """
        return InliningInstructionTranslator.inline_call(self, fn, args, kwargs)

    def get_line_of_code_header(self, lineno=None):
        if lineno is None:
            lineno = self.lineno
        inline_depth_str = (
            f" (inline depth: {self.inline_depth})" if self.inline_depth > 0 else ""
        )
        funcname = get_funcname(self.f_code.co_filename, lineno)
        funcname_str = "" if funcname is None else f" ({funcname})"
        return f"{self.f_code.co_filename}:{lineno} in {self.f_code.co_name}{funcname_str}{inline_depth_str}"

    def get_log_starts_line_log_str(self):
        log_str = f"TRACE starts_line {self.get_line_of_code_header()}\n"
        line = linecache.getline(self.f_code.co_filename, self.lineno).rstrip()
        log_str += f"    {line}"
        return log_str

    def starts_line(self, lineno):
        if self.lineno == lineno:
            return
        self.lineno = lineno
        TracingContext.set_current_loc(
            self.f_code.co_filename, lineno, self.f_code.co_name
        )
        from torch._logging.structured import dump_file

        dump_file(self.f_code.co_filename)
        if trace_source_log.isEnabledFor(logging.DEBUG):
            trace_source_log.debug("%s", LazyString(self.get_log_starts_line_log_str))

    def step(self):
        """Process exactly one instruction, return False we should exit"""
        ip = self.instruction_pointer
        if ip is None:
            return False
        self.current_instruction = inst = self.instructions[ip]
        self.instruction_pointer = ip + 1

        if inst.starts_line:
            self.starts_line(inst.starts_line)

        if (
            not self.stack
            and self.should_compile_partial_graph()
            and self.is_non_empty_graph()
        ):
            self.current_speculation = self.speculate()
            if self.current_speculation.failed:
                return self.step_graph_break(inst)

        if trace_bytecode_log.isEnabledFor(logging.DEBUG):
            trace_bytecode_log.debug(
                "TRACE %s %s %s", inst.opname, inst.argval, self.stack
            )

        self.update_block_stack(inst)

        try:
            self.dispatch_table[inst.opcode](self, inst)
            return not self.output.should_exit
        except TensorifyScalarRestartAnalysis:
            raise
        except exc.ObservedException as e:
            self.exception_handler(e)
            return True
        except (ReturnValueOp, YieldValueOp):
            return False
        except Unsupported:
            if self.current_speculation is None:
                log.debug("empty checkpoint")
                raise
            log.debug("step triggered compile", exc_info=True)

        self.current_speculation.fail_and_restart_analysis()

    if sys.version_info >= (3, 11):

        def update_block_stack(self, inst):
            # 3.11+ no longer uses a block stack, but we still keep track of one
            # so that we know which contexts are currently active.
            # For our purposes, all exception table entries with the same target
            # are considered to be part of the same "block".
            # NOTE: we only keep track of with blocks that are not contained in try blocks.
            # This is because we will not create continuation functions on graph breaks in try blocks,
            # but we may for with blocks. We do not push blocks here since
            # with blocks are pushed when handling BEFORE_WITH.
            entry = inst.exn_tab_entry
            if entry:
                # Detect when we have exited the top with block.
                # The with blocks on the block stack are not enclosed in try
                # blocks, so a with block's cleanup code should be in the
                # previous with block (if any).
                if (
                    len(self.block_stack) >= 2
                    and entry.target is not self.block_stack[-1].target
                    and entry.target is self.block_stack[-2].target
                ):
                    # exit the current block
                    self.block_stack.pop()
            else:
                # no longer in any block
                # It is possible for NOPs to be between two instructions
                # in the same block, but the NOPs are not covered by an
                # exception table entry. In this case, assume that we
                # are still in the same block.
                # In 3.12+, JUMP_BACKWARD might also not be covered by
                # an exception table entry, so we also assume that we
                # are still in the same block. It is probably safe to do
                # this in 3.11, even though we haven't encountered this case before.
                if self.block_stack and inst.opname not in ("NOP", "JUMP_BACKWARD"):
                    # If we really escape from a block and the current
                    # instruction is not in another block, then there
                    # should be no other nested blocks that we are in.
                    assert len(self.block_stack) == 1
                    self.block_stack.pop()

    else:

        def update_block_stack(self, inst):
            pass

    @property
    def next_instruction(self):
        return self.instructions[self.instruction_pointer]  # type: ignore[index]

    def step_graph_break(self, continue_inst):
        # generate code from checkpoint
        assert not self.output.output_instructions
        assert self.current_speculation is not None
        self.output.compile_subgraph(
            self,
            partial_convert=True,
            reason=GraphCompileReason("step_unsupported", [self.frame_summary()]),
        )
        self.output.add_output_instructions(
            [create_jump_absolute(continue_inst)] + self.instructions
        )

    def run_ctx_mgr(self):
        # NB: Don't push the top level frame summary; set_current_loc will
        # take care of it.  However, DO make sure we attach real_stack to
        # exceptions
        return TracingContext.current_frame(None)

    def run(self):
        with self.run_ctx_mgr():
            try:
                self.output.push_tx(self)
                while self.step():
                    pass
            except TensorifyScalarRestartAnalysis:
                raise
            except BackendCompilerFailed:
                raise
            except Exception as e:
                if self.exec_recorder:
                    e.exec_record = self.exec_recorder.get_record()  # type: ignore[attr-defined]
                raise
            finally:
                self.output.pop_tx()
                # Cleanup the outputGraph to delete the held tensors. We perform the
                # cleanup only for InstructionTranslator and not
                # InliningInstructionTranslator. The InliningInstructionTranslator
                # mutates the output object and is restored to original state if
                # there was an exception.
                if isinstance(self, InstructionTranslator):
                    self.output.cleanup()

    def push(self, val: Optional[VariableTracker]):
        assert val is None or isinstance(
            val, VariableTracker
        ), f"push expects VariableTracker, got {typestr(val)}"
        self.stack.append(val)  # type: ignore[arg-type]

    def push_many(self, vals: List[VariableTracker]):
        for val in vals:
            self.push(val)

    def pop(self) -> VariableTracker:
        return self.stack.pop()

    def popn(self, n: int) -> List[VariableTracker]:
        return [*reversed([self.pop() for _ in range(n)])]

    def LOAD_FAST(self, inst):
        name = inst.argval
        if self.exec_recorder and name in self.f_locals:
            self.exec_recorder.add_local_var(name, self.f_locals[name])

        try:
            self.push(self.symbolic_locals[name].unwrap())
        except KeyError:
            if name.startswith("."):
                try:
                    # This happens in dict/list comprehensions
                    new_name = name.replace(".", "implicit")
                    self.push(self.symbolic_locals[new_name])
                except KeyError:
                    unimplemented("undefined LOAD_FAST (implicit)")
            else:
                unimplemented("undefined LOAD_FAST")

        # for continuation functions
        if name.startswith("___stack"):
            self.symbolic_locals.pop(name)

    def LOAD_DEREF(self, inst):
        assert inst.argval in self.cell_and_freevars()
        cell = self.symbolic_locals[inst.argval]
        contents_var = self.output.side_effects.load_cell(cell)
        self.push(contents_var)

        if self.exec_recorder and inst.argval in self.f_locals:
            self.exec_recorder.add_local_var(inst.argval, self.f_locals[inst.argval])

    def STORE_FAST(self, inst):
        name = inst.argval
        loaded_vt = self.pop()
        loaded_vt.set_name_hint(name)
        self.symbolic_locals[name] = loaded_vt

    def DELETE_FAST(self, inst):
        del self.symbolic_locals[inst.argval]

    def STORE_DEREF(self, inst):  # type: ignore[override]
        assert inst.argval in self.cell_and_freevars()
        cell = self.symbolic_locals[inst.argval]
        val = self.pop()
        self.output.side_effects.store_cell(cell, val)

        assert isinstance(cell, CellVariable)  # tame mypy
        if cell.local_name is not None:
            val.set_name_hint(cell.local_name)  # type: ignore[attr-defined]

    LOAD_CLOSURE = LOAD_FAST

    def _load_const(self, inst):
        i = inst.arg
        if i is None:
            return ConstantVariable.create(value=inst.argval)
        val = self._constants_cache[i]
        if not val:
            self._constants_cache[i] = val = ConstantVariable.create(value=inst.argval)
        return val

    def LOAD_CONST(self, inst):
        self.push(self._load_const(inst))

    def _load_global(self, inst):
        name = inst.argval

        if self.exec_recorder:
            if name in self.f_globals:
                self.exec_recorder.add_global_var(name, self.f_globals[name])
            else:
                assert name in self.f_builtins
                self.exec_recorder.builtins[name] = self.f_builtins[name]

        if name in self.symbolic_globals:
            variable = self.output.side_effects[self.symbolic_globals[name]]
            self.push(self.output.side_effects.load_global(variable, name))
            return

        try:
            value = self.f_globals[name]
        except KeyError:
            return self.load_builtin(inst)

        self.push(VariableTracker.build(self, value, GlobalSource(name)))

    @functools.cached_property
    def nn_modules_globals_vt(self):
        module_name = "torch.nn.modules.module"
        module_source = self.import_source(module_name)
        fglobals_value = importlib.import_module(module_name)  # type: ignore[assignment]
        return VariableTracker.build(self, fglobals_value, module_source)

    def LOAD_GLOBAL(self, inst):
        if sys.version_info >= (3, 11) and sys.version_info < (3, 13) and inst.arg % 2:
            self.PUSH_NULL(inst)
        self._load_global(inst)
        if sys.version_info >= (3, 13) and inst.arg % 2:
            self.PUSH_NULL(inst)

    def STORE_GLOBAL(self, inst):
        value = self.pop()
        name = inst.argval
        source = GlobalSource(name)
        if name not in self.symbolic_globals:
            self.symbolic_globals[name] = object()  # type: ignore[assignment]  # sentinel object
        variable = self.output.side_effects.track_global_existing(
            source, self.symbolic_globals[name]
        )
        if isinstance(value, RemovableHandleVariable):
            unimplemented("Storing handles in globals - NYI")
        self.output.side_effects.store_global(variable, name, value)

    def import_source(self, module_name):
        """Create an alias to a module for use in guards"""
        if "torch_package" in module_name:
            value = torch.package.package_importer._package_imported_modules[
                module_name
            ]
            alias = (
                module_name.replace(">", "_").replace("<", "_").replace(".", "_dot_")
            )
        else:
            value = importlib.import_module(module_name)
            alias = f"__import_{module_name.replace('.', '_dot_')}"
        f_globals = self.output.global_scope
        assert alias not in f_globals or f_globals[alias] is value
        f_globals[alias] = value
        self.output.update_co_names(alias)
        return GlobalSource(alias)

    def resolve_name(self, name, package, level):
        """
        Copied from the Cpython implementation of __import__
        Resolve a relative module name to an absolute one.
        https://github.com/python/cpython/blob/5a094f0255eea1db58fb2cf14c200971e64ec36e/Lib/importlib/_bootstrap.py#L902
        """
        bits = package.rsplit(".", level - 1)
        if len(bits) < level:
            raise ImportError("attempted relative import beyond top-level package")
        base = bits[0]
        return f"{base}.{name}" if name else base

    def calc_package(self):
        """
        Copied from the Cpython implementation of __import__
        https://github.com/python/cpython/blob/5a094f0255eea1db58fb2cf14c200971e64ec36e/Lib/importlib/_bootstrap.py#L1090
        """
        package = self.f_globals.get("__package__")
        spec = self.f_globals.get("__spec__")
        if package is not None:
            if spec is not None and package != spec.parent:
                log.warning(
                    "__package__ != __spec__.parent (%r != %r)",
                    package,
                    spec.parent,
                    stacklevel=3,
                )
            return package
        elif spec is not None:
            return spec.parent
        else:
            log.warning(
                "can't resolve package from __spec__ or __package__, "
                "falling back on __name__ and __path__",
                stacklevel=3,
            )
            package = self.f_globals["__name__"]
            if "__path__" not in self.f_globals:
                package = package.rpartition(".")[0]
        return package

    def IMPORT_NAME(self, inst):
        level, fromlist = self.popn(2)
        level = level.as_python_constant()
        fromlist = fromlist.as_python_constant()
        module_name = inst.argval

        # Are we replaying? if so, load recorded module
        recorded_name = (
            f"{ExecutionRecorder.LOCAL_MOD_PREFIX}_{level}_{fromlist}_{module_name}"
        )
        if recorded_name in self.f_globals:
            value = self.f_globals[recorded_name]
            source = GlobalSource(recorded_name)
        else:
            try:
                value = __import__(
                    module_name,
                    fromlist=fromlist,
                    level=level,
                    globals=self.f_globals,
                )
            except ImportError:
                unimplemented("import a module that does not exist")

            if level != 0:
                pkg = self.calc_package()
                module_name = self.resolve_name(module_name, pkg, level)

            # For __import__, when the name variable is of the form package.module,
            # normally, the top-level package (the name up till the first dot) is
            # returned, not the module named by module_name. However, when a
            # non-empty fromlist argument is given, the module named by name is
            # returned. Therefore, we set the source correctly here.
            if not fromlist:
                top_level_module_name = module_name.partition(".")[0]
                source = self.import_source(top_level_module_name)
            else:
                source = self.import_source(module_name)

        if self.exec_recorder:
            self.exec_recorder.add_local_mod(recorded_name, value)

        if istype(value, (types.ModuleType, DummyModule)):
            self.push(PythonModuleVariable(value, source=source))
        else:
            unimplemented(f"IMPORT_NAME {typestr(value)}")

    def IMPORT_FROM(self, inst):
        self.DUP_TOP(inst)
        self._load_attr(inst)

    def load_builtin_from_argval(self, argval):
        if argval not in self.f_builtins:
            raise NameError(f"name '{argval}' is not defined")
        val = self.f_builtins[argval]

        if callable(val):
            builtins_source = GlobalSource(
                self.output.name_of_builtins_dict_key_in_fglobals
            )
            var_source = GetItemSource(builtins_source, argval)
            self.push(VariableTracker.build(self, val, var_source))
        else:
            assert is_builtin_constant(val)
            self.push(ConstantVariable.create(value=val))

    def load_builtin(self, inst):
        self.load_builtin_from_argval(inst.argval)

    def jump(self, inst):
        self.instruction_pointer = self.indexof[inst.target]

    JUMP_FORWARD = jump
    JUMP_ABSOLUTE = jump

    POP_JUMP_IF_FALSE = generic_jump(operator.not_, False)
    POP_JUMP_IF_TRUE = generic_jump(operator.truth, False)
    JUMP_IF_FALSE_OR_POP = generic_jump(operator.not_, True)
    JUMP_IF_TRUE_OR_POP = generic_jump(operator.truth, True)

    def SETUP_LOOP(self, inst):
        # only exists in python<=3.7
        self.block_stack.append(BlockStackEntry(inst, inst.target))

    def SETUP_EXCEPT(self, inst):
        # only exists in python<=3.7
        self.block_stack.append(BlockStackEntry(inst, inst.target))

    def POP_BLOCK(self, inst):
        self.block_stack.pop()

    def SETUP_WITH(self, inst):
        self.setup_or_before_with(inst)

    def SETUP_FINALLY(self, inst):
        self.block_stack.append(BlockStackEntry(inst, inst.target))

    def BEGIN_FINALLY(self, inst):
        self.push(None)

    def WITH_CLEANUP_START(self, inst):
        exit, exc = self.popn(2)
        assert exc is None
        self.push(exc)
        self.push(exit.call_function(self, [ConstantVariable.create(None)] * 3, {}))

    def WITH_CLEANUP_FINISH(self, inst):
        self.popn(2)
        self.push(None)

    def CALL_FINALLY(self, inst):
        """
        pushes the address of the next instruction onto the stack and increments
        bytecode counter by delta
        """
        # Python 3.8 only
        addr = self.indexof[self.next_instruction]
        self.push(ConstantVariable.create(addr))
        self.jump(inst)

    def END_FINALLY(self, inst):
        # Python 3.8 only
        # https://docs.python.org/3.8/library/dis.html#opcode-END_FINALLY
        tos = self.pop()
        if isinstance(tos, ConstantVariable):
            self.instruction_pointer = tos.as_python_constant()
        else:
            pass

    def POP_FINALLY(self, inst):
        # Python 3.8 only
        preserve_tos = inst.argval
        if preserve_tos:
            tos = self.pop()
        _ = self.pop()
        if preserve_tos:
            self.push(tos)  # type: ignore[possibly-undefined]

    def FOR_ITER(self, inst):
        it = self.pop().realize()
        try:
            val = it.next_variable(self)
            self.push(it)
            self.push(val)
        except (StopIteration, exc.ObservedUserStopIteration) as e:
            if isinstance(e, exc.ObservedUserStopIteration):
                exc.handle_observed_exception(self)

            # leave iterator upon exhaustion in 3.12
            if sys.version_info >= (3, 12):
                # CPython 3.12 actually jumps to the instruction after the END_FOR
                # and performs the action of END_FOR as part of FOR_ITER. We jump
                # to the END_FOR and run it, so we need to make sure 2 values are
                # on the stack for it to pop.
                self.push(it)
                self.push(ConstantVariable.create(None))
            self.jump(inst)

    def _raise_exception_variable(self, inst):
        val = self.pop()
        # User can raise exception in 2 ways
        #   1) raise exception type - raise NotImplementedError
        #   2) raise execption instance - raise NotImplemetedError("foo")

        # 1) when user raises exception type
        if isinstance(val, variables.BuiltinVariable):
            # Create the instance of the exception type
            # https://github.com/python/cpython/blob/3.11/Python/ceval.c#L6547-L6549
            val = val.call_function(self, [], {})  # type: ignore[arg-type]

        # Save the exception in a global data structure
        self.exn_vt_stack.append(val)

        # 2) when user raises exception instance
        if isinstance(val, variables.ExceptionVariable):
            if observed_exception_type := exc.observed_exception_map.get(val.exc_type):
                raise observed_exception_type(f"raised exception {val}")
            raise exc.ObservedException(f"raised exception {val}")
        unimplemented(f"raise {exc}")

    def RAISE_VARARGS(self, inst):
        if inst.arg == 0:
            unimplemented("re-raise")
        elif inst.arg == 1:
            self._raise_exception_variable(inst)
        else:
            # Support raise .. from None ... Dynamo does not track __cause__ and other attributes of exception. So we
            # ignore `from None` part.
            from_vt = self.pop()
            if isinstance(from_vt, ConstantVariable) and from_vt.value is None:
                self._raise_exception_variable(inst)
            unimplemented("raise ... from ...")

    def RERAISE(self, inst):
        if sys.version_info >= (3, 11):
            # RERAISE is currently supported in a narrow case of `raise ... from None`
            self._raise_exception_variable(inst)
        unimplemented("RERAISE")

    def exception_handler(self, raised_exception):
        if sys.version_info >= (3, 11):
            exn_tab_entry = self.current_instruction.exn_tab_entry
            if exn_tab_entry:
                # Implementation is based on https://github.com/python/cpython/blob/3.11/Objects/exception_handling_notes.txt

                # 1) pop values from the stack until it matches the stack depth
                # for the handler
                while len(self.stack) > exn_tab_entry.depth:
                    self.pop()

                # 2) if 'lasti' is true, then push the offset that the exception was raised at
                if exn_tab_entry.lasti:
                    self.push(
                        variables.ConstantVariable(self.current_instruction.offset)
                    )

                # 3) push the exception to the stack
                assert len(self.exn_vt_stack)
                self.push(self.exn_vt_stack[-1])

                # 4) jump to the handler
                self.jump(exn_tab_entry)
            else:
                # No handler found. Bubble the exception to the parent
                # instruction translater. We use special exception for this.
                self.stack.clear()
                if type(self) is InstructionTranslator:
                    raise Unsupported("Observed exception")
                raise raised_exception
        else:
            if len(self.block_stack):
                # base implementation - https://github.com/python/cpython/blob/3.10/Python/ceval.c#L4455

                assert len(self.exn_vt_stack)
                exception_var = self.exn_vt_stack[-1]

                block_stack_entry = self.block_stack.pop()

                while block_stack_entry.inst.opname == "EXCEPT_HANDLER":
                    # TODO(anijain2305) - This is not tested .. unable to create a testcase
                    # https://github.com/python/cpython/blob/3.10/Python/ceval.c#L1456
                    self.popn(3)
                    if len(self.block_stack) == 0:
                        # No handler found in this frame. Bubble the exception to the parent
                        # instruction translater.
                        self.stack.clear()
                        if type(self) is InstructionTranslator:
                            raise Unsupported("Observed exception")
                        raise raised_exception
                    block_stack_entry = self.block_stack.pop()

                if block_stack_entry.inst.opname != "SETUP_FINALLY":
                    unimplemented(
                        "exception is raised when top of the block stack "
                        "is not exception handler (e.g. try .. with .. except). "
                        f"Current TOS is {block_stack_entry.inst}"
                    )

                # Push a dummy block stack entry of EXCEPT_HANDLER
                # https://github.com/python/cpython/blob/3.10/Python/ceval.c#L1456
                except_handler_inst = Instruction(1e6, "EXCEPT_HANDLER", None, 0)
                self.block_stack.append(BlockStackEntry(except_handler_inst, None))

                # Push old exception
                if len(self.exn_vt_stack) >= 2:
                    old_exception = self.exn_vt_stack[-2]

                    # Push the old exception on to stack - tb, value, type
                    # Traceback is currently mapped to UnknownVariable
                    self.push(variables.UnknownVariable())
                    self.push(old_exception)
                    self.push(variables.BuiltinVariable(old_exception.exc_type))
                else:
                    # Push empty exception tb, value, type
                    self.push(variables.ConstantVariable(None))
                    self.push(variables.ConstantVariable(None))
                    self.push(variables.ConstantVariable(None))

                # Push new exception - tb, val, type
                # Traceback is currently mapped to UnknownVariable
                self.push(variables.UnknownVariable())
                self.push(exception_var)
                self.push(variables.BuiltinVariable(exception_var.exc_type))

                # Jump to target
                self.jump(block_stack_entry)
            else:
                # No handler found. Bubble the exception to the parent
                # instruction translater. We use special exception for this.
                self.stack.clear()
                if type(self) is InstructionTranslator:
                    raise Unsupported("Observed exception")
                raise raised_exception

    def PUSH_EXC_INFO(self, inst):
        val = self.pop()
        assert len(self.exn_vt_stack)
        self.push(self.exn_vt_stack[-1])
        self.push(val)

    def POP_EXCEPT(self, inst):
        if sys.version_info >= (3, 11):
            val = self.pop()
            assert isinstance(val, variables.ExceptionVariable)

            # This exception is handled and therefore we can clear the error indicator
            assert len(self.exn_vt_stack)
            self.exn_vt_stack.pop()
        else:
            assert len(self.block_stack) > 0
            if self.block_stack[-1].inst.opname != "EXCEPT_HANDLER":
                raise AssertionError(
                    "Bug in Dynamo tracing of exception handling."
                    "Top of the block stack is not EXCEPT_HANDLER."
                )
            self.block_stack.pop()

            self.popn(3)

            # This exception is handled and therefore we can clear the error indicator
            assert len(self.exn_vt_stack)
            self.exn_vt_stack.pop()

    def check_if_exc_matches(self):
        assert len(self.stack) >= 2
        expected_exc_types = self.pop()
        if sys.version_info >= (3, 11):
            # CHECK_EXC_MATCH (which is used from 3.11 onwards) does not pop.
            # This is the description from the disassembly doc
            #
            # Performs exception matching for ``except``. Tests whether the ``STACK[-2]``
            # is an exception matching ``STACK[-1]``. Pops ``STACK[-1]`` and pushes the boolean
            # result of the test.
            exc_instance = self.stack[-1]
        else:
            # This is used prior to 3.11 via opcode JUMP_IF_NOT_EXC_MATCH
            # There is no documentation but here is the code pointer that does 2 pops
            # https://github.com/python/cpython/blob/3.10/Python/ceval.c#L3650-L3665
            exc_instance = self.stack.pop()

        # Users can check exception in 2 ways
        # 1) except NotImplementedError --> BuilinVariable
        # 2) except (NotImplemetedError, AttributeError) -> TupleVariable

        if not isinstance(expected_exc_types, (BuiltinVariable, TupleVariable)):
            unimplemented(
                f"except has an unsupported types of objects {expected_exc_types}"
            )

        if sys.version_info >= (3, 11):
            if not isinstance(exc_instance, variables.ExceptionVariable):
                unimplemented(
                    f"except expects to recieve an object of exception type but received {exc_instance}"
                )

        if isinstance(expected_exc_types, TupleVariable):
            expected_types = expected_exc_types.items
        else:
            expected_types = [
                expected_exc_types,
            ]

        for expected_type in expected_types:
            if not isinstance(expected_type, BuiltinVariable):
                unimplemented(
                    f"except has an unsupported types of object {expected_type}"
                )
            if isinstance(exc_instance, variables.ExceptionVariable) and issubclass(
                exc_instance.exc_type, expected_type.fn
            ):
                return True
            elif isinstance(exc_instance, variables.BuiltinVariable) and issubclass(
                exc_instance.fn, expected_type.fn
            ):
                return True

        return False

    def CHECK_EXC_MATCH(self, inst):
        self.push(variables.ConstantVariable(self.check_if_exc_matches()))

    def JUMP_IF_NOT_EXC_MATCH(self, inst):
        if not self.check_if_exc_matches():
            self.jump(inst)

    def COMPARE_OP(self, inst):
        if inst.argval == "exception match":
            self.CHECK_EXC_MATCH(inst)
        else:
            self.push(compare_op_handlers[inst.argval](self, self.popn(2), {}))

    def GET_ITER(self, inst):
        self.call_function(BuiltinVariable(iter), [self.pop()], {})

    @break_graph_if_unsupported(push=1)
    def CALL_FUNCTION(self, inst):
        args = self.popn(inst.argval)
        fn = self.pop()
        self.call_function(fn, args, {})

    @break_graph_if_unsupported(push=1)
    def CALL_FUNCTION_EX(self, inst):
        kwargsvars: VariableTracker
        if inst.argval == 0:
            kwargsvars = ConstDictVariable({})
            argsvars = self.pop()
        elif inst.argval == 1:
            kwargsvars = self.pop()
            argsvars = self.pop()
        else:
            unimplemented("CALL_FUNCTION_EX")

        if sys.version_info >= (3, 13):
            # 3.13 swapped null and callable
            null = self.pop()
            assert isinstance(null, NullVariable)

        fn = self.pop()

        if sys.version_info >= (3, 11) and sys.version_info < (3, 13):
            null = self.pop()
            assert isinstance(null, NullVariable)

        if isinstance(fn, GetAttrVariable) and isinstance(fn.obj, TensorVariable):
            # realize is requires for Python 3.8
            kwargsvars = kwargsvars.realize()
            if fn.name == "view" and isinstance(
                argsvars, (ConstantVariable, TensorVariable)
            ):
                # Hack to handle special case in some bert models.  Converts
                # x.view(*shape) into x.view(shape), which is correct for view()
                # but not generally.  See test_transpose_for_scores().
                argsvars = TupleVariable([argsvars])
            elif (
                fn.name == "random_"
                and isinstance(argsvars, TupleVariable)
                and len(argsvars.items) == 0
                and isinstance(kwargsvars, ConstDictVariable)
                and ConstantVariable.create("from") in kwargsvars
            ):
                # `from`` is python keyword. Adding random_ with `from` in the
                # Fx graph causes syntax error. Even if we convert the kwargs to
                # args, aot_autograd/inductor while lowering generates
                # aten.random.from, again causing syntax errors. Since this
                # usecase is uncommon, graph break.
                unimplemented("random_ op is called with from keyword")
            elif (
                fn.name == "uniform_"
                and isinstance(argsvars, TupleVariable)
                and len(argsvars.items) == 0
                and isinstance(kwargsvars, ConstDictVariable)
                and ConstantVariable.create("from") in kwargsvars
            ):
                # `from`` is python keyword. Adding uniform_ with `from` in the
                # Fx graph causes syntax error. Even if we convert the kwargs to
                # args, aot_autograd/inductor while lowering generates
                # aten.uniform.from, again causing syntax errors. Since this
                # usecase is uncommon, graph break.
                unimplemented("uniform_ op is called with from keyword")

        if not isinstance(
            argsvars, BaseListVariable
        ) and argsvars.has_force_unpack_var_sequence(self):
            argsvars = TupleVariable(argsvars.force_unpack_var_sequence(self))

        # Unpack for cases like fn(**obj) where obj is a map
        if isinstance(kwargsvars, UserDefinedObjectVariable):
            kwargsvars = BuiltinVariable.call_custom_dict(self, dict, kwargsvars)  # type: ignore[arg-type]

        if not isinstance(argsvars, BaseListVariable) or not isinstance(
            kwargsvars, ConstDictVariable
        ):
            unimplemented(f"non-static call {typestr(argsvars)} {typestr(kwargsvars)}")

        # Map to a dictionary of str -> VariableTracker
        kwargsvars = kwargsvars.keys_as_python_constant()
        self.call_function(fn, argsvars.items, kwargsvars)

    @break_graph_if_unsupported(push=1)
    def CALL_FUNCTION_KW(self, inst):
        argnames = self.pop()
        args = self.popn(inst.argval)
        fn = self.pop()
        assert isinstance(argnames, TupleVariable) and argnames.is_python_constant()
        argnames = argnames.as_python_constant()
        args, kwargs_list = args[: -len(argnames)], args[-len(argnames) :]
        kwargs = dict(zip(argnames, kwargs_list))
        assert len(kwargs) == len(argnames)
        self.call_function(fn, args, kwargs)

    def LOAD_METHOD_SUPER(self, inst):
        self.CALL_FUNCTION(dataclasses.replace(inst, argval=2))
        arg = inst.argval[0]
        argval = self.code_options["co_names"][arg]
        if sys.version_info < (3, 11):
            self._load_attr(dataclasses.replace(inst, argval=argval))
        else:
            self.LOAD_METHOD(dataclasses.replace(inst, argval=argval))

    def LOAD_ATTR_SUPER(self, inst):
        self.CALL_FUNCTION(dataclasses.replace(inst, argval=2))
        arg = inst.argval[0]
        argval = self.code_options["co_names"][arg]
        self._load_attr(dataclasses.replace(inst, argval=argval))

    def LOAD_METHOD(self, inst):
        self._load_attr(inst)
        obj = self.pop()
        if sys.version_info >= (3, 13):
            self.push(obj)
            self.PUSH_NULL(inst)
        elif sys.version_info >= (3, 11):
            # always follow the NULL + fn convention, since if obj
            # is actually a method, self is already bound to it, so it
            # doesn't need to be passed in as an arg.
            self.PUSH_NULL(inst)
            self.push(obj)
        else:
            self.push(obj)
            self.push(None)

    def CALL_METHOD(self, inst):
        args = self.popn(inst.argval)
        dummy = self.pop()
        assert dummy is None
        fn = self.pop()
        self.call_function(fn, args, {})

    def _load_attr(self, inst):
        obj = self.pop()
        result = BuiltinVariable(getattr).call_function(
            self, [obj, ConstantVariable.create(inst.argval)], {}  # type: ignore[arg-type]
        )
        self.push(result)

    def LOAD_ATTR(self, inst):
        if sys.version_info >= (3, 12):
            if inst.arg % 2:
                self.LOAD_METHOD(inst)
                return
        self._load_attr(inst)

    def STORE_ATTR(self, inst):
        speculation = self.speculate()
        if speculation.failed:
            return self.store_attr_graph_break(inst)
        val, obj = self.popn(2)

        if isinstance(obj, NNModuleVariable) and not isinstance(val, ConstantVariable):
            # We don't allow side effects during export on non-constant values
            # https://github.com/pytorch/torchdynamo/issues/1475
            assert (
                not self.export
            ), f"Mutating module attribute {inst.argval} during export."

        try:
            BuiltinVariable(setattr).call_function(
                self, [obj, ConstantVariable.create(inst.argval), val], {}  # type: ignore[arg-type]
            )
            return
        except Unsupported as e:
            if not self.should_compile_partial_graph():
                raise
            log.debug("STORE_ATTR triggered compile", exc_info=True)
            e.remove_from_stats()
            e.add_to_stats("graph_break")
        speculation.fail_and_restart_analysis()

    def store_attr_graph_break(self, inst):
        log_graph_break(self.code_options, reason="STORE_ATTR-caused graph break")
        if not self.should_compile_partial_graph():
            unimplemented("should_compile_partial_graph=False")
        self.output.compile_subgraph(
            self, reason=GraphCompileReason("store_attr", [self.frame_summary()])
        )
        self.output.add_output_instructions([copy.copy(inst)])
        self.popn(2)
        self.output.add_output_instructions(
            self.create_call_resume_at(self.next_instruction)
        )

    def DELETE_ATTR(self, inst):
        obj = self.pop()
        BuiltinVariable(delattr).call_function(
            self, [obj, ConstantVariable.create(inst.argval)], {}  # type: ignore[arg-type]
        )

    def create_call_resume_at(self, offset):
        raise AssertionError(
            f"create_call_resume_at not overridden by subclass {type(self)}"
        )

    def should_compile_partial_graph(self) -> bool:
        raise AssertionError(
            f"should_compile_partial_graph not overridden by subclass {type(self)}"
        )

    @break_graph_if_unsupported(push=0)
    def STORE_SUBSCR(self, inst):
        val, obj, key = self.popn(3)
        result = obj.call_method(self, "__setitem__", [key, val], {})

    def DELETE_SUBSCR(self, inst):
        obj, key = self.popn(2)
        obj.call_method(self, "__delitem__", [key], {})

    def BUILD_TUPLE(self, inst):
        name_tuple = None
        items = self.popn(inst.argval)
        self.push(TupleVariable(items))

    def BUILD_SLICE(self, inst):
        items = self.popn(inst.argval)
        self.push(SliceVariable(items))

    def BUILD_LIST(self, inst):
        items = self.popn(inst.argval)
        self.push(ListVariable(items, mutation_type=ValueMutationNew()))

    def BUILD_SET(self, inst):
        if config.inject_BUILD_SET_unimplemented_TESTING_ONLY:
            unimplemented("missing: BUILD_SET")
        items = self.popn(inst.argval)
        new_set = SetVariable(items, mutation_type=ValueMutationNew())
        self.push(new_set)

    def BUILD_LIST_UNPACK(self, inst, cls=ListVariable):
        seqs = self.popn(inst.argval)
        items = []
        for seq in seqs:
            try:
                items.extend(seq.force_unpack_var_sequence(self))
            except NotImplementedError:
                unimplemented(f"BUILD_LIST_UNPACK {seq}")
        self.push(cls(items, mutation_type=ValueMutationNew()))

    def BUILD_TUPLE_UNPACK(self, inst):
        self.BUILD_LIST_UNPACK(inst, cls=TupleVariable)

    BUILD_TUPLE_UNPACK_WITH_CALL = BUILD_TUPLE_UNPACK

    def BUILD_MAP(self, inst):
        items = self.popn(inst.argval * 2)
        d = dict(zip(items[::2], items[1::2]))
        self.push(ConstDictVariable(d, mutation_type=ValueMutationNew()))

    def BUILD_MAP_UNPACK(self, inst):
        items = self.popn(inst.argval)
        # ensure everything is a dict
        items = [BuiltinVariable(dict).call_function(self, [x], {}) for x in items]  # type: ignore[arg-type]
        result = {}
        for x in items:
            assert isinstance(x, ConstDictVariable)
            result.update(x.items)
        self.push(
            ConstDictVariable(
                result,
                mutation_type=ValueMutationNew(),
            )
        )

    BUILD_MAP_UNPACK_WITH_CALL = BUILD_MAP_UNPACK

    def BUILD_CONST_KEY_MAP(self, inst):
        keys = self.pop()
        values = self.popn(inst.argval)
        assert isinstance(keys, TupleVariable)
        assert keys.is_python_constant()

        keys = keys.force_unpack_var_sequence(self)
        assert len(keys) == len(values)

        self.push(
            ConstDictVariable(
                dict(zip(keys, values)),
                mutation_type=ValueMutationNew(),
            )
        )

    def MAP_ADD(self, inst):
        k, v = self.popn(2)
        assert inst.argval > 0
        obj = self.stack[-inst.arg].realize()
        assert isinstance(obj, ConstDictVariable)
        obj.call_method(self, "__setitem__", (k, v), {})  # type: ignore[arg-type]

    def SET_ADD(self, inst):
        v = self.pop()
        assert inst.argval > 0
        obj = self.stack[-inst.arg]
        assert isinstance(obj, SetVariable)
        assert obj.is_mutable()
        return obj.call_method(self, "add", [v], {})

    def SET_UPDATE(self, inst):
        v = self.pop()
        assert inst.argval > 0
        obj = self.stack[-inst.arg]
        assert isinstance(obj, SetVariable)
        assert obj.is_mutable()
        obj.call_method(self, "update", [v], {})

    def LIST_APPEND(self, inst):
        v = self.pop()
        assert inst.argval > 0
        obj = self.stack[-inst.arg].realize()
        assert isinstance(obj, ListVariable)
        assert obj.is_mutable()
        self.output.side_effects.mutation(obj)
        obj.items.append(v)

    def MAKE_FUNCTION(self, inst):
        flags = inst.arg
        old_stack = list(self.stack)
        if sys.version_info < (3, 11):
            fn_name = self.pop()
        code = self.pop()
        if sys.version_info >= (3, 11):
            # MAKE_FUNCTION behavior actually changed in 3.11, see
            # https://github.com/python/cpython/pull/93189/
            assert hasattr(code.value, "co_qualname")  # type: ignore[attr-defined]
            fn_name = ConstantVariable.create(value=code.value.co_qualname)  # type: ignore[attr-defined]
        defaults = None
        closure = None
        annotations = None
        kwdefaults = None

        if sys.version_info < (3, 13):
            # in 3.13, this is handled in SET_FUNCTION_ATTRIBUTE
            if flags & 0x08:
                closure = self.pop()
            if flags & 0x04:
                annotations = self.pop()
            if flags & 0x02:
                kwdefaults = self.pop()
            if flags & 0x01:
                defaults = self.pop()

        self.push(
            NestedUserFunctionVariable(
                fn_name,
                code,
                self.f_globals,
                defaults,
                kwdefaults,
                annotations,
                closure,
            )
        )

    def UNPACK_SEQUENCE(self, inst):
        seq = self.pop()
        if isinstance(seq, TensorVariable):
            val = seq.unpack_var_sequence(self, idxes=range(inst.argval))  # type: ignore[arg-type]
        elif isinstance(seq, GetAttrVariable) and isinstance(seq.obj, TensorVariable):
            # x, y = a.shape
            proxy = getattr(seq.obj.as_proxy(), seq.name)
            val = [wrap_fx_proxy(self, proxy[i]) for i in range(inst.argval)]
        elif seq.has_force_unpack_var_sequence(self):
            val = seq.force_unpack_var_sequence(self)
        else:
            unimplemented(f"UNPACK_SEQUENCE {seq}")
        if len(val) != inst.argval:
            unimplemented("UNPACK_SEQUENCE length mismatch")
        for i in reversed(val):
            self.push(i)

    def UNPACK_EX(self, inst):
        assert 0 <= inst.argval <= 0xFFFF
        prefix = inst.argval & 0xFF  # low byte
        suffix = inst.argval >> 8  # high byte
        seq = self.pop()
        if seq.has_force_unpack_var_sequence(self):
            vals = list(seq.force_unpack_var_sequence(self))
            assert len(vals) >= prefix + suffix
            vals_prefix = vals[:prefix]
            vals_list = vals[prefix : len(vals) - suffix]
            vals_suffix = vals[len(vals) - suffix :]
            for item in reversed(vals_suffix):
                self.push(item)
            self.push(TupleVariable(vals_list))
            for item in reversed(vals_prefix):
                self.push(item)
        else:
            unimplemented(f"UNPACK_EX {seq}")

    def NOP(self, inst):
        pass

    def POP_TOP(self, inst):
        self.pop()

    def ROT_TWO(self, inst):
        a = self.pop()
        b = self.pop()
        self.push(a)
        self.push(b)

    def ROT_THREE(self, inst):
        a = self.pop()
        b = self.pop()
        c = self.pop()
        self.push(a)
        self.push(c)
        self.push(b)

    def ROT_FOUR(self, inst):
        a = self.pop()
        b = self.pop()
        c = self.pop()
        d = self.pop()
        self.push(a)
        self.push(d)
        self.push(c)
        self.push(b)

    def DUP_TOP(self, inst):
        a = self.pop()
        self.push(a)
        self.push(a)

    def DUP_TOP_TWO(self, inst):
        a = self.pop()
        b = self.pop()
        self.push(b)
        self.push(a)
        self.push(b)
        self.push(a)

    def _format_value(self, fmt_spec, flags):
        value = self.pop()
        if isinstance(value, SymNodeVariable):
            from torch._dynamo.variables.lazy import (
                LazySymNodeFormatString,
                LazyVariableTracker,
            )

            value = LazyVariableTracker.create(
                LazySymNodeFormatString(value, fmt_spec), source=value.source
            )
            self.push(value)
            return
        if (flags & 0x03) == 0x01:
            value = BuiltinVariable(str).call_function(self, [value], {})  # type: ignore[arg-type]
        elif (flags & 0x03) == 0x02:
            value = BuiltinVariable(repr).call_function(self, [value], {})  # type: ignore[arg-type]
        elif (flags & 0x03) == 0x03:
            value = BuiltinVariable(ascii).call_function(self, [value], {})  # type: ignore[arg-type]

        fmt_var = ConstantVariable.create("{:" + fmt_spec.as_python_constant() + "}")

        self.call_function(BuiltinVariable(str.format), [fmt_var, value], {})

    def FORMAT_VALUE(self, inst):
        flags = inst.arg
        if (flags & 0x04) == 0x04:
            fmt_spec = self.pop()
        else:
            fmt_spec = ConstantVariable.create("")

        return self._format_value(fmt_spec, flags)

    def BUILD_STRING(self, inst):
        format_string_parts: List[str] = []
        args: List[VariableTracker] = []
        kwargs: Dict[str, VariableTracker] = {}
        for part in self.popn(inst.arg):
            if isinstance(part, ConstantVariable):
                format_string_parts.append("{}")
                args.append(part)
            elif isinstance(part, variables.StringFormatVariable):
                format_string_parts.append(part.format_string)
                args.extend(part.sym_args)
                if set(kwargs.keys()) & set(part.sym_kwargs.keys()):
                    unimplemented(
                        f"BUILD_STRING key conflict {kwargs} & {part.sym_kwargs}"
                    )
                kwargs.update(part.sym_kwargs)
            else:
                unimplemented(f"BUILD_STRING {part}")
        self.push(
            variables.StringFormatVariable.create(
                "".join(format_string_parts), args, kwargs
            )
        )

    def IS_OP(self, inst):
        assert inst.argval == 0 or inst.argval == 1
        if inst.argval == 0:
            new_argval = "is"
        else:
            new_argval = "is not"
        new_inst = create_instruction("COMPARE_OP", argval=new_argval)
        self.COMPARE_OP(new_inst)

    def CONTAINS_OP(self, inst):
        assert inst.argval == 0 or inst.argval == 1
        left, right = self.popn(2)
        op = inst.argval
        self.push(right.call_method(self, "__contains__", [left], {}))
        if op == 1:
            self.UNARY_NOT(inst)

    def LIST_EXTEND(self, inst):
        v = self.pop()
        assert inst.argval > 0
        obj = self.stack[-inst.arg]
        assert isinstance(obj, ListVariable)
        assert obj.is_mutable()
        obj.call_method(self, "extend", [v], {})

    def LIST_TO_TUPLE(self, inst):
        self.push(BuiltinVariable(tuple).call_function(self, [self.pop()], {}))  # type: ignore[arg-type]

    def STOPITERATION_ERROR(self, inst):
        # wrap the generator body in a try: ... except StopIteration: ... which
        # converts the StopIteration into a RuntimeError
        # https://peps.python.org/pep-0479/
        # https://github.com/python/cpython/pull/99006
        # https://github.com/python/cpython/commit/28187141cc34063ef857976ddbca87ba09a882c2
        assert isinstance(inst, ExceptionVariable)
        if inst.exc_type is StopIteration:
            exc.raise_observed_exception(RuntimeError, self)

    def DICT_MERGE(self, inst):
        v = self.pop()
        assert inst.argval > 0
        obj = self.stack[-inst.arg].realize()
        assert isinstance(obj, ConstDictVariable)
        assert obj.is_mutable()
        obj.call_method(self, "update", [v], {})

    DICT_UPDATE = DICT_MERGE

    def GEN_START(self, inst):
        self.pop()

    def GET_LEN(self, inst):
        tos = self.stack[-1]
        if tos.is_python_constant():
            self.push(ConstantVariable.create(len(tos.as_python_constant())))
        else:
            self.push(tos.call_method(self, "__len__", [], {}))

    def MATCH_MAPPING(self, inst):
        tos = self.stack[-1]
        assert isinstance(tos, ConstDictVariable)
        if isinstance(tos.items, collections.abc.Mapping):
            self.push(ConstantVariable.create(True))
        else:
            self.push(ConstantVariable.create(False))

    def MATCH_SEQUENCE(self, inst):
        tos = self.stack[-1]
        assert tos.is_python_constant()
        tos_value = tos.as_python_constant()
        if isinstance(tos_value, collections.abc.Sequence) and not isinstance(
            tos_value, (str, bytes, bytearray)
        ):
            self.push(ConstantVariable.create(True))
        else:
            self.push(ConstantVariable.create(False))

    def MATCH_KEYS(self, inst):
        tos = self.stack[-1]
        tos1 = self.stack[-2]
        assert isinstance(tos1, ConstDictVariable)

        if all(k in tos1 for k in tos):  # type: ignore[attr-defined]
            self.push(TupleVariable([tos1.getitem_const(self, k) for k in tos]))  # type: ignore[attr-defined,arg-type]
            if sys.version_info < (3, 11):
                self.push(ConstantVariable.create(True))
        else:
            self.push(ConstantVariable.create(None))
            if sys.version_info < (3, 11):
                self.push(ConstantVariable.create(False))

    def LOAD_ASSERTION_ERROR(self, inst):
        self.load_builtin_from_argval("AssertionError")

    UNARY_POSITIVE = stack_op(operator.pos)
    UNARY_NEGATIVE = stack_op(operator.neg)
    UNARY_NOT = stack_op(operator.not_)
    UNARY_INVERT = stack_op(operator.invert)

    BINARY_POWER = stack_op(operator.pow)
    BINARY_MULTIPLY = stack_op(operator.mul)
    BINARY_MATRIX_MULTIPLY = stack_op(operator.matmul)
    BINARY_FLOOR_DIVIDE = stack_op(operator.floordiv)
    BINARY_TRUE_DIVIDE = stack_op(operator.truediv)
    BINARY_MODULO = stack_op(operator.mod)
    BINARY_REMAINDER = stack_op(operator.mod)
    BINARY_ADD = stack_op(operator.add)
    BINARY_SUBTRACT = stack_op(operator.sub)
    BINARY_SUBSCR = break_graph_if_unsupported(push=1)(stack_op(operator.getitem))
    BINARY_LSHIFT = stack_op(operator.lshift)
    BINARY_RSHIFT = stack_op(operator.rshift)
    BINARY_AND = stack_op(operator.and_)
    BINARY_OR = stack_op(operator.or_)
    BINARY_XOR = stack_op(operator.xor)

    INPLACE_POWER = stack_op(operator.ipow)
    INPLACE_MULTIPLY = stack_op(operator.imul)
    INPLACE_MATRIX_MULTIPLY = stack_op(operator.imatmul)
    INPLACE_FLOOR_DIVIDE = stack_op(operator.ifloordiv)
    INPLACE_TRUE_DIVIDE = stack_op(operator.itruediv)
    INPLACE_MODULO = stack_op(operator.imod)
    INPLACE_REMAINDER = stack_op(operator.imod)
    INPLACE_ADD = stack_op(operator.iadd)
    INPLACE_SUBTRACT = stack_op(operator.isub)
    INPLACE_LSHIFT = stack_op(operator.ilshift)
    INPLACE_RSHIFT = stack_op(operator.irshift)
    INPLACE_AND = stack_op(operator.iand)
    INPLACE_XOR = stack_op(operator.ixor)
    INPLACE_OR = stack_op(operator.ior)

    # 3.11 opcodes
    def RESUME(self, inst):
        if inst.arg == 0:
            self.append_prefix_inst(inst)
            self.accept_prefix_inst = False
        else:
            assert not self.accept_prefix_inst

    if sys.version_info >= (3, 11):

        def BINARY_OP(self, inst):
            return _binary_op_lookup[inst.arg](self, inst)

    def PRECALL(self, inst):
        pass

    def KW_NAMES(self, inst):
        kw_names = self.code_options["co_consts"][inst.arg]
        assert isinstance(kw_names, tuple)
        for name in kw_names:
            assert isinstance(name, str)
        assert self.kw_names is None
        self.kw_names = ConstantVariable.create(value=kw_names)  # type: ignore[assignment]

    def PUSH_NULL(self, inst):
        self.push(NullVariable())

    def _call(self, inst, call_kw=False):
        # see https://docs.python.org/3.11/library/dis.html#opcode-CALL
        # for convention
        if call_kw:
            # TOS is kw_names for CALL_KW instruction
            assert sys.version_info >= (3, 13)
            kw_names = self.pop()
            assert isinstance(kw_names, TupleVariable) and kw_names.is_python_constant()
            kw_names = kw_names.as_python_constant()
        else:
            kw_names = self.kw_names.value if self.kw_names else ()

        contents = self.popn(inst.arg + 2)
        if sys.version_info >= (3, 13):
            # NULL and callable swapped
            fn = contents[0]
            args = [] if isinstance(contents[1], NullVariable) else [contents[1]]
        else:
            if isinstance(contents[0], NullVariable):
                fn = contents[1]
                args = []
            else:
                fn = contents[0]
                args = [contents[1]]

        if kw_names:
            args = args + contents[2 : -len(kw_names)]
            kwargs_list = contents[-len(kw_names) :]
            kwargs = dict(zip(kw_names, kwargs_list))
            assert len(kwargs) == len(kw_names)
        else:
            args = args + contents[2:]
            kwargs = {}

        try:
            # if call_function fails, need to set kw_names to None, otherwise
            # a subsequent call may have self.kw_names set to an old value
            self.call_function(fn, args, kwargs)
        finally:
            self.kw_names = None

    @break_graph_if_unsupported(push=1)
    def CALL(self, inst):
        self._call(inst)

    def COPY(self, inst):
        self.push(self.stack[-inst.arg])

    def SWAP(self, inst):
        self.stack[-1], self.stack[-inst.arg] = self.stack[-inst.arg], self.stack[-1]

    JUMP_BACKWARD = jump
    JUMP_BACKWARD_NO_INTERRUPT = jump

    POP_JUMP_FORWARD_IF_TRUE = generic_jump(operator.truth, False)
    POP_JUMP_BACKWARD_IF_TRUE = generic_jump(operator.truth, False)
    POP_JUMP_FORWARD_IF_FALSE = generic_jump(operator.not_, False)
    POP_JUMP_BACKWARD_IF_FALSE = generic_jump(operator.not_, False)

    def CACHE(self, inst):
        pass

    def BEFORE_WITH(self, inst):
        self.setup_or_before_with(inst)

    def setup_or_before_with(self, inst):
        ctx = self.pop()
        if not isinstance(
            ctx, (ContextWrappingVariable, GenericContextWrappingVariable)
        ):
            unimplemented(f"{inst.opname} {ctx}")

        if (
            isinstance(ctx, GenericContextWrappingVariable)
            and not ctx.supports_graph_breaks()
        ):
            self.generic_context_manager_depth += 1

        # Need this redundant check for mypy
        assert isinstance(
            ctx, (ContextWrappingVariable, GenericContextWrappingVariable)
        )

        exit = WithExitFunctionVariable(
            ctx,
            inst.target,
        )

        if sys.version_info >= (3, 11):
            # See create_call_resume_at for block stack details.
            # Only push a block if the current instruction's block is a
            # with block that is not nested in a try block - that is, the current
            # instruction's block target is the same as the top block's target.
            if inst.exn_tab_entry and (
                not self.block_stack
                or inst.exn_tab_entry.target is not self.block_stack[-1].target
            ):
                target = None
            else:
                target = self.next_instruction.exn_tab_entry.target
        else:
            target = inst.target

        if target:
            if isinstance(self, InstructionTranslator):
                self.block_stack.append(
                    BlockStackEntry(inst, target, len(self.stack), ctx)
                )
            else:
                self.block_stack.append(BlockStackEntry(inst, target))

        self.push(exit)
        self.push(ctx.enter(self))

    def append_prefix_inst(self, inst):
        assert self.accept_prefix_inst
        self.prefix_insts.append(inst)

    def MAKE_CELL(self, inst):
        if sys.version_info >= (3, 12) and not self.accept_prefix_inst:
            # In 3.12+, MAKE_CELL is not longer necessarily a prefix instruction.
            # It can be generated by inlined comprehensions.
            assert isinstance(self.symbolic_locals[inst.argval], NullVariable)
            self.symbolic_locals[
                inst.argval
            ] = self.output.side_effects.track_cell_new()
        else:
            self.append_prefix_inst(inst)

    def COPY_FREE_VARS(self, inst):
        self.append_prefix_inst(inst)

    def RETURN_GENERATOR(self, inst):
        self.append_prefix_inst(inst)

    # 3.12 opcodes
    # BINARY/STORE_SLICE opcodes are broken down into
    # BUILD_SLICE 2 and BINARY/STORE_SUBSCR

    def END_FOR(self, inst):
        if sys.version_info >= (3, 13):
            self.pop()
        else:
            self.popn(2)

    def LOAD_FAST_CHECK(self, inst):
        if isinstance(self.symbolic_locals[inst.argval], NullVariable):
            unimplemented("LOAD_FAST_CHECK on uninitialized variable")
        self.LOAD_FAST(inst)

    def LOAD_FAST_AND_CLEAR(self, inst):
        if inst.argval not in self.symbolic_locals:
            self.push(NullVariable())
        else:
            self.LOAD_FAST(inst)
        self.symbolic_locals[inst.argval] = NullVariable()

    def LOAD_SUPER_ATTR(self, inst):
        self.CALL_FUNCTION(dataclasses.replace(inst, argval=2))
        if inst.arg & 1:
            self.LOAD_METHOD(inst)
        else:
            self._load_attr(inst)

    def CALL_INTRINSIC_1(self, inst):
        if inst.argval == 3:
            # INTRINSIC_STOPITERATION_ERROR
            self.STOPITERATION_ERROR(self.pop())
        elif inst.argval == 5:
            # INTRINSIC_UNARY_POSITIVE
            self.UNARY_POSITIVE(inst)
        elif inst.argval == 6:
            # INTRINSIC_LIST_TO_TUPLE
            self.push(TupleVariable(self.pop().force_unpack_var_sequence(self)))
        else:
            unimplemented(f"missing CALL_INTRINSIC_1 operand {inst.argval}")

    def END_SEND(self, inst):
        tos = self.pop()
        self.pop()
        self.push(tos)

    # 3.13 opcodes
    # fused instructions LOAD_FAST_LOAD_FAST, STORE_FAST_STORE_FAST, STORE_FAST_LOAD_FAST
    # are broken down.
    @break_graph_if_unsupported(push=1)
    def CALL_KW(self, inst):
        self._call(inst, call_kw=True)

    def TO_BOOL(self, inst):
        # TO_BOOL only precedes a conditional jump or UNARY_NOT (see compile.c in CPython)
        # So we can skip this instruction as long as we remember to codegen a TO_BOOL
        # before conditional jumps/UNARY_NOT.
        assert self.next_instruction.opname in (
            "POP_JUMP_IF_TRUE",
            "POP_JUMP_IF_FALSE",
            "UNARY_NOT",
        )

    def SET_FUNCTION_ATTRIBUTE(self, inst):
        flags = inst.arg
        fn = self.pop()
        assert isinstance(fn, NestedUserFunctionVariable)
        attr = self.pop()

        if flags & 0x08:
            fn.closure = attr
        elif flags & 0x04:
            fn.annotations = attr
        elif flags & 0x02:
            fn.kwdefaults = attr
        elif flags & 0x01:
            fn.defaults = attr

        self.push(fn)

    def FORMAT_SIMPLE(self, inst):
        self._format_value(ConstantVariable.create(""), 0)

    def FORMAT_WITH_SPEC(self, inst):
        self._format_value(self.pop(), 0)

    def is_non_empty_graph(self):
        if self.output.count_calls() > 1:
            # perf optimization only
            self.is_non_empty_graph = lambda: True  # type: ignore[method-assign]
            return True
        return False

    def format_frame_summary(self, additional_stack_frames=None):
        if additional_stack_frames is None:
            additional_stack_frames = []
        return "".join(
            traceback.format_list(
                [self.frame_summary()] + list(reversed(additional_stack_frames))
            )
        )

    def frame_summary(self):
        return traceback.FrameSummary(
            getattr(self.f_code, "co_filename", "<unknown>"),
            self.lineno,
            getattr(self.f_code, "co_name", "<unknown>"),
            lookup_line=False,
        )

    def is_co_filename_from_nn_modules(self):
        filename = getattr(self.f_code, "co_filename", "<unknown>")
        nn_modules_pattern = re.compile(r".*torch/nn/modules.*")
        return nn_modules_pattern.match(filename) is not None

    def store_global_weakref_by_id(self, prefix, value):
        global_name = self.output.install_global_by_id(prefix, weakref.ref(value))
        install_guard(
            GlobalWeakRefSource(global_name).make_guard(GuardBuilder.WEAKREF_ALIVE)
        )
        return global_name

    @property
    def fake_mode(self):
        return self.output.tracing_context.fake_mode

    @contextlib.contextmanager
    def strict_translation_mode(self, check_fn: Callable[[VariableTracker], bool]):
        """
        Strict mode is enabled on a per-VariableTracker level depending on the return value of check_fn(node).
        """
        prior = self.strict_checks_fn
        self.strict_checks_fn = check_fn
        try:
            yield
        finally:
            self.strict_checks_fn = prior

    def speculate(self) -> SpeculationEntry:
        assert self.instruction_pointer is not None
        assert self.instruction_pointer > 0
        return self.speculation_log.next(
            self.f_code.co_filename,
            self.lineno,
            self.instruction_pointer - 1,
            self.instructions[self.instruction_pointer - 1],
        )

    def __init__(
        self,
        output: OutputGraph,
        instructions: List[Instruction],
        f_locals: Dict[str, Any],
        f_globals: Dict[str, Any],
        f_builtins: Dict[str, Any],
        code_options: Dict[str, Any],
        symbolic_locals: Dict[str, VariableTracker],
        symbolic_globals: Dict[str, VariableTracker],
        symbolic_torch_function_state: SymbolicTorchFunctionState,
        f_code: types.CodeType,
        export: bool,
        inline_depth: int,
        speculation_log: SpeculationLog,
        distributed_state: Optional[DistributedState],
        # This determines whether to use the execution recorder.
        closure: Optional[Tuple[types.CellType]] = None,
    ) -> None:
        super().__init__()
        self.speculation_log = speculation_log
        self.distributed_state = distributed_state

        # Mutable state checkpointed by copy_graphstate()
        self.output = output
        self.symbolic_locals = symbolic_locals
        self.symbolic_globals = symbolic_globals
        self.symbolic_torch_function_state = symbolic_torch_function_state
        self.stack = []
        self.instruction_pointer = 0
        self.current_instruction = create_instruction("NOP")
        self.block_stack = []
        # states before SETUP_WITH for checkpointing and fallback
        self.generic_context_manager_depth = 0
        self.lineno = -1
        self.kw_names = None
        self.accept_prefix_inst = True
        self.prefix_insts = []
        self.exn_vt_stack = []

        # Properties of the input/output code
        self.instructions: List[Instruction] = instructions
        self.indexof: Dict[Instruction, int] = get_indexof(self.instructions)
        self.f_locals: Dict[
            str, Any
        ] = f_locals  # needed for recording accessed locals for replay
        self.f_globals: Dict[str, Any] = f_globals
        self.f_builtins: Dict[str, Any] = f_builtins
        self.code_options: Dict[str, Any] = code_options
        self.f_code: types.CodeType = f_code

        # Execution record for replaying errors
        if closure is not None and config.replay_record_enabled:
            self.exec_recorder = ExecutionRecorder(
                code=f_code, closure=closure, code_options=code_options
            )
        else:
            self.exec_recorder = None
        # Stack of module being parsed, current nn.module is at the end of ordered dict.
        # The first field of tuple is the fully qualified name of current module
        # in original hierarchy.  The second field is the type of current nn.module
        self.nn_module_stack: Dict[str, Tuple[str, Type[Any]]] = {}
        self.num_calls: Dict[str, int] = {}
        # Flag to indicate whether tracing is used for export.
        self.export = export
        self.one_graph = False

        self.current_speculation = None

        self.strict_checks_fn = None

        if sys.version_info >= (3, 10):
            from .resume_execution import (
                CO_ASYNC_GENERATOR,
                CO_COROUTINE,
                CO_GENERATOR,
                CO_ITERABLE_COROUTINE,
            )

            if f_code.co_flags & (
                CO_GENERATOR | CO_COROUTINE | CO_ITERABLE_COROUTINE | CO_ASYNC_GENERATOR
            ):
                self.push(BuiltinVariable(None))

        self.inline_depth = inline_depth
        self.inconsistent_side_effects = False
        self._constants_cache: List[Optional[VariableTracker]] = [None] * len(
            f_code.co_consts
        )
        linecache.lazycache(f_code.co_filename, f_globals)


class InstructionTranslator(InstructionTranslatorBase):
    @staticmethod
    def current_tx() -> "InstructionTranslator":
        return tls.current_tx

    @contextlib.contextmanager
    def set_current_tx(self):
        prior = getattr(tls, "current_tx", None)
        tls.current_tx = self
        try:
            yield
        finally:
            tls.current_tx = prior

    def __init__(
        self,
        instructions: List[Instruction],
        f_code,
        f_locals,
        f_globals,
        f_builtins,
        closure,
        torch_function_mode_stack,
        code_options,
        compiler_fn,
        one_graph,
        export,
        export_constraints,
        frame_state,
        speculation_log: SpeculationLog,
        distributed_state: Optional[DistributedState],
    ) -> None:
        _step_logger()(
            logging.INFO,
            f"torchdynamo start tracing {f_code.co_name} {code_options['co_filename']}:{code_options['co_firstlineno']}",
        )
        super().__init__(
            output=OutputGraph(
                code_options,
                compiler_fn,
                self,
                export,
                export_constraints,
                frame_state,
                local_scope=f_locals,
                global_scope=f_globals,
                f_code=f_code,
                torch_function_mode_stack=torch_function_mode_stack,
            ),
            instructions=instructions,
            f_locals=f_locals,
            f_globals=f_globals,
            f_builtins=f_builtins,
            closure=closure,
            code_options=code_options,
            symbolic_locals={},  # set below
            # A global var is inserted only after a STORE_GLOBAL happens to it
            symbolic_globals={},
            symbolic_torch_function_state=None,  # type: ignore[arg-type] # set below
            f_code=f_code,
            export=export,
            inline_depth=0,
            speculation_log=speculation_log,
            distributed_state=distributed_state,
        )

        self._throw_if_in_functorch()

        # as soon as we create the tracing context we should keep it active, so any calls
        # into dynamo apis can rely on finding it
        with tracing(self.output.tracing_context), self.set_current_tx():
            self.one_graph: bool = one_graph
            self.export = export
            if self.export:
                assert (
                    self.one_graph
                ), "Export without one graph - something has gone wrong."

            self.symbolic_locals = {}
            # Populate `symbolic_locals` with non-cell variables.
            cell_and_freevars: Set[str] = set(self.cell_and_freevars())
            for name, value in f_locals.items():
                if name not in cell_and_freevars:
                    var = LazyVariableTracker.create(
                        value, LocalSource(name, is_input=True)
                    )
                    self.symbolic_locals[name] = var

            # Populate `symbolic_locals` with cells created by this frame,
            # effectively implementing the `MAKE_CELL` instructions.
            side_effects = self.output.side_effects
            for name in self.cellvars():
                if name in f_locals:
                    # This models cells that are also function inputs.
                    value = f_locals[name]
                    # NOTE: cell objects in `f_locals` are already dereferenced,
                    # so we can't easily retrieve the original cell objects.
                    # However, we create a new cell object for the sake of
                    # internal consistency (variable for each existing cell has
                    # an associated python cell object in `SideEffects`).
                    #
                    # But this isn't the original cell object, why is it safe?
                    # That's because
                    #
                    # 1. Dynamo only uses these cell objects for their ids, so that
                    # if we encounter the same cell (if it's captured by some
                    # pre-existing function), we'll reuse the original
                    # `CellVariable` instance we created for the cell object.
                    #
                    # 2. In this case the original cell object should've
                    # never been accessed by anyone else, as Dynamo intercepts
                    # the frame right after its evaluation starts, i.e., right
                    # after these cell objects are created. Thus they cannot be
                    # captured by any pre-existig function.
                    dummy_cell = types.CellType(value)
                    cell_source = LocalCellSource(name)
                    contents_source = LocalSource(
                        name, is_input=True, is_derefed_cell_contents=True
                    )
                    contents_var: VariableTracker = LazyVariableTracker.create(
                        value, contents_source
                    )
                    cell_var = side_effects.track_cell_existing(
                        cell_source, dummy_cell, contents_var
                    )
                else:
                    cell_var = side_effects.track_cell_new()
                cell_var.local_name = name
                self.symbolic_locals[name] = cell_var

            # Populate `symbolic_locals` with cells captured by this frame,
            # effectively implementing the `COPY_FREE_VARS` instruction.
            for name, cell in zip(self.freevars(), closure):
                cell_source = LocalCellSource(name)
                contents_source = LocalSource(name, is_derefed_cell_contents=True)
                try:
                    contents_var = LazyVariableTracker.create(
                        cell.cell_contents, contents_source
                    )
                except ValueError:
                    # Cell has not yet been assigned
                    contents_var = variables.DeletedVariable()
                cell_var = side_effects.track_cell_existing(
                    cell_source, cell, contents_var
                )
                cell_var.local_name = name
                self.symbolic_locals[name] = cell_var

            self.symbolic_torch_function_state = SymbolicTorchFunctionState(
                torch_function_mode_stack
            )

            self.debug_locals: List[Tuple[VariableTracker, List[VariableTracker]]] = []
            if export:
                # export gets confused if we never realize unused inputs
                # in export mode just eagerly realize everything
                self.symbolic_locals = variables.LazyVariableTracker.realize_all(
                    self.symbolic_locals
                )

    def _throw_if_in_functorch(self):
        # Fallback to eager in case of a graph break inside vmap
        eager = torch._dynamo.lookup_backend("eager")
        compiler_fn = inspect.getattr_static(
            self.output.compiler_fn, "compiler_fn", self.output.compiler_fn
        )
        ci = torch._C._functorch.peek_interpreter_stack()
        forbidden_keys = (
            torch._C._functorch.TransformType.Vmap,
            torch._C._functorch.TransformType.Grad,
            torch._C._functorch.TransformType.Jvp,
        )

        if ci is not None and ci.key() in forbidden_keys and compiler_fn is not eager:
            name = ci.key().name.lower()
            msg = (
                "If you are reaching here, it means dynamo failed for one of the following reasons:\n"
                # Calling a torch.compiled function
                f"- Calling torch.func.{name}(compiled_fn) function from eager mode is not supported. "
                f"Ensure that torch.func.{name} is also wrapped within a torch.compile function. "
                "For more information, see PyTorch issue #128711.\n"
                # if it reaches here, it means Dynamo failed to inline a functorch function
                f"- torch.func.{name}(fn) requires the function to be inlined by dynamo"
            )
            unimplemented(msg)

    def get_example_value(self, source: Source):
        if isinstance(source, LocalSource):
            return self.f_locals[source.local_name]
        if isinstance(source, GlobalSource):
            return self.f_globals[source.global_name]
        raise KeyError

    def run(self):
        super().run()

    def should_compile_partial_graph(self):
        if sys.version_info >= (3, 11):
            # Do not compile if current instruction's block is not the top with block
            entry = self.current_instruction.exn_tab_entry
            if entry and (
                not self.block_stack or entry.target is not self.block_stack[-1].target
            ):
                return False
        return (
            all(b.can_restore() for b in self.block_stack)
            and not self.one_graph
            and self.generic_context_manager_depth == 0
        )

    def create_call_resume_at(self, inst):
        self.instruction_pointer = None

        if inst.opname == "RETURN_VALUE":
            return [create_instruction("RETURN_VALUE")]
        elif inst.opname == "RETURN_CONST":
            return [create_instruction("RETURN_CONST", argval=inst.argval)]

        reads = livevars_analysis(self.instructions, inst)
        all_argnames = tuple(
            k
            for k in self.symbolic_locals.keys()
            if k in reads and k not in self.cell_and_freevars()
        )
        # NOTE: do not use isinstance, since it realizes lazy VT's
        argnames = tuple(
            k
            for k in all_argnames
            if not type.__instancecheck__(NullVariable, self.symbolic_locals[k])
        )
        argnames_null = tuple(
            k
            for k in all_argnames
            if type.__instancecheck__(NullVariable, self.symbolic_locals[k])
        )
        if sys.version_info < (3, 12):
            assert len(argnames_null) == 0, "variables should not be NULL in < 3.12"

        cg = PyCodegen(self)

        # Handle inactive context variables.
        # The resume function assumes that context variables are the class, NOT the object.
        # e.g. torch.set_grad_enabled(True) will be reconstructed as torch.set_grad_enabled
        stack_ctx_vars = []
        for i, var in enumerate(self.stack):
            if type.__instancecheck__(ContextWrappingVariable, var):
                ctx = cast(ContextWrappingVariable, var)
                target_values = (
                    () if ctx.target_values is None else tuple(ctx.target_values)
                )
                stack_ctx_vars.append((i, target_values))
                # Replace the current stack var with the context class
                ctx.reconstruct_type(cg)
                cg.extend_output(create_swap(len(self.stack) - i + 1))
                cg.append_output(create_instruction("POP_TOP"))

        argnames_ctx_vars = []
        for name in argnames:
            if type.__instancecheck__(
                ContextWrappingVariable, var := self.symbolic_locals[name]
            ):
                ctx = cast(ContextWrappingVariable, var)
                target_values = (
                    () if ctx.target_values is None else tuple(ctx.target_values)
                )
                argnames_ctx_vars.append((name, target_values))
                # Replace the local with the context class
                ctx.reconstruct_type(cg)
                cg.append_output(create_instruction("STORE_FAST", argval=name))

        # Python does not allow null to be an arg to a function, so
        # we remove nulls from the stack and restore them in the
        # prologue of the resume function

        # sorted list of indices of nulls on the stack
        null_idxes: List[int] = []
        if sys.version_info >= (3, 11):
            # find indices of NullVariables
            for i, var in enumerate(self.stack):
                if type.__instancecheck__(NullVariable, var):
                    null_idxes.append(i)
            # generate bytecode to pop the nulls
            null_cnt = 0
            for i, var in enumerate(reversed(self.stack)):
                if type.__instancecheck__(NullVariable, var):
                    for j in range(2, i + 2 - null_cnt):
                        cg.append_output(create_instruction("SWAP", arg=j))
                    cg.extend_output(cg.pop_null())
                    null_cnt += 1

        # we popped all nulls from the stack at runtime,
        # so we should not count NullVariables
        stack_len = len(self.stack) - len(null_idxes)
        nargs = stack_len + len(argnames)

        name = unique_id(f"__resume_at_{inst.offset}")

        new_code: types.CodeType = ContinueExecutionCache.lookup(
            self.f_code,
            self.lineno,
            inst.offset,
            tuple(b.target.offset for b in self.block_stack),
            stack_len,
            argnames,
            argnames_null,
            tuple(b.resume_fn() for b in self.block_stack),
            tuple(stack_ctx_vars),
            tuple(argnames_ctx_vars),
            tuple(null_idxes),
        )

        # Add original GraphModule context to the resume function to handle
        # the case of a graph break while tracing a GraphModule
        orig_graphmodule_maybe = code_context.get_context(self.f_code).get(
            "orig_graphmodule", lambda: None
        )()
        if orig_graphmodule_maybe is not None:
            code_context.get_context(new_code)["orig_graphmodule"] = weakref.ref(
                orig_graphmodule_maybe
            )

        if new_code.co_freevars:
            # expose code object for debugging purposes
            self.output.install_global_unsafe(name, new_code)
            cg.make_function_with_closure(name, new_code, True, stack_len)
        else:
            # This is safe: we pre-generate a unique name
            self.output.install_global_unsafe(
                name, types.FunctionType(new_code, self.f_globals, name)
            )
            cg.extend_output(cg.load_function_name(name, True, stack_len))

        cg.extend_output([cg.create_load(k) for k in argnames])
        cg.extend_output(create_call_function(nargs, False))
        cg.append_output(create_instruction("RETURN_VALUE"))
        return cg.get_instructions()

    def symbolic_locals_contain_module_class(self):
        for v in self.symbolic_locals.values():
            if isinstance(v, UserDefinedClassVariable) and issubclass(
                v.as_python_constant(), torch.nn.Module
            ):
                return True
        return False

    def _return(self, inst):
        if (
            self.output.count_calls() == 0
            and not self.inconsistent_side_effects
            and not self.symbolic_locals_contain_module_class()
            and not self.export
        ):
            raise exc.SkipFrame("because no content in function call")
        self.instruction_pointer = None
        _step_logger()(
            logging.INFO,
            f"torchdynamo done tracing {self.f_code.co_name} ({inst.opname})",
        )
        log.debug("%s triggered compile", inst.opname)
        self.output.compile_subgraph(
            self,
            reason=GraphCompileReason(
                "return_value", [self.frame_summary()], graph_break=False
            ),
        )
        return_inst = (
            create_instruction("RETURN_VALUE")
            if inst.opname == "RETURN_VALUE"
            else create_instruction("RETURN_CONST", argval=inst.argval)
        )
        self.output.add_output_instructions([return_inst])
        raise ReturnValueOp

    def RETURN_VALUE(self, inst):
        self._return(inst)

    def RETURN_CONST(self, inst):
        self._return(inst)


if sys.version_info >= (3, 11):
    _binary_op_lookup = [
        getattr(
            InstructionTranslator,
            opname[3:] if "INPLACE" in opname else f"BINARY_{opname[3:]}",
        )
        for opname, _ in dis._nb_ops  # type: ignore[attr-defined]
    ]


class InliningInstructionTranslator(InstructionTranslatorBase):
    """Trace and inline a called method"""

    symbolic_result: Optional[VariableTracker]

    @classmethod
    def inline_call(cls, parent, func, args, kwargs):
        with patch.dict(counters, {"unimplemented": counters["inline_call"]}):
            tracer = cls.build_inline_tracer(parent, func, args, kwargs)
            return tracer.inline_call_()

    @staticmethod
    def check_inlineable(func):
        if func.has_self():
            unimplemented("inline with __self__")

        result = trace_rules.check_verbose(func, is_inlined_call=True)
        if result.skipped:
            from torch._dynamo.variables.misc import produce_trampoline_autograd_apply

            # _origin marks this as coming from an internal dynamo known function that is safe to
            # trace through.
            if hasattr(getattr(func, "fn", None), "_origin") and func.fn._origin in [
                produce_trampoline_autograd_apply,
            ]:
                # Known sound
                return trace_rules.SkipResult(
                    False, "allowlist in dynamo known function"
                )
            fn_qualname = func.fn.__qualname__ if hasattr(func, "fn") else ""
            unimplemented(
                f"'inline in skipfiles: {fn_qualname} | {func.get_name()} {func.get_filename()}, {result.reason}'"
            )

        if isinstance(func, UserFunctionVariable) and inspect.getattr_static(
            func.get_function(), "_torchdynamo_disable", False
        ):
            unimplemented(
                f"call torch._dynamo.disable() wrapped function {func.get_function()}"
            )
        else:
            return result

    @staticmethod
    def build_inline_tracer(
        parent,
        func: VariableTracker,
        args: List[VariableTracker],
        kwargs,
        *,
        stop_generator_on_yield: bool = False,
    ):
        if isinstance(func, SkipFunctionVariable):
            unimplemented("inline with functions in skip files")
        assert isinstance(
            func,
            (
                UserFunctionVariable,
                NestedUserFunctionVariable,
                FunctionDecoratedByContextlibContextManagerVariable,
            ),
        )
        result = InliningInstructionTranslator.check_inlineable(func)
        assert result.skipped is False
        try:
            sub_locals = func.bind_args(parent, args, kwargs)
        except TypeError as e:
            # Wrap the general TypeError during bind_args() to the internal ArgsMismatchError with detailed info
            raise ArgsMismatchError(  # noqa: B904
                "{reason}.\n  func = {func}, args = {args}, kwargs = {kwargs}".format(
                    reason=str(e),
                    func=f"'{func.get_name()}' {func.get_filename()}:{func.get_code().co_firstlineno}",
                    args=[arg.python_type() for arg in args],
                    kwargs=kwargs,
                ),
            )

        for v in itertools.chain(sub_locals.values()):
            if not isinstance(v, VariableTracker):
                unimplemented(f"unconverted arg {v}")

        code: types.CodeType = func.get_code()
        if code.co_name in ("__setitem__", "__setattr__") and not (
            args
            and isinstance(
                args[0],
                (variables.CustomizedDictVariable, variables.UserDefinedObjectVariable),
            )
        ):
            unimplemented(f"inline {code.co_name}")

        suffix = ""
        # TODO: mlazos, add support for enabling multiple artifact logs
        # with a single alias
        if torch._logging._internal.log_state.is_artifact_enabled("bytecode"):
            suffix = f"\n{dis.Bytecode(code).dis()}"
        if sys.version_info >= (3, 11):
            cur_inst = parent.current_instruction
            parent_code = parent.f_code
            header = parent.get_line_of_code_header(lineno=cur_inst.positions.lineno)

            def get_trace_call_log_str():
                line = get_instruction_source_311(parent_code, cur_inst).rstrip()
                return f"TRACE inlined call {code.co_name} from {header}\n{line}"

            trace_call_log.debug("%s", LazyString(get_trace_call_log_str))
        log.debug("INLINING %s%s, %s", code, suffix, result.reason)

        # Detect inline GraphModule calls in order to propagate node metadata,
        # by checking if the first argument (self) is a variable tracking a GraphModule.
        if args and isinstance(args[0], NNModuleVariable):
            module = parent.output.get_submodule(args[0].module_key)
            if isinstance(module, torch.fx.GraphModule):
                # The inline call might not actually be a call to `forward`,
                # but it is enough to add a context for `forward` in case it is called.
                code_context.get_context(module.forward.__code__)[
                    "orig_graphmodule"
                ] = weakref.ref(module)

        tracer: InliningInstructionTranslator
        if is_generator(code):
            tracer = InliningGeneratorInstructionTranslator(
                parent,
                code,
                sub_locals,
                parent.symbolic_globals,
                parent.symbolic_torch_function_state,
                func,
                stop_generator_on_yield=stop_generator_on_yield,
            )
        else:
            tracer = InliningInstructionTranslator(
                parent,
                code,
                sub_locals,
                parent.symbolic_globals,
                parent.symbolic_torch_function_state,
                func,
            )
        return tracer

    def inline_call_(self):
        parent = self.parent
        code = self.f_code
        func = self.funcvar

        strict_ctx: Any = contextlib.nullcontext()
        if parent.strict_checks_fn:
            strict_ctx = self.strict_translation_mode(parent.strict_checks_fn)
        try:
            with strict_ctx:
                self.run()
        except exc.ObservedException as e:
            msg = f"Observed exception DURING INLING {code} : {e}"
            # TODO(anijain2305) - This works but we should probably have a
            # global/central data structure for the exception stack.
            parent.exn_vt_stack.extend(self.exn_vt_stack)
            log.debug(msg)
            # bubble up the exception to the parent frame.
            raise
        except exc.SkipFrame as e:
            msg = f"SKIPPED INLINING {code}: {e}"
            log.debug(msg)
            raise Unsupported(msg) from e
        except Exception as e:
            log.debug("FAILED INLINING %s", code)
            raise
        assert self.symbolic_result is not None

        if self.f_globals is parent.f_globals:
            # Merge symbolic_globals back if parent and child are in the same namespace
            parent.symbolic_globals.update(self.symbolic_globals)

        parent.inconsistent_side_effects |= self.inconsistent_side_effects

        log.debug("DONE INLINING %s", code)

        if is_generator(code):
            assert isinstance(self, InliningGeneratorInstructionTranslator)
            # The first flag tells us if we consume generators lazily or not
            # and the second is if the generator is exhausted.
            # In the future, generators should be lazily consumed and the first
            # flag (stop_generator_on_yield) will not be needed.
            if self.stop_generator_on_yield and self.generator_exhausted:
                # When the generator returns None, we raise StopIteration
                r = self.symbolic_result
                assert r.as_python_constant() is None
                exc.raise_observed_exception(StopIteration, self)
            else:
                return ListIteratorVariable(
                    self.generated_items,
                    mutation_type=ValueMutationNew(),
                )
        else:
            return self.symbolic_result

    def __init__(
        self,
        parent: InstructionTranslatorBase,
        code: types.CodeType,
        symbolic_locals: Dict[str, VariableTracker],
        symbolic_globals: Dict[str, VariableTracker],
        symbolic_torch_function_state: SymbolicTorchFunctionState,
        funcvar: BaseUserFunctionVariable,
    ) -> None:
        f_globals = funcvar.get_globals()  # type: ignore[attr-defined]
        f_builtins = f_globals["__builtins__"]
        if not isinstance(f_builtins, dict):
            f_builtins = f_builtins.__dict__
        instructions = cleaned_instructions(code)
        propagate_line_nums(instructions)
        super().__init__(
            output=parent.output,
            f_locals={},
            f_globals=f_globals,
            f_builtins=f_builtins,
            symbolic_locals=symbolic_locals,
            symbolic_globals=symbolic_globals,
            symbolic_torch_function_state=symbolic_torch_function_state,
            instructions=instructions,
            code_options={k: getattr(code, k) for k in get_code_keys()},
            f_code=code,
            export=parent.export,
            inline_depth=parent.inline_depth + 1,
            speculation_log=parent.speculation_log,
            distributed_state=parent.distributed_state,
        )
        self.funcvar = funcvar
        self.parent = parent
        self.symbolic_result = None
        self.nn_module_stack = parent.nn_module_stack.copy()
        self.one_graph = parent.one_graph

    @property
    def fake_mode(self):
        return self.parent.fake_mode

    def run_ctx_mgr(self):
        return TracingContext.current_frame(self.parent.frame_summary())

    def should_compile_partial_graph(self):
        return False  # inlining functions is all-or-nothing

    def create_call_resume_at(self, offset):
        unimplemented("cant resume while inlining")

    def RETURN_VALUE(self, inst):
        self.symbolic_result = self.pop()  # type: ignore[assignment]
        self.instruction_pointer = None
        raise ReturnValueOp

    def RETURN_CONST(self, inst):
        self.symbolic_result = self._load_const(inst)
        self.instruction_pointer = None
        raise ReturnValueOp

    def get_globals_source_and_value(self, name):
        if "__name__" in self.f_globals:
            module_name = self.f_globals["__name__"]
            module_source = self.import_source(module_name)
            if "torch_package" in module_name:
                fglobals_value = torch.package.package_importer._package_imported_modules[module_name]  # type: ignore[assignment]
            else:
                fglobals_value = importlib.import_module(module_name)  # type: ignore[assignment]
            fglobals_vt = VariableTracker.build(self, fglobals_value, module_source)
            global_source = AttrSource(module_source, name)
        else:
            globals_name = self.output.install_global_by_id(
                "___unnamed_scope", self.f_globals
            )
            globals_source = GlobalSource(globals_name)
            fglobals_value = self.f_globals  # type: ignore[assignment]
            fglobals_vt = VariableTracker.build(self, fglobals_value, globals_source)
            global_source = GetItemSource(globals_source, name)  # type: ignore[assignment]
        return fglobals_value, fglobals_vt, global_source

    def _load_global(self, inst):
        if self.output.global_scope is self.f_globals:
            super()._load_global(inst)
        else:
            name = inst.argval

            _, fglobals_vt, global_source = self.get_globals_source_and_value(name)
            if self.output.side_effects.has_pending_mutation_of_attr(fglobals_vt, name):
                self.push(self.output.side_effects.load_attr(fglobals_vt, name))
            else:
                try:
                    value = self.f_globals[name]
                except KeyError:
                    return self.load_builtin(inst)

                self.push(VariableTracker.build(self, value, global_source))

    def STORE_GLOBAL(self, inst):
        if self.f_globals is self.parent.f_globals:
            super().STORE_GLOBAL(inst)
        else:
            value = self.pop()
            if isinstance(value, RemovableHandleVariable):
                unimplemented("Storing handles in globals - NYI")
            name = inst.argval
            fglobals_value, fglobals_vt, _ = self.get_globals_source_and_value(name)
            self.output.side_effects.store_attr(fglobals_vt, name, value)


class InliningGeneratorInstructionTranslator(InliningInstructionTranslator):
    generated_items: List[VariableTracker]
    # Flag wether or not the InlineGenerator should consume the entire iterator
    stop_generator_on_yield: bool

    def __init__(self, *args, stop_generator_on_yield: bool = False, **kwargs) -> None:
        super().__init__(*args, **kwargs)
        self.generated_items = []
        # In the future, generators should run lazily (i.e. when next(...) is called)
        # TODO: Set this to True by default, so that dynamo follows CPython more
        # closely
        self.stop_generator_on_yield = stop_generator_on_yield
        self.generator_exhausted = False

    def YIELD_VALUE(self, inst: Instruction):
        top = self.pop()
        self.generated_items.append(top)
        if len(self.generated_items) > MAX_ITERATOR_LIMIT:
            unimplemented(
                "Too many yield values in generator. Maybe you are inlining an infinite generator. "
                f"If not, please report a bug at {PT2_ISSUE_TRACKER_URL}",
            )
        self.push(ConstantVariable.create(None))
        if self.stop_generator_on_yield:
            self.symbolic_result = top
            # Stop tracing
            raise YieldValueOp

    def GET_YIELD_FROM_ITER(self, inst):
        tos = self.stack[-1]
        if not isinstance(tos, ListIteratorVariable):
            self.pop()
            res = BuiltinVariable(iter).call_function(self, [tos], {})  # type: ignore[arg-type]
            self.push(res)

    def RETURN_VALUE(self, inst):
        self.generator_exhausted = True
        return super().RETURN_VALUE(inst)

    def RETURN_CONST(self, inst):
        self.generator_exhausted = True
        return super().RETURN_CONST(inst)

    def YIELD_FROM(self, inst):
        assert len(self.stack) >= 2
        val = self.pop()
        tos = self.stack[-1]
        if not (isinstance(val, ConstantVariable) and val.value is None):
            # invoke send
            # Unreachable code - if you hit this, you are implementing generator support and have
            # lifted the `unimplemented("generator")` in frame conversion. This codepath handles
            # subgenerator and lines up with this line in Python 3.10
            # https://github.com/python/cpython/blob/3.10/Python/ceval.c#L2599
            unimplemented("Unreachable sub-generator code")

        try:
            val = tos.next_variable(self)
        except (StopIteration, exc.ObservedUserStopIteration) as ex:
            if isinstance(ex, exc.ObservedUserStopIteration):
                exc.handle_observed_exception(self)

            # The iterator is exhausted. Stop the loop and return.
            self.pop()
            self.push(ConstantVariable.create(ex.value))
        else:
            self.push(val)
            # Add the value to yield into generated_items and replace the top of the stack with None
            self.YIELD_VALUE(inst)

            # Repeat the YIELD_FROM instruction in the next eval loop
            assert (
                isinstance(self.instruction_pointer, int)
                and self.instruction_pointer > 0
            )
            self.instruction_pointer -= 1

    def SEND(self, inst):
        assert len(self.stack) >= 2
        val = self.pop()
        tos = self.stack[-1]
        if isinstance(tos, ListIteratorVariable) or (
            isinstance(tos, UserDefinedObjectVariable)
            and isinstance(tos.value, collections.abc.Iterator)
        ):
            if isinstance(val, ConstantVariable) and val.value is None:
                try:
                    val = tos.next_variable(self)
                except (StopIteration, exc.ObservedUserStopIteration) as ex:
                    # To implement SEND, we have to look at the implementation
                    # when the iterator returns StopIteration. This translates to this code
                    # 3.11: https://github.com/python/cpython/blob/3.11/Python/ceval.c#L2613-L2619
                    # 3.12: https://github.com/python/cpython/blob/3.12/Python/bytecodes.c#L863-L866
                    # The implementation is different in 3.11 and 3.12. In 3.12, we rely
                    # on END_SEND to clean up. In 3.11, SEND does the cleanup as well.
                    if sys.version_info < (3, 12):
                        self.pop()  # Python 3.12 uses new opcode END_SEND
                    self.push(ConstantVariable.create(ex.value))
                    self.jump(inst)
                else:
                    self.push(val)
            else:
                # invoke send
                # Unreachable code - if you hit this, you are implementing generator support and have
                # lifted the `unimplemented("generator")` in frame conversion. This codepath handles
                # subgenerator and lines up with this line in Python 3.11
                # https://github.com/python/cpython/blob/3.11/Python/ceval.c#L2597
                unimplemented("Unreachable sub-generator code")
        else:
            unimplemented(f"SEND {typestr(tos)}")<|MERGE_RESOLUTION|>--- conflicted
+++ resolved
@@ -100,11 +100,8 @@
     TupleVariable,
 )
 from .variables.misc import (
-<<<<<<< HEAD
+    CellVariable,
     ExceptionVariable,
-=======
-    CellVariable,
->>>>>>> 9990b47e
     GetAttrVariable,
     NullVariable,
     PythonModuleVariable,
