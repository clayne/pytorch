--- conflicted
+++ resolved
@@ -1004,14 +1004,6 @@
             try:
                 in_compiled_autograd_region = True
 
-<<<<<<< HEAD
-=======
-                for idx in used_sizes_idx:
-                    # can't create negative size
-                    if sizes[idx] > 0:
-                        sizes[idx] = torch.empty(0, sizes[idx])
-                        torch._dynamo.maybe_mark_dynamic(sizes[idx], 0)
->>>>>>> 0747c69a
                 if self.nan_checker:
                     self.nan_checker.prep_with_inputs(inputs)
 
