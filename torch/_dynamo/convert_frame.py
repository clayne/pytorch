--- conflicted
+++ resolved
@@ -471,8 +471,8 @@
 
 
 @dataclass
-class TracerBox:
-    item: Optional[InstructionTranslator] = None
+class ConvertFrameBox:
+    error_on_graph_break: Optional[bool] = None
 
 
 class ConvertFrameAssert:
@@ -489,8 +489,7 @@
         self._one_graph = one_graph
         self._export = export
         self._export_constraints = export_constraints
-        # gives access to final tracer after compilation is complete/errors out
-        self._tracer_box = TracerBox()
+        self._box = ConvertFrameBox()
 
     @property
     def _clone_with_backend(self) -> Callable[[CompilerFn], ConvertFrameAssert]:
@@ -646,7 +645,7 @@
                 frame_state=frame_state,
                 compile_id=compile_id,
                 skip=skip + 1,
-                tracer_box=self._tracer_box,
+                convert_frame_box=self._box,
             )
 
 
@@ -700,7 +699,9 @@
     *,
     compile_id: CompileId,
     skip: int = 0,
-    tracer_box: Optional[TracerBox] = None,
+    # Can be used to record things for the caller, both
+    # in the case of normal and exception code paths
+    convert_frame_box: Optional[ConvertFrameBox] = None,
 ) -> ConvertFrameReturn:
     from torch.fx.experimental.validator import (
         bisect,
@@ -857,12 +858,12 @@
                     code.co_filename,
                     code.co_firstlineno,
                 )
-<<<<<<< HEAD
-                assert tracer
-                if one_graph or tracer.error_on_graph_break:
-=======
-                if one_graph or config.error_on_graph_break:
->>>>>>> f09b3a6c
+                error_on_graph_break = (
+                    tracer.error_on_graph_break
+                    if tracer
+                    else config.error_on_graph_break
+                )
+                if one_graph or error_on_graph_break:
                     log.debug(
                         "No graph captured with one_graph=True or torch._dynamo.config.error_on_graph_break=True"
                     )
@@ -1018,12 +1019,14 @@
                 recompile_reason,
                 troubleshooting_url,
             )
-            assert tracer
+            error_on_graph_break = (
+                tracer.error_on_graph_break if tracer else config.error_on_graph_break
+            )
             if config.fail_on_recompile_limit_hit:
                 raise FailOnRecompileLimitHit(
                     f"{limit_type} reached, because fail_on_recompile_limit_hit = True this is a HARD failure"
                 )
-            elif one_graph or tracer.error_on_graph_break:
+            elif one_graph or error_on_graph_break:
                 raise FailOnRecompileLimitHit(
                     f"{limit_type} reached with one_graph=True or torch._dynamo.config.error_on_graph_break=True. "
                     "Excessive recompilations can degrade "
@@ -1232,8 +1235,16 @@
             metrics_context.update_outer(metrics)
             # === END WARNING WARNING WARNING ===
 
-            if tracer_box:
-                tracer_box.item = tracer
+            # If tracer is available, then tracer.error_on_graph_break reflects value of
+            # config.error_on_graph_break at the time of the graph break -
+            # config.error_on_graph_break may have been (correctly) changed during cleanup.
+            # If tracer is unavailable, then fallback to config.error_on_graph_break.
+            if convert_frame_box:
+                convert_frame_box.error_on_graph_break = (
+                    tracer.error_on_graph_break
+                    if tracer
+                    else config.error_on_graph_break
+                )
 
 
 class ConvertFrame:
@@ -1270,14 +1281,11 @@
             counters["frames"]["ok"] += 1
             return result
         except Exception as e:
-            if tracer := self._inner_convert._tracer_box.item:
-                # tracer.error_on_graph_break reflects value of config.error_on_graph_break
-                # at the time of the graph break - config.error_on_graph_break may have been (correctly)
-                # changed during cleanup.
-                if tracer.error_on_graph_break:
-                    raise
-            elif config.error_on_graph_break:
-                # Instruction translator never ran - default back to config.error_on_graph_break
+            error_on_graph_break = (
+                self._inner_convert._box.error_on_graph_break is not None
+            )
+            assert error_on_graph_break is not None
+            if self._inner_convert._box.error_on_graph_break:
                 raise
 
             # These two exception types are "soft" failure, in the sense that
