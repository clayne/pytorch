# mypy: allow-untyped-decorators
from __future__ import annotations

import collections
import contextlib
import cProfile
import dis
import functools
import itertools
import json
import logging
import os
import pstats
import random
import subprocess
import sys
import threading
import time
import traceback
import typing
import warnings
import weakref
from pathlib import Path
from types import CellType, CodeType, FunctionType, ModuleType
from typing import Any, Callable, Dict, List, Optional, Set, Tuple, TypeVar, Union
from typing_extensions import ParamSpec
from weakref import ReferenceType

import torch
import torch._logging
from torch._C._dynamo.guards import GlobalStateGuard
from torch._dynamo.distributed import get_compile_pg
from torch._dynamo.utils import (
    add_compilation_metrics_to_chromium,
    CompileTimeInstructionCounter,
    get_metrics_context,
)
from torch._guards import compile_context, CompileContext, CompileId, tracing
from torch._logging import structured
from torch._utils_internal import (
    compile_time_strobelight_meta,
    justknobs_check,
    maybe_upload_prof_stats_to_manifold,
    signpost_event,
)
from torch.fx._lazy_graph_module import _use_lazy_graph_module
from torch.fx.experimental.symbolic_shapes import (
    ConstraintViolationError,
    GuardOnDataDependentSymNode,
)
from torch.fx.graph_module import _forward_from_src as original_forward_from_src
from torch.monitor import _WaitCounter
from torch.nn.parallel.distributed import DistributedDataParallel
from torch.utils._python_dispatch import (
    _disable_current_modes,
    is_in_torch_dispatch_mode,
)
from torch.utils._traceback import CapturedTraceback, format_traceback_short

from . import config, exc, trace_rules
from .bytecode_analysis import remove_dead_code, remove_pointless_jumps
from .bytecode_transformation import (
    check_inst_exn_tab_entries_valid,
    Instruction,
    is_generator,
    propagate_inst_exn_table_entries,
    transform_code_object,
)
from .cache_size import (
    CacheSizeRelevantForFrame,
    compute_cache_size,
    exceeds_cache_size_limit,
    is_recompilation,
)
from .eval_frame import (
    always_optimize_code_objects,
    dynamo_tls,
    skip_code,
    TorchPatcher,
)
from .exc import (
    augment_exc_message,
    BackendCompilerFailed,
    CacheLimitExceeded,
    FailOnCacheLimitHit,
    format_error_msg,
    InternalTorchDynamoError,
    SkipCodeRecursiveException,
    TorchRuntimeError,
    UncapturedHigherOrderOpError,
    unimplemented,
    Unsupported,
)
from .guards import (
    CheckFunctionManager,
    get_and_maybe_log_recompilation_reason,
    GuardedCode,
)
from .hooks import Hooks
from .pgo import put_code_state
from .replay_record import ExecutionRecord
from .resume_execution import TORCH_DYNAMO_RESUME_IN_PREFIX
from .symbolic_convert import (
    DistributedState,
    InstructionTranslator,
    LocalState,
    SpeculationLog,
)
from .trace_rules import is_numpy
from .utils import (
    CleanupManager,
    counters,
    dynamo_timed,
    format_bytecode,
    gen_record_file_name,
    get_chromium_event_logger,
    increment_frame,
    is_namedtuple,
    istype,
    LazyString,
    orig_code_map,
    reset_graph_break_dup_checker,
    setup_compile_debug,
    to_int_us,
    troubleshooting_url,
    write_record_to_file,
)
from .variables.torch_function import torch_function_mode_stack_state_mgr


np: Optional[ModuleType]
try:
    import numpy as np
except ModuleNotFoundError:
    np = None


if typing.TYPE_CHECKING:
    from .backends.registry import CompilerFn
    from .repro.after_dynamo import WrapBackendDebug
    from .types import BytecodeHook, CacheEntry, DynamoFrameType
    from .variables.builder import FrameStateSizeEntry


log = logging.getLogger(__name__)
bytecode_log = torch._logging.getArtifactLogger(__name__, "bytecode")
graph_break_log = torch._logging.getArtifactLogger(__name__, "graph_breaks")


compile_lock = threading.RLock()

_T = TypeVar("_T")
_P = ParamSpec("_P")


class TODO_UNKNOWN:
    pass


class Tracker:
    def __init__(self) -> None:
        self.seen: List[ReferenceType[CodeType]] = []
        self.seen_ids: Set[int] = set()

    def add(self, strong_obj: CodeType) -> None:
        idx = id(strong_obj)
        if idx not in self.seen_ids:
            obj = weakref.ref(strong_obj, lambda _: self.seen_ids.remove(idx))
            self.seen.append(obj)
            self.seen_ids.add(idx)

    def __contains__(self, item: CodeType) -> bool:
        return id(item) in self.seen_ids

    def clear(self) -> None:
        self.seen.clear()
        self.seen_ids.clear()


input_codes = Tracker()
output_codes = Tracker()

initial_global_state: Optional[GlobalStateGuard] = None


@functools.wraps(original_forward_from_src)
def fx_forward_from_src_skip_result(
    src: str, globals: Dict[str, Any], co_fields: Optional[Dict[str, str]] = None
) -> FunctionType:
    # we monkey patch FX to prevent infinite loop of trying to convert
    # our generated code
    result = original_forward_from_src(src, globals, co_fields)
    skip_code(result.__code__)
    return result


def preserve_global_state(fn: Callable[_P, _T]) -> Callable[_P, _T]:
    """
    Context manager to:
        1) Save/restore torch.is_grad_enabled() state
        2) Save/restore python random state
        3) Save/restore torch random state
        4) Monkey patch torch.fx.graph_module._forward_from_src
    """

    @functools.wraps(fn)
    def _fn(*args: _P.args, **kwargs: _P.kwargs) -> _T:
        guards = GlobalStateGuard()
        prior_grad_mode = torch.is_grad_enabled()
        # Just in case we get left in a bad dispatch state we want to restore
        # it. This can happen because the dispatch bits aren't a true
        # stack/counter - so we can't just increment/decrement them as we enter
        # and leave.
        with torch._C._PreserveDispatchKeyGuard():
            prior_inference_mode = torch.is_inference_mode_enabled()
            prior_deterministic = torch.are_deterministic_algorithms_enabled()
            prior_warn_only = torch.is_deterministic_algorithms_warn_only_enabled()
            py_rng_state = random.getstate()
            torch_rng_state = torch.random.get_rng_state()
            cuda_rng_state = None
            if torch.cuda.is_available():
                cuda_rng_state = torch.cuda.get_rng_state()
            allow_tf32 = torch._C._get_cublas_allow_tf32()
            prior_fwd_from_src = torch.fx.graph_module._forward_from_src
            torch.fx.graph_module._forward_from_src = fx_forward_from_src_skip_result
            cleanup = setup_compile_debug()
            exit_stack = contextlib.ExitStack()
            exit_stack.enter_context(
                torch.fx._symbolic_trace._maybe_revert_all_patches()
            )
            exit_stack.enter_context(torch_function_mode_stack_state_mgr)
            try:
                return fn(*args, **kwargs)
            finally:
                cleanup.close()
                assert (
                    torch._C._len_torch_function_stack() == 0
                ), "Torch function mode stack state changed while dynamo tracing, please report a bug"
                exit_stack.close()
                torch._C._set_grad_enabled(prior_grad_mode)
                torch.autograd.grad_mode._enter_inference_mode(prior_inference_mode)
                torch.use_deterministic_algorithms(
                    prior_deterministic, warn_only=prior_warn_only
                )
                random.setstate(py_rng_state)
                torch.random.set_rng_state(torch_rng_state)
                if cuda_rng_state is not None:
                    torch.cuda.set_rng_state(cuda_rng_state)
                torch._C._set_cublas_allow_tf32(allow_tf32)
                torch.fx.graph_module._forward_from_src = prior_fwd_from_src
                assert (
                    guards.check()
                ), f"Global {guards.reason()}state changed while dynamo tracing, please report a bug"

    _fn._torchdynamo_orig_callable = fn  # type: ignore[attr-defined]
    return _fn


@TorchPatcher.suppress_torch_distributed_warnings
def has_tensor_in_frame(frame: DynamoFrameType) -> bool:
    """Check if the frame has torch.* related bits"""
    # Check if the function was decorated using torch._dynamo.optimize
    if frame.f_code in always_optimize_code_objects:
        return True

    # Check if there is global import of torch.*
    for co_name in frame.f_code.co_names:
        if co_name in frame.f_globals:
            obj = frame.f_globals[co_name]
            if isinstance(obj, ModuleType) and (
                obj.__name__.startswith("torch.") or obj is torch
            ):
                return True
            # ... or a global import of numpy.*
            if np and config.trace_numpy and (obj is np or is_numpy(obj)):
                return True

    seen_ids: Dict[int, bool] = {}

    def has_tensor(obj: object) -> bool:
        """Recursively check if the obj has a tensor"""
        obj_id = id(obj)
        if obj_id in seen_ids:
            return seen_ids[obj_id]
        seen_ids[obj_id] = False

        if isinstance(obj, (torch.Tensor, torch.nn.Module)) or (
            istype(obj, type) and issubclass(obj, torch.nn.Module)
        ):
            seen_ids[obj_id] = True
            return seen_ids[obj_id]
        elif (
            config.trace_numpy
            and np
            and (istype(obj, np.ndarray) or isinstance(obj, np.generic))
        ):
            seen_ids[obj_id] = True
            return seen_ids[obj_id]
        elif istype(obj, (list, tuple)):
            seen_ids[obj_id] = any(has_tensor(v) for v in obj)
            return seen_ids[obj_id]
        elif istype(obj, dict):
            # Some packages like pytest can be updated during runtime. So, make a
            # copy of values to avoid issues like "RuntimeError: dictionary
            # changed size during iteration"
            values = list(obj.values())
            seen_ids[obj_id] = any(has_tensor(v) for v in values)
            return seen_ids[obj_id]
        elif istype(obj, (str, int, float, type(None), bool)):
            seen_ids[obj_id] = False
            return seen_ids[obj_id]
        elif is_namedtuple(obj) and hasattr(obj, "_fields"):
            seen_ids[obj_id] = any(has_tensor(getattr(obj, v)) for v in obj._fields)
            return seen_ids[obj_id]
        else:
            # if config.debug:
            #     print(
            #         f"Assuming that object of type {type(obj)} does not have a tensor"
            #     )
            return False

    # Check if the passed arguments are of type Tensor
    for value in frame.f_locals.values():
        if has_tensor(value):
            return True

    log.debug(
        "skipping because no torch.* %s \
            %s %s",
        frame.f_code.co_name,
        frame.f_code.co_filename,
        frame.f_code.co_firstlineno,
    )

    return False


def exception_handler(
    e: Exception,
    code: CodeType,
    frame: Optional[DynamoFrameType] = None,
    export: bool = False,
) -> None:
    record_filename = None
    if hasattr(e, "exec_record"):
        record_filename = gen_record_file_name(e, code)
        write_record_to_file(record_filename, e.exec_record)
        e.record_filename = record_filename  # type: ignore[attr-defined]

    augment_exc_message(e, export=export)


FRAME_COUNTER = 0
FRAME_COMPILE_COUNTER: typing.Counter[
    Union[int, FrameStateSizeEntry]
] = collections.Counter()


def maybe_cprofile(func: Callable[_P, _T]) -> Callable[_P, _T]:
    if config.cprofile:
        return cprofile_wrapper(func)
    return func


def cprofile_wrapper(func: Callable[_P, _T]) -> Callable[_P, _T]:
    @functools.wraps(func)
    def profile_wrapper(*args: _P.args, **kwargs: _P.kwargs) -> _T:
        trace_id = CompileContext.current_trace_id()
        assert trace_id, "Trace id is None"
        profile_path = Path(
            f"/tmp/{func.__name__}_{str(trace_id).replace('/', '_')}.profile"
        )
        prof = cProfile.Profile()
        prof.enable()
        start_ts = time.time()
        retval = prof.runcall(func, *args, **kwargs)
        profile_latency = time.time() - start_ts
        prof.disable()
        log.warning(
            "### Cprofile for %s trace id [%s] took %.3f seconds ###",
            func.__name__,
            trace_id,
            profile_latency,
        )
        ps = pstats.Stats(prof)
        try:
            prof.dump_stats(profile_path)
        except PermissionError:
            log.exception("Cannot write to %s", profile_path)
        log.warning("Raw profile at %s", profile_path)
        svg_path = profile_path.with_suffix(".svg")
        try:
            gprof2dot_process = subprocess.Popen(
                [
                    "gprof2dot",
                    "-f",
                    "pstats",
                    "--node-label=total-time-percentage",
                    "--node-label=self-time-percentage",
                    "--node-label=total-time",
                    str(profile_path),
                ],
                stdout=subprocess.PIPE,
            )
            subprocess.check_call(
                ["dot", "-Tsvg", "-o", str(svg_path)],
                stdin=gprof2dot_process.stdout,
            )
            log.warning("Generated SVG from profile at %s", svg_path)
        except FileNotFoundError:
            log.warning(
                "Failed to generate SVG from profile -- dumping stats instead."
                "Try installing gprof2dot and dot for a better visualization"
            )
            ps.sort_stats(pstats.SortKey.TIME).print_stats(20)
            ps.sort_stats(pstats.SortKey.CUMULATIVE).print_stats(20)

        if manifold_link := maybe_upload_prof_stats_to_manifold(
            str(profile_path)
        ):  # fb-only
            torch._logging.trace_structured(
                "link",
                lambda: {"name": "cprofile_manifold_url", "url": manifold_link},
            )
        return retval

    return profile_wrapper


class ConvertFrameAssert:
    def __init__(
        self,
        compiler_fn: CompilerFn,
        one_graph: bool = True,
        export: bool = False,
        export_constraints: Optional[typing.Never] = None,
    ) -> None:
        # assert export_constraints is None
        reset_graph_break_dup_checker()
        self._torchdynamo_orig_callable = compiler_fn
        self._one_graph = one_graph
        self._export = export
        self._export_constraints = export_constraints

    @property
    def _clone_with_backend(self) -> Callable[[CompilerFn], ConvertFrameAssert]:
        return lambda backend: convert_frame_assert(
            backend, self._one_graph, self._export, self._export_constraints
        )

    def __call__(
        self,
        frame: DynamoFrameType,
        cache_entry: Optional[CacheEntry],
        hooks: Hooks,
        frame_state: Dict[str, Union[int, FrameStateSizeEntry]],
        *,
        skip: int = 0,
    ) -> Optional[GuardedCode]:
        increment_frame()

        code = frame.f_code

        cache_size = compute_cache_size(frame, cache_entry)
        input_codes.add(code)
        if code in output_codes:
            return None
        if (
            os.environ.get("TORCHDYNAMO_DEBUG_FUNCTION")
            and os.environ.get("TORCHDYNAMO_DEBUG_FUNCTION") != code.co_name
        ):
            return None
        if code.co_name == "<genexpr>" and code.co_filename.endswith(
            (
                "transformers/file_utils.py",
                "transformers/utils/generic.py",
                "diffusers/utils/outputs.py",
            )
        ):
            # not needed, but cleans up torchbench error stats
            return None
        if code.co_name == "__setattr__":
            # setattr could be tricky to handle generally,
            # but also not likely useful to compile- skip the whole frame
            return None
        if code.co_name == "__init__" and code.co_filename.startswith(
            os.path.dirname(torch.optim.__file__)
        ):
            # optimizer support is still incomplete see
            # test_state_dict in test/dynamo/test_optimizers.py
            return None

        # Check if the frame is generated by an exec builtin call
        # TODO - Running exec generated frame seems propagates f_globals to the
        # next frames.
        if code.co_name == "<module>" and code.co_filename == "<string>":
            return None

        if (
            code.co_name == "<lambda>"
            and code.co_filename == "<string>"
            and not bool(frame.f_builtins)
        ):
            # namedtuple subclass constructor. Empty builtins cause issue with
            # len keyword in LIST_LEN guard.
            return None

        if is_generator(code):
            unimplemented("generator")

        if not has_tensor_in_frame(frame):
            return None

        global initial_global_state
        initial_global_state = GlobalStateGuard()

        global FRAME_COUNTER
        if "_id" not in frame_state:
            frame_state["_id"] = FRAME_COUNTER
            FRAME_COUNTER += 1
        frame_id = frame_state["_id"]
        assert isinstance(frame_id, int)

        frame_compile_id = FRAME_COMPILE_COUNTER[frame_id]
        FRAME_COMPILE_COUNTER[frame_id] += 1

        compile_id = CompileId(frame_id, frame_compile_id)

        signpost_event(
            "dynamo",
            "_convert_frame_assert._compile",
            {
                "co_name": code.co_name,
                "frame_id": frame_id,
                "compile_id": str(compile_id),
                "co_filename": code.co_filename,
                "co_firstlineno": code.co_firstlineno,
                "cache_size": cache_size.num_cache_entries_with_same_id_matched_objs,
                "accumulated_cache_size": cache_size.num_cache_entries,
            },
        )

        # Record traced frames, skipping Dynamo generated ones.
        if not code.co_name.startswith(TORCH_DYNAMO_RESUME_IN_PREFIX):
            info = f"{code.co_name} {code.co_filename}:{code.co_firstlineno}"
            dynamo_tls.traced_frame_infos.append(info)

        with compile_context(CompileContext(compile_id)):
            return _compile(
                frame.f_code,
                frame.f_globals,
                frame.f_locals,
                frame.f_builtins,
                frame.closure,
                self._torchdynamo_orig_callable,
                self._one_graph,
                self._export,
                self._export_constraints,
                hooks,
                cache_entry,
                cache_size,
                frame,
                frame_state=frame_state,
                compile_id=compile_id,
                skip=skip + 1,
            )


def convert_frame_assert(
    compiler_fn: CompilerFn,
    one_graph: bool = True,
    export: bool = False,
    export_constraints: Optional[typing.Never] = None,
) -> ConvertFrameAssert:
    """Fully convert a frame into an FX graph"""
    return ConvertFrameAssert(compiler_fn, one_graph, export, export_constraints)


from collections import OrderedDict

from torch.utils.hooks import RemovableHandle


if typing.TYPE_CHECKING:
    from .output_graph import OutputGraph

# we have to use `OrderedDict` to make `RemovableHandle` work.
_bytecode_hooks: Dict[int, BytecodeHook] = OrderedDict()


def register_bytecode_hook(hook: BytecodeHook) -> RemovableHandle:
    """Register hooks for bytecode generated by Dynamo. The hook can do some
    logging, as well as return a new code object to be used. Please refer
    to `BytecodeHook` for the hook signature.
    """
    handle = RemovableHandle(_bytecode_hooks)
    _bytecode_hooks[handle.id] = hook
    return handle


def _compile(
    code: CodeType,
    globals: Dict[str, object],
    locals: Dict[str, object],
    builtins: Dict[str, object],
    closure: Tuple[CellType],
    compiler_fn: CompilerFn,
    one_graph: bool,
    export: bool,
    export_constraints: Optional[typing.Never],
    hooks: Hooks,
    cache_entry: Optional[CacheEntry],
    cache_size: CacheSizeRelevantForFrame,
    frame: Optional[DynamoFrameType] = None,
    frame_state: Optional[Dict[str, Union[int, FrameStateSizeEntry]]] = None,
    *,
    compile_id: CompileId,
    skip: int = 0,
) -> Optional[GuardedCode]:
    from torch.fx.experimental.validator import (
        bisect,
        BisectValidationException,
        translation_validation_enabled,
        ValidationException,
    )

    # Only nonlocal defs here please!
    # Time spent compiling this frame before restarting or failing analysis
    dynamo_time_before_restart: float = 0.0
    output: Optional[OutputGraph] = None
    tracer: Optional[InstructionTranslator] = None

    tf_mode_stack: List[
        torch.overrides.TorchFunctionMode
    ] = torch.overrides._get_current_function_mode_stack()

    @preserve_global_state
    def transform(
        instructions: List[Instruction], code_options: Dict[str, object]
    ) -> None:
        nonlocal output
        nonlocal tracer
        speculation_log.restart()
        tracer = InstructionTranslator(
            instructions,
            code,
            locals,
            globals,
            builtins,
            closure,
            tf_mode_stack,
            code_options,
            compiler_fn,
            one_graph,
            export,
            export_constraints,
            frame_state=frame_state,
            speculation_log=speculation_log,
            distributed_state=distributed_state,
        )

        try:
            with tracing(tracer.output.tracing_context), tracer.set_current_tx():
                tracer.run()
        except exc.UnspecializeRestartAnalysis:
            speculation_log.clear()
            raise
        except (exc.SpeculationRestartAnalysis, exc.SkipFrame):
            raise
        except Exception:
            if translation_validation_enabled():
                bisect(tracer.output.shape_env)
            raise
        finally:
            tracer.output.call_cleanup_hooks()

        output = tracer.output
        assert output is not None
        assert output.output_instructions
        instructions[:] = output.output_instructions
        code_options.update(output.code_options)

        # The config.dead_code_elimination flag is deprecated
        # See https://github.com/pytorch/pytorch/issues/136862 for more information
        if not config.dead_code_elimination:
            warnings.warn(
                "The config.dead_code_elimination flag is deprecated, it's now always true."
            )

        propagate_inst_exn_table_entries(instructions)
        check_inst_exn_tab_entries_valid(instructions)
        instructions[:] = remove_pointless_jumps(remove_dead_code(instructions))

    def compile_inner(
        code: CodeType,
        one_graph: bool,
        hooks: Hooks,
        transform: Callable[[List[Instruction], Dict[str, Any]], Any],
    ) -> Optional[GuardedCode]:
        with contextlib.ExitStack() as stack:
            stack.enter_context(
                dynamo_timed(
                    "_compile.compile_inner",
                    phase_name="entire_frame_compile",
                    dynamo_compile_column_us="dynamo_cumulative_compile_time_us",
                )
            )
            stack.enter_context(
                _WaitCounter("pytorch.wait_counter.dynamo_compile").guard()
            )
            stack.enter_context(CompileTimeInstructionCounter.record())
            return _compile_inner(code, one_graph, hooks, transform)

        return None  # dead, but see https://github.com/python/mypy/issues/7577

    @compile_time_strobelight_meta(phase_name="compile_inner")
    @maybe_cprofile
    def _compile_inner(
        code: CodeType,
        one_graph: bool,
        hooks: Hooks,
        transform: Callable[[List[Instruction], Dict[str, Any]], Any],
    ) -> Optional[GuardedCode]:
        nonlocal dynamo_time_before_restart
        last_attempt_start_time = start_time = time.time()

        def log_bytecode(
            prefix: str, name: str, filename: str, line_no: int, code: CodeType
        ) -> None:
            if bytecode_log.isEnabledFor(logging.DEBUG):
                bytecode_log.debug(
                    format_bytecode(prefix, name, filename, line_no, code)
                )

        log_bytecode(
            "ORIGINAL BYTECODE",
            code.co_name,
            code.co_filename,
            code.co_firstlineno,
            code,
        )

        out_code = None
        for attempt in itertools.count():
            CompileContext.get().attempt = attempt
            try:
                out_code = transform_code_object(code, transform)
                break
            except exc.RestartAnalysis as e:
                log.info(
                    "Restarting analysis due to %s",
                    LazyString(format_traceback_short, e.__traceback__),
                )
                # If restart reason is None just log the type of the exception
                restart_reasons.add(e.restart_reason or str(type(e)))
                # We now have a new "last attempt", reset the clock
                last_attempt_start_time = time.time()
                if attempt > 100:
                    unimplemented("100+ RestartAnalysis() calls")
            except exc.SkipFrame as e:
                log.debug(
                    "Skipping frame %s %s \
                    %s %s",
                    e,
                    code.co_name,
                    code.co_filename,
                    code.co_firstlineno,
                )
                if one_graph:
                    log.debug("No graph captured with one_graph=True")
                return None

        assert (
            distributed_state is None or distributed_state.all_states is not None
        ), "compiler collective wasn't run before compilation completed"

        assert out_code is not None
        log_bytecode(
            "MODIFIED BYTECODE",
            code.co_name,
            code.co_filename,
            code.co_firstlineno,
            out_code,
        )

        for hook in _bytecode_hooks.values():
            hook_output = hook(code, out_code)
            if hook_output is not None:
                out_code = hook_output

        orig_code_map[out_code] = code
        output_codes.add(out_code)
        dynamo_time_before_restart = last_attempt_start_time - start_time
        assert output is not None

        # Tests for new code objects.
        # The rationale for these tests can be found in torch/csrc/dynamo/eval_frame.c
        # Only test once the code object is created.
        # They are not tested during runtime.

        def count_args(code: CodeType) -> int:
            import inspect

            return (
                code.co_argcount
                + code.co_kwonlyargcount
                + bool(code.co_flags & inspect.CO_VARARGS)
                + bool(code.co_flags & inspect.CO_VARKEYWORDS)
            )

        assert out_code is not None

        total_argcount_old = count_args(code)
        total_argcount_new = count_args(out_code)
        msg = "arg mismatch: "
        msg += f"old code object has args {code.co_varnames[:total_argcount_old]}, "
        msg += f"new code object has args {out_code.co_varnames[:total_argcount_new]}"
        assert (
            code.co_varnames[:total_argcount_old]
            == out_code.co_varnames[:total_argcount_new]
        ), msg

        msg = "free var mismatch: "
        msg += f"old code object has free var {code.co_freevars}, "
        msg += f"new code object has free var {out_code.co_freevars}"
        assert code.co_freevars == out_code.co_freevars, msg

        msg = "cell var mismatch: "
        msg += f"old code object has cell var {code.co_cellvars}, "
        msg += f"new code object has cell var {out_code.co_cellvars}"
        assert code.co_cellvars == out_code.co_cellvars, msg

        # Skipping Dynamo on a frame without any extracted graph.
        # This does not affect eager functionality. But this is necessary
        # for export for cases where Dynamo-reconstructed bytecode can create
        # new function frames, confusing export in thinking that there
        # are extra graphs now.

        if output.export and output.is_empty_graph():
            return None

        assert output.guards is not None
        CleanupManager.instance[out_code] = output.cleanups
<<<<<<< HEAD
        nonlocal cache_entry
=======

>>>>>>> f4ce9ac2
        check_fn = CheckFunctionManager(
            output,
            cache_entry,
            hooks.guard_fail_fn if hooks else None,
        )

        compile_id_str = str(compile_id) if compile_id is not None else "Unknown"
        annotation_str = "Torch-Compiled Region: " + compile_id_str
        guarded_code = GuardedCode(
            out_code, check_fn.guard_manager, compile_id, annotation_str  # type: ignore[arg-type]
        )

        if not output.is_empty_graph() and hooks.guard_export_fn is not None:
            # We should not run the guard_export_fn when Dynamo does not
            # generate any graph. This can happen in export when TorchDynamo
            # generated bytecode has some reconstruction logic for mutated
            # variables which can trigger TorchDynamo on the children frames but
            # they are benign and do not generate any new graphs.
            hooks.guard_export_fn(output.guards)

        return guarded_code

    chromium_event_log = get_chromium_event_logger()

    chromium_event_log.reset()
    chromium_start_time = time.time_ns()
    chromium_event_log.log_event_start(
        "dynamo", chromium_start_time, {}, log_pt2_compile_event=True
    )

    metrics_context = get_metrics_context()
    with _use_lazy_graph_module(config.use_lazy_graph_module), compile_context(
        CompileContext(compile_id)
    ), metrics_context:
        restart_reasons: set[str] = set()
        # This is shared across restarts
        speculation_log = SpeculationLog()
        if compile_pg := get_compile_pg():
            distributed_state = DistributedState(compile_pg, LocalState())
        else:
            distributed_state = None
        torch._dynamo.callback_handler.run_start_callbacks()

        # Check recompilations
        recompile_reasons = None
        if is_recompilation(cache_size) and frame:
            recompile_reasons = get_and_maybe_log_recompilation_reason(
                cache_entry, frame
            )

        exceeded, limit_type = exceeds_cache_size_limit(cache_size, compile_id)
        if exceeded:

            def format_func_info(code: CodeType) -> str:
                return f"'{code.co_name}' ({code.co_filename}:{code.co_firstlineno})"

            def format_guard_failures() -> str:
                if not recompile_reasons:
                    return "Unable to find recompilation reasons"
                return recompile_reasons[-1]

            log.warning(
                "torch._dynamo hit config.%s (%s)\n"
                "   function: %s\n"
                "   last reason: %s\n"
                'To log all recompilation reasons, use TORCH_LOGS="recompiles".\n'
                "To diagnose recompilation issues, see %s.",
                limit_type,
                getattr(config, limit_type),
                format_func_info(code),
                format_guard_failures(),
                troubleshooting_url,
            )
            if config.fail_on_cache_limit_hit:
                raise FailOnCacheLimitHit(
                    f"{limit_type} reached, because fail_on_cache_limit_hit = True this is a HARD failure"
                )
            elif config.skip_code_recursive_on_cache_limit_hit and justknobs_check(
                "pytorch/compiler:skip_code_recursive_on_cache_limit_hit"
            ):
                raise CacheLimitExceeded(f"{limit_type} reached")
            else:
                # do not recursively skip frames
                unimplemented(f"{limit_type} reached")

        log.debug(
            "torchdynamo start compiling %s %s:%s, stack (elided %s frames):\n%s",
            code.co_name,
            code.co_filename,
            code.co_firstlineno,
            skip + 2,
            # -2: omit current frame, omit contextlib decorator
            "".join(CapturedTraceback.extract(skip=2 + skip).format()),
        )
        # -4: -2 as above, plus trace_structured frames
        #
        # NB: the frame looks like this:
        #
        # # handled by skip argument
        # torch/_dynamo/convert_frame.py:1069 in catch_errors
        # torch/_dynamo/convert_frame.py:910 in _convert_frame
        # torch/_dynamo/convert_frame.py:464 in _convert_frame_assert
        # torch/_utils_internal.py:70 in wrapper_function
        #
        # # 2 current frame and context lib
        # env/lib/python3.10/contextlib.py:79 in inner
        # torch/_dynamo/convert_frame.py:776 in _compile
        #
        # # 2 extra here
        # torch/_logging/_internal.py:1064 in trace_structured
        # torch/_dynamo/convert_frame.py:780 in <lambda>
        convert_frame_intern = structured.intern_string(__file__)
        # Initialize the ChromiumEventLogger on start
        torch._logging.trace_structured(
            "dynamo_start",
            lambda: {
                "stack": list(
                    itertools.takewhile(
                        lambda f: f["filename"] != convert_frame_intern,
                        structured.from_traceback(
                            CapturedTraceback.extract(skip=4 + skip).summary()
                        ),
                    )
                )
                + [
                    {
                        "line": code.co_firstlineno,
                        "name": code.co_name,
                        "filename": structured.intern_string(code.co_filename),
                    }
                ]
            },
        )
        start_time_ns = time.time_ns()
        fail_type: Optional[str] = None
        fail_reason: Optional[str] = None
        fail_user_frame_filename: Optional[str] = None
        fail_user_frame_lineno: Optional[int] = None
        torch._dynamo.utils.ReinplaceCounters.clear()
        guarded_code = None
        try:
            guarded_code = compile_inner(code, one_graph, hooks, transform)

            # NB: We only put_code_state in success case.  Success case here
            # does include graph breaks; specifically, if a graph break still
            # resulted in a partially compiled graph, we WILL return here.  An
            # Unsupported exception will only bubble to the top level if we
            # are unable to compile the frame at all.  In this case, there's
            # no point in uploading the code state, because we will always
            # fail exactly the same way even without the update.  (It's useful
            # to upload for graph break though, because this can prevent
            # extra graph break compilations.)
            put_code_state()

            return guarded_code
        except Exception as e:
            # TODO(masnesral): Populating the exception info should be automatic
            fail_type = type(e).__qualname__
            fail_reason = str(e)
            # NB: e's msg is mutated here to add user stack, but we DON'T want
            # that stack in the Scuba logged fail_reason
            exception_handler(e, code, frame, export=export)
            # NB: this is the post-mutation exception
            torch._logging.trace_structured(
                "artifact",
                metadata_fn=lambda: {
                    "name": "dynamo_error",
                    "encoding": "string",
                },
                payload_fn=lambda: traceback.format_exc(),
            )
            fail_user_frame_filename, fail_user_frame_lineno = exc.get_exc_message(
                e, compile_id
            )
            if isinstance(
                e,
                (
                    Unsupported,
                    TorchRuntimeError,
                    BackendCompilerFailed,
                    AssertionError,
                    ConstraintViolationError,
                    GuardOnDataDependentSymNode,
                    ValidationException,
                    UncapturedHigherOrderOpError,
                    BisectValidationException,
                ),
            ):
                raise
            else:
                # Rewrap for clarity
                raise InternalTorchDynamoError(
                    f"{type(e).__qualname__}: {str(e)}"
                ).with_traceback(e.__traceback__) from None
        finally:
            # === WARNING WARNING WARNING ===
            # If you commit a bug here, it will suppress writing to
            # dynamo_compile table, and we will not have telemetry.
            # Be extra careful when making changes here!
            #
            # TODO to masnesral: feel free to delete these comments
            # to resolve any merge conflict you have

            if tracer:
                tracer.output.local_scope = {}

            end_time_ns = time.time_ns()
            duration_ns = end_time_ns - start_time_ns

            from .utils import curr_frame

            frame_key = str(curr_frame)
            if fail_reason is None and output is not None:
                guard_count = len(output.guards)
                shape_env_guard_count = len(output.shape_env.guards)
                graph_op_count = output.count_calls()
                graph_node_count = len(output.graph.nodes)
                graph_input_count = len(output.placeholders)
                non_compliant_ops = {op.__qualname__ for op in output.non_compliant_ops}
                compliant_custom_ops = {
                    op.__qualname__ for op in output.compliant_custom_ops
                }
                torch._dynamo.utils.ReinplaceCounters.log()
            else:
                guard_count = None
                shape_env_guard_count = None
                graph_op_count = None
                graph_node_count = None
                graph_input_count = None
                non_compliant_ops = set({})
                compliant_custom_ops = set({})
                restart_reasons = set()
                # If compilation failed, the entire time is wasted
                dynamo_time_before_restart = duration_ns / 1e9

            structured_logging_overhead_s = (
                torch._logging.get_structured_logging_overhead()
            )

            def clean_for_json(d: Dict[str, Any]) -> Dict[str, Any]:
                blocklist = {
                    "TYPE_CHECKING",
                    "log_file_name",
                    "verbose",
                    "repro_after",
                    "repro_level",
                    "repro_forward_only",
                    "repro_tolerance",
                    "repro_ignore_non_fp",
                    "same_two_models_use_fp64",
                    "base_dir",
                    "debug_dir_root",
                    "_save_config_ignore",
                    "log_compilation_metrics",
                    "inject_BUILD_SET_unimplemented_TESTING_ONLY",
                    "_autograd_backward_strict_mode_banned_ops",
                    "reorderable_logging_functions",
                    "traceable_tensor_subclasses",
                    "_custom_ops_profile",
                }

                return {
                    key: list(value) if isinstance(value, set) else value
                    for key, value in d.items()
                    if key not in blocklist
                }

            config_dict = clean_for_json(config.get_config_copy())
            metrics = {
                "compile_id": str(compile_id),
                "frame_key": frame_key,
                "co_name": code.co_name,
                "co_filename": code.co_filename,
                "co_firstlineno": code.co_firstlineno,
                "cache_size": cache_size.num_cache_entries_with_same_id_matched_objs,
                "accumulated_cache_size": cache_size.num_cache_entries,
                "guard_count": guard_count,
                "shape_env_guard_count": shape_env_guard_count,
                "graph_op_count": graph_op_count,
                "graph_node_count": graph_node_count,
                "graph_input_count": graph_input_count,
                # TODO(masnesral): start_time and end_time shouldn't need to be
                # populated manually.
                "start_time": start_time_ns / 1e9,
                "fail_type": fail_type,
                "fail_reason": fail_reason,
                "fail_user_frame_filename": fail_user_frame_filename,
                "fail_user_frame_lineno": fail_user_frame_lineno,
                "non_compliant_ops": non_compliant_ops,
                "compliant_custom_ops": compliant_custom_ops,
                "restart_reasons": restart_reasons,
                "dynamo_time_before_restart_s": dynamo_time_before_restart,
                "has_guarded_code": guarded_code is not None,
                "structured_logging_overhead_s": structured_logging_overhead_s,
                "config_suppress_errors": config.suppress_errors,
                "config_inline_inbuilt_nn_modules": config.inline_inbuilt_nn_modules,
                "specialize_float": config.specialize_float,
                "dynamo_config": json.dumps(config_dict),
                "is_forward": True,
                "start_time_us": start_time_ns // 1000,
                "end_time_us": end_time_ns // 1000,
                "duration_us": duration_ns // 1000,
                "dynamo_compile_time_before_restart_us": to_int_us(
                    dynamo_time_before_restart
                ),
                "structured_logging_overhead_us": to_int_us(
                    structured_logging_overhead_s
                ),
            }
            metrics_context.update_outer(metrics)
            add_compilation_metrics_to_chromium(metrics)
            chromium_event_log.log_event_end(
                "dynamo", time.time_ns(), {}, chromium_start_time, True
            )
            torch._dynamo.callback_handler.run_end_callbacks()
            # === END WARNING WARNING WARNING ===


class ConvertFrame:
    def __init__(self, compiler_fn: CompilerFn, hooks: Hooks) -> None:
        self._torchdynamo_orig_callable = compiler_fn
        self._inner_convert = convert_frame_assert(compiler_fn, one_graph=False)
        self._hooks = hooks

    @property
    def _clone_with_backend(self) -> Callable[[WrapBackendDebug], ConvertFrame]:
        return lambda backend: convert_frame(backend, self._hooks)

    def __call__(
        self,
        frame: DynamoFrameType,
        cache_entry: Optional[CacheEntry],
        hooks: Hooks,
        frame_state: Dict[str, Union[int, FrameStateSizeEntry]],
        skip: int = 0,
    ) -> Optional[
        Union[
            GuardedCode,
            torch._C._dynamo.eval_frame.SkipCodeRecursiveFlag,
            torch._C._dynamo.eval_frame.CacheLimitHitFlag,
        ]
    ]:
        counters["frames"]["total"] += 1
        try:
            result = self._inner_convert(
                frame, cache_entry, hooks, frame_state, skip=skip + 1
            )
            counters["frames"]["ok"] += 1
            return result
        except Exception as e:
            # These two exception types are "soft" failure, in the sense that
            # we know this is due to something we didn't implement all the
            # way, scare the user less about it.  That being said, if you
            # are trying to understand why a graph break happened, it's still
            # important to have this information, so offer it.
            #
            # NB: NotImplementedError used to be on this list, but actually
            # it is impossible for it to reach here, as it is converted into
            # InternalTorchDynamoError.  This behavior seemed reasonable
            # to me (ezyang, Aug 2023) so I kept it, but maybe at some point
            # someone wanted these to also get suppressed.  If so, you'll
            # need to make these exceptions not get wrapped

            # We intentionally don't want to suppress error here.
            if isinstance(e, UncapturedHigherOrderOpError):
                raise

            soft_fail = isinstance(e, Unsupported)

            # This is a soft failure. In the sense, the code path reaches here
            # when we do not support graph breaks on bytecodes like LOAD_ATTR,
            # BUILD_SET etc. In such case, we can fallback to eager without
            # scaring users.
            if isinstance(e, Unsupported) and graph_break_log.isEnabledFor(
                logging.DEBUG
            ):
                # Log this message in the graph break. Also use the string
                # "skip: " to tell that the whole frame is falling back to
                # eager.
                if hasattr(e, "compile_id"):
                    with compile_context(CompileContext(e.compile_id)):  # type: ignore[attr-defined]
                        user_stack = e.real_stack
                        user_stack_formatted = "".join(
                            traceback.format_list(user_stack)
                        )
                        user_stack_trace = f"Graph break: skip: from user code at:\n{user_stack_formatted}"
                        torch._logging.trace_structured(
                            "artifact",
                            metadata_fn=lambda: {
                                "name": "dynamo_graph_break_reason",
                                "encoding": "string",
                            },
                            payload_fn=lambda: f"{user_stack_trace}\n{traceback.format_exc()}",
                        )
                        graph_break_log.debug(
                            user_stack_trace,
                            exc_info=True,
                        )

            if not config.suppress_errors and not soft_fail:
                raise

            # Suppress the error.  NB: It's very important to do the
            # suppression logging HERE, where the actual suppression
            # happens. Previously it was somewhere else and so it was
            # possible to accidentally not log at all.
            record_filename = getattr(e, "record_filename", None)
            code = frame.f_code
            error_msg = format_error_msg(e, code, record_filename, frame)

            if soft_fail:
                log.info(error_msg, exc_info=True)
            else:
                log.warning(error_msg, exc_info=True)

            # If we encounter SkipCodeRecursiveException, return skip_code_recursive_flag
            # to signal to Dynamo eval frame to skip the current frame and any recursive calls.
            if isinstance(e, SkipCodeRecursiveException):
                return torch._C._dynamo.eval_frame.skip_code_recursive_flag
            elif isinstance(e, CacheLimitExceeded):
                # signal to Dynamo to run this frame on run-only mode, skipping recursively if
                # no valid cache entry is found.
                return torch._C._dynamo.eval_frame.cache_limit_hit_flag

        return None


def convert_frame(compiler_fn: CompilerFn, hooks: Hooks) -> ConvertFrame:
    """Try to convert a frame into an FX graph, if error leave frame unmodified"""
    return ConvertFrame(compiler_fn, hooks)


# TODO mlazos: add support for same args, or record them
def replay(filename: str) -> None:
    from .backends.debugging import eager

    original_replay_val = config.replay_record_enabled
    config.replay_record_enabled = False
    with open(filename, "rb") as in_file:
        record = ExecutionRecord.load(in_file)
    record.globals = dict(itertools.chain(record.globals.items(), globals().items()))

    try:
        _compile(
            record.code,
            record.globals,
            record.locals,
            record.builtins,
            record.closure,
            compiler_fn=eager,
            one_graph=False,
            export=False,
            export_constraints=None,
            hooks=Hooks(),
            cache_size=CacheSizeRelevantForFrame(0, 0),
            cache_entry=None,
            frame=None,
            frame_state={},
            compile_id=CompileId(42, 999),
        )
    finally:
        config.replay_record_enabled = original_replay_val


def first_real_inst_idx(code: CodeType) -> int:
    if sys.version_info < (3, 11):
        return 0
    for inst in dis.get_instructions(code):
        if inst.opname == "RESUME":
            return inst.offset // 2
    raise RuntimeError("RESUME instruction not found in code")


class ConvertFrameProtocol(typing.Protocol):
    def __call__(
        self,
        frame: DynamoFrameType,
        cache_entry: Optional[CacheEntry],
        hooks: Hooks,
        frame_state: Dict[str, Union[int, FrameStateSizeEntry]],
        *,
        skip: int = 0,
    ) -> Optional[GuardedCode]:
        ...


class CatchErrorsWrapper:
    def __init__(self, callback: ConvertFrameProtocol, hooks: Hooks) -> None:
        functools.wraps(callback)(self)
        self._torchdynamo_orig_callable = callback
        self.hooks = hooks

    def __call__(
        self,
        frame: DynamoFrameType,
        cache_entry: Optional[CacheEntry],
        frame_state: Dict[str, Union[int, FrameStateSizeEntry]],
    ) -> Optional[GuardedCode]:
        assert frame_state is not None

        is_skipfile = trace_rules.check(frame.f_code)
        if sys.version_info >= (3, 13):
            has_started_execution = frame.f_lasti > first_real_inst_idx(frame.f_code)
        else:
            has_started_execution = frame.f_lasti >= first_real_inst_idx(frame.f_code)
        if (
            # TODO: the first condition is not covered by any test
            has_started_execution
            or is_skipfile
            or config.disable
            or (
                is_in_torch_dispatch_mode(include_infra_modes=False)
                and not getattr(self._torchdynamo_orig_callable, "_export", False)
            )
        ):
            if log.isEnabledFor(logging.DEBUG):
                if has_started_execution:
                    skip_reason = "traced frame already"
                elif trace_rules.check(frame.f_code):
                    skip_reason = "in skipfiles"
                elif is_in_torch_dispatch_mode(include_infra_modes=False):
                    skip_reason = "non-infra torch dispatch mode present, this is not supported today in torch.compile"
                else:
                    skip_reason = "dynamo tracing is disabled"

                log.debug(
                    "skipping: %s (reason: %s, file: %s)",
                    frame.f_code.co_name,
                    skip_reason,
                    frame.f_code.co_filename,
                )
            return None

        if frame.f_code.co_filename == "<string>" and frame.f_code.co_name == "__new__":
            # nametuple constructor
            return None
        if config._get_optimize_ddp_mode() == "ddp_optimizer":
            ddp_module = DistributedDataParallel._get_active_ddp_module()
            if ddp_module:
                with compile_lock:
                    from torch._dynamo.backends.distributed import DDPOptimizer

                    ddp_optimizer = DDPOptimizer(
                        bucket_bytes_cap=ddp_module.bucket_bytes_cap,
                        backend_compile_fn=self._torchdynamo_orig_callable._torchdynamo_orig_callable,  # type: ignore[attr-defined]
                    )
                    assert hasattr(
                        self._torchdynamo_orig_callable, "_clone_with_backend"
                    ), "DDPOptimizer only supports callback fns that know how to clone themselves."
                    hijacked_callback = (
                        self._torchdynamo_orig_callable._clone_with_backend(
                            ddp_optimizer.compile_fn,
                        )
                    )
                    return hijacked_callback(
                        frame, cache_entry, self.hooks, frame_state
                    )

        with compile_lock, _disable_current_modes():
            # skip=1: skip this frame
            return self._torchdynamo_orig_callable(
                frame, cache_entry, self.hooks, frame_state, skip=1
            )


def catch_errors_wrapper(
    callback: ConvertFrameProtocol, hooks: Hooks
) -> CatchErrorsWrapper:
    return CatchErrorsWrapper(callback, hooks)<|MERGE_RESOLUTION|>--- conflicted
+++ resolved
@@ -841,11 +841,7 @@
 
         assert output.guards is not None
         CleanupManager.instance[out_code] = output.cleanups
-<<<<<<< HEAD
         nonlocal cache_entry
-=======
-
->>>>>>> f4ce9ac2
         check_fn = CheckFunctionManager(
             output,
             cache_entry,
