"""
This module implements TorchDynamo's core frame conversion functionality, transforming Python
frames into FX graphs. It handles:

- Frame analysis and bytecode transformation
- Guard creation and management for dynamic behaviors
- Cache management for recompilation
- Error handling and fallback mechanisms

Key classes:
- ConvertFrame: Main entry point for frame conversion with error handling
- ConvertFrameAssert: Implements core frame to graph conversion logic
- Tracker: Tracks input/output code objects during conversion
- CatchErrorsWrapper: Provides error handling and suppression logic

The conversion process preserves program semantics while enabling optimizations
through torch.compile() and related systems.

NOTE: _torchdynamo_orig_backend is used for convert frame wrappers to identify the inner wrapped function.
By going down the _torchdynamo_orig_backend chain, one can recover the original unwrapped backend,
which is checked for during the Dynamo cache lookup.
"""

from __future__ import annotations

import collections
import contextlib
import cProfile
import dis
import functools
import gc
import itertools
import logging
import os
import pstats
import random
import subprocess
import sys
import threading
import time
import traceback
import types
import typing
import weakref
from dataclasses import dataclass
from pathlib import Path
from types import CellType, CodeType, FunctionType, ModuleType
from typing import Any, Callable, Optional, TypeVar, Union
from typing_extensions import ParamSpec
from weakref import ReferenceType

import torch
import torch._logging
from torch._C._dynamo.guards import GlobalStateGuard
from torch._dynamo.callback import CallbackTrigger
from torch._dynamo.distributed import get_compile_pg
from torch._dynamo.symbolic_convert import TensorifyState
from torch._guards import compile_context, CompileContext, CompileId, tracing
from torch._logging import structured
from torch._utils_internal import (
    compile_time_strobelight_meta,
    justknobs_check,
    maybe_upload_prof_stats_to_manifold,
    signpost_event,
)
from torch.fx._lazy_graph_module import _use_lazy_graph_module
from torch.fx.experimental.symbolic_shapes import (
    ConstraintViolationError,
    GuardOnDataDependentSymNode,
)
from torch.fx.graph_module import _forward_from_src as original_forward_from_src
from torch.monitor import _WaitCounter
from torch.nn.parallel.distributed import DistributedDataParallel
from torch.utils._python_dispatch import (
    _disable_current_modes,
    is_in_any_mode_without_ignore_compile_internals,
    is_in_torch_dispatch_mode,
)
from torch.utils._traceback import CapturedTraceback, format_traceback_short

from . import config, decorators, exc, graph_break_hints, trace_rules
from .bytecode_analysis import remove_dead_code, remove_pointless_jumps
from .bytecode_transformation import (
    check_inst_exn_tab_entries_valid,
    Instruction,
    is_generator,
    propagate_inst_exn_table_entries,
    transform_code_object,
)
from .cache_size import (
    CacheSizeRelevantForFrame,
    compute_cache_size,
    exceeds_recompile_limit,
    is_recompilation,
)
from .eval_frame import (
    always_optimize_code_objects,
    Constraint,
    dynamo_tls,
    skip_code,
    TorchPatcher,
)
from .exc import (
    augment_exc_message,
    BackendCompilerFailed,
    FailOnRecompileLimitHit,
    format_error_msg,
    InternalTorchDynamoError,
    PackageError,
    RecompileLimitExceeded,
    ResumePrologueTracingError,
    ShortenTraceback,
    SkipCodeRecursiveException,
    TorchRuntimeError,
    UncapturedHigherOrderOpError,
    unimplemented_v2,
    Unsupported,
)
from .guards import (
    CheckFunctionManager,
    get_and_maybe_log_recompilation_reasons,
    GuardedCode,
)
from .hooks import Hooks
from .output_graph import DynamoTracerOutput
from .pgo import log_frame_dynamic_whitelist, put_code_state
from .replay_record import ExecutionRecord
from .resume_execution import TORCH_DYNAMO_RESUME_IN_PREFIX
from .symbolic_convert import (
    DistributedState,
    ExceptionStack,
    InstructionTranslator,
    LocalState,
    SpeculationLog,
)
from .trace_rules import is_numpy
from .types import ConvertFrameReturn, FrameAction, FrameExecStrategy, wrap_guarded_code
from .utils import (
    _get_error_on_graph_break,
    chromium_event_timed,
    CleanupManager,
    CompileTimeInstructionCounter,
    counters,
    dynamo_timed,
    format_bytecode,
    gen_record_file_name,
    get_hook_for_recompile_user_context,
    get_metrics_context,
    increment_frame,
    is_namedtuple,
    istype,
    LazyString,
    maybe_disable_inference_mode,
    maybe_disable_inference_mode_for_fake_prop,
    orig_code_map,
    reset_graph_break_dup_checker,
    setup_compile_debug,
    to_int_us,
    troubleshooting_url,
    write_record_to_file,
)
from .variables.torch_function import torch_function_mode_stack_state_mgr


np: Optional[ModuleType]
try:
    import numpy as np
except ModuleNotFoundError:
    np = None


if typing.TYPE_CHECKING:
    from .backends.registry import CompilerFn
    from .package import CompilePackage
    from .repro.after_dynamo import WrapBackendDebug
    from .types import BytecodeHook, CacheEntry, DynamoFrameType
    from .variables.builder import FrameStateSizeEntry


log = logging.getLogger(__name__)
bytecode_log = torch._logging.getArtifactLogger(__name__, "bytecode")
graph_break_log = torch._logging.getArtifactLogger(__name__, "graph_breaks")


compile_lock = threading.RLock()

_T = TypeVar("_T")
_P = ParamSpec("_P")


class TODO_UNKNOWN:
    pass


class Tracker:
    def __init__(self) -> None:
        self.seen: list[ReferenceType[CodeType]] = []
        self.seen_ids: set[int] = set()

    def add(self, strong_obj: CodeType) -> None:
        idx = id(strong_obj)
        if idx not in self.seen_ids:
            obj = weakref.ref(strong_obj, lambda _: self.seen_ids.remove(idx))
            self.seen.append(obj)
            self.seen_ids.add(idx)

    def __contains__(self, item: CodeType) -> bool:
        return id(item) in self.seen_ids

    def clear(self) -> None:
        self.seen.clear()
        self.seen_ids.clear()


input_codes = Tracker()
output_codes = Tracker()

initial_global_state: Optional[GlobalStateGuard] = None


@functools.wraps(original_forward_from_src)
def fx_forward_from_src_skip_result(
    src: str, globals: dict[str, Any], co_fields: Optional[dict[str, str]] = None
) -> FunctionType:
    # we monkey patch FX to prevent infinite loop of trying to convert
    # our generated code
    result = original_forward_from_src(src, globals, co_fields)
    skip_code(result.__code__)
    return result


def log_dynamo_start(code: CodeType, skip: int = 0) -> list[str]:
    convert_frame_intern = structured.intern_string(__file__)
    captured_tb = CapturedTraceback.extract(skip=4 + skip).summary()
    frames_interned = structured.from_traceback(captured_tb)
    # Extract and filter the stack
    stack = list(
        itertools.takewhile(
            lambda f: f["filename"] != convert_frame_intern,
            frames_interned,
        )
    ) + [
        {
            "line": code.co_firstlineno,
            "name": code.co_name,
            "filename": structured.intern_string(code.co_filename),
        }
    ]
    # Initialize the ChromiumEventLogger on start
    torch._logging.trace_structured(
        "dynamo_start",
        lambda: {"stack": stack},
    )

    # Capture stack separately without using from_traceback to get the actual filenames
    stack_strings = [
        f"Line: {frame.lineno}, Name: {frame.name}, Filename: {frame.filename}"
        for frame in captured_tb
        if frame.filename != convert_frame_intern
    ] + [
        f"Line: {code.co_firstlineno}, Name: {code.co_name}, Filename: {code.co_filename}"
    ]
    return stack_strings


def preserve_global_state(fn: Callable[_P, _T]) -> Callable[_P, _T]:
    """
    Context manager to:
        1) Save/restore torch.is_grad_enabled() state
        2) Save/restore python random state
        3) Save/restore torch random state
        4) Monkey patch torch.fx.graph_module._forward_from_src
    """

    @functools.wraps(fn)
    def _fn(*args: _P.args, **kwargs: _P.kwargs) -> _T:
        guards = GlobalStateGuard()
        prior_grad_mode = torch.is_grad_enabled()

        # Just in case we get left in a bad dispatch state we want to restore
        # it. This can happen because the dispatch bits aren't a true
        # stack/counter - so we can't just increment/decrement them as we enter
        # and leave.
        with (
            torch._C._PreserveDispatchKeyGuard(),
            maybe_disable_inference_mode(),
            maybe_disable_inference_mode_for_fake_prop(),
        ):
            prior_inference_mode = torch.is_inference_mode_enabled()
            prior_deterministic = torch.are_deterministic_algorithms_enabled()
            prior_warn_only = torch.is_deterministic_algorithms_warn_only_enabled()
            prior_mobile_allocator_state = (
                torch._C._is_default_mobile_cpu_allocator_set()
            )
            py_rng_state = random.getstate()
            prior_dtype = torch.get_default_dtype()
            torch_rng_state = torch.random.get_rng_state()
            cuda_rng_state = None
            if torch.cuda.is_available():
                cuda_rng_state = torch.cuda.get_rng_state()
            cuda_matmul_fp32_prec = torch._C._get_fp32_precision_getter(
                "cuda", "matmul"
            )
            prior_fwd_from_src = torch.fx.graph_module._forward_from_src
            torch.fx.graph_module._forward_from_src = fx_forward_from_src_skip_result
            cleanup = setup_compile_debug()
            exit_stack = contextlib.ExitStack()
            exit_stack.enter_context(
                torch.fx._symbolic_trace._maybe_revert_all_patches()
            )
            exit_stack.enter_context(torch_function_mode_stack_state_mgr)
            try:
                return fn(*args, **kwargs)
            finally:
                cleanup.close()
                assert torch._C._len_torch_function_stack() == 0, (
                    "Torch function mode stack state changed while dynamo tracing, please report a bug"
                )
                exit_stack.close()
                torch._C._set_grad_enabled(prior_grad_mode)
                torch.autograd.grad_mode._enter_inference_mode(prior_inference_mode)
                torch.use_deterministic_algorithms(
                    prior_deterministic, warn_only=prior_warn_only
                )
                random.setstate(py_rng_state)
                torch.random.set_rng_state(torch_rng_state)
                torch.set_default_dtype(prior_dtype)
                curr_mobile_allocator_state = (
                    torch._C._is_default_mobile_cpu_allocator_set()
                )
                if prior_mobile_allocator_state != curr_mobile_allocator_state:
                    torch._C._unset_default_mobile_cpu_allocator()
                if cuda_rng_state is not None:
                    torch.cuda.set_rng_state(cuda_rng_state)
                torch._C._set_fp32_precision_setter(
                    "cuda", "matmul", cuda_matmul_fp32_prec
                )
                torch.fx.graph_module._forward_from_src = prior_fwd_from_src
                assert guards.check(), (
                    f"Global {guards.reason()}state changed while dynamo tracing, please report a bug"
                )

    _fn._torchdynamo_orig_backend = fn  # type: ignore[attr-defined]
    return _fn


@TorchPatcher.suppress_torch_distributed_warnings
def has_tensor_in_frame(frame: DynamoFrameType) -> bool:
    """Check if the frame has torch.* related bits"""
    # Check if the function was decorated using torch._dynamo.optimize
    if frame.f_code in always_optimize_code_objects:
        return True

    # Check if there is global import of torch.*
    for co_name in frame.f_code.co_names:
        if co_name in frame.f_globals:
            obj = frame.f_globals[co_name]
            if isinstance(obj, ModuleType) and (
                obj.__name__.startswith("torch.") or obj is torch
            ):
                return True
            # ... or a global import of numpy.*
            if np and config.trace_numpy and (obj is np or is_numpy(obj)):
                return True

    seen_ids: dict[int, bool] = {}

    def has_tensor(obj: object) -> bool:
        """Recursively check if the obj has a tensor"""
        obj_id = id(obj)
        if obj_id in seen_ids:
            return seen_ids[obj_id]
        seen_ids[obj_id] = False

        if isinstance(obj, (torch.Tensor, torch.nn.Module)) or (
            istype(obj, type) and issubclass(obj, torch.nn.Module)
        ):
            seen_ids[obj_id] = True
            return seen_ids[obj_id]
        elif (
            config.trace_numpy
            and np
            and (istype(obj, np.ndarray) or isinstance(obj, np.generic))
        ):
            seen_ids[obj_id] = True
            return seen_ids[obj_id]
        elif istype(obj, (list, tuple)):
            seen_ids[obj_id] = any(has_tensor(v) for v in obj)
            return seen_ids[obj_id]
        elif istype(obj, dict):
            # Some packages like pytest can be updated during runtime. So, make a
            # copy of values to avoid issues like "RuntimeError: dictionary
            # changed size during iteration"
            values = list(obj.values())
            seen_ids[obj_id] = any(has_tensor(v) for v in values)
            return seen_ids[obj_id]
        elif istype(obj, (str, int, float, type(None), bool)):
            seen_ids[obj_id] = False
            return seen_ids[obj_id]
        elif is_namedtuple(obj) and hasattr(obj, "_fields"):
            seen_ids[obj_id] = any(has_tensor(getattr(obj, v)) for v in obj._fields)
            return seen_ids[obj_id]
        else:
            # if config.debug:
            #     print(
            #         f"Assuming that object of type {type(obj)} does not have a tensor"
            #     )
            return False

    # Check if the passed arguments are of type Tensor
    for value in frame.f_locals.values():
        if has_tensor(value):
            return True

    log.debug(
        "skipping because no torch.* %s \
            %s %s",
        frame.f_code.co_name,
        frame.f_code.co_filename,
        frame.f_code.co_firstlineno,
    )

    return False


def exception_handler(
    e: Exception,
    code: CodeType,
    frame: Optional[DynamoFrameType] = None,
    export: bool = False,
) -> None:
    record_filename = None
    if hasattr(e, "exec_record"):
        record_filename = gen_record_file_name(e, code)
        write_record_to_file(record_filename, e.exec_record)
        e.record_filename = record_filename  # type: ignore[attr-defined]

    augment_exc_message(e, export=export)


FRAME_COUNTER = 0
FRAME_COMPILE_COUNTER: typing.Counter[Union[int, FrameStateSizeEntry]] = (
    collections.Counter()
)


def maybe_cprofile(func: Callable[_P, _T]) -> Callable[_P, _T]:
    if config.cprofile:
        return cprofile_wrapper(func)
    return func


def cprofile_wrapper(func: Callable[_P, _T]) -> Callable[_P, _T]:
    @functools.wraps(func)
    def profile_wrapper(*args: _P.args, **kwargs: _P.kwargs) -> _T:
        trace_id = CompileContext.current_trace_id()
        assert trace_id, "Trace id is None"
        profile_path = Path(
            f"/tmp/{func.__name__}_{str(trace_id).replace('/', '_')}.profile"
        )
        prof = cProfile.Profile()
        try:
            prof.enable()
            start_ts = time.time()
            retval = prof.runcall(func, *args, **kwargs)
            profile_latency = time.time() - start_ts
            prof.disable()
        except ValueError:
            log.exception("failed to enable cProfile")
            profile_latency = 0
            retval = func(*args, **kwargs)
        log.warning(
            "### Cprofile for %s trace id [%s] took %.3f seconds ###",
            func.__name__,
            trace_id,
            profile_latency,
        )
        ps = pstats.Stats(prof)
        try:
            prof.dump_stats(profile_path)
        except OSError:
            log.exception("Cannot write to %s", profile_path)
        log.warning("Raw profile at %s", profile_path)
        svg_path = profile_path.with_suffix(".svg")
        try:
            gprof2dot_process = subprocess.Popen(
                [
                    "gprof2dot",
                    "-f",
                    "pstats",
                    "--node-label=total-time-percentage",
                    "--node-label=self-time-percentage",
                    "--node-label=total-time",
                    str(profile_path),
                ],
                stdout=subprocess.PIPE,
            )
            subprocess.check_call(
                ["dot", "-Tsvg", "-o", str(svg_path)],
                stdin=gprof2dot_process.stdout,
            )
            log.warning("Generated SVG from profile at %s", svg_path)
        except FileNotFoundError:
            log.warning(
                "Failed to generate SVG from profile -- dumping stats instead."
                "Try installing gprof2dot and dot for a better visualization"
            )
            ps.sort_stats(pstats.SortKey.TIME).print_stats(20)
            ps.sort_stats(pstats.SortKey.CUMULATIVE).print_stats(20)

        if manifold_link := maybe_upload_prof_stats_to_manifold(
            str(profile_path)
        ):  # fb-only
            torch._logging.trace_structured(
                "link",
                lambda: {"name": "cprofile_manifold_url", "url": manifold_link},
            )
        return retval

    return profile_wrapper


@dataclass
class ConvertFrameBox:
    error_on_graph_break: Optional[bool] = None


<<<<<<< HEAD
def _is_error_on_graph_break(tx: Optional[DynamoTracerOutput]) -> bool:
    if config.debug_force_graph_break_on_leaf_return:
        return False
    if tx is None:
        return _get_error_on_graph_break()
    return tx.error_on_graph_break


=======
>>>>>>> 8b53a0ba
def get_compile_id(
    frame_state: dict[str, Union[int, FrameStateSizeEntry]],
) -> CompileId:
    global FRAME_COUNTER
    if "_id" not in frame_state:
        frame_state["_id"] = FRAME_COUNTER
        FRAME_COUNTER += 1
    frame_id = frame_state["_id"]
    assert isinstance(frame_id, int)

    frame_compile_id = FRAME_COMPILE_COUNTER[frame_id]
    FRAME_COMPILE_COUNTER[frame_id] += 1

    compiled_autograd_id = None
    if prior := CompileContext.current_compile_id():
        compiled_autograd_id = prior.compiled_autograd_id
    return CompileId(
        compiled_autograd_id=compiled_autograd_id,
        frame_id=frame_id,
        frame_compile_id=frame_compile_id,
    )


class ConvertFrameAssert:
    def __init__(
        self,
        compiler_fn: CompilerFn,
        one_graph: bool = True,
        export: bool = False,
        export_constraints: Optional[typing.Never] = None,
        package: Optional[CompilePackage] = None,
    ) -> None:
        # assert export_constraints is None
        reset_graph_break_dup_checker()
        self._torchdynamo_orig_backend = compiler_fn
        self._one_graph = one_graph
        self._export = export
        self._export_constraints = export_constraints
        self._package = package
        self._box = ConvertFrameBox()

    @property
    def _clone_with_backend(self) -> Callable[[CompilerFn], ConvertFrameAssert]:
        return lambda backend: convert_frame_assert(
            backend,
            self._one_graph,
            self._export,
            self._export_constraints,
        )

    def __call__(
        self,
        frame: DynamoFrameType,
        cache_entry: Optional[CacheEntry],
        hooks: Hooks,
        frame_state: dict[str, Union[int, FrameStateSizeEntry]],
        *,
        skip: int = 0,
    ) -> ConvertFrameReturn:
        increment_frame()
        code = frame.f_code

        cache_size = compute_cache_size(frame, cache_entry)
        input_codes.add(code)
        if code in output_codes:
            return ConvertFrameReturn()
        if (
            os.environ.get("TORCHDYNAMO_DEBUG_FUNCTION")
            and os.environ.get("TORCHDYNAMO_DEBUG_FUNCTION") != code.co_name
        ):
            return ConvertFrameReturn()
        if code.co_name == "<genexpr>" and code.co_filename.endswith(
            (
                "transformers/file_utils.py",
                "transformers/utils/generic.py",
                "diffusers/utils/outputs.py",
            )
        ):
            # not needed, but cleans up torchbench error stats
            return ConvertFrameReturn()
        if code.co_name == "__setattr__":
            # setattr could be tricky to handle generally,
            # but also not likely useful to compile- skip the whole frame
            return ConvertFrameReturn()
        if code.co_name == "__init__" and code.co_filename.startswith(
            os.path.dirname(torch.optim.__file__)
        ):
            # optimizer support is still incomplete see
            # test_state_dict in test/dynamo/test_optimizers.py
            return ConvertFrameReturn()

        # Check if the frame is generated by an exec builtin call
        # TODO - Running exec generated frame seems propagates f_globals to the
        # next frames.
        if code.co_name == "<module>" and code.co_filename == "<string>":
            return ConvertFrameReturn()

        if (
            code.co_name == "<lambda>"
            and code.co_filename == "<string>"
            and not bool(frame.f_builtins)
        ):
            # namedtuple subclass constructor. Empty builtins cause issue with
            # len keyword in LIST_LEN guard.
            return ConvertFrameReturn()

        if is_generator(code):
            unimplemented_v2(
                gb_type="Attempt to trace generator",
                context="",
                explanation="Generators cannot be compiled directly with `torch.compile`.",
                hints=[
                    "Call a generator from inside of a non-generator Python function and "
                    "compile that function instead.",
                    *graph_break_hints.FUNDAMENTAL,
                ],
            )

        if not has_tensor_in_frame(frame):
            return ConvertFrameReturn()

        # skip tracing non-recursive disabled functions
        # detect if the previous frame (non-convert_frame) is a non-recursive disable wrapper
        prev_frame = sys._getframe()
        while (
            prev_frame
            and "torch/_dynamo/convert_frame.py" in prev_frame.f_code.co_filename
        ):
            prev_frame = prev_frame.f_back  # type: ignore[assignment]
        if (
            prev_frame
            and prev_frame.f_code is decorators._nonrecursive_disable_wrapper_code
        ):
            return ConvertFrameReturn(apply_to_code=False)

        global initial_global_state
        initial_global_state = GlobalStateGuard()

        compile_id = get_compile_id(frame_state)
        frame_id = compile_id.frame_id

        signpost_event(
            "dynamo",
            "_convert_frame_assert._compile",
            {
                "co_name": code.co_name,
                "frame_id": frame_id,
                "compile_id": str(compile_id),
                "co_filename": code.co_filename,
                "co_firstlineno": code.co_firstlineno,
                "cache_size": cache_size.num_cache_entries_with_same_id_matched_objs,
                "accumulated_cache_size": cache_size.num_cache_entries,
            },
        )

        # Record traced frames, skipping Dynamo generated ones.
        if not code.co_name.startswith(TORCH_DYNAMO_RESUME_IN_PREFIX):
            info = f"{code.co_name} {code.co_filename}:{code.co_firstlineno}"
            dynamo_tls.traced_frame_infos.append(info)

        with compile_context(CompileContext(compile_id)):
            result = _compile(
                frame.f_code,
                frame.f_globals,
                frame.f_locals,
                frame.f_builtins,
                frame.closure,
                self._torchdynamo_orig_backend,
                self._one_graph,
                self._export,
                self._export_constraints,
                hooks,
                cache_entry,
                cache_size,
                frame,
                frame_state=frame_state,
                compile_id=compile_id,
                skip=skip + 1,
                package=self._package,
                convert_frame_box=self._box,
            )

        if config.caching_precompile and self._package is not None:
            from .package import DynamoCache

            # Record that the dynamo package has changed
            DynamoCache.record_package(self._package)
        return result


def convert_frame_assert(
    compiler_fn: CompilerFn,
    one_graph: bool = True,
    export: bool = False,
    export_constraints: Optional[typing.Never] = None,
    package: Optional[CompilePackage] = None,
) -> ConvertFrameAssert:
    """Fully convert a frame into an FX graph, raising an exception if we fail."""
    return ConvertFrameAssert(
        compiler_fn, one_graph, export, export_constraints, package
    )


from collections import OrderedDict

from torch.utils.hooks import RemovableHandle


# we have to use `OrderedDict` to make `RemovableHandle` work.
_bytecode_hooks: dict[int, BytecodeHook] = OrderedDict()


def register_bytecode_hook(hook: BytecodeHook) -> RemovableHandle:
    """Register hooks for bytecode generated by Dynamo. The hook can do some
    logging, as well as return a new code object to be used. Please refer
    to `BytecodeHook` for the hook signature.
    """
    handle = RemovableHandle(_bytecode_hooks)
    _bytecode_hooks[handle.id] = hook
    return handle


@preserve_global_state
def trace_frame(
    code: types.CodeType,
    globals: dict[str, object],
    locals: dict[str, object],
    builtins: dict[str, object],
    closure: tuple[CellType],
    compiler_fn: CompilerFn,
    tf_mode_stack: list[torch.overrides.TorchFunctionMode],
    one_graph: bool,
    speculation_log: SpeculationLog,
    instructions: list[Instruction],
    code_options: dict[str, object],
    *,
    export: bool = False,
    export_constraints: Optional[typing.Never] = None,
    frame_state: Optional[dict[str, Union[int, FrameStateSizeEntry]]] = None,
    distributed_state: Optional[DistributedState] = None,
    package: Optional[CompilePackage] = None,
) -> DynamoTracerOutput:
    from torch.fx.experimental.validator import bisect, translation_validation_enabled

    speculation_log.restart()  # type: ignore[has-type]
    exn_vt_stack = ExceptionStack()
    tracer = InstructionTranslator(
        instructions,
        code,
        locals,
        globals,
        builtins,
        closure,
        tf_mode_stack,
        code_options,
        compiler_fn,
        one_graph,
        export,
        export_constraints,
        frame_state=frame_state,
        speculation_log=speculation_log,  # type: ignore[has-type]
        exn_vt_stack=exn_vt_stack,
        distributed_state=distributed_state,  # type: ignore[has-type]
        package=package,
    )

    def run_tracer() -> None:
        try:
            tracer.output.mark_bytecode_tracing_start()
            with tracing(tracer.output.tracing_context), tracer.set_current_tx():
                tracer.run()
        except exc.UnspecializeRestartAnalysis:
            speculation_log.clear()  # type: ignore[has-type]
            raise
        except (
            exc.SpeculationRestartAnalysis,
            exc.TensorifyScalarRestartAnalysis,
            exc.SkipFrame,
        ):
            raise
        except Exception:
            if translation_validation_enabled():
                bisect(tracer.output.shape_env)
            raise
        finally:
            tracer.output.call_cleanup_hooks()

    try:
        run_tracer()
        tracer_output = DynamoTracerOutput(tracer)
        output = tracer_output.output_graph
        assert output is not None
        assert output.output_instructions
        instructions[:] = output.output_instructions
        code_options.update(output.code_options)
        propagate_inst_exn_table_entries(instructions)
        check_inst_exn_tab_entries_valid(instructions)
        instructions[:] = remove_pointless_jumps(remove_dead_code(instructions))
    except Exception as e:
        e._torch_dynamo_tracer_output = DynamoTracerOutput(tracer, error=True)  # type: ignore[attr-defined]
        raise

    return tracer_output


@dataclass
class DynamoOutput:
    """
    Represents the core data returned from a single dynamo run, including:
      - Guards, wrapped inside tracer_output.output_graph.guards
      - Generated bytecode
      - Other information needed for compilation.
    This data structure should capture all the "interesting" information dynamo
    produces on the frontend side before it enters user backend.
    """

    tracer_output: DynamoTracerOutput
    bytecode: types.CodeType
    last_attempt_start_time: Optional[float]

    def build_guards(
        self,
        code: types.CodeType,
        hooks: Optional[Hooks] = None,
        save: bool = False,
        cache_entry: Optional[CacheEntry] = None,
        strict_error: bool = False,
    ) -> CheckFunctionManager:
        assert self.tracer_output.output_graph is not None
        return CheckFunctionManager(
            code,
            self.tracer_output.output_graph,
            cache_entry,
            hooks.guard_fail_fn if hooks else None,
            hooks.guard_filter_fn if hooks else None,
            save_guards=save,
            strict_error=strict_error,
        )


@dataclass
class BackendInput:
    """
    Represents core data structure that dynamo will pass to a backend, including:
      - Graph module
      - Example inputs
      - The FakeTensorMode used for compiling graph.
    This data structure should capture all the information dynamo produces
    on for the user backend.
    """

    backend_id: str
    graph_module: torch.fx.GraphModule
    example_inputs: Any
    fake_mode: torch._subclasses.fake_tensor.FakeTensorMode


@dataclass
class CaptureOutput:
    """
    CaptureOutput should represent all the information produced from torch
    compiler for a single graph capture. This intends to be consumed by
    various compiler frontends so that we can share as much compiler internals
    as possible and avoid great divergence between different stacks.
    This data structure should eventually contain all the information compiler
    produces as more refactors happens to converge different compiler
    frontends.
    """

    dynamo_output: DynamoOutput
    # BackendInput can be None when dynamo didn't compile any graph (no tensor op)
    backend_input: Optional[BackendInput]


@dataclass
class FrameInfo:
    code: types.CodeType
    globals: dict[str, object]
    locals: dict[str, object]
    builtins: dict[str, object]
    closure: tuple[CellType]


def fullgraph_capture(
    frame: FrameInfo,
    *,
    constraints: Optional[list[Constraint]] = None,
    _is_export_deprecated_do_not_use: bool = False,
) -> CaptureOutput:
    """
    A standalone function which takes a frame and returns dynamo captured graph
    plus other important compile information. This should serve as the common
    interface for different torch compiler AOT frontengs (e.g. precompile, export).
    Note that this function doesn't apply context managers like metrics context
    or compile id, and the expectation is that the caller will apply them depending
    on the use case.

    The CaptureOutput is separated into two parts:
    1. Dynamo specific information from DynamoOutput, which includes:
        - guards
        - generated bytecode
        - other information tracked by OutputGraph.
    2. Backend specific information (indexed by unique backend id) such as:
        - fx graph
        - example inputs
    """
    from torch._guards import TracingContext

    backend_input: Optional[BackendInput] = None

    def fullgraph_compiler(
        gm: torch.fx.GraphModule, example_inputs: list[torch.Tensor]
    ) -> torch.fx.GraphModule:
        nonlocal backend_input
        fake_mode = TracingContext.get().fake_mode
        assert fake_mode is not None
        assert isinstance(gm.meta["backend_id"], str)
        backend_input = BackendInput(
            gm.meta["backend_id"], gm, example_inputs, fake_mode
        )
        return gm

    try:
        dynamo_output = compile_frame(
            frame.code,
            frame.globals,
            frame.locals,
            frame.builtins,
            frame.closure,
            compiler_fn=fullgraph_compiler,
            export=_is_export_deprecated_do_not_use,
            export_constraints=constraints,  # type: ignore[arg-type]
            one_graph=True,
            restart_reasons=set(),
        )
        # https://github.com/pytorch/pytorch/blob/main/torch/_dynamo/eval_frame.py#L831
    except Unsupported as e:
        augment_exc_message(e)
        if config.verbose:
            raise
        # strip internal tracebacks from causes
        cur_exn: BaseException = e
        while cur_exn.__cause__ is not None:
            cur_exn.__cause__.with_traceback(None)
            cur_exn = cur_exn.__cause__
        raise e.with_traceback(None) from e.__cause__  # User compiler error

    return CaptureOutput(dynamo_output, backend_input)


def compile_frame(  # type: ignore[return]
    code: types.CodeType,
    globals: dict[str, object],
    locals: dict[str, object],
    builtins: dict[str, object],
    closure: tuple[CellType],
    compiler_fn: CompilerFn,
    one_graph: bool,
    restart_reasons: set[str],
    *,
    export: bool = False,
    export_constraints: Optional[typing.Never] = None,
    frame_state: Optional[dict[str, Union[int, FrameStateSizeEntry]]] = None,
    distributed_state: Optional[DistributedState] = None,
    package: Optional[CompilePackage] = None,
) -> DynamoOutput:
    """
    A helper function taking a frame and backend, then return the generated bytecode
    and guards as a common data structure.
    This is a shared interface for multiple compiler frontends (e.g. torch.compile,
    torch.export) that needs to capture a graph out of python code.
    """
    # This is shared across restarts
    speculation_log = SpeculationLog()

    def transform(
        instructions: list[Instruction], code_options: dict[str, object]
    ) -> DynamoTracerOutput:
        tf_mode_stack: list[torch.overrides.TorchFunctionMode] = (
            torch.overrides._get_current_function_mode_stack()
        )
        tracer_output = trace_frame(
            code,
            globals,
            locals,
            builtins,
            closure,
            compiler_fn,
            tf_mode_stack,
            one_graph,
            speculation_log,
            instructions,
            code_options,
            export=export,
            export_constraints=export_constraints,
            frame_state=frame_state,
            distributed_state=distributed_state,
            package=package,
        )

        assert tracer_output is not None
        return tracer_output

    last_attempt_start_time = None
    for attempt in itertools.count():
        CompileContext.get().attempt = attempt

        try:
            with dynamo_timed(f"compile_attempt_{attempt}", log_pt2_compile_event=True):
                bytecode, tracer_output = transform_code_object(code, transform)
                assert tracer_output is not None
                return DynamoOutput(
                    tracer_output=tracer_output,
                    bytecode=bytecode,
                    last_attempt_start_time=last_attempt_start_time,
                )
        except exc.RestartAnalysis as e:
            if not isinstance(e, exc.TensorifyScalarRestartAnalysis):
                TensorifyState.clear()
            log.info(
                "Restarting analysis due to %s",
                LazyString(format_traceback_short, e.__traceback__),
            )
            # If restart reason is None just log the type of the exception
            restart_reasons.add(e.restart_reason or str(type(e)))
            # We now have a new "last attempt", reset the clock
            last_attempt_start_time = time.time()
            if attempt > 100:
                unimplemented_v2(
                    gb_type="Excessive RestartAnalysis() calls",
                    context="",
                    explanation="Dynamo attempted to trace the same frame 100+ times. "
                    "Giving up on compiling as the compile time tradeoff is likely not "
                    "worth the performance gain.",
                    hints=[],
                )
        except exc.SkipFrame as e:
            if not isinstance(e, exc.TensorifyScalarRestartAnalysis):
                TensorifyState.clear()
            log.debug(
                "Skipping frame %s %s \
                %s %s",
                e,
                code.co_name,
                code.co_filename,
                code.co_firstlineno,
            )
            raise


def _compile(
    code: CodeType,
    globals: dict[str, object],
    locals: dict[str, object],
    builtins: dict[str, object],
    closure: tuple[CellType],
    compiler_fn: CompilerFn,
    one_graph: bool,
    export: bool,
    export_constraints: Optional[typing.Never],
    hooks: Hooks,
    cache_entry: Optional[CacheEntry],
    cache_size: CacheSizeRelevantForFrame,
    frame: Optional[DynamoFrameType] = None,
    frame_state: Optional[dict[str, Union[int, FrameStateSizeEntry]]] = None,
    *,
    compile_id: CompileId,
    skip: int = 0,
    package: Optional[CompilePackage] = None,
    # Can be used to record things for the caller, both
    # in the case of normal and exception code paths
    convert_frame_box: Optional[ConvertFrameBox] = None,
) -> ConvertFrameReturn:
    from torch._inductor.async_compile import async_compile_pool_manager
    from torch.fx.experimental.validator import (
        BisectValidationException,
        ValidationException,
    )

    # Only nonlocal defs here please!
    # Time spent compiling this frame before restarting or failing analysis
    dynamo_time_before_restart: float = 0.0

    @compile_time_strobelight_meta(phase_name="compile_inner")
    def compile_inner(
        code: CodeType, one_graph: bool, hooks: Hooks
    ) -> tuple[ConvertFrameReturn, Optional[DynamoTracerOutput]]:
        with contextlib.ExitStack() as stack:
            stack.enter_context(
                torch._dynamo.callback_handler.install_callbacks(
                    CallbackTrigger.DYNAMO, str(CompileContext.current_compile_id())
                )
            )
            stack.enter_context(CompileTimeInstructionCounter.record())
            return _compile_inner(code, one_graph, hooks)

        return (
            ConvertFrameReturn(),
            None,
        )  # dead, but see https://github.com/python/mypy/issues/7577

    @maybe_cprofile
    def _compile_inner(
        code: CodeType,
        one_graph: bool,
        hooks: Hooks,
    ) -> tuple[ConvertFrameReturn, DynamoTracerOutput]:
        nonlocal dynamo_time_before_restart
        last_attempt_start_time = start_time = time.time()

        def log_bytecode(
            prefix: str, name: str, filename: str, line_no: int, code: CodeType
        ) -> None:
            if bytecode_log.isEnabledFor(logging.DEBUG):
                bytecode_log.debug(
                    format_bytecode(prefix, name, filename, line_no, code)
                )

        log_bytecode(
            "ORIGINAL BYTECODE",
            code.co_name,
            code.co_filename,
            code.co_firstlineno,
            code,
        )

        out_code = None
        try:
            dynamo_output = compile_frame(
                code,
                globals,
                locals,
                builtins,
                closure,
                compiler_fn,
                one_graph,
                restart_reasons,
                export=export,
                export_constraints=export_constraints,
                frame_state=frame_state,
                distributed_state=distributed_state,
                package=package,
            )
        except exc.SkipFrame as e:
            if one_graph:
                log.debug("No graph captured with export/fullgraph=True")
            assert e._torch_dynamo_tracer_output is not None
            return ConvertFrameReturn(), e._torch_dynamo_tracer_output

        assert distributed_state is None or distributed_state.all_states is not None, (  # type: ignore[has-type]
            "compiler collective wasn't run before compilation completed"
        )
        out_code = dynamo_output.bytecode
        tracer_output = dynamo_output.tracer_output
        if dynamo_output.last_attempt_start_time is not None:
            last_attempt_start_time = dynamo_output.last_attempt_start_time

        assert out_code is not None
        log_bytecode(
            "MODIFIED BYTECODE",
            code.co_name,
            code.co_filename,
            code.co_firstlineno,
            out_code,
        )

        for idx, hook in enumerate(_bytecode_hooks.values()):
            with dynamo_timed(f"bytecode_hooks_{idx}", log_pt2_compile_event=True):
                hook_output = hook(code, out_code)
                if hook_output is not None:
                    out_code = hook_output

        orig_code_map[out_code] = code
        output_codes.add(out_code)
        dynamo_time_before_restart = last_attempt_start_time - start_time
        assert tracer_output.output_graph is not None
        output = tracer_output.output_graph

        # Tests for new code objects.
        # The rationale for these tests can be found in torch/csrc/dynamo/eval_frame.c
        # Only test once the code object is created.
        # They are not tested during runtime.

        def count_args(code: CodeType) -> int:
            import inspect

            return (
                code.co_argcount
                + code.co_kwonlyargcount
                + bool(code.co_flags & inspect.CO_VARARGS)
                + bool(code.co_flags & inspect.CO_VARKEYWORDS)
            )

        assert out_code is not None

        total_argcount_old = count_args(code)
        total_argcount_new = count_args(out_code)
        msg = "arg mismatch: "
        msg += f"old code object has args {code.co_varnames[:total_argcount_old]}, "
        msg += f"new code object has args {out_code.co_varnames[:total_argcount_new]}"
        assert (
            code.co_varnames[:total_argcount_old]
            == out_code.co_varnames[:total_argcount_new]
        ), msg

        msg = "free var mismatch: "
        msg += f"old code object has free var {code.co_freevars}, "
        msg += f"new code object has free var {out_code.co_freevars}"
        assert code.co_freevars == out_code.co_freevars, msg

        msg = "cell var mismatch: "
        msg += f"old code object has cell var {code.co_cellvars}, "
        msg += f"new code object has cell var {out_code.co_cellvars}"
        assert code.co_cellvars == out_code.co_cellvars, msg

        # Skipping Dynamo on a frame without any extracted graph.
        # This does not affect eager functionality. But this is necessary
        # for export for cases where Dynamo-reconstructed bytecode can create
        # new function frames, confusing export in thinking that there
        # are extra graphs now.

        if output.export and output.is_empty_graph():
            return ConvertFrameReturn(), tracer_output

        assert output.guards is not None
        CleanupManager.instance[out_code] = output.cleanups
        nonlocal cache_entry
        with dynamo_timed("build_guards", log_pt2_compile_event=True):
            check_fn = dynamo_output.build_guards(
                code,
                hooks=hooks,
                save=package is not None,
                cache_entry=cache_entry,
            )

        if package is not None:
            assert check_fn.guards_state is not None
            package.add_guarded_code(check_fn.guards_state, out_code)
            package.add_inlined_source(output.tracing_context.traced_code)

        compile_id_str = str(compile_id) if compile_id is not None else "Unknown"
        annotation_str = "Torch-Compiled Region: " + compile_id_str
        guarded_code = GuardedCode(
            out_code,
            check_fn.guard_manager,  # type: ignore[arg-type]
            compile_id,
            annotation_str,
        )

        if not output.is_empty_graph() and hooks.guard_export_fn is not None:
            # We should not run the guard_export_fn when Dynamo does not
            # generate any graph. This can happen in export when TorchDynamo
            # generated bytecode has some reconstruction logic for mutated
            # variables which can trigger TorchDynamo on the children frames but
            # they are benign and do not generate any new graphs.
            hooks.guard_export_fn(output.guards)

        return wrap_guarded_code(guarded_code), tracer_output

    metrics_context = get_metrics_context()
    code_context = (
        package.code_context(code) if package is not None else contextlib.nullcontext()
    )
    with (
        _use_lazy_graph_module(config.use_lazy_graph_module),
        compile_context(CompileContext(compile_id)),
        async_compile_pool_manager(),
        chromium_event_timed(
            "dynamo", reset_event_log_on_exit=True, log_pt2_compile_event=True
        ),
        _WaitCounter("pytorch.wait_counter.entire_forward_compile").guard(),
        metrics_context,
        dynamo_timed(
            "_compile.compile_inner",
            phase_name="entire_frame_compile",
            dynamo_compile_column_us="dynamo_cumulative_compile_time_us",
        ),
        code_context,
    ):
        restart_reasons: set[str] = set()
        if compile_pg := get_compile_pg():
            distributed_state = DistributedState(compile_pg, LocalState())
        else:
            distributed_state = None

        # Check recompilations
        recompile_reason: Optional[str] = None
        if is_recompilation(cache_size) and frame:
            reasons = get_and_maybe_log_recompilation_reasons(cache_entry, frame)
            recompile_reason = (
                "Unable to find recompilation reasons" if not reasons else reasons[0]
            )
        # Recheck for recompilation, for when inline_inbuilt_nn_modules is set to False
        inline_inbuilt_nn_modules_candidate = False
        if not config.inline_inbuilt_nn_modules and frame:
            inbuilt_nn_reasons = get_and_maybe_log_recompilation_reasons(
                cache_entry, frame, skip_logging=True
            )
            inbuilt_nn_recompile_reason = (
                None if not inbuilt_nn_reasons else inbuilt_nn_reasons[0]
            )

            if (
                inbuilt_nn_recompile_reason is not None
                and "[inline-inbuilt-nn-modules-candidate]"
                in inbuilt_nn_recompile_reason
            ):
                inline_inbuilt_nn_modules_candidate = True

        # Set if the recompile is a candidate for inline_inbuilt_nn_modules
        # regardless of whether inline_inbuilt_nn_modules is set or not
        metrics_context.update_outer(
            {
                "recompile_reason": recompile_reason,
                "inline_inbuilt_nn_modules_candidate": inline_inbuilt_nn_modules_candidate,
            }
        )

        recompile_user_contexts = get_hook_for_recompile_user_context()
        if recompile_user_contexts:
            # cap each user context to N chars for data retention purposes. N=256
            # is chosen to be large enough to capture the most important info.
            user_contexts_msg = {
                user_context()[:256] for user_context in recompile_user_contexts
            }
            metrics_context.set("recompile_user_contexts", user_contexts_msg)

        exceeded, limit_type = exceeds_recompile_limit(cache_size, compile_id)
        if exceeded:

            def format_func_info(code: CodeType) -> str:
                return f"'{code.co_name}' ({code.co_filename}:{code.co_firstlineno})"

            # NS: Don't add period at the end of string, as it'll be added to URL
            # rendering it incorrect
            log.warning(
                "torch._dynamo hit config.%s (%s)\n"
                "   function: %s\n"
                "   last reason: %s\n"
                'To log all recompilation reasons, use TORCH_LOGS="recompiles".\n'
                "To diagnose recompilation issues, see %s",
                limit_type,
                getattr(config, limit_type),
                format_func_info(code),
                recompile_reason,
                troubleshooting_url,
            )
            if config.fail_on_recompile_limit_hit:
                raise FailOnRecompileLimitHit(
                    f"{limit_type} reached, because fail_on_recompile_limit_hit = True this is a HARD failure"
                )
            elif one_graph:
                raise FailOnRecompileLimitHit(
                    f"{limit_type} reached with fullgraph=True. Excessive recompilations can degrade "
                    "performance due to the compilation overhead of each recompilation. To monitor "
                    "recompilations, enable TORCH_LOGS=recompiles. If recompilations are expected, consider "
                    "increasing torch._dynamo.config.cache_size_limit to an appropriate value."
                )
            elif justknobs_check(
                "pytorch/compiler:skip_code_recursive_on_recompile_limit_hit"
            ):
                raise RecompileLimitExceeded(f"{limit_type} reached")
            else:
                # do not recursively skip frames
                unimplemented_v2(
                    gb_type="Dynamo cache limit exceeded",
                    context=f"Limit type: {limit_type}",
                    explanation="Dynamo attempted to recompile the code object too many times, "
                    f"exceeding the {limit_type} cache size limit."
                    "Giving up on compiling as the compile time tradeoff is likely not "
                    "worth the performance gain.",
                    hints=[],
                )

        log.debug(
            "torchdynamo start compiling %s %s:%s, stack (elided %s frames):\n%s",
            code.co_name,
            code.co_filename,
            code.co_firstlineno,
            skip + 2,
            # -2: omit current frame, omit contextlib decorator
            "".join(CapturedTraceback.extract(skip=2 + skip).format()),
        )
        # -4: -2 as above, plus trace_structured frames
        #
        # NB: the frame looks like this:
        #
        # # handled by skip argument
        # torch/_dynamo/convert_frame.py:1069 in catch_errors
        # torch/_dynamo/convert_frame.py:910 in _convert_frame
        # torch/_dynamo/convert_frame.py:464 in _convert_frame_assert
        # torch/_utils_internal.py:70 in wrapper_function
        #
        # # 2 current frame and context lib
        # env/lib/python3.10/contextlib.py:79 in inner
        # torch/_dynamo/convert_frame.py:776 in _compile
        #
        # # 2 extra here
        # torch/_logging/_internal.py:1064 in trace_structured
        # torch/_dynamo/convert_frame.py:780 in <lambda>
        stack_trace = log_dynamo_start(code, skip)
        start_time_ns = time.time_ns()
        fail_type: Optional[str] = None
        fail_reason: Optional[str] = None
        exception_stack_trace: Optional[list[str]] = None
        fail_user_frame_filename: Optional[str] = None
        fail_user_frame_lineno: Optional[int] = None
        torch._dynamo.utils.ReinplaceCounters.clear()
        guarded_code = None
        try:
            guarded_code, tracer_output = compile_inner(code, one_graph, hooks)

            # NB: We only put_code_state in success case.  Success case here
            # does include graph breaks; specifically, if a graph break still
            # resulted in a partially compiled graph, we WILL return here.  An
            # Unsupported exception will only bubble to the top level if we
            # are unable to compile the frame at all.  In this case, there's
            # no point in uploading the code state, because we will always
            # fail exactly the same way even without the update.  (It's useful
            # to upload for graph break though, because this can prevent
            # extra graph break compilations.)
            put_code_state()
            if (
                tracer_output
                and (output_graph := tracer_output.output_graph)
                and output_graph.has_outputs()
            ):
                log_frame_dynamic_whitelist(code)

            return guarded_code
        except Exception as e:
            # NB: e's msg is mutated here to add user stack, but we DON'T want
            # that stack in the Scuba logged fail_reason. So we grab the fail
            # info here and add it to the metrics context below.
            fail_type = type(e).__qualname__
            fail_reason = str(e)
            exception_stack_trace = [traceback.format_exc()]
            exception_handler(e, code, frame, export=export)
            # NB: this is the post-mutation exception
            torch._logging.trace_structured(
                "artifact",
                metadata_fn=lambda: {
                    "name": "dynamo_error",
                    "encoding": "string",
                },
                payload_fn=lambda: traceback.format_exc(),
            )
            fail_user_frame_filename, fail_user_frame_lineno = exc.get_exc_message(
                e, compile_id
            )
            tracer_output = getattr(e, "_torch_dynamo_tracer_output", None)
            if isinstance(
                e,
                (
                    Unsupported,
                    TorchRuntimeError,
                    BackendCompilerFailed,
                    AssertionError,
                    ConstraintViolationError,
                    GuardOnDataDependentSymNode,
                    ValidationException,
                    UncapturedHigherOrderOpError,
                    BisectValidationException,
                    ShortenTraceback,
                    PackageError,
                    ResumePrologueTracingError,
                ),
            ):
                raise
            else:
                # Rewrap for clarity
                raise InternalTorchDynamoError(
                    f"{type(e).__qualname__}: {str(e)}"
                ).with_traceback(e.__traceback__) from None
        finally:
            # === WARNING WARNING WARNING ===
            # If you commit a bug here, it will suppress writing to
            # dynamo_compile table, and we will not have telemetry.
            # Be extra careful when making changes here!

            if torch._dynamo.config.run_gc_after_compile:
                with dynamo_timed("gc", dynamo_compile_column_us="gc_time_us"):
                    log.info("run_gc_after_compile: running gc")
                    gc.collect(1)

            output = None
            if tracer_output:
                output = tracer_output.output_graph
            if output:
                output.local_scope = {}
                # tracer should already be None, keep an extra check here just in case.
                if tracer := output.root_tx:
                    tracer.f_locals = {}

            from .utils import curr_frame

            frame_key = str(curr_frame)
            if fail_reason is None and output is not None:
                guard_count = len(output.guards)
                shape_env_guard_count = len(output.shape_env.guards)
                graph_op_count = output.count_calls()
                graph_node_count = len(output.graph.nodes)
                graph_node_shapes = output.get_graph_sizes_structured()
                graph_input_count = len(output.placeholders)
                non_compliant_ops = {op.__qualname__ for op in output.non_compliant_ops}
                compliant_custom_ops = {
                    op.__qualname__ for op in output.compliant_custom_ops
                }
                torch._dynamo.utils.ReinplaceCounters.log()
            else:
                guard_count = None
                shape_env_guard_count = None
                graph_op_count = None
                graph_node_count = None
                graph_node_shapes = {}
                graph_input_count = None
                non_compliant_ops = set({})
                compliant_custom_ops = set({})
                restart_reasons = set()
                # If compilation failed, the entire time is wasted
                dynamo_time_before_restart = (time.time_ns() - start_time_ns) / 1e9

            metrics = {
                "frame_key": frame_key,
                "co_name": code.co_name,
                "co_filename": code.co_filename,
                "co_firstlineno": code.co_firstlineno,
                "cache_size": cache_size.num_cache_entries_with_same_id_matched_objs,
                "accumulated_cache_size": cache_size.num_cache_entries,
                "guard_count": guard_count,
                "shape_env_guard_count": shape_env_guard_count,
                "graph_op_count": graph_op_count,
                "graph_node_count": graph_node_count,
                "graph_input_count": graph_input_count,
                "fail_type": fail_type,
                "fail_reason": fail_reason,
                "fail_user_frame_filename": fail_user_frame_filename,
                "fail_user_frame_lineno": fail_user_frame_lineno,
                "non_compliant_ops": non_compliant_ops,
                "compliant_custom_ops": compliant_custom_ops,
                "restart_reasons": restart_reasons,
                "dynamo_time_before_restart_s": dynamo_time_before_restart,
                "has_guarded_code": guarded_code is not None,
                "specialize_float": config.specialize_float,
                "is_forward": True,
                "dynamo_compile_time_before_restart_us": to_int_us(
                    dynamo_time_before_restart
                ),
                "stack_trace": stack_trace,
                "graph_node_shapes": str(graph_node_shapes),
                "exception_stack_trace": exception_stack_trace,
            }
            # TODO: replace with CompileEventLogger.compilation_metrics
            # There are some columns here not in PT2 Compile Events
            # so we need to slightly change it
            metrics_context.update_outer(metrics)
            # === END WARNING WARNING WARNING ===

            # If tracer is available, then tracer.error_on_graph_break reflects value of
            # global symbolic_convert.error_on_graph_break at the time of the graph break -
            # symbolic_convert.error_on_graph_break may have been (correctly) changed during cleanup.
            # If tracer is unavailable, then fallback to symbolic_convert.error_on_graph_break.
            if convert_frame_box:
                convert_frame_box.error_on_graph_break = (
                    tracer_output.error_on_graph_break
                    if tracer_output
                    else _get_error_on_graph_break()
                )


class ConvertFrame:
    def __init__(
        self,
        compiler_fn: CompilerFn,
        hooks: Hooks,
        package: Optional[CompilePackage] = None,
    ) -> None:
        self._torchdynamo_orig_backend = compiler_fn
        self._inner_convert = convert_frame_assert(
            compiler_fn, one_graph=False, package=package
        )
        self._hooks = hooks

    @property
    def _clone_with_backend(self) -> Callable[[WrapBackendDebug], ConvertFrame]:
        return lambda backend: convert_frame(
            backend,
            self._hooks,
        )

    def __call__(
        self,
        frame: DynamoFrameType,
        cache_entry: Optional[CacheEntry],
        hooks: Hooks,
        frame_state: dict[str, Union[int, FrameStateSizeEntry]],
        skip: int = 0,
    ) -> ConvertFrameReturn:
        input_codes.add(frame.f_code)
        counters["frames"]["total"] += 1
        try:
            result = self._inner_convert(
                frame, cache_entry, hooks, frame_state, skip=skip + 1
            )
            counters["frames"]["ok"] += 1
            return result
        except Exception as e:
            # Do not allow errors to be suppressed if we're tracing a resume function prologue
            if isinstance(e, ResumePrologueTracingError):
                raise

            error_on_graph_break = (
                self._inner_convert._box.error_on_graph_break is not None
            )
            assert error_on_graph_break is not None
            if self._inner_convert._box.error_on_graph_break:
                # NOTE we _might_ have to wrap the current in a custom exception
                # in order to correctly bubble up to the top-level compile wrapper in
                # eval_frame.py. But re-raising seems to work for now because exceptions from tracing
                # a nested call that results in a top-level frame compile will be handled by the caller
                # as an observed exception - we don't expect that exception to be suppressed.
                raise

            # These two exception types are "soft" failure, in the sense that
            # we know this is due to something we didn't implement all the
            # way, scare the user less about it.  That being said, if you
            # are trying to understand why a graph break happened, it's still
            # important to have this information, so offer it.
            #
            # NB: NotImplementedError used to be on this list, but actually
            # it is impossible for it to reach here, as it is converted into
            # InternalTorchDynamoError.  This behavior seemed reasonable
            # to me (ezyang, Aug 2023) so I kept it, but maybe at some point
            # someone wanted these to also get suppressed.  If so, you'll
            # need to make these exceptions not get wrapped

            # We intentionally don't want to suppress error here.
            if isinstance(e, UncapturedHigherOrderOpError):
                raise

            soft_fail = isinstance(e, Unsupported)

            # This is a soft failure. In the sense, the code path reaches here
            # when we do not support graph breaks on bytecodes like LOAD_ATTR,
            # BUILD_SET etc. In such case, we can fallback to eager without
            # scaring users.
            if soft_fail and graph_break_log.isEnabledFor(logging.DEBUG):
                # Log this message in the graph break. Also use the string
                # "skip: " to tell that the whole frame is falling back to
                # eager.
                if hasattr(e, "compile_id") and hasattr(e, "real_stack"):
                    with compile_context(CompileContext(e.compile_id)):  # type: ignore[attr-defined]
                        user_stack = e.real_stack
                        user_stack_formatted = "".join(
                            traceback.format_list(user_stack)
                        )
                        user_stack_trace = f"Graph break: skip: from user code at:\n{user_stack_formatted}"
                        torch._logging.trace_structured(
                            "artifact",
                            metadata_fn=lambda: {
                                "name": "dynamo_graph_break_reason",
                                "encoding": "string",
                            },
                            payload_fn=lambda: f"{user_stack_trace}\n{traceback.format_exc()}",
                        )
                        graph_break_log.debug(
                            user_stack_trace,
                            exc_info=True,
                        )

            if not config.suppress_errors and not soft_fail:
                raise

            # Suppress the error.  NB: It's very important to do the
            # suppression logging HERE, where the actual suppression
            # happens. Previously it was somewhere else and so it was
            # possible to accidentally not log at all.
            record_filename = getattr(e, "record_filename", None)
            code = frame.f_code
            error_msg = format_error_msg(e, code, record_filename, frame)

            if soft_fail:
                log.info(error_msg, exc_info=True)
            else:
                log.warning(error_msg, exc_info=True)

            if isinstance(e, SkipCodeRecursiveException):
                return ConvertFrameReturn(
                    frame_exec_strategy=FrameExecStrategy(
                        FrameAction.SKIP, FrameAction.SKIP
                    )
                )
            elif isinstance(e, RecompileLimitExceeded):
                return ConvertFrameReturn(
                    frame_exec_strategy=FrameExecStrategy(
                        FrameAction.RUN_ONLY, FrameAction.RUN_ONLY
                    )
                )

        return ConvertFrameReturn()


def convert_frame(
    compiler_fn: CompilerFn,
    hooks: Hooks,
    package: Optional[CompilePackage] = None,
) -> ConvertFrame:
    """Try to convert a frame into an FX graph, if error leave frame unmodified"""
    return ConvertFrame(compiler_fn, hooks, package=package)


# TODO mlazos: add support for same args, or record them
def replay(filename: str) -> None:
    from .backends.debugging import eager

    original_replay_val = config.replay_record_enabled
    config.replay_record_enabled = False
    with open(filename, "rb") as in_file:
        record = ExecutionRecord.load(in_file)
    record.globals = dict(itertools.chain(record.globals.items(), globals().items()))

    with decorators.error_on_graph_break(False):
        try:
            _compile(
                record.code,
                record.globals,
                record.locals,
                record.builtins,
                record.closure,
                compiler_fn=eager,
                one_graph=False,
                export=False,
                export_constraints=None,
                hooks=Hooks(),
                cache_size=CacheSizeRelevantForFrame(0, 0),
                cache_entry=None,
                frame=None,
                frame_state={},
                compile_id=CompileId(frame_id=42, frame_compile_id=999),
            )
        finally:
            config.replay_record_enabled = original_replay_val


def first_real_inst_idx(code: CodeType) -> int:
    if sys.version_info < (3, 11):
        return 0
    for inst in dis.get_instructions(code):
        if inst.opname == "RESUME":
            return inst.offset // 2
    raise RuntimeError("RESUME instruction not found in code")


class ConvertFrameProtocol(typing.Protocol):
    def __call__(
        self,
        frame: DynamoFrameType,
        cache_entry: Optional[CacheEntry],
        hooks: Hooks,
        frame_state: dict[str, Union[int, FrameStateSizeEntry]],
        *,
        skip: int = 0,
    ) -> ConvertFrameReturn: ...


def should_skip_due_to_torch_dispatch_mode() -> bool:
    return is_in_any_mode_without_ignore_compile_internals()


class CatchErrorsWrapper:
    def __init__(self, callback: ConvertFrameProtocol, hooks: Hooks) -> None:
        functools.wraps(callback)(self)
        self._torchdynamo_orig_backend = callback
        self.hooks = hooks

    def __call__(
        self,
        frame: DynamoFrameType,
        cache_entry: Optional[CacheEntry],
        frame_state: dict[str, Union[int, FrameStateSizeEntry]],
    ) -> ConvertFrameReturn:
        assert frame_state is not None
        input_codes.add(frame.f_code)

        is_skipfile = trace_rules.check(frame.f_code)
        if sys.version_info >= (3, 13):
            has_started_execution = frame.f_lasti > first_real_inst_idx(frame.f_code)
        else:
            has_started_execution = frame.f_lasti >= first_real_inst_idx(frame.f_code)
        if (
            # TODO: the first condition is not covered by any test
            has_started_execution
            or is_skipfile
            or config.disable
            or (
                should_skip_due_to_torch_dispatch_mode()
                and not getattr(self._torchdynamo_orig_backend, "_export", False)
            )
        ):
            if log.isEnabledFor(logging.DEBUG):
                if has_started_execution:
                    skip_reason = "traced frame already"
                elif trace_rules.check(frame.f_code):
                    skip_reason = "in skipfiles"
                elif is_in_torch_dispatch_mode(include_infra_modes=False):
                    skip_reason = "non-infra torch dispatch mode present, this is not supported today in torch.compile"
                else:
                    skip_reason = "dynamo tracing is disabled"

                log.debug(
                    "skipping: %s (reason: %s, file: %s)",
                    frame.f_code.co_name,
                    skip_reason,
                    frame.f_code.co_filename,
                )
            return ConvertFrameReturn()

        if (
            frame.f_code.co_filename == "<string>" and frame.f_code.co_name == "__new__"
        ) or (
            frame.f_code.co_filename.endswith("collections/__init__.py")
            and frame.f_code.co_name == "_make"
        ):
            # nametuple constructor/_make
            return ConvertFrameReturn()
        if torch._dynamo.utils.get_optimize_ddp_mode() == "ddp_optimizer":
            ddp_module = DistributedDataParallel._get_active_ddp_module()
            if ddp_module:
                with compile_lock:
                    from torch._dynamo.backends.distributed import DDPOptimizer

                    ddp_optimizer = DDPOptimizer(
                        bucket_bytes_cap=ddp_module.bucket_bytes_cap,
                        backend_compile_fn=self._torchdynamo_orig_backend._torchdynamo_orig_backend,  # type: ignore[attr-defined]
                    )
                    assert hasattr(
                        self._torchdynamo_orig_backend, "_clone_with_backend"
                    ), (
                        "DDPOptimizer only supports callback fns that know how to clone themselves."
                    )
                    hijacked_callback = (
                        self._torchdynamo_orig_backend._clone_with_backend(
                            ddp_optimizer.compile_fn,
                        )
                    )
                    return hijacked_callback(
                        frame, cache_entry, self.hooks, frame_state
                    )

        with compile_lock, _disable_current_modes():
            # skip=1: skip this frame
            result = self._torchdynamo_orig_backend(
                frame, cache_entry, self.hooks, frame_state, skip=1
            )
            return result


def catch_errors_wrapper(
    callback: ConvertFrameProtocol, hooks: Hooks
) -> CatchErrorsWrapper:
    return CatchErrorsWrapper(callback, hooks)<|MERGE_RESOLUTION|>--- conflicted
+++ resolved
@@ -46,7 +46,6 @@
 from pathlib import Path
 from types import CellType, CodeType, FunctionType, ModuleType
 from typing import Any, Callable, Optional, TypeVar, Union
-from typing_extensions import ParamSpec
 from weakref import ReferenceType
 
 import torch
@@ -77,6 +76,7 @@
     is_in_torch_dispatch_mode,
 )
 from torch.utils._traceback import CapturedTraceback, format_traceback_short
+from typing_extensions import ParamSpec
 
 from . import config, decorators, exc, graph_break_hints, trace_rules
 from .bytecode_analysis import remove_dead_code, remove_pointless_jumps
@@ -313,9 +313,9 @@
                 return fn(*args, **kwargs)
             finally:
                 cleanup.close()
-                assert torch._C._len_torch_function_stack() == 0, (
-                    "Torch function mode stack state changed while dynamo tracing, please report a bug"
-                )
+                assert (
+                    torch._C._len_torch_function_stack() == 0
+                ), "Torch function mode stack state changed while dynamo tracing, please report a bug"
                 exit_stack.close()
                 torch._C._set_grad_enabled(prior_grad_mode)
                 torch.autograd.grad_mode._enter_inference_mode(prior_inference_mode)
@@ -336,9 +336,9 @@
                     "cuda", "matmul", cuda_matmul_fp32_prec
                 )
                 torch.fx.graph_module._forward_from_src = prior_fwd_from_src
-                assert guards.check(), (
-                    f"Global {guards.reason()}state changed while dynamo tracing, please report a bug"
-                )
+                assert (
+                    guards.check()
+                ), f"Global {guards.reason()}state changed while dynamo tracing, please report a bug"
 
     _fn._torchdynamo_orig_backend = fn  # type: ignore[attr-defined]
     return _fn
@@ -525,17 +525,6 @@
     error_on_graph_break: Optional[bool] = None
 
 
-<<<<<<< HEAD
-def _is_error_on_graph_break(tx: Optional[DynamoTracerOutput]) -> bool:
-    if config.debug_force_graph_break_on_leaf_return:
-        return False
-    if tx is None:
-        return _get_error_on_graph_break()
-    return tx.error_on_graph_break
-
-
-=======
->>>>>>> 8b53a0ba
 def get_compile_id(
     frame_state: dict[str, Union[int, FrameStateSizeEntry]],
 ) -> CompileId:
@@ -1873,9 +1862,7 @@
                     )
                     assert hasattr(
                         self._torchdynamo_orig_backend, "_clone_with_backend"
-                    ), (
-                        "DDPOptimizer only supports callback fns that know how to clone themselves."
-                    )
+                    ), "DDPOptimizer only supports callback fns that know how to clone themselves."
                     hijacked_callback = (
                         self._torchdynamo_orig_backend._clone_with_backend(
                             ddp_optimizer.compile_fn,
