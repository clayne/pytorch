# mypy: allow-untyped-decorators
# mypy: allow-untyped-defs

"""
This module implements variable tracking for torch functions and operations during Dynamo tracing.

It provides classes to handle different types of torch operations:

TorchInGraphFunctionVariable: Handles torch.* functions that should be captured in the FX graph.
Provides special handling for constant folding, tensor methods, and torch function overrides.
Manages complex cases like out= variants and parameter construction.

TorchCtxManagerClassVariable: Handles torch context managers like torch.no_grad(), autocast, etc.
Provides implementations for entering/exiting these contexts during tracing.

DispatchKeySetVariable: Represents torch.DispatchKeySet for managing dispatch keys and
device-specific operations during tracing.

The module includes special handling for:
- Constant folding of pure functions
- Tensor method calls
- torch.nn.Parameter construction
- __torch_function__ overrides
- Context manager state tracking
- Device and dtype management

This is a core part of Dynamo's tracing system, translating torch operations into
traceable graph nodes while preserving correct semantics and handling edge cases.
"""

import functools
import inspect
import logging
import math
import re
from collections.abc import Sequence
from typing import Any, Callable, Optional, TYPE_CHECKING

import torch._C
import torch._refs
import torch.fx
import torch.nn
from torch._guards import TracingContext
from torch._logging import warning_once
from torch.utils._python_dispatch import is_traceable_wrapper_subclass_type

from .. import config, graph_break_hints, polyfills, variables
from ..codegen import PyCodegen
from ..create_parameter_op import (
    can_convert_to_tracable_parameter,
    new_parameter_placeholder,
    tracable_create_parameter,
)
from ..device_interface import get_registered_device_interfaces
from ..exc import unimplemented, unimplemented_v2
from ..guards import GuardBuilder, install_guard
from ..source import CallFunctionNoArgsSource, SyntheticLocalSource
from ..utils import (
    check_unspec_or_constant_args,
    guard_if_dyn,
    has_torch_function,
    hashable,
    product,
    proxy_args_kwargs,
    unwrap_if_wrapper,
)
from .base import typestr, VariableTracker
from .ctx_manager import (
    AutocastModeVariable,
    ProfilerContextVariable,
    TorchFunctionDisableVariable,
)
from .dicts import ConstDictVariable
from .distributed import DistributedVariable, ProcessGroupVariable
from .lists import ListVariable, TupleVariable
from .torch_function import (
    can_dispatch_torch_function,
    dispatch_torch_function,
    TensorWithTFOverrideVariable,
    TorchFunctionModeStackVariable,
)


try:
    import numpy as np
except ModuleNotFoundError:
    np = None  # type: ignore[assignment]

try:
    from torch.distributed.fsdp._fully_shard import _fsdp_param_group
except ModuleNotFoundError:
    _fsdp_param_group = None  # type: ignore[assignment]


if TYPE_CHECKING:
    from torch._dynamo.symbolic_convert import InstructionTranslator


log = logging.getLogger(__name__)

supported_ctx_manager_classes = dict.fromkeys(
    [
        torch.profiler.profiler.profile,
        torch.autograd.forward_ad._set_fwd_grad_enabled,
        torch.autograd.forward_ad.dual_level,
        torch.autograd.profiler.profile,
        torch.autograd.profiler.record_function,
        torch._C.DisableTorchFunctionSubclass,
        torch._C.DisableTorchFunction,
        torch._functorch.vmap.vmap_increment_nesting,
        torch._functorch.eager_transforms.grad_increment_nesting,
        torch._functorch.eager_transforms.jvp_increment_nesting,
        torch._functorch.eager_transforms.enable_inplace_requires_grad,
        torch.amp.autocast_mode.autocast,
        torch.autograd.grad_mode.enable_grad,
        torch.autograd.grad_mode.inference_mode,
        torch.autograd.grad_mode.no_grad,
        torch.autograd.grad_mode.set_grad_enabled,
        torch.autograd.graph.disable_saved_tensors_hooks,
        torch.cpu.amp.autocast_mode.autocast,
        torch.cuda.amp.autocast_mode.autocast,
        torch.nn.attention.sdpa_kernel,
        torch.nn.attention._sdpa_kernel_variadic,
    ]
)


REWRITE_OPS_TO_TENSOR_SIZE_METHOD = dict.fromkeys(
    [
        torch._shape_as_tensor,
    ]
)

constant_fold_functions_need_guards = [
    torch.accelerator.current_device_index,
    torch.cuda.current_device,
    torch.cuda.is_initialized,
    torch.xpu.current_device,
    torch.xpu.is_initialized,
]

constant_fold_functions = [
    torch._assert,
    torch._utils._get_device_index,
    torch._C._get_cublas_allow_tf32,
    torch._C._is_any_autocast_enabled,
    torch.accelerator.is_available,
    torch.cuda.get_device_properties,
    torch.cuda.is_available,
    torch.distributed.is_available,
    torch.get_autocast_dtype,
    torch.get_autocast_gpu_dtype,
    torch.get_default_dtype,
    torch.is_autocast_cache_enabled,
    torch.is_autocast_cpu_enabled,
    torch.is_autocast_enabled,
    torch.is_complex,
    torch.is_floating_point,
    torch.nn.functional._Reduction.get_enum,  # type: ignore[attr-defined]
    torch.promote_types,
    torch._C._get_privateuse1_backend_name,
    torch.autograd._is_checkpoint_valid,
    torch.xpu.get_device_properties,
    torch.xpu.is_available,
] + constant_fold_functions_need_guards
if torch.distributed.is_available():
    constant_fold_functions.extend(
        [
            torch.distributed.is_initialized,
            torch.distributed.get_rank,
            torch.distributed.get_world_size,
        ]
    )
# Convert to dict for O(1) access times
constant_fold_functions_need_guards = dict.fromkeys(constant_fold_functions_need_guards)
constant_fold_functions = dict.fromkeys(constant_fold_functions)


@functools.cache
def tracing_state_functions() -> dict[Callable[[], Any], Optional[bool]]:
    # Defined as a function to avoid circular import like torch.onnx
    return {
        torch.jit.is_scripting: False,
        torch.jit.is_tracing: False,
        torch._C._get_tracing_state: None,
        torch.fx._symbolic_trace.is_fx_tracing: False,
        torch.onnx.is_in_onnx_export: False,
        torch._dynamo.external_utils.is_compiling: True,
        torch._utils.is_compiling: True,
        torch.compiler.is_compiling: True,
        torch.compiler.is_dynamo_compiling: True,
        torch.compiler.is_exporting: True,
        torch.nn.modules.activation._is_make_fx_tracing: False,
    }


bin_ops = dict.fromkeys(["add", "sub", "mul", "div", "sqrt"])

dispatch_key_set_functions = {
    torch._C._dispatch_keys,
    torch._C._dispatch_tls_local_include_set,
    torch._C._dispatch_tls_local_exclude_set,
}


@functools.cache
def get_overridable_functions():
    from itertools import chain

    from torch.overrides import get_overridable_functions as get_overridable_functions_

    funcs = set(chain.from_iterable(get_overridable_functions_().values()))
    more: set[Callable[..., Any]] = {
        torch.ones,
        torch.ones_like,
        torch.zeros,
        torch.zeros_like,
        torch.empty,
        torch.full,
    }
    funcs.update(more)
    return funcs


class BaseTorchVariable(VariableTracker):
    """common base for all torch.* functions, classes, modules and other things"""

    @classmethod
    def create_with_source(cls, value, source):
        install_guard(source.make_guard(GuardBuilder.FUNCTION_MATCH))
        return cls(value, source=source)

    def __init__(self, value, **kwargs) -> None:
        super().__init__(**kwargs)
        self.value = value

    def reconstruct(self, codegen: "PyCodegen"):
        try:
            name = f"{self.value.__module__}.{self.value.__name__}"
        except Exception:
            name = f"torch_obj_{id(self.value)}"
        unique_var_name = "__" + re.sub(r"[^a-zA-Z0-9_]+", "_", name)
        codegen.extend_output(
            codegen.setup_globally_cached(unique_var_name, self.value)
        )

    def as_proxy(self):
        return self.value

    def as_python_constant(self):
        return self.value

    def call_obj_hasattr(self, tx: "InstructionTranslator", name):
        result = hasattr(self.value, name)
        return variables.ConstantVariable.create(result)

    def can_constant_fold_through(self):
        if self.value in constant_fold_functions:
            return True
        return getattr(self.value, "__module__", None) == "math"


class TorchCtxManagerClassVariable(BaseTorchVariable):
    """Points to a context manager class in torch.* that dynamo has implementations"""

    def __repr__(self) -> str:
        return f"TorchCtxManagerClassVariable({self.value})"

    @staticmethod
    def is_matching_cls(value):
        # Unwrap if it's a functools.lru_cache wrapper
        value = unwrap_if_wrapper(value)
        # We can't do isinstance(value, type) check because some ctx managers
        # are implemented as a function decorated by contextlib.contextmanager,
        # E.g., torch._functorch.vmap.vmap_increment_nesting.
        return (
            # Context manager type or function with @contextmanager is callable
            callable(value)
            and (
                hashable(value)  # accesses value.__hash__()
                and value in supported_ctx_manager_classes
            )
        )

    def call_function(
        self,
        tx: "InstructionTranslator",
        args: Sequence[VariableTracker],
        kwargs: "dict[str, VariableTracker]",
    ) -> "VariableTracker":
        from . import (
            DisabledSavedTensorsHooksVariable,
            DualLevelContextManager,
            FSDPParamGroupUseTrainingStateVariable,
            GradIncrementNestingCtxManagerVariable,
            GradInplaceRequiresGradCtxManagerVariable,
            GradModeVariable,
            InferenceModeVariable,
            JvpIncrementNestingCtxManagerVariable,
            SDPAKernelVariable,
            SetFwdGradEnabledContextManager,
            StreamVariable,
            VmapIncrementNestingCtxManagerVariable,
        )

        if self.value is torch.no_grad:
            if len(args) == 1 and isinstance(
                args[0], variables.functions.BaseUserFunctionVariable
            ):
                ctx = GradModeVariable.create(tx, False)
                return ctx.call_function(tx, args, kwargs)
            else:
                return GradModeVariable.create(tx, False)
        elif self.value is torch.enable_grad:
            if len(args) == 1 and isinstance(
                args[0], variables.functions.BaseUserFunctionVariable
            ):
                ctx = GradModeVariable.create(tx, True)
                return ctx.call_function(tx, args, kwargs)
            return GradModeVariable.create(tx, True)
        elif self.value is torch.set_grad_enabled and len(args) == 1:
            return GradModeVariable.create(
                tx, args[0].as_python_constant(), initialized=True
            )
        elif self.value is torch.inference_mode:
            assert len(args) <= 1 and len(kwargs) == 0
            inf_mode = args[0].as_python_constant() if len(args) == 1 else True
            return InferenceModeVariable.create(tx, inf_mode)
        elif inspect.isclass(self.value) and issubclass(self.value, torch.Stream):
            from torch._dynamo.variables.builder import wrap_fx_proxy_cls

            return wrap_fx_proxy_cls(
                StreamVariable,
                tx,
                tx.output.create_proxy(
                    "call_function",
                    self.value,
                    (),
                    {},
                ),
            )
        elif self.value in (
            torch.amp.autocast_mode.autocast,
            torch.cuda.amp.autocast,
            torch.cpu.amp.autocast,
        ):
            return AutocastModeVariable.create(self.value, args, kwargs)
        elif self.value in (
            # NOTE any class added here must align with the semantic
            # requirements of `ProfilerContextVariable`.
            torch.profiler.profile,
            torch.profiler.record_function,
            torch.autograd.profiler.profile,
            torch.autograd.profiler.record_function,
        ):
            warning_once(log, "Profiler function %s will be ignored", self.value)
            return ProfilerContextVariable()
        elif (
            self.value is torch._C.DisableTorchFunctionSubclass
            or self.value is torch._C.DisableTorchFunction
        ):
            assert not (args or kwargs)
            return TorchFunctionDisableVariable.create(
                tx, only_subclass=self.value is torch._C.DisableTorchFunctionSubclass
            )
        elif self.value is torch._functorch.vmap.vmap_increment_nesting:
            assert len(args) == 2
            return VmapIncrementNestingCtxManagerVariable.create(
                tx,
                args,
            )
        elif self.value is torch._functorch.eager_transforms.jvp_increment_nesting:
            assert len(args) == 0
            return JvpIncrementNestingCtxManagerVariable.create(tx)
        elif self.value is torch.autograd.forward_ad._set_fwd_grad_enabled:
            assert len(args) == 1
            return SetFwdGradEnabledContextManager.create(
                tx,
                [guard_if_dyn(x) for x in args],
            )
        elif self.value is torch.autograd.forward_ad.dual_level:
            assert len(args) == 0
            return DualLevelContextManager.create(tx)
        elif self.value is torch._functorch.eager_transforms.grad_increment_nesting:
            assert len(args) == 0
            return GradIncrementNestingCtxManagerVariable.create(tx)
        elif (
            self.value is torch._functorch.eager_transforms.enable_inplace_requires_grad
        ):
            assert len(args) == 1
            return GradInplaceRequiresGradCtxManagerVariable.create(
                tx,
                [guard_if_dyn(x) for x in args],
            )
        elif self.value is torch.autograd.graph.disable_saved_tensors_hooks:
            assert len(args) == 1
            return DisabledSavedTensorsHooksVariable.create(
                tx, args[0].as_python_constant()
            )
        elif (
            _fsdp_param_group is not None
            and self.value is _fsdp_param_group.FSDPParamGroup.use_training_state
        ):
            assert len(args) == 2
            return FSDPParamGroupUseTrainingStateVariable.create(
                tx, args[0], args[1].as_python_constant()
            )
        elif self.value is torch.nn.attention.sdpa_kernel:
            assert len(args) == 1 or (len(kwargs) == 1 and "backends" in kwargs)
            backends = args[0] if len(args) == 1 else kwargs["backends"]
            set_priority = kwargs["set_priority"] if "set_priority" in kwargs else False
            return SDPAKernelVariable.create(
                tx, backends.as_python_constant(), set_priority
            )
        elif self.value is torch.nn.attention._sdpa_kernel_variadic:
            return SDPAKernelVariable.create(
                tx, [arg.as_python_constant() for arg in args]
            )

        return super().call_function(tx, args, kwargs)


class TorchInGraphFunctionVariable(BaseTorchVariable):
    """Points to a torch function/method that should be put in FX graph"""

    def __init__(self, value, nonstrict_traceable=None, **kwargs) -> None:
        super().__init__(value, **kwargs)
        from ..trace_rules import is_nonstrict_trace_callable

        if nonstrict_traceable is None:
            nonstrict_traceable = is_nonstrict_trace_callable(value)
        self.nonstrict_traceable = nonstrict_traceable

    def __repr__(self) -> str:
        return f"TorchInGraphFunctionVariable({self.value}, nonstrict_traceable={self.nonstrict_traceable})"

    def get_function(self):
        return self.value

    @staticmethod
    @functools.cache
    def _get_handlers():
        """Build a dict from function -> method to handle it so that we are O(1)
        in terms of the number of function with special handling."""
        handlers = {}

        def register(*fns):
            def _register(handler):
                for fn in fns:
                    assert fn not in handlers, fn
                    handlers[fn] = handler
                return handler

            assert callable(fns[0])
            return _register

        from torch.backends.cuda import SDPAParams

        from . import (
            ConstantVariable,
            DeterministicAlgorithmsVariable,
            GradModeVariable,
            StreamContextVariable,
            SymNodeVariable,
            TensorVariable,
            UserDefinedObjectVariable,
        )
        from .builder import wrap_fx_proxy, wrap_fx_proxy_cls

        @register(*tracing_state_functions())
        def handle_tracing_state_functions(
            self, tx: "InstructionTranslator", *args, **kwargs
        ):
            assert not args and not kwargs
            # See: https://github.com/pytorch/pytorch/issues/110765
            if self.value in (
                torch._utils.is_compiling,
                torch._dynamo.external_utils.is_compiling,
                torch.compiler.is_compiling,
                torch.compiler.is_dynamo_compiling,
                torch.compiler.is_exporting,
            ):
                tx.mark_inconsistent_side_effects()
            return ConstantVariable.create(tracing_state_functions()[self.value])

        @register(*dispatch_key_set_functions)
        def handle_dispatch_key_set_functions(
            self, tx: "InstructionTranslator", *args, **kwargs
        ):
            assert not kwargs
            if self.value in (torch._C._dispatch_keys,):
                assert len(args) == 1
                assert isinstance(args[0], variables.TensorVariable)
                example_value = args[0].proxy.node.meta["example_value"]
                dks = self.value(example_value)
                # Remove Python and PythonTLSSnapshot from the dispatch key set,
                # as they originate from FakeTensor propagation.
                # This should only be done if the example_value is a FakeTensor.
                # However, if tensor subclasses are present,
                # it is reasonable for Python to remain in the dispatch key set.
                if isinstance(example_value, torch._subclasses.FakeTensor):
                    dks = (
                        dks
                        - torch._C.DispatchKeySet(torch._C.DispatchKey.Python)
                        - torch._C.DispatchKeySet(
                            torch._C.DispatchKey.PythonTLSSnapshot
                        )
                    )
                return DispatchKeySetVariable.create(dks)
            else:
                assert not args
                return DispatchKeySetVariable.create(self.value())

        @register(torch.overrides.get_default_nowrap_functions.__wrapped__)
        def handle_get_default_nowrap_functions(
            self, tx: "InstructionTranslator", *args, **kwargs
        ):
            # [Note: __torch_function__] we return empty here because we restrict
            # the set of functions that we trace __torch_function__ on to
            # functions outside of the actual set. Implementing this properly will require implementing
            # some variable types to track and compare tensor getset descriptors
            return VariableTracker.build(
                tx, torch.overrides.get_default_nowrap_functions()
            )

        @register(torch.ops.inductor.accumulate_grad_.default)
        def handle_accumulate_grad_(self, tx: "InstructionTranslator", *args, **kwargs):
            return tx.inline_user_function_return(
                VariableTracker.build(tx, polyfills.accumulate_grad), args, kwargs
            )

        @register(math.radians)
        def handle_radians(self, tx: "InstructionTranslator", *args, **kwargs):
            if not check_unspec_or_constant_args(args, kwargs):
                # Use polyfill to convert math.radians(x) into math.pi * x / 180.0
                return tx.inline_user_function_return(
                    VariableTracker.build(tx, polyfills.radians), args, kwargs
                )

        @register(torch.is_inference_mode_enabled)
        def handle_is_inference_mode_enabled(self, tx: "InstructionTranslator"):
            unimplemented_v2(
                gb_type="Encountered torch.is_inference_mode_enabled during tracing",
                context="",
                explanation="torch.is_inference_mode_enabled() is not supported",
                hints=[
                    *graph_break_hints.FUNDAMENTAL,
                    *graph_break_hints.INFERENCE_MODE,
                ],
            )

        @register(torch.is_tensor, torch.overrides.is_tensor_like)
        def handle_is_tensor(self, tx: "InstructionTranslator", arg):
            if isinstance(arg, TensorVariable) or (
                self.value is torch.overrides.is_tensor_like
                and isinstance(arg, UserDefinedObjectVariable)
                and hasattr(arg.value, "__torch_function__")
            ):
                return ConstantVariable.create(True)
            else:
                return ConstantVariable.create(False)

        @register(
            torch.is_floating_point,
            torch.is_complex,
        )
        def handle_is_floating_point(self, tx: "InstructionTranslator", input):
            input_arg = input
            if isinstance(input_arg, TensorVariable) and input_arg.dtype is not None:
                if self.value is torch.is_floating_point:
                    return ConstantVariable.create(input_arg.dtype.is_floating_point)
                elif self.value is torch.is_complex:
                    return ConstantVariable.create(input_arg.dtype.is_complex)
                else:
                    raise AssertionError(f"calling {self.value}")

        @register(torch.numel)
        def handle_numel(self, tx: "InstructionTranslator", input):
            if isinstance(input, TensorVariable) and input.valid_size():
                return ConstantVariable.create(product(input.size))
            elif isinstance(input, TensorVariable):
                # Workaround dynamic shapes issue
                return input.call_method(tx, "numel", [], {})

        @register(torch.compile)
        def handle_torch_compile(self, tx: "InstructionTranslator", *args, **kwargs):
            if len(args) == 1:
                # torch.compile is a no-op in dynamo
                return args[0]

            unimplemented("torch.compile is used as a decorator in the compiled frame")

        @register(*REWRITE_OPS_TO_TENSOR_SIZE_METHOD)
        def handle_tensor_size_rewrites(self, tx: "InstructionTranslator", input):
            assert isinstance(input, TensorVariable)
            return input.call_method(tx, "size", [], {})

        @register(
            torch.nn.modules.utils._single,
            torch.nn.modules.utils._pair,
            torch.nn.modules.utils._triple,
            torch.nn.modules.utils._quadruple,
            torch.nn.modules.utils._ntuple,
        )
        def handle_ntuple(self, tx: "InstructionTranslator", *args, **kwargs):
            return self._call_ntuple(tx, args, kwargs)

        @register(torch.is_grad_enabled)
        def handle_is_grad_enabled(self, tx):
            install_guard(GradModeVariable._guards_singleton)
            return ConstantVariable.create(torch.is_grad_enabled())

        @register(torch.use_deterministic_algorithms)
        def handle_use_deterministic_algorithms(
            self, tx: "InstructionTranslator", mode, warn_only=False
        ):
            if warn_only and warn_only.as_python_constant():
                unimplemented("torch.use_deterministic_algorithms(warn_only=True)")
            return DeterministicAlgorithmsVariable.create(tx, mode.as_python_constant())

        @register(torch.are_deterministic_algorithms_enabled)
        def handle_are_deterministic_algorithms_enabled(self, tx):
            install_guard(DeterministicAlgorithmsVariable._guards_singleton)
            return ConstantVariable.create(torch.are_deterministic_algorithms_enabled())

        @register(torch._C._is_torch_function_enabled)
        def handle_is_torch_function_enabled(self, tx):
            install_guard(TorchFunctionDisableVariable._guards_singleton)
            # see comment on SymbolicTorchFunctionState class as to why
            # this is not a bug
            return ConstantVariable.create(
                tx.symbolic_torch_function_state.torch_function_subclass_enabled
            )

        @register(torch._C._is_torch_function_all_disabled)
        def handle_is_torch_function_all_disabled(self, tx):
            install_guard(TorchFunctionDisableVariable._guards_singleton)
            return ConstantVariable.create(
                not tx.symbolic_torch_function_state.torch_function_mode_enabled
            )

        @register(
            torch.overrides.has_torch_function,
            torch.overrides.has_torch_function_variadic,
            torch.overrides.has_torch_function_unary,
        )
        def handle_has_torch_function(self, tx: "InstructionTranslator", *args):
            elems = (
                args[0].unpack_var_sequence(tx)
                if len(args) == 1 and isinstance(args[0], TupleVariable)
                else args
            )
            return ConstantVariable.create(
                any(has_torch_function(x) for x in elems),
            )

        @register(
            *dict.fromkeys(  # remove duplicates
                device_interface.stream
                for _, device_interface in get_registered_device_interfaces()
            )
        )
        def handle_device_interface_stream(self, tx: "InstructionTranslator", stream):
            return StreamContextVariable.create(tx, stream)

        @register(torch.from_numpy)
        def handle_from_numpy(self, tx: "InstructionTranslator", *args):
            if not config.trace_numpy:
                unimplemented("torch.from_numpy. config.trace_numpy is False")
            if not np:
                unimplemented("torch.from_numpy. NumPy is not available")
            return wrap_fx_proxy_cls(
                target_cls=TensorVariable,
                tx=tx,
                proxy=tx.output.create_proxy(
                    "call_function",
                    torch.as_tensor,
                    *proxy_args_kwargs(args, {}),
                ),
                example_value=None,
            )

        @register(torch.jit.annotate)
        def handle_jit_annotate(self, tx: "InstructionTranslator", the_type, the_value):
            return the_value

        @register(torch.backends.cudnn.is_acceptable)
        def handle_cudnn_is_acceptable(
            self, tx: "InstructionTranslator", tensor, *extra
        ):
            # is_acceptable(tensor) returns true if
            #   (a) tensor dtype/device are supported by cudnn
            #   (b) cudnn is available
            #   (c) some initialization has completed
            # technically, it depends on some global state from (c) (torch.backends.cudnn.__cudnn_version)
            assert not extra, "Expect 1 input to cudnn.is_acceptable"
            assert isinstance(tensor, TensorVariable), (
                "Expect input to cudnn.is_acceptable to be a tensor"
            )
            tensor_inp = torch.tensor(0, dtype=tensor.dtype, device=tensor.device)
            return ConstantVariable.create(
                torch.backends.cudnn.is_acceptable(tensor_inp)
            )

        @register(torch.utils.hooks.BackwardHook)
        def handle_backward_hook(self, tx: "InstructionTranslator", *args, **kwargs):
            return variables.BackwardHookVariable.create(tx, *args, **kwargs)

        @register(torch.nn.Parameter)
        def handle_parameter(self, tx: "InstructionTranslator", *args, **kwargs):
            return self.call_nn_parameter(tx, *args, **kwargs)

        @register(torch.ops.aten.sym_size, torch.ops.aten.sym_size.int)
        def handle_sym_size(self_, tx, self, dim=None):
            # we see this when retracing already traced code
            if dim is not None:
                return self.call_method(tx, "size", [dim], {})

        @register(torch.ops.aten.sym_stride, torch.ops.aten.sym_stride.int)
        def handle_sym_stride(self_, tx, self, dim=None):
            if dim is not None:
                return self.call_method(tx, "stride", [dim], {})

        @register(torch.addcdiv)
        def handle_addcdiv(self, tx: "InstructionTranslator", *args, **kwargs):
            if len(args) == 3 and "value" in kwargs and len(kwargs) == 1:
                # decompose addcdiv into constituent ops, prevents a graph break due to converting
                # value to a scalar
                result = TorchInGraphFunctionVariable(torch.div).call_function(
                    tx, [*args[1:]], {}
                )
                result = TorchInGraphFunctionVariable(torch.mul).call_function(
                    tx, [result, kwargs["value"]], {}
                )
                return TorchInGraphFunctionVariable(torch.add).call_function(
                    tx, [args[0], result], {}
                )

        @register(torch.full)
        def handle_full(self, tx, size, fill_value, **kwargs):
            if isinstance(fill_value, TensorVariable):
                result = TorchInGraphFunctionVariable(
                    torch.ops.aten._local_scalar_dense
                ).call_function(tx, [fill_value], {})
                return TorchInGraphFunctionVariable(torch.full).call_function(
                    tx, [size, result], kwargs
                )

        @register(torch._foreach_lerp_)
        def handle_inplace_foreach_lerp_scalar(
            _, tx: "InstructionTranslator", *args, **kwargs
        ):
            if len(args) == 3 and not isinstance(args[2], ListVariable) and not kwargs:
                return tx.inline_user_function_return(
                    VariableTracker.build(tx, polyfills.foreach_lerp_inplace),
                    args,
                    kwargs,
                )

        @register(torch._foreach_pow)
        def handle_foreach_pow_scalar(_, tx: "InstructionTranslator", *args, **kwargs):
            # In eager it's more performant to call item() from within the C op implementation
            # in compile, it's more performant to not graph break.
            if len(args) == 2 and isinstance(args[0], TensorVariable) and not kwargs:
                return tx.inline_user_function_return(
                    VariableTracker.build(tx, polyfills.foreach_pow_scalar),
                    args,
                    kwargs,
                )

        @register(torch._assert)
        def handle_assert(self, tx: "InstructionTranslator", condition, message):
            if (condition.is_python_constant() and condition.as_python_constant()) or (
                isinstance(condition, variables.SymNodeVariable)
                and condition.evaluate_expr()
            ):
                return ConstantVariable(None)

        @register(SDPAParams)
        def handle_sdpa_params(self, tx: "InstructionTranslator", *args, **kwargs):
            return wrap_fx_proxy(
                tx,
                proxy=tx.output.create_proxy(
                    "call_function",
                    torch._C._SDPAParams,
                    *proxy_args_kwargs(args, kwargs),
                ),
                param_vars=args,
            )

        if DistributedVariable.is_available():
            from torch.distributed.distributed_c10d import (
                _get_group_size_by_name,
                _get_group_tag,
                _rank_not_in_group,
                _resolve_group_name_by_ranks_and_tag,
                get_process_group_ranks,
            )
            from torch.distributed.tensor import DTensor

            @register(
                _get_group_size_by_name,
                _get_group_tag,
                _rank_not_in_group,
                get_process_group_ranks,
                _resolve_group_name_by_ranks_and_tag,
            )
            def handle_constant_processgroup_functions(
                self, tx: "InstructionTranslator", *args
            ):
                # because the input is a "ProcessGroupVariable", we'll be guarding on its
                # ID_MATCH based on how it was constructed.

                # We desugar it at trace-time into ranks by directly calling util
                # bake the result into the trace
                if len(args) == 1:
                    # group or group name
                    assert isinstance(args[0], (ProcessGroupVariable, ConstantVariable))
                elif len(args) == 2:
                    # ranks + tag
                    assert isinstance(args[0], ListVariable) and isinstance(
                        args[1], ConstantVariable
                    )
                else:
                    raise AssertionError(
                        f"Invalid group value ({args}) for constant pg "
                        f"function {self.value}"
                    )
                args_as_value = [arg.as_python_constant() for arg in args]
                invocation_result = self.value(*args_as_value)

                # Note - while we *could* cook up sources around invocations, like a FunctionSource
                # the space of invoking functions in the middle of the guard chain is very iffy. As such,
                # guard propagation via options is the best we can do.
                return VariableTracker.build(tx, invocation_result)

            @register(DTensor.from_local)
            def handle_from_local(self, tx: "InstructionTranslator", *args, **kwargs):
                # rewrite non-primitive args/kwargs to be included in the on-the-fly prim function
                # and rewrite args to have only proxyable args, then insert call_function
                args_as_value = [x.as_python_constant() for x in args[1:]]
                kwargs_as_value = {
                    k: v.as_python_constant()
                    for k, v in kwargs.items()
                    if k not in ["shape", "stride"]
                }
                kwargs_to_be_proxied = {
                    k: kwargs[k] for k in ["shape", "stride"] if k in kwargs
                }

                def fn_with_prim_types(x, shape=None, stride=None):
                    return self.value(
                        x, *args_as_value, **kwargs_as_value, shape=shape, stride=stride
                    )

                # attach the same function name for better debugging
                fn_with_prim_types.__name__ = "prim " + self.value.__name__

                return wrap_fx_proxy(
                    tx=tx,
                    proxy=tx.output.create_proxy(
                        "call_function",
                        fn_with_prim_types,
                        *proxy_args_kwargs(
                            [args[0]],
                            kwargs_to_be_proxied,
                        ),
                    ),
                )

        @register(torch.nested.nested_tensor)
        def handle_nested_tensor(
            self,
            tx: "InstructionTranslator",
            tensor_list=None,
            *args,
            layout=None,
            **kwargs,
        ):
            from .lists import BaseListVariable

            if layout and layout.as_python_constant() == torch.strided:
                unimplemented("torch.compile does not support strided NestedTensor")
            if not isinstance(tensor_list, BaseListVariable):
                unimplemented("nested_tensor with non-list input")

        @register(torch.nn.functional.one_hot)
        def handle_one_hot(self, tx: "InstructionTranslator", *args, **kwargs):
            if len(args) + len(kwargs) == 1 or (
                len(args) == 2
                and args[1].is_python_constant()
                and args[1].as_python_constant() == -1
            ):
                unimplemented(
                    "torch.nn.functional.one_hot with data-dependent output shape"
                )

        @register(torch.fx.experimental.symbolic_shapes.guard_size_oblivious)
        def handle_guard_size_oblivious(self, tx: "InstructionTranslator", expr):
            if isinstance(expr, SymNodeVariable):
                # TODO: this probably should be folded somewhere else but I'm not sure where
                # TODO: some of the other symbolic_shapes special tools can also get this treatment too
                return variables.ConstantVariable.create(
                    torch.fx.experimental.symbolic_shapes.guard_size_oblivious(
                        expr.sym_num
                    )
                )
            elif isinstance(expr, ConstantVariable):
                return expr

        @register(torch.fx.experimental.symbolic_shapes.guard_or_true)
        def handle_guard_or_true(self, tx: "InstructionTranslator", expr):
            if isinstance(expr, SymNodeVariable):
                # TODO: this probably should be folded somewhere else but I'm not sure where
                # TODO: some of the other symbolic_shapes special tools can also get this treatment too
                return variables.ConstantVariable.create(
                    torch.fx.experimental.symbolic_shapes.guard_or_true(expr.sym_num)
                )
            elif isinstance(expr, ConstantVariable):
                return expr

        @register(torch.fx.experimental.symbolic_shapes.guard_or_false)
        def handle_guard_or_false(self, tx: "InstructionTranslator", expr):
            if isinstance(expr, SymNodeVariable):
                # TODO: this probably should be folded somewhere else but I'm not sure where
                # TODO: some of the other symbolic_shapes special tools can also get this treatment too
                return variables.ConstantVariable.create(
                    torch.fx.experimental.symbolic_shapes.guard_or_false(expr.sym_num)
                )
            elif isinstance(expr, ConstantVariable):
                return expr

        @register(torch.fx.experimental.symbolic_shapes.statically_known_false)
        def handle_statically_known_false(self, tx: "InstructionTranslator", expr):
            if isinstance(expr, SymNodeVariable):
                return variables.ConstantVariable.create(
                    torch.fx.experimental.symbolic_shapes.statically_known_false(
                        expr.sym_num
                    )
                )
            elif isinstance(expr, ConstantVariable):
                return expr

        @register(torch.fx.experimental.symbolic_shapes.guard_scalar)
        def guard_scalar(self, tx: "InstructionTranslator", expr):
            if isinstance(expr, SymNodeVariable):
                val = expr.sym_num
            elif isinstance(expr, ConstantVariable):
                val = expr.value
            else:
                raise torch._dynamo.exc.Unsupported("branch not supported")
            return variables.ConstantVariable.create(
                torch.fx.experimental.symbolic_shapes.guard_scalar(val)
            )

        @register(torch.fx.experimental.symbolic_shapes.statically_known_true)
        def handle_statically_known_true(self, tx: "InstructionTranslator", expr):
            if isinstance(expr, SymNodeVariable):
                return variables.ConstantVariable.create(
                    torch.fx.experimental.symbolic_shapes.statically_known_true(
                        expr.sym_num
                    )
                )
            elif isinstance(expr, ConstantVariable):
                return expr

        @register(torch.fx.experimental.symbolic_shapes.sym_and)
        def handle_sym_and(self, tx: "InstructionTranslator", *terms):
            if all(isinstance(x, SymNodeVariable) for x in terms):
                return SymNodeVariable.create(
                    tx,
                    torch.fx.experimental.symbolic_shapes.sym_and(
                        *(x.as_proxy() for x in terms)
                    ),
                    sym_num=None,
                )

        @register(torch.fx.experimental.symbolic_shapes.sym_or)
        def handle_sym_or(self, tx: "InstructionTranslator", *terms):
            if all(isinstance(x, SymNodeVariable) for x in terms):
                return SymNodeVariable.create(
                    tx,
                    torch.fx.experimental.symbolic_shapes.sym_or(
                        *(x.as_proxy() for x in terms)
                    ),
                    sym_num=None,
                )

        @register(torch.fx.experimental.symbolic_shapes.has_static_value)
        def handle_has_static_value(self, tx: "InstructionTranslator", expr):
            if isinstance(expr, SymNodeVariable):
                val = expr.sym_num
            elif isinstance(expr, ConstantVariable):
                val = expr.value
            else:
                return

            return variables.ConstantVariable.create(
                torch.fx.experimental.symbolic_shapes.has_static_value(val)
            )

        @register(torch._C._autograd._unsafe_set_version_counter)
        def handle_unsafe_set_version_counter(
            self, tx: "InstructionTranslator", *args, **kwargs
        ):
            from ..tensor_version_op import _unsafe_set_version_counter

            return TorchInGraphFunctionVariable(
                _unsafe_set_version_counter
            ).call_function(tx, [*args], kwargs)

        @register(torch._C._functorch.peek_interpreter_stack)
        def handle_functorch_peek_interpreter_stack(
            self, tx: "InstructionTranslator", *args, **kwargs
        ):
            # Wrap C++ interpreter (torch._C._functorch.CInterpreter) as UserDefinedObjectVariable,
            # but Python interpreter (torch._functorch.pyfunctorch.FuncTorchInterpreter) as FuncTorchInterpreterVariable.
            return UserDefinedObjectVariable(
                torch._C._functorch.peek_interpreter_stack()
            )

        @register(torch._functorch.pyfunctorch.coerce_cinterpreter)
        def handle_functorch_pyfunctorch_coerce_cinterpreter(
            self, tx: "InstructionTranslator", *args, **kwargs
        ):
            cinterpreter = args[0].value
            return FuncTorchInterpreterVariable(
                torch._functorch.pyfunctorch.coerce_cinterpreter(cinterpreter)
            )

        @register(torch.tensor)
        def handle_torch_tensor(self, tx: "InstructionTranslator", *args, **kwargs):
            def check_any_unspec(x):
                # NB: This includes UnspecializedPythonVariable
                if isinstance(x, (TensorVariable, SymNodeVariable)):
                    return True
                elif isinstance(x, (ListVariable, TupleVariable)):
                    return any(check_any_unspec(y) for y in x.items)
                # TODO: there maybe other recursive structures you need to
                # check
                else:
                    return False

            data_arg = None
            if args:
                data_arg = args[0]
            elif "data" in kwargs:
                data_arg = kwargs["data"]

            # NB: OK to pass torch.tensor(tensor), this will trace fine
            if not isinstance(data_arg, TensorVariable) and check_any_unspec(data_arg):
                # This is slower and less canonical, so only use it if we
                # have to
                return TorchInGraphFunctionVariable(torch._refs.tensor).call_function(
                    tx, [*args], kwargs
                )

        @register(torch._C._pop_torch_function_stack)
        def handle_pop_torch_function(
            self, tx: "InstructionTranslator", *args, **kwargs
        ):
            assert not args and not kwargs
            if not tx.symbolic_torch_function_state.mode_stack:
                raise unimplemented("Popping from an empty torch function mode stack")
            TorchFunctionModeStackVariable.register_mutation(tx)
            return tx.symbolic_torch_function_state.pop_torch_function_mode()

        @register(torch._C._push_on_torch_function_stack)
        def handle_push_torch_function(
            self, tx: "InstructionTranslator", *args, **kwargs
        ):
            assert len(args) == 1 and not kwargs
            TorchFunctionModeStackVariable.register_mutation(tx)
            tx.symbolic_torch_function_state.push_torch_function_mode(args[0])
            return ConstantVariable.create(None)

        @register(torch._C._len_torch_function_stack)
        def handle_len_torch_function(
            self, tx: "InstructionTranslator", *args, **kwargs
        ):
            assert not args and not kwargs
            return ConstantVariable.create(
                len(tx.symbolic_torch_function_state.mode_stack)
            )

        @register(torch._C._get_function_stack_at)
        def handle_get_stack_at(self, tx: "InstructionTranslator", *args, **kwargs):
            assert len(args) == 1 and not kwargs
            ind = args[0].as_python_constant()
            assert ind >= 0 and ind < len(tx.symbolic_torch_function_state.mode_stack)
            return tx.symbolic_torch_function_state.mode_stack[ind]

        @register(torch.set_default_device)
        def handle_set_default_device(
            self, tx: "InstructionTranslator", *args, **kwargs
        ):
            # Today this is inserted in the graph, once TF mode
            # handling is complete, we can trace the device context
            # like any other TF mode and remove this special handling
            # Insert the TF mode representing the device context at
            # the bottom of the stack to match the eager semantics
            # Running the graph will ensure that the DeviceContext mode is
            # at the correct position in the stack
            TorchFunctionModeStackVariable.register_mutation(tx)
            if args[0].is_python_constant() and args[0].as_python_constant() is None:
                TorchFunctionModeStackVariable.clear_default_device(tx)
            else:
                TorchFunctionModeStackVariable.register_device_context_insertion(tx)

            return ConstantVariable.create(None)

        return handlers

    def call_function(
        self,
        tx: "InstructionTranslator",
        args: Sequence[VariableTracker],
        kwargs: "dict[str, VariableTracker]",
    ) -> "VariableTracker":
        from . import ConstantVariable, SymNodeVariable, TensorVariable
        from .builder import wrap_fx_proxy

        if self.nonstrict_traceable:
            import torch._higher_order_ops.flat_apply as flat_apply
            from torch._higher_order_ops.flat_apply import (
                func_to_graphable,
                is_graphable_type,
            )
            from torch._subclasses.fake_tensor import fake_tensor_tls
            from torch.utils._pytree import tree_flatten

            from .base import AsPythonConstantNotImplementedError

            # 1. Convert `args, kwargs` into pytree-flattened proxy forms.
            #
            # Rather than reconstructing `args, kwargs` into python objects and
            # then tree_flatten them, we just let Dynamo symbolically interpret
            # `tree_flatten((args, kwargs))`. This saves us from having to
            # worry about the reconstruction logic, side effects, and guards.
            packed_input_vt = TupleVariable.build(
                tx, (TupleVariable.build(tx, args), ConstDictVariable.build(tx, kwargs))
            )
            out_vt = variables.UserFunctionVariable(tree_flatten).call_function(
                tx, [packed_input_vt], {}
            )
            assert isinstance(out_vt, TupleVariable) and len(out_vt.items) == 2
            flat_args_vts, input_spec_vt = out_vt.items
            assert isinstance(flat_args_vts, ListVariable)

            # Handle the case when the input contains a non-graphable type.
            for flat_arg_vt in flat_args_vts.items:
                arg_type = flat_arg_vt.python_type()
                if not is_graphable_type(arg_type):
                    type_name = flat_arg_vt.python_type().__qualname__
                    unimplemented(
                        f"""
For `nonstrict_trace`-ed function, the only allowed input types are basic types (e.g., torch.Tensor, int, float) or pytree containers of those. Here you are calling the function with arguments that contain a value of type <{type_name}>, please use one of the following to register the type with pytree:
  * `torch.utils._pytree.register_constant`
  * `torch.utils._pytree.register_dataclass`
  * `torch.utils._pytree.register_pytree_node`
"""  # NOQA: B950
                    )

            # Since we checked with `is_graphable` above, `as_proxy` on the
            # flat_arg VT should always work.
            proxified_flat_args = [
                flat_arg_vt.as_proxy() for flat_arg_vt in flat_args_vts.items
            ]

            # The downstream `flat_apply` call requires the input spec; however,
            # the spec not a graphable type, so we still have to reconstruct it
            # into a python object, and store it as a constant attribute on the
            # fx graph.
            try:
                input_spec = input_spec_vt.as_python_constant()
            except AsPythonConstantNotImplementedError as e:
                typ = e.vt.python_type()
                type_name = typ.__qualname__
                import torch.utils._pytree as pytree

                if pytree.is_constant_class(typ):
                    unimplemented(
                        f"""
You are calling a `nonstrict_trace`-ed function with an input that contains an object of type <{type_name}>, which was marked with `pytree.register_constant`. However, the object was constructed _inside_ the `torch.compile` region.

Please construct the object _outside_ the `torch.compile` region, or submit an issue to GitHub.
    """  # NOQA: B950
                    )
                else:
                    unimplemented(
                        f"""
You are calling a `nonstrict_trace`-ed function where one one of the inputs has been registered with a `pytree_flatten` that puts an object of type <{type_name}> into the context.

Please consider modifying that `pytree_flatten` to avoid putting the object into context, and apply one of the following to <{type_name}>
  * `torch.utils._pytree.register_constant`
  * `torch.utils._pytree.register_dataclass`
  * `torch.utils._pytree.register_pytree_node`

If the above doesn't work, please subtmit an issue to GitHub.
"""  # NOQA: B950
                    )

            fn = self.value

            def patched_fn(*args, **kwargs):
                # This enables reads to global/captured tensors, and we'll just
                # treat them as constants in the graph. Note that after
                # AOTDispatcher, this logic would disappear.
                old_val = fake_tensor_tls.allow_non_fake_inputs_override
                fake_tensor_tls.allow_non_fake_inputs_override = True
                try:
                    res = fn(*args, **kwargs)
                finally:  # reset even when `fn` raises
                    fake_tensor_tls.allow_non_fake_inputs_override = old_val
                return res

            # `flat_apply` wants a TreeSpec for the function input.
            _, f_spec = func_to_graphable(patched_fn)

            # TreeSpec isn't graphable, so we register the function and input
            # specs as attributes on the graph module.
            f_spec_proxy = tx.output.register_static_attr_and_return_proxy(
                f"{fn.__name__}_spec", f_spec
            )
            input_spec_proxy = tx.output.register_static_attr_and_return_proxy(
                fn.__name__ + "_input_spec", input_spec
            )
            f_spec_proxy.node.type = type(f_spec)
            input_spec_proxy.node.type = type(input_spec)
            all_args = (f_spec_proxy, input_spec_proxy, *proxified_flat_args)

            # 2. Create a proxy call to `flat_apply`, then fake-tensor propagate
            # the call and wrap output into a VariableTracker.
            proxy = tx.output.create_proxy("call_function", flat_apply, all_args, {})
            out_vt = wrap_fx_proxy(tx, proxy)
            # TODO support more output types
            # Q: flat_apply will likely pytree_flatten the output for this, then
            # how do we intercept the output before flatten, and wrap those?
            # - Maybe we can have `flat_apply` return the output spec, so that
            #   Dynamo can unflatten and wrap the result.

            return out_vt

        if self.torch_function_override_enabled(tx, args, kwargs):
            return dispatch_torch_function(tx, self, args, kwargs)

        if self.can_constant_fold_through() and check_unspec_or_constant_args(
            args, kwargs
        ):
            # constant fold functions need to be guarded.
            if self.value in constant_fold_functions_need_guards:
                source = CallFunctionNoArgsSource(self.source)
                install_guard(source.make_guard(GuardBuilder.EQUALS_MATCH))
            # constant fold
            return ConstantVariable.create(
                self.as_python_constant()(
                    *[x.as_python_constant() for x in args],
                    **{k: v.as_python_constant() for k, v in kwargs.items()},
                ),
            )

        if self.is_tensor_method():
            name = self.value.__name__
            # Guard against inplace view op on input tensor (not supported)
            if args and isinstance(args[0], variables.TensorVariable):
                tensor_var = args[0]
                # Check if input tensor and inplace_view op specifically
                if tensor_var.source is not None and hasattr(torch.ops.aten, name):
                    fn = getattr(torch.ops.aten, name)
                    if (
                        hasattr(fn, "overloads")
                        and hasattr(fn, fn.overloads()[0])
                        and torch.Tag.inplace_view
                        in getattr(fn, fn.overloads()[0]).tags
                    ):
                        unimplemented_v2(
                            gb_type="Inplace op on input tensor",
                            context="",
                            explanation=f"Attempted to trace an inplace view op on input tensor {typestr(self.value)}.",
                            hints=[
                                *graph_break_hints.SUPPORTABLE,
                                "Ensure you do not modify input tensor in place.",
                            ],
                        )
            return self.call_tensor_method(tx, args, kwargs)

        special_handler = self._get_handlers().get(self.value)
        if special_handler:
            result = special_handler(self, tx, *args, **kwargs)
            if result:
                return result

        any_symints_or_symfloats = any(isinstance(x, SymNodeVariable) for x in args)

        all_ints_or_floats = all(
            isinstance(x, (variables.ConstantVariable, variables.SymNodeVariable))
            for x in args
        )
        if (
            getattr(self.value, "__module__", "") == "torch"
            and self.value.__name__ in bin_ops
            and any_symints_or_symfloats
            and all_ints_or_floats
        ):
            msg = f"""\
Calling {str(self.value)} on only torch.SymInt arguments is not yet supported.
To support this behavior, we need to allow const-propping tensors that store symint data.
For now, dynamo will explicitly graph break when it encounters user code with this behavior.
"""
            log.warning(msg)
            unimplemented(msg)

        # TODO(voz): Replace w/ dynamic shape rewrite table.
        # Ideally, we would be able to do this at ctor time, but alas we need a combination
        # of value + args to determine this.
        fn_ = self.value
        if any_symints_or_symfloats:
            torch_sym_op = f"_sym_{self.value.__name__}"
            if getattr(self.value, "__module__", None) == "math" and hasattr(
                torch, torch_sym_op
            ):
                fn_ = getattr(torch, torch_sym_op)

        # TODO for each of the following check on `out=` or `requires_grad=`
        # variant torch ops, the original function could come from a user
        # defined `@allow_in_graph` function as well, which doesn't have the
        # same semantics as the torch ops.
        fake_out_shape = None
        if "out" in kwargs and isinstance(kwargs["out"], variables.TensorVariable):
            # Calling fake tensor propagation can mutate the out= tensor in
            # tx.output.tracked_fakes. tracked_fakes are used to apply
            # symbolic_shape guards. Mutating them destroys the information
            # prior to tracing, which is essential for creating right
            # guards. So save the shape now, and check later if it has
            # changed. If it has, graph break.
            fake_out_shape = kwargs["out"].proxy.node.meta["example_value"].shape

        tensor_variable = wrap_fx_proxy(
            tx=tx,
            proxy=tx.output.create_proxy(
                "call_function",
                fn_,
                *proxy_args_kwargs(args, kwargs),
            ),
        )

        # Handle e.g., `torch.ones(10, requires_grad=True)`
        if (
            isinstance(tensor_variable, TensorVariable)
            and "requires_grad" in kwargs
            and kwargs["requires_grad"].as_python_constant()
        ):
            unimplemented(
                """factory functions that return tensors that require grad are not supported.
Either create the tensor outside the compiled region, or do not set the tensor to require_grad"""
            )

        # Handle e.g., `torch.add(a, b, out=result)`
        if "out" in kwargs and not (
            isinstance(kwargs["out"], variables.ConstantVariable)
            and kwargs["out"].as_python_constant() is None
        ):
            # out variants of torch operators like torch.sort and torch.sigmoid
            # mutate the tensors in the out field.
            #
            # However, it's non-trivial to update all references of the old
            # `TensorVariable` to the new one returned (`result_var`), so we
            # take the conservative approach to graph break on size changes, and
            # assume other cases can fall through soundly.
            #
            # Note that although these tensor variablels would hold different
            # proxies, the in-place mutation semantics is preserved in the FX
            # graph, so we won't have correctness issues.
            if isinstance(tensor_variable, TupleVariable):
                assert isinstance(kwargs["out"], (TupleVariable, ListVariable))
                for out_tensor, result_tensor in zip(
                    kwargs["out"].items, tensor_variable.items
                ):
                    if (
                        isinstance(out_tensor, variables.TensorVariable)
                        and isinstance(result_tensor, variables.TensorVariable)
                        and out_tensor._size
                        != result_tensor._size  # we actually want to compare None values here
                    ):
                        # It's hard to get out variants with resizing on graph inputs work
                        # properly across dynamo/aot/inductor, just fall back.
                        unimplemented("out variants with resizing on graph inputs")
            elif isinstance(tensor_variable, TensorVariable):
                assert isinstance(kwargs["out"], TensorVariable)
                assert "example_value" in kwargs["out"].proxy.node.meta
                fake_tensor = tensor_variable.proxy.node.meta["example_value"]
                fake_out = kwargs["out"].proxy.node.meta["example_value"]
                if fake_out_shape != fake_tensor.shape:
                    # It's hard to get out variants with resizing on graph inputs work
                    # properly across dynamo/aot/inductor, just fall back.
                    unimplemented("out variants with resizing on graph inputs")
                if not torch._prims_common.is_contiguous(fake_out):
                    # It's difficult to handle strides correctly in functionalization
                    # when calling an out= op with a non-contiguous out argument
                    unimplemented(
                        "out= op was called where output tensor was non-contiguous"
                    )
            elif (
                isinstance(tensor_variable, ConstantVariable)
                and tensor_variable.value is None
            ):
                # Handle out-variant custom ops that return None.
                if isinstance(kwargs["out"], TensorVariable):
                    assert "example_value" in kwargs["out"].proxy.node.meta
                    fake_out = kwargs["out"].proxy.node.meta["example_value"]
                    if not torch._prims_common.is_contiguous(fake_out):
                        # It's difficult to handle strides correctly in functionalization
                        # when calling an out= op with a non-contiguous out argument
                        unimplemented(
                            "out= op was called where output tensor was non-contiguous"
                        )
                elif isinstance(kwargs["out"], ListVariable):
                    for idx, x in enumerate(kwargs["out"].items):
                        assert "example_value" in x.proxy.node.meta  # type: ignore[attr-defined]
                        fake_out = x.proxy.node.meta["example_value"]  # type: ignore[attr-defined]
                        if not torch._prims_common.is_contiguous(fake_out):
                            # It's difficult to handle strides correctly in functionalization
                            # when calling an out= op with a non-contiguous out argument
                            unimplemented(
                                "out= op was called where some of the output tensors were non-contiguous"
                            )
            else:
                unimplemented(f"out variant of {type(kwargs['out'])}")

        return tensor_variable

    def _call_ntuple(self, tx: "InstructionTranslator", args, kwargs):
        """inline behavior of torch.nn.modules.utils._ntuple"""
        if self.value is torch.nn.modules.utils._ntuple:
            count = args[0].as_python_constant()
        else:
            count = self.value.__closure__[0].cell_contents
        assert isinstance(count, int)
        assert not kwargs

        def handle_ntuple(value):
            if value.has_unpack_var_sequence(tx):
                return variables.TupleVariable(
                    list(value.unpack_var_sequence(tx)),
                )
            elif value.is_python_constant():
                # constant prop through it
                return variables.ConstantVariable.create(
                    torch.nn.modules.utils._ntuple(count)(value.as_python_constant()),
                )
            else:
                unimplemented(f"torch.nn.modules.utils._ntuple({value})")

        if self.value is torch.nn.modules.utils._ntuple:
            return variables.LambdaVariable(handle_ntuple)
        else:
            return handle_ntuple(args[0])

    @classmethod
    def call_nn_parameter(cls, tx, data=None, requires_grad=True):
        """A call to torch.nn.Parameter() gets lifted to before the graph"""
        if tx.export:
            unimplemented("nn parameter construction not supported with export")

        if isinstance(requires_grad, variables.VariableTracker):
            try:
                requires_grad = requires_grad.as_python_constant()
            except NotImplementedError:
                unimplemented("Parameter(requires_grad=...) not constant")

        if not isinstance(data, variables.TensorVariable):
            unimplemented(f"Parameter(data={data}) not implemented")

        # this results in cleaner graphs, but only works for inputs
        if data.source:
            return cls._nn_param_via_prefix_insert(tx, data, requires_grad)

        if isinstance(
            data, TensorWithTFOverrideVariable
        ) or is_traceable_wrapper_subclass_type(data.class_type):
            unimplemented("Parameter constructor with tensor subclass NYI")

        if not can_convert_to_tracable_parameter():
            unimplemented("Workaround for issues with nn_parameter construction")

        try:
            shape = tuple(data.var_getattr(tx, "shape").as_python_constant())
            dtype = data.var_getattr(tx, "dtype").as_python_constant()
            device = data.var_getattr(tx, "device").as_python_constant()
        except NotImplementedError as e:
            unimplemented(f"Parameter not python_constant: {e}")

        placeholder = tx.output.synthetic_graph_input(
            new_parameter_placeholder, [shape, dtype, device, requires_grad]
        )
        if data.requires_grad:
            data = data.call_method(tx, "detach", [], {})

        from .builder import wrap_fx_proxy

        result = wrap_fx_proxy(
            tx,
            tx.output.create_proxy(
                "call_function",
                tracable_create_parameter,
                (data.as_proxy(), placeholder.as_proxy()),
                {},
            ),
            # In reconstruct() we should use the original parameter. The one
            # returned by the graph will be an alias.
            source=placeholder.source,
        )
        assert isinstance(result, variables.TensorVariable)
        result.class_type = torch.nn.Parameter

        # TODO(jansel/bdhirsh) - There is some issue with
        # tracable_create_paramter. It does not seem to use the right
        # grad_enabled. Since this is parameter, we can just override the
        # has_grad_fn field to False to workaround the issue.
        result.has_grad_fn = False

        # TODO(jansel): if the new param falls out of scope, currently it won't get freed until
        # the end of the graph.  We should fix this.
        return result

    @staticmethod
    def _nn_param_via_prefix_insert(tx: "InstructionTranslator", data, requires_grad):
        # Alternate version if we have a .source
        varname = tx.output.new_var()

<<<<<<< HEAD
        # construct the nn.Parmeter before the graph save it to varname
        assert tx.output.root_tx is not None
        cg = PyCodegen(tx.output.root_tx)
=======
        # construct the nn.Parameter before the graph save it to varname
        cg = PyCodegen(tx)
>>>>>>> e6ed4074
        cg.add_push_null(lambda: cg.load_import_from("torch.nn", "Parameter"))
        cg(data.source)
        cg(variables.ConstantVariable(requires_grad))
        cg.call_function(2, False)
        cg.store(varname)
        tx.output.pregraph_bytecode.extend(cg.get_instructions())

        data_node = data.as_proxy().node
        if data_node.op not in ("placeholder", "get_attr"):
            unimplemented(
                "Unexpected type of data placeholder op for parameter construction"
            )

        # add the newly constructed nn.Parameter as a graph input
        source = SyntheticLocalSource(varname)
        example_value = torch.nn.Parameter(
            tx.output.example_value_from_input_node(data.as_proxy().node)
        )
        result = VariableTracker.build(tx, example_value, source)
        # Realize the VT because we will delete the guards on it in the next line.
        result = result.realize()
        # No need to guard on this since we already guarded on `data`.
        # These guards would fail since varname doesn't exist until after the function starts
        TracingContext.get().guards_context.dynamo_guards.remove_guards_with_source(
            source
        )
        return result

    def call_tensor_method(self, tx, args, kwargs):
        return args[0].call_method(tx, self.get_function().__name__, args[1:], kwargs)

    def is_tensor_method(self):
        from ..trace_rules import get_tensor_method

        return (
            inspect.ismethoddescriptor(self.get_function())
            and hasattr(self.get_function(), "__objclass__")
            and self.get_function().__objclass__ == torch._C.TensorBase
        ) or self.get_function() in get_tensor_method()

    def torch_function_override_enabled(self, tx, args, kwargs):
        return (
            self.get_function() in get_overridable_functions()
            or isinstance(
                self.get_function(),
                (torch._ops.OpOverload, torch._ops.OpOverloadPacket),
            )
        ) and can_dispatch_torch_function(tx, args, kwargs)


class DispatchKeySetVariable(BaseTorchVariable):
    """represents torch.DispatchKeySet"""

    @staticmethod
    def create(value, **kwargs):
        return DispatchKeySetVariable(value, **kwargs)

    @classmethod
    def create_with_source(cls, value, source):
        install_guard(source.make_guard(GuardBuilder.DISPATCH_KEY_SET_MATCH))
        return cls(value, source=source)

    def is_constant_fold_method(self, name):
        return name in ["has"]

    def call_method(
        self,
        tx,
        name,
        args: list[VariableTracker],
        kwargs: dict[str, VariableTracker],
    ) -> "VariableTracker":
        if self.is_constant_fold_method(name) and check_unspec_or_constant_args(
            args, kwargs
        ):
            method = getattr(self.value, name)
            return variables.ConstantVariable.create(
                method(
                    *[x.as_python_constant() for x in args],
                    **{k: v.as_python_constant() for k, v in kwargs.items()},
                ),
            )
        elif name == "highestPriorityTypeId":
            return variables.EnumVariable(self.value.highestPriorityTypeId())
        return super().call_method(tx, name, args, kwargs)


class FuncTorchInterpreterVariable(BaseTorchVariable):
    """represents torch._functorch.pyfunctorch.FuncTorchInterpreter"""

    @classmethod
    def create_with_source(cls, value, source):
        install_guard(source.make_guard(GuardBuilder.ID_MATCH))
        return cls(value, source=source)

    def call_method(
        self,
        tx,
        name,
        args: list[VariableTracker],
        kwargs: dict[str, VariableTracker],
    ) -> "VariableTracker":
        if name == "key":
            return variables.EnumVariable(self.value.key())
        elif name == "process":
            return tx.inline_user_function_return(
                variables.UserFunctionVariable(self.value.process.__func__),
                [self] + args,
                kwargs,
            )
        elif name in ["level", "batch_size", "randomness"]:
            return variables.ConstantVariable.create(getattr(self.value, name)())
        elif name == "lower":
            assert not args and not kwargs
            return variables.TemporarilyPopInterpreterStackCtxManagerVariable.create(
                tx, None
            )
        return super().call_method(tx, name, args, kwargs)<|MERGE_RESOLUTION|>--- conflicted
+++ resolved
@@ -1528,14 +1528,9 @@
         # Alternate version if we have a .source
         varname = tx.output.new_var()
 
-<<<<<<< HEAD
-        # construct the nn.Parmeter before the graph save it to varname
+        # construct the nn.Parameter before the graph save it to varname
         assert tx.output.root_tx is not None
         cg = PyCodegen(tx.output.root_tx)
-=======
-        # construct the nn.Parameter before the graph save it to varname
-        cg = PyCodegen(tx)
->>>>>>> e6ed4074
         cg.add_push_null(lambda: cg.load_import_from("torch.nn", "Parameter"))
         cg(data.source)
         cg(variables.ConstantVariable(requires_grad))
