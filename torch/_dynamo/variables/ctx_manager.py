--- conflicted
+++ resolved
@@ -29,14 +29,14 @@
 import torch._C
 from torch._guards import Guard
 
-from .. import variables
+from .. import graph_break_hints, variables
 from ..bytecode_transformation import (
     create_call_function,
     create_instruction,
     create_setup_with,
 )
 from ..device_interface import get_interface_for_device
-from ..exc import unimplemented, Unsupported
+from ..exc import unimplemented_v2
 from ..guards import GuardBuilder, install_guard
 from ..source import AttrSource, GlobalStateSource
 from .base import VariableTracker
@@ -173,48 +173,19 @@
 
     def enter(self, tx):
         source = None if self.source is None else AttrSource(self.source, "__enter__")
-        try:
-            return variables.UserMethodVariable(
-                self.cm_obj.__enter__.__func__,
-                self,
-                source=source,
-            ).call_function(tx, [], {})
-        except Unsupported as e:
-            unimplemented(
-                f"Unsupported context manager {self.cm_obj}'s __enter__ function",
-                from_exc=e,
-            )
+        return variables.UserMethodVariable(
+            self.cm_obj.__enter__.__func__,
+            self,
+            source=source,
+        ).call_function(tx, [], {})
 
     def exit(self, tx: "InstructionTranslator", *args):
         source = None if self.source is None else AttrSource(self.source, "__exit__")
-<<<<<<< HEAD
-        try:
-            x = variables.UserMethodVariable(
-                self.cm_obj.__exit__.__func__,
-                self,
-                source=source,
-            ).call_function(
-                tx,
-                [
-                    variables.ConstantVariable.create(None),
-                    variables.ConstantVariable.create(None),
-                    variables.ConstantVariable.create(None),
-                ],
-                {},
-            )
-        except Unsupported as e:
-            unimplemented(
-                f"Unsupported context manager {self.cm_obj}'s __exit__ function",
-                from_exc=e,
-            )
-
-=======
         x = variables.UserMethodVariable(
             self.cm_obj.__exit__.__func__,
             self,
             source=source,
         ).call_function(tx, args, {})
->>>>>>> f2221b2f
         tx.active_generic_context_managers.pop()
         return x
 
@@ -929,11 +900,13 @@
         return "nullcontext"
 
     def reconstruct(self, cg):
-        unimplemented(
-            """
-Dynamo doesn't support compiling a region that leaks torch profiler context
-objects which will be used outside the region
-"""
+        unimplemented_v2(
+            gb_type="torch.profiler object escaped from compiled region",
+            context=str(self),
+            explanation="Dynamo doesn't support compiling a region that returns a torch.profiler context manager.",
+            hints=[
+                *graph_break_hints.SUPPORTABLE,
+            ],
         )
 
 
@@ -1051,8 +1024,16 @@
         ).call_function(tx, [self.tensors, self.prev_versions], {})
 
     def reconstruct(self, codegen):
-        unimplemented(
-            "torch.autograd._unsafe_preserve_version_counter with graph break"
+        unimplemented_v2(
+            gb_type="torch.autograd._unsafe_preserve_version_counter escaped from compiled region",
+            context=str(self),
+            explanation=(
+                "Dynamo doesn't support compiling a region that returns "
+                "a torch.autograd._unsafe_preserve_version_counter context manager."
+            ),
+            hints=[
+                *graph_break_hints.SUPPORTABLE,
+            ],
         )
 
 
@@ -1310,7 +1291,17 @@
                 ),
             )
         else:
-            unimplemented(f"event method {name} unsupported")
+            unimplemented_v2(
+                gb_type="Unsupported torch.cuda.Event method",
+                context=str(name),
+                explanation=(
+                    f"Dynamo doesn't support tracing the torch.cuda.Event.{name} method. "
+                    f"We currently support wait, record, synchronize, and query.",
+                ),
+                hints=[
+                    *graph_break_hints.SUPPORTABLE,
+                ],
+            )
 
     def as_proxy(self):
         return self.proxy
