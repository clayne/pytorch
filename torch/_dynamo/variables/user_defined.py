# mypy: ignore-errors

import collections
import contextlib
import dataclasses
import enum
import functools
import inspect
import itertools
import random
import sys
import threading
import types
import warnings
import weakref
from typing import Dict, Generic, List, TYPE_CHECKING
from typing_extensions import is_typeddict

import torch._dynamo.config
import torch.nn
from torch._guards import TracingContext
from torch.utils._python_dispatch import is_traceable_wrapper_subclass_type

from .. import polyfills, variables
from ..bytecode_transformation import create_call_function
from ..create_parameter_op import do_not_convert_to_tracable_parameter
from ..exc import (
    handle_observed_exception,
    ObservedAttributeError,
    raise_observed_exception,
    unimplemented,
)
from ..guards import GuardBuilder, install_guard
from ..source import (
    AttrSource,
    GetItemSource,
    RandomValueSource,
    UnspecializedParamBufferSource,
)
from ..utils import (
    build_checkpoint_variable,
    build_invoke_subgraph_variable,
    check_constant_args,
    dict_methods,
    get_custom_getattr,
    has_torch_function,
    is_frozen_dataclass,
    is_invoke_subgraph,
    is_namedtuple_cls,
    is_utils_checkpoint,
    is_wrapper_or_member_descriptor,
    istype,
    namedtuple_fields,
    object_has_getattribute,
    proxy_args_kwargs,
    tensortype_to_dtype,
    unpatched_nn_module_getattr,
)
from .base import AttributeMutationExisting, ValueMutationNew, VariableTracker
from .dicts import DefaultDictVariable


try:
    import numpy as np
except ModuleNotFoundError:
    np = None

try:
    from torch.utils._cxx_pytree import PyTreeSpec
except ImportError:
    PyTreeSpec = type(None)


if TYPE_CHECKING:
    from torch._dynamo.symbolic_convert import InstructionTranslator


def is_standard_setattr(val):
    return val in (object.__setattr__,)


def is_forbidden_context_manager(ctx):
    f_ctxs = []

    try:
        from _pytest.python_api import RaisesContext
        from _pytest.recwarn import WarningsChecker

        f_ctxs.append(RaisesContext)
        f_ctxs.append(WarningsChecker)
    except ImportError:
        pass

    if m := sys.modules.get("torch.testing._internal.jit_utils"):
        f_ctxs.append(m._AssertRaisesRegexWithHighlightContext)

    return ctx in f_ctxs


class UserDefinedVariable(VariableTracker):
    pass


class UserDefinedClassVariable(UserDefinedVariable):
    def __init__(self, value, **kwargs) -> None:
        super().__init__(**kwargs)
        self.value = value

    def as_python_constant(self):
        return self.value

    def as_proxy(self):
        return self.value

    def __repr__(self) -> str:
        return f"UserDefinedClassVariable({self.value})"

    @staticmethod
    @functools.lru_cache(None)
    def _constant_fold_classes():
        return {
            torch.device,
            torch.finfo,
            torch.iinfo,
            torch.Size,
        }

    @staticmethod
    @functools.lru_cache(None)
    def _in_graph_classes():
        _in_graph_class_list = {
            torch.Tensor,
            torch.cuda.Stream,
            torch.cuda.Event,
        }
        if hasattr(torch, "hpu"):
            _in_graph_class_list.update(
                {
                    torch.hpu.Stream,
                    torch.hpu.Event,
                }
            )

        return set(tensortype_to_dtype.keys()) | _in_graph_class_list

    def can_constant_fold_through(self):
        return self.value in self._constant_fold_classes()

    def has_key_in_generic_dict(self, tx: "InstructionTranslator", key):
        if tx.output.side_effects.has_pending_mutation_of_attr(self, key):
            mutated_attr = tx.output.side_effects.load_attr(self, key, deleted_ok=True)
            return not isinstance(mutated_attr, variables.DeletedVariable)

        return key in self.value.__dict__

    def var_getattr(self, tx: "InstructionTranslator", name: str) -> "VariableTracker":
        from . import ConstantVariable, EnumVariable

        source = AttrSource(self.source, name) if self.source is not None else None

        if name == "__name__":
            return ConstantVariable.create(self.value.__name__)
        elif name == "__qualname__":
            return ConstantVariable.create(self.value.__qualname__)
        elif name == "__dict__":
            options = {"source": source}
            return variables.GetAttrVariable(self, name, **options)

        # Special handling of collections.OrderedDict.fromkeys()
        # Wrap it as GetAttrVariable(collections.OrderedDict, "fromkeys") to make it consistent with
        # collections.defaultdict, and both will be handled at UserDefinedClassVariable.call_method().
        # Otherwise, it would be wrapped as UserDefinedObjectVariable(collections.OrderedDict.fromkeys),
        # and we need duplicate code to handle both cases.
        if (
            self.value in {collections.OrderedDict, collections.defaultdict}
            and name == "fromkeys"
        ):
            return super().var_getattr(tx, name)

        try:
            obj = inspect.getattr_static(self.value, name)
        except AttributeError:
            obj = None

        if isinstance(obj, staticmethod):
            return VariableTracker.build(tx, obj.__get__(self.value), source)
        elif isinstance(obj, classmethod):
            if isinstance(obj.__func__, property):
                return variables.UserFunctionVariable(obj.__func__.fget).call_function(
                    tx, [self], {}
                )
            return variables.UserMethodVariable(obj.__func__, self, source=source)
        elif isinstance(obj, types.ClassMethodDescriptorType):
            # e.g.: inspect.getattr_static(dict, "fromkeys")
            #       inspect.getattr_static(itertools.chain, "from_iterable")
            func = obj.__get__(None, self.value)
            return VariableTracker.build(tx, func, source)
        elif source:
            # __mro__ is a member in < 3.12, an attribute in >= 3.12
            if inspect.ismemberdescriptor(obj) or (
                sys.version_info >= (3, 12) and name == "__mro__"
            ):
                return VariableTracker.build(tx, obj.__get__(self.value), source)

        if ConstantVariable.is_literal(obj):
            return ConstantVariable.create(obj)
        elif isinstance(obj, enum.Enum):
            return EnumVariable(obj)
        elif name in getattr(self.value, "__dict__", {}) or (
            self.value.__module__.startswith("torch.")
            or self.value.__module__ == "torch"
        ):
            if source:
                return VariableTracker.build(tx, obj, source)

        if (
            source
            and not inspect.ismethoddescriptor(obj)
            and not is_wrapper_or_member_descriptor(obj)
        ):
            return VariableTracker.build(tx, obj, source)

        return super().var_getattr(tx, name)

    def _call_cross_entropy_loss(self, tx: "InstructionTranslator", args, kwargs):
        """
        functional: input, target, weight=None, size_average=None, ignore_index=- 100, reduce=None, reduction='mean',
        label_smoothing=0.0

        non functional ctor: weight=None, size_average=None, ignore_index=- 100, reduce=None, reduction='mean',
        label_smoothing=0.0

        non functional loss call: input, target, optional_output
        """
        from . import ConstantVariable

        def normalize_args(
            weight=ConstantVariable.create(None),
            size_average=ConstantVariable.create(None),
            ignore_index=ConstantVariable.create(-100),
            reduce=ConstantVariable.create(None),
            reduction=ConstantVariable.create("mean"),
            label_smoothing=ConstantVariable.create(0.0),
        ):
            return (
                weight,
                size_average,
                ignore_index,
                reduce,
                reduction,
                label_smoothing,
            )

        (
            weight,
            size_average,
            ignore_index,
            reduce_arg,
            reduction,
            label_smoothing,
        ) = normalize_args(*args, **kwargs)

        def fake_cross_entropy_loss(input, target):
            from .builder import wrap_fx_proxy

            return wrap_fx_proxy(
                tx=tx,
                proxy=tx.output.create_proxy(
                    "call_function",
                    torch.nn.functional.cross_entropy,
                    *proxy_args_kwargs(
                        [
                            input,
                            target,
                            weight,
                            size_average,
                            ignore_index,
                            reduce_arg,
                            reduction,
                            label_smoothing,
                        ],
                        {},
                    ),
                ),
            )

        return variables.LambdaVariable(fake_cross_entropy_loss)

    def call_method(
        self,
        tx,
        name,
        args: "List[VariableTracker]",
        kwargs: "Dict[str, VariableTracker]",
    ) -> "VariableTracker":
        if (
            name == "__subclasses__"
            and len(args) == 0
            and not kwargs
            and "__subclasses__" not in self.value.__dict__
        ):
            options = {"mutation_type": ValueMutationNew()}
            subs_as_vars: List[VariableTracker] = []
            for sub in self.value.__subclasses__():
                source = AttrSource(tx.import_source(sub.__module__), sub.__name__)
                subs_as_vars.append(
                    variables.UserDefinedClassVariable(sub, source=source)
                )

            return variables.ListVariable(subs_as_vars, **options)
        elif (
            self.value in {collections.OrderedDict, collections.defaultdict}
            and name == "fromkeys"
        ):
            from .builtin import BuiltinVariable

            return BuiltinVariable.call_custom_dict_fromkeys(
                tx, self.value, *args, **kwargs
            )
        elif name == "__eq__" and len(args) == 1 and hasattr(args[0], "value"):
            return variables.ConstantVariable(self.value == args[0].value)
        elif name == "__ne__" and len(args) == 1 and hasattr(args[0], "value"):
            return variables.ConstantVariable(self.value != args[0].value)

        return super().call_method(tx, name, args, kwargs)

    def call_function(
        self,
        tx: "InstructionTranslator",
        args: "List[VariableTracker]",
        kwargs: "Dict[str, VariableTracker]",
    ) -> "VariableTracker":
        from ..side_effects import SideEffects
        from .builder import wrap_fx_proxy
        from .builtin import BuiltinVariable

        constant_args = check_constant_args(args, kwargs)

        if self.can_constant_fold_through() and constant_args:
            # constant fold
            return variables.ConstantVariable.create(
                self.as_python_constant()(
                    *[x.as_python_constant() for x in args],
                    **{k: v.as_python_constant() for k, v in kwargs.items()},
                ),
            )
        elif self.value is torch.nn.CrossEntropyLoss:
            return self._call_cross_entropy_loss(tx, args, kwargs)
        elif self.value is contextlib.nullcontext:
            # import here to avoid circular dependency
            from .ctx_manager import NullContextVariable

            return NullContextVariable()
        elif self.value is collections.OrderedDict:
            return BuiltinVariable.call_custom_dict(
                tx, collections.OrderedDict, *args, **kwargs
            )
        elif (
            self.value is collections.defaultdict
            and len(args) <= 1
            and DefaultDictVariable.is_supported_arg(args[0])
        ):
            return DefaultDictVariable(
                {},
                collections.defaultdict,
                args[0],
                mutation_type=ValueMutationNew(),
            )
        elif is_typeddict(self.value):
            if self.value.__optional_keys__:
                unimplemented("TypedDict with optional keys not supported")
            return variables.BuiltinVariable(dict).call_dict(tx, *args, **kwargs)
        elif self.value is collections.deque:
            maxlen = variables.ConstantVariable.create(None)
            if not kwargs:
                if len(args) == 0:
                    items = []
                elif len(args) == 1 and args[0].has_force_unpack_var_sequence(tx):
                    items = args[0].force_unpack_var_sequence(tx)
                elif len(args) == 2 and args[0].has_force_unpack_var_sequence(tx):
                    items = args[0].force_unpack_var_sequence(tx)
                    maxlen = args[1]
                else:
                    unimplemented("deque() with more than 2 arg not supported")
            elif tuple(kwargs) == ("maxlen",):
                maxlen = kwargs["maxlen"]
                if len(args) == 0:
                    items = []
                if len(args) == 1 and args[0].has_force_unpack_var_sequence(tx):
                    items = args[0].force_unpack_var_sequence(tx)
                else:
                    unimplemented("deque() with more than 1 arg not supported")
            else:
                unimplemented("deque() with invalid kwargs not supported")
            return variables.lists.DequeVariable(
                items, maxlen=maxlen, mutation_type=ValueMutationNew()
            )
        elif self.value is weakref.ref:
            return variables.WeakRefVariable(args[0])
        elif self.value is functools.partial:
            if not args:
                unimplemented("functools.partial malformed")
            # The first arg, a callable (the ctor below will assert on types)
            fn = args[0]
            rest_args = args[1:]
            # guards for the produced FunctoolsPartialVariable are installed in FunctoolsPartialVariable ctor from the
            # args and keywords
            return variables.functions.FunctoolsPartialVariable(
                fn, args=rest_args, keywords=kwargs
            )
        elif self.value is warnings.catch_warnings and not args:
            return variables.CatchWarningsCtxManagerVariable.create(tx, kwargs)
        elif self.value is torch.cuda.device and not kwargs and len(args) == 1:
            assert args[0].is_python_constant()
            return variables.CUDADeviceVariable.create(tx, args[0].as_python_constant())
        elif (
            issubclass(type(self.value), type)
            and hasattr(
                self.value, "__enter__"
            )  # TODO(voz): These can invoke user code!
            and hasattr(
                self.value, "__exit__"
            )  # TODO(voz): These can invoke user code!
            and self.is_standard_new()
            and SideEffects.cls_supports_mutation_side_effects(self.value)
            and self.source
            and not is_forbidden_context_manager(self.value)
        ):
            from torch.overrides import TorchFunctionMode

            from .ctx_manager import GenericContextWrappingVariable
            from .functions import (
                BaseUserFunctionVariable,
                FunctionDecoratedByContextlibContextManagerVariable,
            )
            from .torch_function import TorchFunctionModeVariable

            if issubclass(
                self.value, TorchFunctionMode
            ) and TorchFunctionModeVariable.is_supported_torch_function_mode(
                self.value
            ):
                var_cls = TorchFunctionModeVariable
            else:
                var_cls = GenericContextWrappingVariable

            # graph break on any contextlib.* that it is not contextlib.contextmanager
            # Some of the APIs below are not supported because they rely on features
            # that Dynamo doesn't play well today (i.e. contextlib.suppress)
            if self.value in (
                contextlib._AsyncGeneratorContextManager,
                contextlib.closing,
                contextlib.redirect_stdout,
                contextlib.redirect_stderr,
                contextlib.suppress,
                contextlib.ExitStack,
                contextlib.AsyncExitStack,
            ):
                # We are not changing the behavior of Dynamo as these function were
                # already ignored on trace_rules.py before #136033 landed
                unimplemented(
                    f"{self.value} not supported. This may be due to its use of "
                    "context-specific operations that are not supported in "
                    "Dynamo yet (i.e. Exception handling)"
                )

            if self.value is contextlib._GeneratorContextManager and isinstance(
                args[0], BaseUserFunctionVariable
            ):
                if not torch._dynamo.config.enable_trace_contextlib:
                    unimplemented("contextlib.contextmanager")
<<<<<<< HEAD
                # Wrap UserFunctionVariable in FunctionDecoratedByContextlibContextManagerVariable
=======
                # Replace UserFunctionVariable by FunctionDecoratedBycontextlibContextManagerVariable
>>>>>>> 8f3eb843
                # if the function is annotated with @contextlib.contextmanager
                # This shouldn't be necessary once generator functions are fully
                # supported in dynamo
                args = [
                    FunctionDecoratedByContextlibContextManagerVariable(
                        args[0], source=args[0].source
                    )
                ] + args[1:]

            cm_obj = tx.output.side_effects.track_object_new(
                self.source, self.value, var_cls, {}
            )
            cm_obj.call_method(tx, "__init__", args, kwargs)
            return cm_obj
        elif is_namedtuple_cls(self.value):
            fields = namedtuple_fields(self.value)
            # check if this a quasi-namedtuple or a real one
            if self.value.__module__ == "torch.return_types":
                assert len(args) == 1
                assert not kwargs
                items = args[0].force_unpack_var_sequence(tx)
            else:
                field_defaults = self.value._field_defaults

                items = list(args)
                items.extend([None] * (len(fields) - len(items)))

                var_tracker_kwargs = {}
                for field_name, var_tracker in zip(fields, items):
                    if var_tracker is None:
                        if field_name in kwargs:
                            field_var = kwargs[field_name]
                        else:
                            assert field_name in field_defaults
                            field_var = VariableTracker.build(
                                tx, field_defaults[field_name]
                            )
                        var_tracker_kwargs[field_name] = field_var

                for name, value in var_tracker_kwargs.items():
                    assert name in fields
                    items[fields.index(name)] = value

                assert all(x is not None for x in items)

            return variables.NamedTupleVariable(items, self.value)
        elif is_frozen_dataclass(self.value) and self.is_standard_new():
            fields = dataclasses.fields(self.value)
            items = list(args)
            items.extend([None] * (len(fields) - len(items)))

            default_kwargs = {}
            for field, var_tracker in zip(fields, items):
                if var_tracker is None:
                    if field.name in kwargs:
                        var_tracker = kwargs[field.name]
                    else:
                        if not field.init:
                            continue

                        if field.default is not dataclasses.MISSING:
                            var_tracker = VariableTracker.build(tx, field.default)
                        elif field.default_factory is not dataclasses.MISSING:
                            factory_fn = VariableTracker.build(
                                tx, field.default_factory
                            )
                            var_tracker = factory_fn.call_function(tx, [], {})
                        else:
                            # if we are subclass, the constructor could possibly
                            # be missing args
                            continue

                    default_kwargs[field.name] = var_tracker
            kwargs.update(default_kwargs)

            var = tx.output.side_effects.track_object_new_from_user_defined_class(self)
            var.call_method(tx, "__init__", args, kwargs)
            return var
        elif (
            self.is_standard_new()
            and SideEffects.cls_supports_mutation_side_effects(self.value)
            and self.source
        ):
            var = tx.output.side_effects.track_object_new_from_user_defined_class(self)
            with do_not_convert_to_tracable_parameter():
                var.call_method(tx, "__init__", args, kwargs)
                return var
        elif (
            variables.RestrictedListSubclassVariable.is_matching_cls(self.value)
            and self.source
        ):
            return variables.RestrictedListSubclassVariable(
                variables.BuiltinVariable(list).call_function(tx, args, kwargs).items,
                user_cls=self.value,
                user_cls_source=self.source,
                mutation_type=ValueMutationNew(),
            )
        elif (
            self.value in self._in_graph_classes()
            or is_traceable_wrapper_subclass_type(self.value)
        ):
            # torch.LongTensor cannot accept a list of FakeTensors.
            # So we stack the list of FakeTensors instead.
            if (
                np
                and self.value in tensortype_to_dtype
                and len(args) == 1
                and isinstance(args[0], variables.ListVariable)
                and len(args[0].items) > 1
                and all(isinstance(x, variables.TensorVariable) for x in args[0].items)
            ):
                # Stack FakeTensor
                stacked = wrap_fx_proxy(
                    tx=tx,
                    proxy=tx.output.create_proxy(
                        "call_function",
                        torch.stack,
                        *proxy_args_kwargs(args, kwargs),
                    ),
                )
                args = [stacked]

            tensor_variable = wrap_fx_proxy(
                tx=tx,
                proxy=tx.output.create_proxy(
                    "call_function",
                    self.value,
                    *proxy_args_kwargs(args, kwargs),
                ),
            )

            return tensor_variable
        elif issubclass(self.value, enum.Enum) and len(args) == 1 and not kwargs:
            options = {"mutation_type": ValueMutationNew()}
            return variables.EnumVariable.create(self.value, args[0], options)
        elif self.value is random.Random:
            if len(args) == 1 and isinstance(args[0], variables.ConstantVariable):
                seed = args[0].value
            else:
                seed = None
            random_object = random.Random(seed)
            return RandomVariable(random_object)
        elif (
            not self.is_standard_new()
            and SideEffects.cls_supports_mutation_side_effects(self.value)
            and self.source
        ):
            return tx.inline_user_function_return(
                VariableTracker.build(
                    tx, polyfills.instantiate_user_defined_class_object
                ),
                [self, *args],
                kwargs,
            )

        return super().call_function(tx, args, kwargs)

    def is_standard_new(self):
        """Check for __new__ being overridden"""
        new_fn = inspect.getattr_static(self.value, "__new__", None)
        if isinstance(new_fn, staticmethod):
            new_fn = new_fn.__func__
        return new_fn in (object.__new__, Generic.__new__, dict.__new__)

    def call_hasattr(self, tx: "InstructionTranslator", name: str) -> "VariableTracker":
        if self.source:
            source = AttrSource(self.source, name)
            install_guard(source.make_guard(GuardBuilder.HASATTR))
            return variables.ConstantVariable(hasattr(self.value, name))
        return super().call_hasattr(tx, name)

    def const_getattr(self, tx: "InstructionTranslator", name):
        if name == "__name__":
            return self.value.__name__
        return super().const_getattr(tx, name)


class NO_SUCH_SUBOBJ:
    pass


def call_random_fn(tx, fn, args, kwargs):
    from .builder import VariableBuilder

    args = [x.as_python_constant() for x in args]
    kwargs = {k: v.as_python_constant() for k, v in kwargs.items()}
    random_call_index = len(tx.output.random_calls)
    example_value = fn(*args, **kwargs)
    source = RandomValueSource(random_call_index)
    tx.output.random_calls.append((fn, args, kwargs))
    # TODO: arguably, this should route to wrap_symint/wrap_symfloat
    # (currently hypothetical), but I'm not going to poke my hand in
    # this nest for now
    return VariableBuilder(tx, source).wrap_unspecialized_primitive(example_value)


class UserDefinedObjectVariable(UserDefinedVariable):
    """
    Mostly objects of defined type.  Catch-all for something where we only know the type.
    """

    _nonvar_fields = {"value", "value_type", *UserDefinedVariable._nonvar_fields}

    def __init__(self, value, value_type=None, cls_source=None, **kwargs) -> None:
        super().__init__(**kwargs)
        self.value = value
        self.value_type = value_type or type(value)
        assert type(value) is self.value_type
        # This is used with __new__, when the new object is sourceless but the user class can be sourceful.
        self.cls_source = cls_source

    def __str__(self) -> str:
        inner = self.value_type.__name__
        if inner in [
            "builtin_function_or_method",
            "getset_descriptor",
            "method_descriptor",
            "method",
        ]:
            inner = str(getattr(self.value, "__name__", None))
        return f"{self.__class__.__name__}({inner})"

    def __repr__(self) -> str:
        return f"{self.__class__.__name__}({self.value_type.__name__})"

    def python_type(self):
        return self.value_type

    def guard_as_python_constant(self):
        if self.source:
            install_guard(self.source.make_guard(GuardBuilder.ID_MATCH))
            return self.value
        return super().guard_as_python_constant()

    def torch_function_check(self):
        assert has_torch_function(
            self
        ), f"calling torch function on object without __torch_function__ {self}"

    def get_torch_fn(self, tx):
        self.torch_function_check()
        from .torch_function import build_torch_function_fn

        return build_torch_function_fn(tx, self.value, self.source)

    def call_torch_function(self, tx: "InstructionTranslator", fn, types, args, kwargs):
        self.torch_function_check()

        from .torch_function import _get_subclass_type_var, call_torch_function

        return call_torch_function(
            tx,
            _get_subclass_type_var(tx, self),
            self.get_torch_fn(tx),
            fn,
            types,
            args,
            kwargs,
        )

    @staticmethod
    @functools.lru_cache(None)
    def _supported_random_functions():
        fns = {
            random.random,
            random.randint,
            random.randrange,
            random.uniform,
        }
        return fns

    def _maybe_get_baseclass_method(self, name):
        if name not in getattr(self.value, "__dict__", {}):
            try:
                return inspect.getattr_static(type(self.value), name)
            except AttributeError:
                pass
        return None

    def call_method(
        self,
        tx,
        name,
        args: "List[VariableTracker]",
        kwargs: "Dict[str, VariableTracker]",
    ) -> "VariableTracker":
        from . import ConstantVariable, UserMethodVariable

        method = self._maybe_get_baseclass_method(name)
        if method is not None:
            if method is object.__init__:
                return ConstantVariable.create(None)

            if is_standard_setattr(method) or isinstance(self.value, threading.local):
                return self.method_setattr_standard(tx, *args, **kwargs)

            if len(args) == 1 and not kwargs:
                if method is object.__eq__:
                    func_var = VariableTracker.build(tx, polyfills.object_eq)
                    return func_var.call_function(tx, [self, *args], kwargs)

                if method is object.__ne__:
                    func_var = VariableTracker.build(tx, polyfills.object_ne)
                    return func_var.call_function(tx, [self, *args], kwargs)

            if torch._dynamo.config.enable_yield_on_generator and isinstance(
                self.value, types.GeneratorType
            ):
                unimplemented("Generator as graph argument is not supported")

            # check for methods implemented in C++
            if isinstance(method, types.FunctionType):
                source = (
                    None
                    if self.source is None
                    else AttrSource(AttrSource(self.source, "__class__"), name)
                )
                # TODO(jansel): add a guard to check for monkey patching?
                from ..mutation_guard import unpatched_nn_module_init

                if method is torch.nn.Module.__init__:
                    method = unpatched_nn_module_init
                return UserMethodVariable(method, self, source=source).call_function(
                    tx, args, kwargs
                )

            if method is list.__len__ and self.source and not (args or kwargs):
                install_guard(self.source.make_guard(GuardBuilder.SEQUENCE_LENGTH))
                return ConstantVariable(len(self.value))

        return super().call_method(tx, name, args, kwargs)

    def method_setattr_standard(self, tx: "InstructionTranslator", name, value):
        try:
            name = name.as_python_constant()
        except NotImplementedError:
            unimplemented(f"non-const setattr name: {name}")
        if not tx.output.side_effects.is_attribute_mutation(self):
            unimplemented(f"setattr({self}, {name}, ...)")

        tx.output.side_effects.store_attr(self, name, value)
        return variables.ConstantVariable(None)

    def needs_slow_setattr(self):
        return not is_standard_setattr(
            inspect.getattr_static(self.value, "__setattr__", None)
        ) and not isinstance(self.value, threading.local)

    def unpack_var_sequence(self, tx):
        if (
            self.source
            and self._maybe_get_baseclass_method("__iter__") is list.__iter__
            and self._maybe_get_baseclass_method("__len__") is list.__len__
            and self._maybe_get_baseclass_method("__getitem__") is list.__getitem__
        ):
            install_guard(self.source.make_guard(GuardBuilder.SEQUENCE_LENGTH))
            return [
                variables.LazyVariableTracker.create(
                    self.value[k],
                    source=GetItemSource(self.source, k),
                )
                for k in range(len(self.value))
            ]
        return super().unpack_var_sequence(tx)

    def next_variable(self, tx):
        return self.call_method(tx, "__next__", [], {})

    def is_supported_random(self):
        try:
            return self.value in self._supported_random_functions()
        except TypeError:
            # TypeError: unhashable type
            return False

    def call_function(
        self,
        tx: "InstructionTranslator",
        args: "List[VariableTracker]",
        kwargs: "Dict[str, VariableTracker]",
    ) -> "VariableTracker":
        from .. import trace_rules

        if (
            self.is_supported_random()
            and all(k.is_python_constant() for k in args)
            and all(v.is_python_constant() for v in kwargs.values())
        ):
            return call_random_fn(tx, self.value, args, kwargs)
        elif istype(self.value, types.MethodType):
            func = self.value.__func__
            obj = self.value.__self__
            if (
                func is torch.utils._contextlib._DecoratorContextManager.clone
                and variables.TorchCtxManagerClassVariable.is_matching_cls(
                    obj.__class__
                )
                and not (args or kwargs)
            ):
                return variables.TorchCtxManagerClassVariable(
                    obj.__class__
                ).call_function(tx, args, kwargs)

            if (
                func is torch.autograd.grad_mode.inference_mode.clone
                and obj.__class__ is torch.autograd.grad_mode.inference_mode
            ):
                # simulate the inference_mode.clone implementation
                var = variables.ConstantVariable(obj.mode)
                return variables.TorchCtxManagerClassVariable(
                    obj.__class__
                ).call_function(tx, [var], kwargs)

            if self.source is None:
                unimplemented(
                    "Sourceless UserDefinedObjectVariable method not supported"
                )
            func_src = AttrSource(self.source, "__func__")
            func_var = VariableTracker.build(tx, func, func_src)
            obj_src = AttrSource(self.source, "__self__")
            obj_var = VariableTracker.build(tx, obj, obj_src)
            return func_var.call_function(tx, [obj_var] + args, kwargs)
        elif (
            istype(self.value, functools.partial)
            and trace_rules.lookup(self.value.func)
            == variables.TorchInGraphFunctionVariable
            and all(
                variables.ConstantVariable.is_literal(v)
                for v in itertools.chain(self.value.args, self.value.keywords.values())
            )
        ):
            if self.source:
                install_guard(
                    AttrSource(self.source, "func").make_guard(GuardBuilder.ID_MATCH),
                    AttrSource(self.source, "args").make_guard(
                        GuardBuilder.CONSTANT_MATCH
                    ),
                    AttrSource(self.source, "keywords").make_guard(
                        GuardBuilder.CONSTANT_MATCH
                    ),
                )

            partial_args = [
                variables.ConstantVariable.create(v) for v in self.value.args
            ]
            partial_args.extend(args)
            partial_kwargs = {
                k: variables.ConstantVariable.create(v)
                for k, v in self.value.keywords.items()
            }
            partial_kwargs.update(kwargs)

            # TODO(dynamo-team) - Consider calling VariableBuilder directly here
            if is_utils_checkpoint(self.value.func):
                return build_checkpoint_variable().call_function(
                    tx, partial_args, partial_kwargs
                )
            elif is_invoke_subgraph(self.value.func):
                return build_invoke_subgraph_variable().call_function(
                    tx, partial_args, partial_kwargs
                )
            return variables.TorchInGraphFunctionVariable(
                self.value.func
            ).call_function(tx, partial_args, partial_kwargs)
        elif callable(self.value):
            if self.source:
                install_guard(self.source.make_guard(GuardBuilder.FUNCTION_MATCH))
            return self.call_method(tx, "__call__", args, kwargs)

        return super().call_function(tx, args, kwargs)

    def _check_for_getattribute(self):
        if object_has_getattribute(self.value):
            unimplemented("UserDefinedObjectVariable with custom __getattribute__")

    def _check_for_getattr(self):
        return get_custom_getattr(self.value)

    def _is_c_defined_property(self, subobj):
        if not isinstance(subobj, property):
            return False

        # pybind def_readwrite is implemented via PyCFunction. At the python level, it is visible as a property whose
        # fget is an instancemethod wrapper - https://docs.python.org/3/c-api/method.html#c.PyInstanceMethod_Check

        # If we have a PyCFunction, we make an assumption that there is no side effect.
        return isinstance(
            subobj.fget, types.BuiltinFunctionType
        ) or torch._C._dynamo.utils.is_instancemethod(subobj.fget)

    def _getattr_static(self, name):
        subobj = inspect.getattr_static(self.value, name, NO_SUCH_SUBOBJ)
        import _collections

        # In some cases, we have to do dynamic lookup because getattr_static is not enough. For example, threading.local
        # has side-effect free __getattribute__ and the attribute is not visible without a dynamic lookup.
        if (
            subobj is NO_SUCH_SUBOBJ  # e.g., threading.local
            or isinstance(
                subobj, _collections._tuplegetter
            )  # namedtuple fields are represented by _tuplegetter
            or (
                inspect.ismemberdescriptor(subobj) and name in self.value.__slots__
            )  # handle memberdecriptor and slots
            or self._is_c_defined_property(subobj)
        ):
            # Call __getattribute__, we have already checked that this is not overridden and side-effect free. We don't
            # want to call getattr because it can be user-overridden.
            subobj = self.value.__getattribute__(name)

        return subobj

    def has_key_in_generic_dict(self, tx: "InstructionTranslator", key):
        self._check_for_getattribute()
        if tx.output.side_effects.has_pending_mutation_of_attr(self, key):
            mutated_attr = tx.output.side_effects.load_attr(self, key, deleted_ok=True)
            return not isinstance(mutated_attr, variables.DeletedVariable)

        return key in self.value.__dict__

    def get_source_by_walking_mro(self, name):
        assert self.cls_source is not None

        for idx, klass in enumerate(type(self.value).__mro__):
            if name in klass.__dict__:
                mro_source = AttrSource(self.cls_source, "__mro__")
                klass_source = GetItemSource(mro_source, idx)
                dict_source = AttrSource(klass_source, "__dict__")
                # TODO(anijain2305) - This is a mapping proxy object. Ideally we
                # should use DictGetItemSource here.
                return GetItemSource(dict_source, name)

        unimplemented(f"Could not find {name} in {type(self.value).__mro__}")

    def var_getattr(self, tx: "InstructionTranslator", name):
        from .. import trace_rules
        from . import ConstantVariable

        source = AttrSource(self.source, name) if self.source else None

        if object_has_getattribute(self.value):
            getattribute_fn = inspect.getattr_static(
                type(self.value), "__getattribute__"
            )
            if self.source:
                new_source = AttrSource(self.source, "__getattribute__")
            try:
                return variables.UserMethodVariable(
                    getattribute_fn, self, source=new_source
                ).call_function(tx, [ConstantVariable.create(name)], {})
            except ObservedAttributeError:
                # Pass through to __getattr__ if __getattribute__ fails
                handle_observed_exception(tx)

        if tx.output.side_effects.has_pending_mutation_of_attr(self, name):
            result = tx.output.side_effects.load_attr(self, name, deleted_ok=True)
            if isinstance(result, variables.DeletedVariable):
                raise_observed_exception(AttributeError, tx)
            return result

        if name == "__dict__":
            options = {"source": source}
            return variables.GetAttrVariable(self, name, **options)

        # TODO(anijain2305) - Investigate if we need specialization for more
        # dunder attrs. inspect.getattr_static does not return correct value for
        # them.
        if name == "__class__":
            cls_source = source
            if cls_source is None:
                cls_source = self.cls_source
            options = {"source": cls_source}
            return UserDefinedClassVariable(type(self.value), **options)

        try:
            subobj = self._getattr_static(name)
        except AttributeError:
            subobj = NO_SUCH_SUBOBJ
            getattr_fn = self._check_for_getattr()
            if isinstance(getattr_fn, types.FunctionType):
                # Dynamo is going to trace the __getattr__ function with
                # args=name. Set the source accordingly.
                if (
                    getattr_fn is unpatched_nn_module_getattr
                    and isinstance(self, variables.UnspecializedNNModuleVariable)
                    # prevent against overwriting of params/buffers/submodules
                    and istype(self.value._parameters, dict)
                    and istype(self.value._buffers, dict)
                    and istype(self.value._modules, dict)
                ):
                    # Manually trace out the nn module __getattr__ to avoid large compilation latency.
                    out = self.manually_trace_nn_module_getattr(tx, name)
                else:
                    new_source = None
                    if self.source:
                        new_source = AttrSource(self.source, "__getattr__")
                    out = variables.UserMethodVariable(
                        getattr_fn, self, source=new_source
                    ).call_function(tx, [ConstantVariable.create(name)], {})

                if self.source and getattr_fn is torch.nn.Module.__getattr__:
                    if isinstance(
                        out,
                        (
                            variables.UnspecializedNNModuleVariable,
                            variables.NNModuleVariable,
                        ),
                    ):
                        # nn_module_stack source is BC surface area. Ensure that
                        # mod._modules["linear"] is reflected as mod.linear for
                        # nn_module_stack.
                        out.set_nn_module_stack_source(
                            AttrSource(self.get_nn_module_stack_source(), name)
                        )
                return out

            elif getattr_fn is not None:
                unimplemented("UserDefined with non-function __getattr__")

        if isinstance(subobj, property):
            if self.source:
                # Read the class attribute to reach the property
                source = AttrSource(AttrSource(self.source, "__class__"), name)
                # Get the getter function
                source = AttrSource(source, "fget")
            return variables.UserMethodVariable(
                subobj.fget, self, source=source
            ).call_function(tx, [], {})
        elif isinstance(subobj, staticmethod):
            func = subobj.__get__(self.value)
            if source is not None:
                return trace_rules.lookup(func).create_with_source(func, source=source)
            else:
                return trace_rules.lookup(func)(func)
        elif isinstance(subobj, classmethod):
            return variables.UserMethodVariable(
                subobj.__func__, self.var_getattr(tx, "__class__"), source=source
            )
        elif isinstance(subobj, types.ClassMethodDescriptorType):
            # e.g.: inspect.getattr_static({}, "fromkeys")
            func = subobj.__get__(self.value, None)
            return VariableTracker.build(tx, func, source)
        elif inspect.ismethoddescriptor(subobj) and not is_wrapper_or_member_descriptor(
            subobj.__get__
        ):
            # Attribute has a __get__ method. Create a user defined object vt
            # for the subobj, and then trace the __get__ method.
            descriptor_source = None
            descriptor_get_source = None
            if self.cls_source:
                # To access the method descriptor from the udf object w/o using
                # inspect.getattr_static, we can look into the class mro
                descriptor_source = self.get_source_by_walking_mro(name)
                descriptor_get_source = AttrSource(descriptor_source, "__get__")
                descriptor_var = VariableTracker.build(tx, subobj, descriptor_source)
            else:
                # Sourceless Builder does not support user defined objects
                descriptor_var = UserDefinedObjectVariable(subobj)

            # The arguments of the __get__ function are (self, instance, owner)
            # self - descriptor_var
            # instance - instance of the class, represented by self here
            # owner - class object
            owner_var = UserDefinedClassVariable(type(self.value))
            return variables.UserMethodVariable(
                subobj.__get__.__func__, descriptor_var, source=descriptor_get_source
            ).call_function(tx, [self, owner_var], {})
        elif isinstance(subobj, types.FunctionType) or (
            isinstance(subobj, types.MethodType)
            and isinstance(self.value, torch.nn.Module)
        ):
            # Since we get subobj via self._getattr_static, which may not trigger dynamic lookup.
            # Static lookup can't tell us it's a method or function correctly,
            # so we trigger dynamic lookup here to get the correct type.
            dynamic_subobj = getattr(self.value, name)

            while dynamic_subobj is subobj and hasattr(subobj, "_torchdynamo_inline"):
                subobj = subobj._torchdynamo_inline
                dynamic_subobj = subobj
                source = AttrSource(source, "_torchdynamo_inline") if source else None

            if isinstance(subobj, types.MethodType):
                if dynamic_subobj.__self__ is not self.value:
                    if not isinstance(dynamic_subobj.__func__, types.FunctionType):
                        unimplemented(
                            f"Found a method whose __func__ is not of FunctionType - {dynamic_subobj}"
                        )

                    from .builder import SourcelessUserDefinedObjectBuilder

                    # This means that we are calling a method of some other object here.
                    object_vt = SourcelessUserDefinedObjectBuilder.create(
                        tx, dynamic_subobj.__self__
                    )
                    return variables.UserMethodVariable(
                        dynamic_subobj.__func__, object_vt
                    )
                func = subobj.__func__
            else:
                assert isinstance(subobj, types.FunctionType)
                func = subobj

            if inspect.ismethod(dynamic_subobj):
                return variables.UserMethodVariable(func, self, source=source)
            elif inspect.isfunction(dynamic_subobj):
                if is_utils_checkpoint(func):
                    return build_checkpoint_variable(source=source)
                elif source is not None:
                    return trace_rules.lookup(func).create_with_source(
                        func, source=source
                    )
                else:
                    return trace_rules.lookup(func)(func)

        if (
            # wrap the source only if inline_inbuilt_nn_modules is set or fsdp modules. This is a temporary solution to
            # keep Dynamo behavior compatible with no inlining, as there will be some delay to turn on the flag in
            # fbcode.
            (
                torch._dynamo.config.inline_inbuilt_nn_modules
                or isinstance(self, variables.FSDPManagedNNModuleVariable)
            )
            and source
            and isinstance(self, variables.UnspecializedNNModuleVariable)
            # export has some awkwardness around specialized and unspecialized modules. Skip wrapping source for export
            # usecase for now.
            and not tx.output.export
        ):
            # Recalculate source for params/buffers
            if name in ("_buffers", "_parameters"):
                source = UnspecializedParamBufferSource(self.source, name)
            source = self._wrap_source(source)

        if subobj is not NO_SUCH_SUBOBJ:
            if is_wrapper_or_member_descriptor(subobj):
                options = {"source": source}
                return variables.GetAttrVariable(self, name, **options)
            if source:
                return variables.LazyVariableTracker.create(subobj, source)
            else:
                # Check if the subobj is accessible from the class itself. If the class source is known, we can create a
                # sourceful variable tracker.
                if self.cls_source is not None:
                    subobj_from_class = inspect.getattr_static(
                        self.value.__class__, name, NO_SUCH_SUBOBJ
                    )
                    if subobj_from_class is subobj:
                        src_from_class = AttrSource(self.cls_source, name)
                        return variables.LazyVariableTracker.create(
                            subobj_from_class, src_from_class
                        )

                return VariableTracker.build(tx, subobj)

        # Earlier we were returning GetAttrVariable but its incorrect. In absence of attr, Python raises AttributeError.
        raise_observed_exception(AttributeError, tx)

    def call_hasattr(self, tx: "InstructionTranslator", name: str) -> "VariableTracker":
        if self.source:
            install_guard(
                AttrSource(self.source, name).make_guard(GuardBuilder.HASATTR)
            )

        try:
            var_vt = self.var_getattr(tx, name)
            return variables.ConstantVariable.create(
                not isinstance(var_vt, variables.DeletedVariable)
            )
        except ObservedAttributeError:
            handle_observed_exception(tx)
            return variables.ConstantVariable.create(False)


class FrozenDataClassVariable(UserDefinedObjectVariable):
    @staticmethod
    def create(tx, value, source):
        from dataclasses import fields

        assert is_frozen_dataclass(value)

        field_map = {}
        for field in fields(value):
            if hasattr(value, field.name):
                field_map[field.name] = VariableTracker.build(
                    tx,
                    getattr(value, field.name),
                    source and AttrSource(source, field.name),
                )

        return FrozenDataClassVariable(value, fields=field_map, source=source)

    def __init__(self, value, fields=None, **kwargs) -> None:
        super().__init__(value, **kwargs)
        if fields is None:
            fields = {}
        self.fields = fields

    def as_proxy(self):
        from dataclasses import fields

        args = []
        kwargs = {}
        for field in fields(self.value):
            proxy = self.fields[field.name].as_proxy()
            if hasattr(field, "kw_only") and field.kw_only:
                kwargs[field.name] = proxy
            else:
                args.append(proxy)

        return self.python_type()(*args, **kwargs)

    # NB: This is called during __init__ for a frozen dataclass
    # use this to accumulate the most up-to-date field values
    def method_setattr_standard(self, tx: "InstructionTranslator", name, value):
        self.fields[name.as_python_constant()] = value
        return super().method_setattr_standard(tx, name, value)

    def __repr__(self) -> str:
        return f"{self.__class__.__name__}({self.value_type.__name__})"


class SourcelessGraphModuleVariable(UserDefinedObjectVariable):
    def __init__(
        self,
        value,
        **kwargs,
    ) -> None:
        super().__init__(value, **kwargs)

    def call_method(
        self,
        tx,
        name,
        args: "List[VariableTracker]",
        kwargs: "Dict[str, VariableTracker]",
    ) -> "VariableTracker":
        fn_variable = variables.UserFunctionVariable(self.value.forward.__func__)
        args = [self] + args
        return tx.inline_user_function_return(
            fn_variable,
            args,
            kwargs,
        )


class KeyedJaggedTensorVariable(UserDefinedObjectVariable):
    @staticmethod
    def is_matching_object(obj):
        mod = sys.modules.get("torchrec.sparse.jagged_tensor")
        return mod is not None and type(obj) is mod.KeyedJaggedTensor

    def __init__(self, value, **kwargs) -> None:
        from torchrec.sparse.jagged_tensor import KeyedJaggedTensor

        assert type(value) is KeyedJaggedTensor
        super().__init__(value, **kwargs)

    def var_getattr(self, tx: "InstructionTranslator", name):
        if (
            torch._dynamo.config.force_unspec_int_unbacked_size_like_on_torchrec_kjt
            and self.source is not None
            and name in ("_length_per_key", "_offset_per_key")
        ):
            with TracingContext.patch(force_unspec_int_unbacked_size_like=True):
                return super().var_getattr(tx, name)
        return super().var_getattr(tx, name)


class RemovableHandleClass:
    # Dummy class to pass to python_type of RemovableHandleVariable
    # Useful for isinstance check on hooks
    pass


class RemovableHandleVariable(VariableTracker):
    REMOVED = -1

    def __init__(
        self,
        mutation_type=None,
        # index of the registration in the side_effects owned register_hook/handle list, used during removal.
        idx=None,
        **kwargs,
    ) -> None:
        super().__init__(**kwargs)
        self.mutation_type = mutation_type
        self.idx = idx

    def call_method(self, tx: "InstructionTranslator", method_name, args, kwargs):
        if method_name == "remove":
            if self.idx != self.REMOVED:
                tx.output.side_effects.remove_hook(self.idx)
                self.idx = self.REMOVED
            return variables.ConstantVariable.create(None)
        super().call_method(tx, method_name, args, kwargs)

    def reconstruct(self, codegen):
        if self.idx == self.REMOVED:
            # Hook has already been removed, return a dummy handle
            codegen.add_push_null(
                lambda: codegen.load_import_from(
                    "torch._dynamo.utils", "invalid_removeable_handle"
                )
            )
            codegen.extend_output(create_call_function(0, False))
            return
        # unreachable due to codegen.add_cache() when the hook is installed
        super().reconstruct(codegen)

    def python_type(self):
        return RemovableHandleClass


class UserDefinedDictVariable(UserDefinedObjectVariable):
    """
    Represents user defined objects that are subclasses of dict/OrderedDict.

    Internally, it uses a ConstDictVariable to represent the dict part of the
    variable tracker. For everything else, it falls back to
    UserDefinedObjectVariable.
    """

    _nonvar_fields = UserDefinedObjectVariable._nonvar_fields

    def __init__(self, value, dict_vt=None, **kwargs):
        super().__init__(value, **kwargs)
        self._dict_vt = dict_vt
        if self._dict_vt is None:
            assert (
                self.source is None
            ), "dict_vt must be constructed by builder.py when source is present"
            self._dict_vt = variables.ConstDictVariable(
                {}, mutation_type=ValueMutationNew()
            )
        self._dict_methods = dict_methods

    def call_method(
        self,
        tx,
        name,
        args: "List[VariableTracker]",
        kwargs: "Dict[str, VariableTracker]",
    ) -> "VariableTracker":
        method = self._maybe_get_baseclass_method(name)
        if method in self._dict_methods:
            return self._dict_vt.call_method(tx, name, args, kwargs)
        return super().call_method(tx, name, args, kwargs)


class MutableMappingVariable(UserDefinedObjectVariable):
    _nonvar_fields = UserDefinedObjectVariable._nonvar_fields

    def __init__(self, value, **kwargs):
        super().__init__(value, **kwargs)
        self.generic_dict_vt = variables.ConstDictVariable({})
        self.mutation_type = AttributeMutationExisting()

    def var_getattr(self, tx: "InstructionTranslator", name: str) -> "VariableTracker":
        # A common pattern in the init code of MutableMapping objects is to
        # update the __dict__ attribute. To prevent graph break, we directly
        # return a ConstDictVariable for the __dict__attr.
        #
        # However, users can try to add a new attribute to the class using the
        # __dict__ attribute. To catch this, we save the ConstDictVariable for
        # the __dict__ and then lookup into this vt for each attr lookup.
        if name == "get" and type(self.value).get in (
            collections.abc.Mapping.get,
            dict.get,
        ):
            return variables.UserMethodVariable(polyfills.mapping_get, self)
        elif name == "__dict__" and self.source:
            self.generic_dict_vt = variables.LazyVariableTracker.create(
                self.value.__dict__, AttrSource(self.source, "__dict__")
            )
            return self.generic_dict_vt
        elif out := self.generic_dict_vt.maybe_getitem_const(
            variables.ConstantVariable(name)
        ):
            return out
        else:
            return super().var_getattr(tx, name)


class RandomVariable(UserDefinedObjectVariable):
    pass<|MERGE_RESOLUTION|>--- conflicted
+++ resolved
@@ -469,11 +469,7 @@
             ):
                 if not torch._dynamo.config.enable_trace_contextlib:
                     unimplemented("contextlib.contextmanager")
-<<<<<<< HEAD
                 # Wrap UserFunctionVariable in FunctionDecoratedByContextlibContextManagerVariable
-=======
-                # Replace UserFunctionVariable by FunctionDecoratedBycontextlibContextManagerVariable
->>>>>>> 8f3eb843
                 # if the function is annotated with @contextlib.contextmanager
                 # This shouldn't be necessary once generator functions are fully
                 # supported in dynamo
