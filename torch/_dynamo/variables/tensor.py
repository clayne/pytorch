--- conflicted
+++ resolved
@@ -1,9 +1,4 @@
 # mypy: ignore-errors
-<<<<<<< HEAD
-
-import functools
-=======
->>>>>>> f34905f6
 
 import functools
 import inspect
@@ -13,21 +8,6 @@
 import types
 from typing import Dict, List
 
-<<<<<<< HEAD
-from torch.utils._python_dispatch import is_traceable_wrapper_subclass
-
-from ..bytecode_transformation import create_call_method
-from ..current_scope_id import current_scope_id
-from ..external_utils import call_hook_from_backward_state
-
-try:
-    import numpy as np
-except ModuleNotFoundError:
-    np = None
-
-
-=======
->>>>>>> f34905f6
 import sympy
 
 import torch._numpy as tnp
@@ -35,10 +15,6 @@
 import torch.random
 from torch._dynamo import compiled_autograd
 from torch._subclasses.meta_utils import is_sparse_any
-<<<<<<< HEAD
-
-=======
->>>>>>> f34905f6
 from torch.fx.experimental.symbolic_shapes import (
     guard_scalar,
     GuardOnDataDependentSymNode,
@@ -71,8 +47,6 @@
 from .constant import ConstantVariable
 from .lists import SizeVariable
 
-<<<<<<< HEAD
-=======
 try:
     import numpy as np
 except ModuleNotFoundError:
@@ -80,7 +54,6 @@
 
 log = logging.getLogger(__name__)
 
->>>>>>> f34905f6
 # Ops that allow tensor <op> tensor
 supported_tensor_comparison_ops = {
     ">": operator.gt,
@@ -250,11 +223,7 @@
                 return SourcelessBuilder.create(tx, example_value)
 
         if not (self.source and self.source.subguards_allowed()):
-<<<<<<< HEAD
-            raise NotImplementedError()
-=======
             raise NotImplementedError
->>>>>>> f34905f6
 
         # For local source, we associate the real value. We use this real value
         # for implementing getattr fallthrough on the variable tracker base class.
@@ -300,7 +269,6 @@
             return ConstantVariable.create(self.ndim)
         else:
             return self.call_method(tx, "dim", [], {})
-<<<<<<< HEAD
 
     def method_attr_dtype(self, tx):
         if self.dtype is not None:
@@ -349,63 +317,10 @@
 
     def var_getattr(self, tx, name):
         from . import UserDefinedClassVariable
-=======
->>>>>>> f34905f6
-
-    def method_attr_dtype(self, tx):
-        if self.dtype is not None:
-            return ConstantVariable.create(self.dtype)
-
-<<<<<<< HEAD
-=======
-    def method_attr_device(self, tx):
-        if self.device is not None:
-            return ConstantVariable.create(self.device)
-
-    def method_attr_layout(self, tx):
-        if self.layout is not None:
-            return ConstantVariable.create(self.layout)
-
-    def method_attr_is_cuda(self, tx):
-        if self.device is not None:
-            return ConstantVariable.create(self.device.type == "cuda")
-
-    def method_attr_shape(self, tx):
-        if self.size is not None:
-            sizes = [variables.ConstantVariable.create(x) for x in self.size]
-            return SizeVariable(sizes)
-        else:
-            return self.call_method(tx, "size", [], {})
-
-    def method_attr_requires_grad(self, tx):
-        if self.requires_grad is not None:
-            return ConstantVariable.create(self.requires_grad)
-
-    def method_attr_is_quantized(self, tx):
-        if self.is_quantized is not None:
-            return ConstantVariable.create(self.is_quantized)
-
-    def method_attr_is_sparse(self, tx):
-        if self.is_sparse is not None:
-            return ConstantVariable.create(self.is_sparse)
-
-    def method_attr_data(self, tx):
-        return self.call_method(tx, "detach", [], {})
-
-    def method_attr__version(self, tx):
-        from ..tensor_version_op import _tensor_version
-
-        return variables.TorchInGraphFunctionVariable(_tensor_version).call_function(
-            tx, [self], {}
-        )
-
-    def var_getattr(self, tx, name):
-        from . import UserDefinedClassVariable
 
         if self.is_strict_mode(tx) and name in self._strict_mode_banned_ops():
             unimplemented(f"Illegal getattr invocation {name} in strict mode")
 
->>>>>>> f34905f6
         if name == "__class__":
             return UserDefinedClassVariable(self.python_type())
 
@@ -516,14 +431,8 @@
         args: "List[VariableTracker]",
         kwargs: "Dict[str, VariableTracker]",
     ) -> "VariableTracker":
-<<<<<<< HEAD
-        if tx.strict_checks_enabled:
-            if name in self._strict_mode_banned_ops():
-                unimplemented(f"Illegal method invocation {name} in strict mode")
-=======
         if self.is_strict_mode(tx) and name in self._strict_mode_banned_ops():
             unimplemented(f"Illegal method invocation {name} in strict mode")
->>>>>>> f34905f6
 
         """
         Dispatch to a method-specific handler defined below.  If the
@@ -608,7 +517,6 @@
     def method_dim(self):
         if self.ndim is not None:
             return ConstantVariable.create(self.ndim)
-<<<<<<< HEAD
 
     method_ndimension = method_dim
 
@@ -616,15 +524,6 @@
         if self.dtype is not None:
             return ConstantVariable.create(self.dtype.is_floating_point)
 
-=======
-
-    method_ndimension = method_dim
-
-    def method_is_floating_point(self):
-        if self.dtype is not None:
-            return ConstantVariable.create(self.dtype.is_floating_point)
-
->>>>>>> f34905f6
     def method_is_contiguous(self, memory_format=None):
         memory_format = (
             memory_format.as_python_constant()
@@ -779,10 +678,6 @@
 
     def method_item(self, *args, **kwargs):
         if not config.capture_scalar_outputs:
-<<<<<<< HEAD
-            unimplemented("Tensor.item")
-
-=======
             self._warn_capture_scalar_outputs()
             unimplemented("Tensor.item")
 
@@ -801,7 +696,6 @@
             )
         )
 
->>>>>>> f34905f6
     def method___len__(self):
         from ..symbolic_convert import InstructionTranslator
 
