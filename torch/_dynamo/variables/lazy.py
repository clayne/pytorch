--- conflicted
+++ resolved
@@ -146,11 +146,8 @@
 
     def is_hashable(self) -> bool:
         # Checks that the underlying value is hashable without realizing the VT.
-<<<<<<< HEAD
-=======
         # This is used by ConstDictVariable tracker to find if the key LazyVT
         # can be hashed.
->>>>>>> 4ceec3b4
         def _helper(value: Any) -> bool:
             # TODO: Add support for more types
             return (
@@ -170,14 +167,11 @@
         assert not self.is_realized()
         return self._cache.value
 
-<<<<<<< HEAD
-=======
     def original_source(self) -> Any:
         # Returns the source without realizing the VT.
         assert not self.is_realized()
         return self._cache.source
 
->>>>>>> 4ceec3b4
 
 class LazySymNodeFormatString:
     def __init__(
