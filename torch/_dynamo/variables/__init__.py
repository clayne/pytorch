from .base import VariableTracker
from .builtin import BuiltinVariable
from .constant import ConstantVariable, EnumVariable
from .ctx_manager import (
    CatchWarningsCtxManagerVariable,
    ContextWrappingVariable,
    CUDADeviceVariable,
    DeterministicAlgorithmsVariable,
    DisabledSavedTensorsHooksVariable,
    DualLevelContextManager,
    FSDPParamGroupUseTrainingStateVariable,
    GradIncrementNestingCtxManagerVariable,
    GradInplaceRequiresGradCtxManagerVariable,
    GradModeVariable,
    InferenceModeVariable,
    JvpIncrementNestingCtxManagerVariable,
    SDPAKernelVariable,
    SetFwdGradEnabledContextManager,
    StreamContextVariable,
    StreamVariable,
    VmapIncrementNestingCtxManagerVariable,
    WithExitFunctionVariable,
)
from .dicts import (
    ConstDictVariable,
    CustomizedDictVariable,
    DefaultDictVariable,
    FrozensetVariable,
    SetVariable,
)
from .distributed import BackwardHookVariable, DistributedVariable, PlacementVariable
from .functions import (
<<<<<<< HEAD
    ContextlibContextManagerFunctionVariable,
=======
    CreateTMADescriptorVariable,
>>>>>>> cae7de98
    FunctoolsPartialVariable,
    NestedUserFunctionVariable,
    PolyfilledFunctionVariable,
    SkipFunctionVariable,
    TMADescriptorVariable,
    UserFunctionVariable,
    UserMethodVariable,
)
from .higher_order_ops import (
    FunctionalCallVariable,
    FunctorchHigherOrderVariable,
    TorchHigherOrderOperatorVariable,
)
from .iter import (
    CountIteratorVariable,
    CycleIteratorVariable,
    IteratorVariable,
    ItertoolsVariable,
    MapVariable,
    RepeatIteratorVariable,
    ZipVariable,
)
from .lazy import LazyVariableTracker
from .lists import (
    BaseListVariable,
    ListIteratorVariable,
    ListVariable,
    NamedTupleVariable,
    RangeVariable,
    RestrictedListSubclassVariable,
    SliceVariable,
    TupleIteratorVariable,
    TupleVariable,
)
from .misc import (
    AutogradFunctionContextVariable,
    AutogradFunctionVariable,
    ClosureVariable,
    DeletedVariable,
    ExceptionVariable,
    GetAttrVariable,
    InspectSignatureVariable,
    LambdaVariable,
    MethodWrapperVariable,
    NewCellVariable,
    NewGlobalVariable,
    NumpyVariable,
    PythonModuleVariable,
    RandomClassVariable,
    RandomVariable,
    RegexPatternVariable,
    StringFormatVariable,
    SuperVariable,
    TorchVersionVariable,
    TypingVariable,
    UnknownVariable,
)
from .nn_module import (
    FSDPManagedNNModuleVariable,
    NNModuleVariable,
    UnspecializedBuiltinNNModuleVariable,
    UnspecializedNNModuleVariable,
)
from .optimizer import OptimizerVariable
from .sdpa import SDPAParamsVariable
from .tensor import (
    DataPtrVariable,
    FakeItemVariable,
    NumpyNdarrayVariable,
    SymNodeVariable,
    TensorVariable,
    UnspecializedPythonVariable,
    UntypedStorageVariable,
)
from .torch import TorchCtxManagerClassVariable, TorchInGraphFunctionVariable
from .user_defined import (
    MutableMappingVariable,
    RemovableHandleVariable,
    UserDefinedClassVariable,
    UserDefinedObjectVariable,
    WeakRefVariable,
)


__all__ = [
    "AutogradFunctionContextVariable",
    "AutogradFunctionVariable",
    "BackwardHookVariable",
    "BaseListVariable",
    "BuiltinVariable",
    "CatchWarningsCtxManagerVariable",
    "ClosureVariable",
    "ConstantVariable",
    "ConstDictVariable",
    "ContextWrappingVariable",
    "CountIteratorVariable",
    "CreateTMADescriptorVariable",
    "CUDADeviceVariable",
    "CustomizedDictVariable",
    "CycleIteratorVariable",
    "DataPtrVariable",
    "DefaultDictVariable",
    "DeletedVariable",
    "DeterministicAlgorithmsVariable",
    "EnumVariable",
    "FakeItemVariable",
    "GetAttrVariable",
    "GradModeVariable",
    "InspectSignatureVariable",
    "IteratorVariable",
    "ItertoolsVariable",
    "LambdaVariable",
    "LazyVariableTracker",
    "ListIteratorVariable",
    "ListVariable",
    "NamedTupleVariable",
    "NestedUserFunctionVariable",
    "NewCellVariable",
    "NewGlobalVariable",
    "NNModuleVariable",
    "NumpyNdarrayVariable",
    "NumpyVariable",
    "OptimizerVariable",
    "PlacementVariable",
    "PolyfilledFunctionVariable",
    "PythonModuleVariable",
    "RangeVariable",
    "RegexPatternVariable",
    "RemovableHandleVariable",
    "RepeatIteratorVariable",
    "RestrictedListSubclassVariable",
    "SDPAParamsVariable",
    "SkipFunctionVariable",
    "SliceVariable",
    "StringFormatVariable",
    "SuperVariable",
    "TensorVariable",
    "TMADescriptorVariable",
    "TorchCtxManagerClassVariable",
    "TorchInGraphFunctionVariable",
    "TorchVersionVariable",
    "TupleVariable",
    "UnknownVariable",
    "UnspecializedNNModuleVariable",
    "UnspecializedPythonVariable",
    "UntypedStorageVariable",
    "UserDefinedClassVariable",
    "UserDefinedObjectVariable",
    "UserFunctionVariable",
    "UserMethodVariable",
    "VariableTracker",
    "WithExitFunctionVariable",
]<|MERGE_RESOLUTION|>--- conflicted
+++ resolved
@@ -30,11 +30,8 @@
 )
 from .distributed import BackwardHookVariable, DistributedVariable, PlacementVariable
 from .functions import (
-<<<<<<< HEAD
     ContextlibContextManagerFunctionVariable,
-=======
     CreateTMADescriptorVariable,
->>>>>>> cae7de98
     FunctoolsPartialVariable,
     NestedUserFunctionVariable,
     PolyfilledFunctionVariable,
