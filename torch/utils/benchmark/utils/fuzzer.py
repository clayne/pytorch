# mypy: allow-untyped-defs
import functools
import itertools as it
from typing import Any, Callable, Dict, List, Optional, Tuple, Union

import torch


__all__ = [
    "Fuzzer",
    "FuzzedParameter", "ParameterAlias",
    "FuzzedTensor",
]


_DISTRIBUTIONS = (
    "loguniform",
    "uniform",
)


class FuzzedParameter:
    """Specification for a parameter to be generated during fuzzing."""
    def __init__(
        self,
        name: str,
        minval: Optional[Union[int, float]] = None,
        maxval: Optional[Union[int, float]] = None,
        distribution: Optional[Union[str, Dict[Any, float]]] = None,
        strict: bool = False,
    ):
        """
        Args:
            name:
                A string name with which to identify the parameter.
                FuzzedTensors can reference this string in their
                specifications.
            minval:
                The lower bound for the generated value. See the description
                of `distribution` for type behavior.
            maxval:
                The upper bound for the generated value. Type behavior is
                identical to `minval`.
            distribution:
                Specifies the distribution from which this parameter should
                be drawn. There are three possibilities:
                    - "loguniform"
                        Samples between `minval` and `maxval` (inclusive) such
                        that the probabilities are uniform in log space. As a
                        concrete example, if minval=1 and maxval=100, a sample
                        is as likely to fall in [1, 10) as it is [10, 100].
                    - "uniform"
                        Samples are chosen with uniform probability between
                        `minval` and `maxval` (inclusive). If either `minval`
                        or `maxval` is a float then the distribution is the
                        continuous uniform distribution; otherwise samples
                        are constrained to the integers.
                    - dict:
                        If a dict is passed, the keys are taken to be choices
                        for the variables and the values are interpreted as
                        probabilities. (And must sum to one.)
                If a dict is passed, `minval` and `maxval` must not be set.
                Otherwise, they must be set.
            strict:
                If a parameter is strict, it will not be included in the
                iterative resampling process which Fuzzer uses to find a
                valid parameter configuration. This allows an author to
                prevent skew from resampling for a given parameter (for
                instance, a low size limit could inadvertently bias towards
                Tensors with fewer dimensions) at the cost of more iterations
                when generating parameters.
        """
        self._name = name
        self._minval = minval
        self._maxval = maxval
        self._distribution = self._check_distribution(distribution)
        self.strict = strict

    @property
    def name(self):
        return self._name

    def sample(self, state):
        if self._distribution == "loguniform":
            return self._loguniform(state)

        if self._distribution == "uniform":
            return self._uniform(state)

        if isinstance(self._distribution, dict):
            return self._custom_distribution(state)

    def _check_distribution(self, distribution):
        if not isinstance(distribution, dict):
            assert distribution in _DISTRIBUTIONS
        else:
            assert not any(i < 0 for i in distribution.values()), "Probabilities cannot be negative"
            assert abs(sum(distribution.values()) - 1) <= 1e-5, "Distribution is not normalized"
            assert self._minval is None
            assert self._maxval is None

        return distribution

    def _loguniform(self, state):
        import numpy as np
        output = int(2 ** state.uniform(
            low=np.log2(self._minval) if self._minval is not None else None,
            high=np.log2(self._maxval) if self._maxval is not None else None,
        ))
        if self._minval is not None and output < self._minval:
            return self._minval
        if self._maxval is not None and output > self._maxval:
            return self._maxval
        return output

    def _uniform(self, state):
        if isinstance(self._minval, int) and isinstance(self._maxval, int):
            return int(state.randint(low=self._minval, high=self._maxval + 1))
        return state.uniform(low=self._minval, high=self._maxval)

    def _custom_distribution(self, state):
        import numpy as np
        # If we directly pass the keys to `choice`, numpy will convert
        # them to numpy dtypes.
        index = state.choice(
            np.arange(len(self._distribution)),
            p=tuple(self._distribution.values()))
        return list(self._distribution.keys())[index]


class ParameterAlias:
    """Indicates that a parameter should alias the value of another parameter.

    When used in conjunction with a custom distribution, this allows fuzzed
    tensors to represent a broader range of behaviors. For example, the
    following sometimes produces Tensors which broadcast:

    Fuzzer(
        parameters=[
            FuzzedParameter("x_len", 4, 1024, distribution="uniform"),

            # `y` will either be size one, or match the size of `x`.
            FuzzedParameter("y_len", distribution={
                0.5: 1,
                0.5: ParameterAlias("x_len")
            }),
        ],
        tensors=[
            FuzzedTensor("x", size=("x_len",)),
            FuzzedTensor("y", size=("y_len",)),
        ],
    )

    Chains of alias' are allowed, but may not contain cycles.
    """
    def __init__(self, alias_to):
        self.alias_to = alias_to

    def __repr__(self):
        return f"ParameterAlias[alias_to: {self.alias_to}]"


def dtype_size(dtype):
    if dtype == torch.bool:
        return 1
    if dtype.is_floating_point or dtype.is_complex:
        return int(torch.finfo(dtype).bits / 8)
    return int(torch.iinfo(dtype).bits / 8)


def prod(values, base=1):
    """np.prod can overflow, so for sizes the product should be done in Python.

    Even though np.prod type promotes to int64, it can still overflow in which
    case the negative value will pass the size check and OOM when attempting to
    actually allocate the Tensor.
    """
    return functools.reduce(lambda x, y: int(x) * int(y), values, base)


class FuzzedTensor:
    def __init__(
        self,
        name: str,
        size: Tuple[Union[str, int], ...],
        steps: Optional[Tuple[Union[str, int], ...]] = None,
        probability_contiguous: float = 0.5,
        min_elements: Optional[int] = None,
        max_elements: Optional[int] = None,
        max_allocation_bytes: Optional[int] = None,
        dim_parameter: Optional[str] = None,
        roll_parameter: Optional[str] = None,
        dtype=torch.float32,
        cuda=False,
        tensor_constructor: Optional[Callable] = None
    ):
        """
        Args:
            name:
                A string identifier for the generated Tensor.
            size:
                A tuple of integers or strings specifying the size of the generated
                Tensor. String values will replaced with a concrete int during the
                generation process, while ints are simply passed as literals.
            steps:
                An optional tuple with the same length as `size`. This indicates
                that a larger Tensor should be allocated, and then sliced to
                produce the generated Tensor. For instance, if size is (4, 8)
                and steps is (1, 4), then a tensor `t` of size (4, 32) will be
                created and then `t[:, ::4]` will be used. (Allowing one to test
                Tensors with strided memory.)
            probability_contiguous:
                A number between zero and one representing the chance that the
                generated Tensor has a contiguous memory layout. This is achieved by
                randomly permuting the shape of a Tensor, calling `.contiguous()`,
                and then permuting back. This is applied before `steps`, which can
                also cause a Tensor to be non-contiguous.
            min_elements:
                The minimum number of parameters that this Tensor must have for a
                set of parameters to be valid. (Otherwise they are resampled.)
            max_elements:
                Like `min_elements`, but setting an upper bound.
            max_allocation_bytes:
                Like `max_elements`, but for the size of Tensor that must be
                allocated prior to slicing for `steps` (if applicable). For
                example, a FloatTensor with size (1024, 1024) and steps (4, 4)
                would have 1M elements, but would require a 64 MB allocation.
            dim_parameter:
                The length of `size` and `steps` will be truncated to this value.
                This allows Tensors of varying dimensions to be generated by the
                Fuzzer.
            dtype:
                The PyTorch dtype of the generated Tensor.
            cuda:
                Whether to place the Tensor on a GPU.
            tensor_constructor:
                Callable which will be used instead of the default Tensor
                construction method. This allows the author to enforce properties
                of the Tensor (e.g. it can only have certain values). The dtype and
                concrete shape of the Tensor to be created will be passed, and
                concrete values of all parameters will be passed as kwargs. Note
                that transformations to the result (permuting, slicing) will be
                performed by the Fuzzer; the tensor_constructor is only responsible
                for creating an appropriately sized Tensor.
        """
        self._name = name
        self._size = size
        self._steps = steps
        self._probability_contiguous = probability_contiguous
        self._min_elements = min_elements
        self._max_elements = max_elements
        self._max_allocation_bytes = max_allocation_bytes
        self._dim_parameter = dim_parameter
        self._dtype = dtype
        self._cuda = cuda
        self._tensor_constructor = tensor_constructor

    @property
    def name(self):
        return self._name

    @staticmethod
    def default_tensor_constructor(size, dtype, **kwargs):
        if dtype.is_floating_point or dtype.is_complex:
            return torch.rand(size=size, dtype=dtype, device="cpu")
        else:
            return torch.randint(1, 127, size=size, dtype=dtype, device="cpu")

    def _make_tensor(self, params, state):
        import numpy as np
        size, steps, allocation_size = self._get_size_and_steps(params)
        constructor = (
            self._tensor_constructor or
            self.default_tensor_constructor
        )

        raw_tensor = constructor(size=allocation_size, dtype=self._dtype, **params)
        if self._cuda:
            raw_tensor = raw_tensor.cuda()

        # Randomly permute the Tensor and call `.contiguous()` to force re-ordering
        # of the memory, and then permute it back to the original shape.
        dim = len(size)
        order = np.arange(dim)
        if state.rand() > self._probability_contiguous:
            while dim > 1 and np.all(order == np.arange(dim)):
                order = state.permutation(raw_tensor.dim())

            raw_tensor = raw_tensor.permute(tuple(order)).contiguous()
            raw_tensor = raw_tensor.permute(tuple(np.argsort(order)))

        slices = [slice(0, size * step, step) for size, step in zip(size, steps)]
        tensor = raw_tensor[slices]

        properties = {
            "numel": int(tensor.numel()),
            "order": order,
            "steps": steps,
            "is_contiguous": tensor.is_contiguous(),
            "dtype": str(self._dtype),
        }

        return tensor, properties

    def _get_size_and_steps(self, params):
        dim = (
            params[self._dim_parameter]
            if self._dim_parameter is not None
            else len(self._size)
        )

        def resolve(values, dim):
            """Resolve values into concrete integers."""
            values = tuple(params.get(i, i) for i in values)
            if len(values) > dim:
                values = values[:dim]
            if len(values) < dim:
                values = values + tuple(1 for _ in range(dim - len(values)))
            return values

        size = resolve(self._size, dim)
        steps = resolve(self._steps or (), dim)
        allocation_size = tuple(size_i * step_i for size_i, step_i in zip(size, steps))
        return size, steps, allocation_size

    def satisfies_constraints(self, params):
        size, _, allocation_size = self._get_size_and_steps(params)
        # Product is computed in Python to avoid integer overflow.
        num_elements = prod(size)
        assert num_elements >= 0

        allocation_bytes = prod(allocation_size, base=dtype_size(self._dtype))

        def nullable_greater(left, right):
            if left is None or right is None:
                return False
            return left > right

        return not any((
            nullable_greater(num_elements, self._max_elements),
            nullable_greater(self._min_elements, num_elements),
            nullable_greater(allocation_bytes, self._max_allocation_bytes),
        ))


class Fuzzer:
    def __init__(
        self,
        parameters: List[Union[FuzzedParameter, List[FuzzedParameter]]],
        tensors: List[Union[FuzzedTensor, List[FuzzedTensor]]],
        constraints: Optional[List[Callable]] = None,
        seed: Optional[int] = None
    ):
        """
        Args:
            parameters:
                List of FuzzedParameters which provide specifications
                for generated parameters. Iterable elements will be
                unpacked, though arbitrary nested structures will not.
            tensors:
                List of FuzzedTensors which define the Tensors which
                will be created each step based on the parameters for
                that step. Iterable elements will be unpacked, though
                arbitrary nested structures will not.
            constraints:
                List of callables. They will be called with params
                as kwargs, and if any of them return False the current
                set of parameters will be rejected.
            seed:
                Seed for the RandomState used by the Fuzzer. This will
                also be used to set the PyTorch random seed so that random
                ops will create reproducible Tensors.
        """
        import numpy as np
        if seed is None:
<<<<<<< HEAD
            seed = np.random.RandomState().randint(0, 2 ** 32 - 1, dtype=np.int64)  # type: ignore[assignment]
=======
            seed = int(np.random.RandomState().randint(0, 2 ** 32 - 1, dtype=np.int64))
>>>>>>> 82ce8882
        self._seed = seed
        self._parameters = Fuzzer._unpack(parameters, FuzzedParameter)
        self._tensors = Fuzzer._unpack(tensors, FuzzedTensor)
        self._constraints = constraints or ()

        p_names = {p.name for p in self._parameters}
        t_names = {t.name for t in self._tensors}
        name_overlap = p_names.intersection(t_names)
        if name_overlap:
            raise ValueError(f"Duplicate names in parameters and tensors: {name_overlap}")

        self._rejections = 0
        self._total_generated = 0

    @staticmethod
    def _unpack(values, cls):
        return tuple(it.chain(
            *[[i] if isinstance(i, cls) else i for i in values]
        ))

    def take(self, n):
        import numpy as np
        state = np.random.RandomState(self._seed)
        torch.manual_seed(state.randint(low=0, high=2 ** 63, dtype=np.int64))
        for _ in range(n):
            params = self._generate(state)
            tensors = {}
            tensor_properties = {}
            for t in self._tensors:
                tensor, properties = t._make_tensor(params, state)
                tensors[t.name] = tensor
                tensor_properties[t.name] = properties
            yield tensors, tensor_properties, params

    @property
    def rejection_rate(self):
        if not self._total_generated:
            return 0.
        return self._rejections / self._total_generated

    def _generate(self, state):
        strict_params: Dict[str, Union[float, int, ParameterAlias]] = {}
        for _ in range(1000):
            candidate_params: Dict[str, Union[float, int, ParameterAlias]] = {}
            for p in self._parameters:
                if p.strict:
                    if p.name in strict_params:
                        candidate_params[p.name] = strict_params[p.name]
                    else:
                        candidate_params[p.name] = p.sample(state)
                        strict_params[p.name] = candidate_params[p.name]
                else:
                    candidate_params[p.name] = p.sample(state)

            candidate_params = self._resolve_aliases(candidate_params)

            self._total_generated += 1
            if not all(f(candidate_params) for f in self._constraints):
                self._rejections += 1
                continue

            if not all(t.satisfies_constraints(candidate_params) for t in self._tensors):
                self._rejections += 1
                continue

            return candidate_params
        raise ValueError("Failed to generate a set of valid parameters.")

    @staticmethod
    def _resolve_aliases(params):
        params = dict(params)
        alias_count = sum(isinstance(v, ParameterAlias) for v in params.values())

        keys = list(params.keys())
        while alias_count:
            for k in keys:
                v = params[k]
                if isinstance(v, ParameterAlias):
                    params[k] = params[v.alias_to]
            alias_count_new = sum(isinstance(v, ParameterAlias) for v in params.values())
            if alias_count == alias_count_new:
                raise ValueError(f"ParameterAlias cycle detected\n{params}")

            alias_count = alias_count_new

        return params<|MERGE_RESOLUTION|>--- conflicted
+++ resolved
@@ -373,11 +373,7 @@
         """
         import numpy as np
         if seed is None:
-<<<<<<< HEAD
-            seed = np.random.RandomState().randint(0, 2 ** 32 - 1, dtype=np.int64)  # type: ignore[assignment]
-=======
             seed = int(np.random.RandomState().randint(0, 2 ** 32 - 1, dtype=np.int64))
->>>>>>> 82ce8882
         self._seed = seed
         self._parameters = Fuzzer._unpack(parameters, FuzzedParameter)
         self._tensors = Fuzzer._unpack(tensors, FuzzedTensor)
