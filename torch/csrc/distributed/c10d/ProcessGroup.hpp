#pragma once

#include <torch/csrc/distributed/c10d/Backend.hpp>
#include <torch/csrc/distributed/c10d/Work.hpp>
#include <memory>
#include <unordered_map>
#include <utility>
#include <vector>

#include <ATen/ATen.h>
#include <ATen/core/dispatch/Dispatcher.h>
#include <c10/macros/Macros.h>

#include <torch/csrc/distributed/c10d/Work.hpp>
// *************************************************************************
// PROCESS GROUP collective communication API IS BEING CHANGED BETWEEN
// versions 1.7 and 1.8.
// PLEASE DO NOT ADD ANY DEPENDENCIES.
// SEE RFC: https://github.com/pytorch/pytorch/issues/39662
// *************************************************************************

constexpr auto kProcessGroupDefaultTimeout =
    std::chrono::milliseconds(30 * 60 * 1000);

namespace c10d {

// We only call `register_work()` in two cases:
// 1. If the work object is created from a functional collective call.
// 2. If the work object is created from a non-functional collective call within
//    the `with allow_inflight_collective_as_graph_input_ctx()` context manager.
C10_EXPORT void register_work(
    const at::Tensor& tensor,
    const c10::intrusive_ptr<c10d::Work>& work);

C10_EXPORT at::Tensor wait_tensor(const at::Tensor& tensor);

// We only call `unregister_work()` in one case:
// 1. If the work object is created from a non-functional collective call within
//    the `with allow_inflight_collective_as_graph_input_ctx()` context manager.
//
// Q: What about the functional collective case?
// A: The unregistration of work object for functional collective is done in
//    the required user-side explicit call to `wait_tensor()`.
C10_EXPORT void unregister_work(const c10::intrusive_ptr<c10d::Work>& work);

C10_EXPORT size_t get_work_registry_size();

C10_EXPORT void set_allow_inflight_collective_as_graph_input(bool value);

C10_EXPORT bool allow_inflight_collective_as_graph_input();

// ProcessGroup is a base class that captures collective and point to
// point communication in a fixed set of processes.
//
// The functions specified in the class below describe the API alone;
// implementations are provided in subclasses.
//
// Every function that performs I/O is executed asynchronously by a
// thread pool owned by the ProcessGroup (by default). They return an
// object that can be used to wait for completion or error.
//
// The ProcessGroup can instantiate subgroups with fewer or an equal
// number of members. Implementations must take care that multiple
// process groups can be used in parallel and synchronize accordingly.
//
// The ProcessGroup assumes a fixed set of processes. If the set
// changes, existing instances must be destructed and instantiation
// and initialization must start from scratch. For members of the
// process group to find each other (referred to as rendezvous from
// hereon)
//
class TORCH_API ProcessGroup : public torch::CustomClassHolder {
 public:
  enum BackendType : uint8_t {
    UNDEFINED = 0,
    GLOO = 1,
    NCCL = 2,
    UCC = 3,
    MPI = 4,
    XCCL = 5,
    CUSTOM = 6,
  };

  static std::string backendTypeToString(const BackendType& type) {
    switch (type) {
      case BackendType::GLOO:
        return "gloo";
      case BackendType::NCCL:
        return "nccl";
      case BackendType::XCCL:
        return "xccl";
      case BackendType::UCC:
        return "ucc";
      case BackendType::MPI:
        return "mpi";
      case BackendType::UNDEFINED:
        return "undefined";
      case BackendType::CUSTOM:
        return "custom";
      default:
        TORCH_CHECK(false, "THis should never happen!");
    }
  }

  static BackendType strToBackendType(const std::string& backend) {
    if (backend == "undefined") {
      return BackendType::UNDEFINED;
    } else if (backend == "gloo") {
      return BackendType::GLOO;
    } else if (backend == "nccl") {
      return BackendType::NCCL;
    } else if (backend == "xccl") {
      return BackendType::XCCL;
    } else if (backend == "ucc") {
      return BackendType::UCC;
    } else if (backend == "mpi") {
      return BackendType::MPI;
    } else {
      return BackendType::CUSTOM;
    }
  }

  // Not used, set for backwards compatibility and only used for TypeDef in
  // Ops.cpp
  explicit ProcessGroup(int rank, int size);

  explicit ProcessGroup(
      c10::intrusive_ptr<::c10d::Store> store,
      int rank,
      int size);
  ~ProcessGroup() override;

  virtual int getRank() const {
    return rank_;
  }

  virtual int getSize() const {
    return size_;
  }

  // Returns an unique opaque ID of this process group object.
  int64_t getID() const {
    return reinterpret_cast<std::intptr_t>(this);
  }

  // Returns an unique opaque ID of a backend for the specific backend type
  // that can correlate with this process group's collectives.
  int64_t getBackendID(BackendType backend_type) const {
    return reinterpret_cast<std::intptr_t>(getBackend(backend_type).get());
  }

  virtual const std::string getBackendName() const {
    return backendTypeToString(backendType_);
  }

  BackendType getBackendType() const {
    return backendType_;
  }

  inline bool backendSupportsSequenceNumbers(BackendType backendType) {
    if (backendType == BackendType::GLOO || backendType == BackendType::NCCL ||
        backendType == BackendType::XCCL || backendType == BackendType::UCC)
      return true;
    return false;
  }

  virtual void startCoalescing(c10::DeviceType deviceType) {
    // only nccl has implemented startCoalescing so only execute for nccl
    // backends
    auto backend = getBackend(deviceType);
    backend->startCoalescing();
  }

  virtual c10::intrusive_ptr<Work> endCoalescing(c10::DeviceType deviceType) {
    // only nccl has implemented endCoalescing so only execute for nccl
    // backends
    auto backend = getBackend(deviceType);
    auto work = backend->endCoalescing();
    return work;
  }

  virtual c10::intrusive_ptr<Work> broadcast(
      std::vector<at::Tensor>& tensors,
      const BroadcastOptions& opts = BroadcastOptions()) {
    static auto op =
        c10::Dispatcher::singleton()
            .findSchemaOrThrow("c10d::broadcast_", "")
            .typed<
                std::tuple<std::vector<at::Tensor>, c10::intrusive_ptr<Work>>(
                    at::TensorList,
                    const c10::intrusive_ptr<::c10d::ProcessGroup>&,
                    int64_t,
                    int64_t,
                    bool,
                    int64_t)>();
    // It's awakward to unbox the opts here and box them again in the custom C++
    // op. But it's also complicated to make opts as a CustomClassHolder. Leave
    // it as it is now.
    auto work = std::get<1>(op.call(
        tensors,
        c10::intrusive_ptr<ProcessGroup>::unsafe_reclaim_from_nonowning(this),
        opts.rootRank,
        opts.rootTensor,
        opts.asyncOp,
        opts.timeout.count()));

    if (c10d::allow_inflight_collective_as_graph_input()) {
      for (const auto& tensor : tensors) {
        c10d::register_work(tensor, work);
      }
    }
    return work;
  }

  virtual c10::intrusive_ptr<Work> allreduce(
      std::vector<at::Tensor>& tensors,
      const AllreduceOptions& opts = AllreduceOptions()) {
    static auto op =
        c10::Dispatcher::singleton()
            .findSchemaOrThrow("c10d::allreduce_", "")
            .typed<
                std::tuple<std::vector<at::Tensor>, c10::intrusive_ptr<Work>>(
                    at::TensorList,
                    const c10::intrusive_ptr<::c10d::ProcessGroup>&,
                    const c10::intrusive_ptr<::c10d::ReduceOp>&,
                    const std::optional<at::Tensor>& sparse_indices,
                    bool,
                    int64_t)>();

    auto work = std::get<1>(op.call(
        tensors,
        c10::intrusive_ptr<ProcessGroup>::unsafe_reclaim_from_nonowning(this),
        c10::make_intrusive<ReduceOp>(opts.reduceOp),
        opts.sparseIndices,
        opts.asyncOp,
        opts.timeout.count()));

    if (c10d::allow_inflight_collective_as_graph_input()) {
      for (const auto& tensor : tensors) {
        c10d::register_work(tensor, work);
      }
    }
    return work;
  }

  virtual c10::intrusive_ptr<Work> allreduce_coalesced(
      std::vector<at::Tensor>& tensors,
      const AllreduceCoalescedOptions& opts = AllreduceCoalescedOptions()) {
    static auto op = c10::Dispatcher::singleton()
                         .findSchemaOrThrow("c10d::allreduce_coalesced_", "")
                         .typed<c10::intrusive_ptr<::c10d::Work>(
                             at::TensorList,
                             const c10::intrusive_ptr<::c10d::ProcessGroup>&,
                             const c10::intrusive_ptr<::c10d::ReduceOp>&,
                             bool,
                             int64_t)>();

    auto work = op.call(
        tensors,
        c10::intrusive_ptr<ProcessGroup>::unsafe_reclaim_from_nonowning(this),
        c10::make_intrusive<ReduceOp>(opts.reduceOp),
        opts.asyncOp,
        opts.timeout.count());

    if (c10d::allow_inflight_collective_as_graph_input()) {
      for (const auto& tensor : tensors) {
        c10d::register_work(tensor, work);
      }
    }
    return work;
  }

  virtual c10::intrusive_ptr<Work> reduce(
      std::vector<at::Tensor>& tensors,
      const ReduceOptions& opts = ReduceOptions()) {
    static auto op = c10::Dispatcher::singleton()
                         .findSchemaOrThrow("c10d::reduce_", "")
                         .typed<c10::intrusive_ptr<::c10d::Work>(
                             at::TensorList,
                             const c10::intrusive_ptr<::c10d::ProcessGroup>&,
                             const c10::intrusive_ptr<::c10d::ReduceOp>&,
                             int64_t,
                             int64_t,
                             bool,
                             int64_t)>();
    auto work = op.call(
        tensors,
        c10::intrusive_ptr<ProcessGroup>::unsafe_reclaim_from_nonowning(this),
        c10::make_intrusive<ReduceOp>(opts.reduceOp),
        opts.rootRank,
        opts.rootTensor,
        opts.asyncOp,
        opts.timeout.count());

    if (c10d::allow_inflight_collective_as_graph_input()) {
      for (const auto& tensor : tensors) {
        c10d::register_work(tensor, work);
      }
    }
    return work;
  }

  virtual c10::intrusive_ptr<Work> allgather(
      std::vector<std::vector<at::Tensor>>& outputTensors,
      std::vector<at::Tensor>& inputTensors,
      const AllgatherOptions& opts = AllgatherOptions()) {
    static auto op = c10::Dispatcher::singleton()
                         .findSchemaOrThrow("c10d::allgather_", "")
                         .typed<std::tuple<
                             std::vector<std::vector<at::Tensor>>,
                             c10::intrusive_ptr<Work>>(
                             const std::vector<std::vector<at::Tensor>>&,
                             at::TensorList,
                             const c10::intrusive_ptr<::c10d::ProcessGroup>&,
                             bool,
                             int64_t)>();

    auto work = std::get<1>(op.call(
        outputTensors,
        inputTensors,
        c10::intrusive_ptr<ProcessGroup>::unsafe_reclaim_from_nonowning(this),
        opts.asyncOp,
        opts.timeout.count()));

    if (c10d::allow_inflight_collective_as_graph_input()) {
      for (const auto& tensor_list : outputTensors) {
        for (const auto& tensor : tensor_list) {
          c10d::register_work(tensor, work);
        }
      }
    }
    return work;
  }

  // Gathers a single tensor inputBuffer into a single buffer outputBuffer that
  // is interpreted as a contiguous collection of size inputBuffer * WORLD_SIZE.
  // For implementers of ProcessGroup API and advanced users only.
  // Note: this function will be deprecated in near future.
  virtual c10::intrusive_ptr<Work> _allgather_base(
      at::Tensor& outputBuffer,
      at::Tensor& inputBuffer,
      const AllgatherOptions& opts = AllgatherOptions()) {
    static auto op =
        c10::Dispatcher::singleton()
            .findSchemaOrThrow("c10d::_allgather_base_", "")
            .typed<std::tuple<at::Tensor, c10::intrusive_ptr<Work>>(
                at::Tensor&,
                at::Tensor&,
                const c10::intrusive_ptr<::c10d::ProcessGroup>&,
                bool,
                int64_t)>();

    auto work = std::get<1>(op.call(
        outputBuffer,
        inputBuffer,
        c10::intrusive_ptr<ProcessGroup>::unsafe_reclaim_from_nonowning(this),
        opts.asyncOp,
        opts.timeout.count()));

    if (c10d::allow_inflight_collective_as_graph_input()) {
      c10d::register_work(outputBuffer, work);
    }
    return work;
  }

  // This function is deprecated and will be moved out of ProcessGroup to comms:
  // * do not add dependencies on this function,
  // * do not implement it in your ProcessGroup, implement _allgather_base
  //   instead.
  virtual c10::intrusive_ptr<Work> allgather_coalesced(
      std::vector<std::vector<at::Tensor>>& outputTensorLists,
      std::vector<at::Tensor>& inputTensors,
      const AllgatherOptions& opts = AllgatherOptions()) {
    static auto op = c10::Dispatcher::singleton()
                         .findSchemaOrThrow("c10d::allgather_coalesced_", "")
                         .typed<c10::intrusive_ptr<Work>(
                             const std::vector<std::vector<at::Tensor>>&,
                             const at::TensorList&,
                             const c10::intrusive_ptr<::c10d::ProcessGroup>&,
                             bool)>();

    auto work = op.call(
        outputTensorLists,
        inputTensors,
        c10::intrusive_ptr<ProcessGroup>::unsafe_reclaim_from_nonowning(this),
        opts.asyncOp);

    if (c10d::allow_inflight_collective_as_graph_input()) {
      for (const auto& tensor_list : outputTensorLists) {
        for (const auto& tensor : tensor_list) {
          c10d::register_work(tensor, work);
        }
      }
    }
    return work;
  }

  // This function is a coalesced version of `allgather_into_tensor` (currently
  // still named as `_allgather_base`). Each tensor in the vector corresponds to
  // an input/output of one `allgather_into_tensor` operation.
  virtual c10::intrusive_ptr<Work> allgather_into_tensor_coalesced(
      std::vector<at::Tensor>& outputTensors,
      std::vector<at::Tensor>& inputTensors,
      const AllgatherOptions& opts = AllgatherOptions()) {
    static auto op =
        c10::Dispatcher::singleton()
            .findSchemaOrThrow("c10d::allgather_into_tensor_coalesced_", "")
            .typed<c10::intrusive_ptr<Work>(
                const at::TensorList,
                const at::TensorList,
                const c10::intrusive_ptr<::c10d::ProcessGroup>&,
                bool)>();

    auto work = op.call(
        outputTensors,
        inputTensors,
        c10::intrusive_ptr<ProcessGroup>::unsafe_reclaim_from_nonowning(this),
        opts.asyncOp);

    if (c10d::allow_inflight_collective_as_graph_input()) {
      for (const auto& tensor : outputTensors) {
        c10d::register_work(tensor, work);
      }
    }
    return work;
  }

  virtual c10::intrusive_ptr<Work> gather(
      std::vector<std::vector<at::Tensor>>& outputTensors,
      std::vector<at::Tensor>& inputTensors,
      const GatherOptions& opts = GatherOptions()) {
    static auto op = c10::Dispatcher::singleton()
                         .findSchemaOrThrow("c10d::gather_", "")
                         .typed<c10::intrusive_ptr<::c10d::Work>(
                             const std::vector<std::vector<at::Tensor>>&,
                             const at::TensorList&,
                             const c10::intrusive_ptr<::c10d::ProcessGroup>&,
                             int64_t,
                             bool,
                             int64_t)>();
    auto work = op.call(
        outputTensors,
        inputTensors,
        c10::intrusive_ptr<ProcessGroup>::unsafe_reclaim_from_nonowning(this),
        opts.rootRank,
        opts.asyncOp,
        opts.timeout.count());

    if (c10d::allow_inflight_collective_as_graph_input()) {
      for (const auto& tensor_list : outputTensors) {
        for (const auto& tensor : tensor_list) {
          c10d::register_work(tensor, work);
        }
      }
    }
    return work;
  }

  virtual c10::intrusive_ptr<Work> scatter(
      std::vector<at::Tensor>& outputTensors,
      std::vector<std::vector<at::Tensor>>& inputTensors,
      const ScatterOptions& opts = ScatterOptions()) {
    static auto op =
        c10::Dispatcher::singleton()
            .findSchemaOrThrow("c10d::scatter_", "")
            .typed<
                std::tuple<std::vector<at::Tensor>, c10::intrusive_ptr<Work>>(
                    const at::TensorList&,
                    const std::vector<std::vector<at::Tensor>>&,
                    const c10::intrusive_ptr<::c10d::ProcessGroup>&,
                    int64_t,
                    bool,
                    int64_t)>();
    auto work = std::get<1>(op.call(
        outputTensors,
        inputTensors,
        c10::intrusive_ptr<ProcessGroup>::unsafe_reclaim_from_nonowning(this),
        opts.rootRank,
        opts.asyncOp,
        opts.timeout.count()));

    if (c10d::allow_inflight_collective_as_graph_input()) {
      for (const auto& tensor : outputTensors) {
        c10d::register_work(tensor, work);
      }
    }
    return work;
  }

  virtual c10::intrusive_ptr<Work> reduce_scatter(
      std::vector<at::Tensor>& outputTensors,
      std::vector<std::vector<at::Tensor>>& inputTensors,
      const ReduceScatterOptions& opts = ReduceScatterOptions()) {
    static auto op =
        c10::Dispatcher::singleton()
            .findSchemaOrThrow("c10d::reduce_scatter_", "")
            .typed<
                std::tuple<std::vector<at::Tensor>, c10::intrusive_ptr<Work>>(
                    const at::TensorList&,
                    const std::vector<std::vector<at::Tensor>>&,
                    const c10::intrusive_ptr<::c10d::ProcessGroup>&,
                    const c10::intrusive_ptr<::c10d::ReduceOp>&,
                    bool,
                    int64_t)>();
    auto work = std::get<1>(op.call(
        outputTensors,
        inputTensors,
        c10::intrusive_ptr<ProcessGroup>::unsafe_reclaim_from_nonowning(this),
        c10::make_intrusive<::c10d::ReduceOp>(opts.reduceOp),
        opts.asyncOp,
        opts.timeout.count()));

    if (c10d::allow_inflight_collective_as_graph_input()) {
      for (const auto& tensor : outputTensors) {
        c10d::register_work(tensor, work);
      }
    }
    return work;
  }

  virtual c10::intrusive_ptr<Work> _reduce_scatter_base(
      at::Tensor& outputBuffer,
      at::Tensor& inputBuffer,
      const ReduceScatterOptions& opts = ReduceScatterOptions()) {
    static auto op =
        c10::Dispatcher::singleton()
            .findSchemaOrThrow("c10d::_reduce_scatter_base_", "")
            .typed<std::tuple<at::Tensor, c10::intrusive_ptr<Work>>(
                at::Tensor&,
                at::Tensor&,
                const c10::intrusive_ptr<::c10d::ProcessGroup>&,
                const c10::intrusive_ptr<::c10d::ReduceOp>&,
                bool,
                int64_t)>();
    auto work = std::get<1>(op.call(
        outputBuffer,
        inputBuffer,
        c10::intrusive_ptr<ProcessGroup>::unsafe_reclaim_from_nonowning(this),
        c10::make_intrusive<::c10d::ReduceOp>(opts.reduceOp),
        opts.asyncOp,
        opts.timeout.count()));

    if (c10d::allow_inflight_collective_as_graph_input()) {
      c10d::register_work(outputBuffer, work);
    }
    return work;
  }

  // This function is a coalesced version of `reduce_scatter_tensor` (currently
  // still named as `_reduce_scatter_base`). Each tensor in the vector
  // corresponds to an input/output of one `reduce_scatter_tensor` operation.
  virtual c10::intrusive_ptr<Work> reduce_scatter_tensor_coalesced(
      std::vector<at::Tensor>& outputTensors,
      std::vector<at::Tensor>& inputTensors,
      const ReduceScatterOptions& opts = ReduceScatterOptions()) {
    static auto op =
        c10::Dispatcher::singleton()
            .findSchemaOrThrow("c10d::reduce_scatter_tensor_coalesced_", "")
            .typed<c10::intrusive_ptr<Work>(
                const at::TensorList,
                const at::TensorList,
                const c10::intrusive_ptr<::c10d::ProcessGroup>&,
                const c10::intrusive_ptr<::c10d::ReduceOp>&,
                bool,
                int64_t)>();

    auto work = op.call(
        outputTensors,
        inputTensors,
        c10::intrusive_ptr<ProcessGroup>::unsafe_reclaim_from_nonowning(this),
        c10::make_intrusive<::c10d::ReduceOp>(opts.reduceOp),
        opts.asyncOp,
        opts.timeout.count());

    if (c10d::allow_inflight_collective_as_graph_input()) {
      for (const auto& tensor : outputTensors) {
        c10d::register_work(tensor, work);
      }
    }
    return work;
  }

  virtual c10::intrusive_ptr<Work> alltoall_base(
      at::Tensor& outputBuffer,
      at::Tensor& inputBuffer,
      std::vector<int64_t>& outputSplitSizes,
      std::vector<int64_t>& inputSplitSizes,
      const AllToAllOptions& opts = AllToAllOptions()) {
    static auto op = c10::Dispatcher::singleton()
                         .findSchemaOrThrow("c10d::alltoall_base_", "")
                         .typed<c10::intrusive_ptr<::c10d::Work>(
                             at::Tensor&,
                             at::Tensor&,
                             const c10::intrusive_ptr<::c10d::ProcessGroup>&,
                             std::vector<int64_t>,
                             std::vector<int64_t>,
                             bool,
                             int64_t)>();
    auto work = op.call(
        outputBuffer,
        inputBuffer,
        c10::intrusive_ptr<ProcessGroup>::unsafe_reclaim_from_nonowning(this),
        outputSplitSizes,
        inputSplitSizes,
        opts.asyncOp,
        opts.timeout.count());

    if (c10d::allow_inflight_collective_as_graph_input()) {
      c10d::register_work(outputBuffer, work);
    }
    return work;
  }

  virtual c10::intrusive_ptr<Work> alltoall(
      std::vector<at::Tensor>& outputTensors,
      std::vector<at::Tensor>& inputTensors,
      const AllToAllOptions& opts = AllToAllOptions()) {
    static auto op =
        c10::Dispatcher::singleton()
            .findSchemaOrThrow("c10d::alltoall_", "")
            .typed<
                std::tuple<std::vector<at::Tensor>, c10::intrusive_ptr<Work>>(
                    const at::TensorList&,
                    const at::TensorList&,
                    const c10::intrusive_ptr<::c10d::ProcessGroup>&,
                    bool,
                    int64_t)>();
    auto work = std::get<1>(op.call(
        outputTensors,
        inputTensors,
        c10::intrusive_ptr<ProcessGroup>::unsafe_reclaim_from_nonowning(this),
        opts.asyncOp,
        opts.timeout.count()));

    if (c10d::allow_inflight_collective_as_graph_input()) {
      for (const auto& tensor : outputTensors) {
        c10d::register_work(tensor, work);
      }
    }
    return work;
  }

  virtual void monitoredBarrier(
      const BarrierOptions& opts,
      bool wait_all_ranks = false) {
    static auto op = c10::Dispatcher::singleton()
                         .findSchemaOrThrow("c10d::monitored_barrier_", "")
                         .typed<void(
                             at::Tensor,
                             const c10::intrusive_ptr<::c10d::ProcessGroup>&,
                             const std::vector<int64_t>&,
                             int64_t,
                             bool)>();
    // Default to using cpu implementation, monitored barrier is only for GLOO
    at::Tensor tensor = at::empty({0}, at::TensorOptions().device(at::kCPU));
    op.call(
        tensor,
        c10::intrusive_ptr<ProcessGroup>::unsafe_reclaim_from_nonowning(this),
        opts.device_ids,
        opts.timeout.count(),
        wait_all_ranks);
  }

  // Agrees on an initial sequence number for the whole group by having rank 0
  // create it and broadcast it to other ranks using the store. Only implemented
  // for GLOO and NCCL backends currently.
  virtual void setSequenceNumberForGroup() {
    auto backendType = getBackendType();
    // TODO: HACK for backend name to get sequence number for that backend.
    if (backendSupportsSequenceNumbers(backendType)) {
      getDefaultBackend()->setSequenceNumberForGroup();
    } else {
      TORCH_CHECK(
          false,
          c10::str(
              "ProcessGroup ",
              getBackendName(),
              " does not yet support sequence numbers."));
    }
  }

  // Retrieves the current sequence number for the whole group, which should be
  // in sync. If the returned number is not consistent across the group, it
  // may indicate that there is some sort of collective desynchronization.
  virtual uint64_t getSequenceNumberForGroup() {
    auto backendType = getBackendType();

    // TODO: HACK for backend name to get sequence number for that backend.
    if (backendSupportsSequenceNumbers(backendType)) {
      return getDefaultBackend()->getSequenceNumberForGroup();
    } else {
      TORCH_CHECK(
          false,
          c10::str(
              "ProcessGroup ",
              getBackendName(),
              " does not yet support sequence numbers."));
    }
  }

  virtual c10::intrusive_ptr<Work> send(
      std::vector<at::Tensor>& tensors,
      int dstRank,
      int tag) {
    static auto op = c10::Dispatcher::singleton()
                         .findSchemaOrThrow("c10d::send", "")
                         .typed<c10::intrusive_ptr<::c10d::Work>(
                             at::TensorList,
                             const c10::intrusive_ptr<::c10d::ProcessGroup>&,
                             int64_t,
                             int64_t)>();
    auto work = op.call(
        tensors,
        c10::intrusive_ptr<ProcessGroup>::unsafe_reclaim_from_nonowning(this),
        dstRank,
        tag);
    if (c10d::allow_inflight_collective_as_graph_input()) {
      for (const auto& tensor : tensors) {
        c10d::register_work(tensor, work);
      }
    }
    return work;
  }

  virtual c10::intrusive_ptr<Work> recv(
      std::vector<at::Tensor>& tensors,
      int srcRank,
      int tag) {
    static auto op = c10::Dispatcher::singleton()
                         .findSchemaOrThrow("c10d::recv_", "")
                         .typed<c10::intrusive_ptr<::c10d::Work>(
                             at::TensorList,
                             const c10::intrusive_ptr<::c10d::ProcessGroup>&,
                             int64_t,
                             int64_t)>();
    auto work = op.call(
        tensors,
        c10::intrusive_ptr<ProcessGroup>::unsafe_reclaim_from_nonowning(this),
        srcRank,
        tag);
    if (c10d::allow_inflight_collective_as_graph_input()) {
      for (const auto& tensor : tensors) {
        c10d::register_work(tensor, work);
      }
    }
    return work;
  }

  virtual c10::intrusive_ptr<Work> recvAnysource(
      std::vector<at::Tensor>& tensors,
      int tag) {
    static auto op = c10::Dispatcher::singleton()
                         .findSchemaOrThrow("c10d::recv_any_source_", "")
                         .typed<c10::intrusive_ptr<::c10d::Work>(
                             at::TensorList,
                             const c10::intrusive_ptr<::c10d::ProcessGroup>&,
                             int64_t)>();
    auto work = op.call(
        tensors,
        c10::intrusive_ptr<ProcessGroup>::unsafe_reclaim_from_nonowning(this),
        tag);
    if (c10d::allow_inflight_collective_as_graph_input()) {
      for (const auto& tensor : tensors) {
        c10d::register_work(tensor, work);
      }
    }
    return work;
  }

  virtual c10::intrusive_ptr<Work> barrier(
      const BarrierOptions& opts = BarrierOptions()) {
    static at::Tensor tensor;
    // TODO: if nccl was specified then use it
    auto device = opts.device;
    if (device.has_value()) {
      // set device tensor from argument
      tensor = at::empty(
          {1}, at::TensorOptions().device(device.value()).dtype(at::kByte));
    } else if (backendType_ == c10d::ProcessGroup::BackendType::NCCL) {
      // set cuda tensor
      tensor = at::empty(
          {1},
          at::TensorOptions().device(at::DeviceType::CUDA).dtype(at::kByte));
    } else if (backendType_ == c10d::ProcessGroup::BackendType::XCCL) {
      // set xpu tensor for override cpu dispatch
      tensor = at::empty(
          {1},
          at::TensorOptions().device(at::DeviceType::XPU).dtype(at::kByte));
    } else {
      // Default to using cpu implementation
      tensor = at::empty(
          {1},
          at::TensorOptions().device(at::DeviceType::CPU).dtype(at::kByte));
    }

    static auto op = c10::Dispatcher::singleton()
                         .findSchemaOrThrow("c10d::barrier", "")
                         .typed<c10::intrusive_ptr<::c10d::Work>(
                             at::Tensor,
                             const c10::intrusive_ptr<::c10d::ProcessGroup>&,
                             const std::vector<int64_t>&,
                             bool,
                             int64_t)>();

    auto work = op.call(
        tensor,
        c10::intrusive_ptr<ProcessGroup>::unsafe_reclaim_from_nonowning(this),
        opts.device_ids,
        opts.asyncOp,
        opts.timeout.count());
    if (c10d::allow_inflight_collective_as_graph_input()) {
      c10d::register_work(tensor, work);
    }
    return work;
  }

  bool hasBackends() {
    return !deviceTypeToBackendType_.empty();
  }

  void setBackend(
      c10::DeviceType deviceType,
      BackendType backendType,
      const std::optional<c10::intrusive_ptr<Backend>>& backend) {
    // TODO: should we add these entries after the backend setting succeeds?
    deviceTypeToBackendType_[deviceType] = backendType;
    deviceTypes_.insert(deviceType);
    // if the backendType is already set then reuse it for this device
    if (backendTypeToBackend_.find(backendType) !=
        backendTypeToBackend_.end()) {
      auto existingBackend = backendTypeToBackend_.at(backendType);
      deviceTypeToBackend_[deviceType] = existingBackend;
      TORCH_CHECK(
          existingBackend->getBoundDeviceId() ==
          (*backend)->getBoundDeviceId());
    } else {
      // check if backend has value
      if (backend.has_value()) {
        deviceTypeToBackend_[deviceType] = backend.value();
        backendTypeToBackend_[backendType] = backend.value();
        (*backend)->setBoundDeviceId(bound_device_id_);
      }
    }
  }

  c10::intrusive_ptr<Backend> getDefaultBackend() const {
    auto backend_iter = backendTypeToBackend_.find(backendType_);
    TORCH_CHECK(
        backend_iter != backendTypeToBackend_.end(),
        "Could not find the default backend type ",
        uint16_t(backendType_),
        " for Process Group with name ",
        getBackendName(),
        ".");
    return backend_iter->second;
  }

  void setDefaultBackend(const BackendType& backendType) {
    backendType_ = backendType;
  }

  void setDefaultBackend(const std::string& backend) {
    backendType_ = strToBackendType(backend);
  }

  c10::intrusive_ptr<Backend> getBackend(c10::DeviceType deviceType);

  c10::intrusive_ptr<Backend> getBackend(BackendType backendType) const {
    TORCH_CHECK(
        backendTypeToBackend_.find(backendType) != backendTypeToBackend_.end(),
        "Could not find backend type ",
        uint16_t(backendType),
        " for Process Group with name ",
        backendTypeToString(backendType),
        ".");
    return backendTypeToBackend_.at(backendType);
  }

  // Return device types supported by this ProcessGroup.
  // Note: the return type is `Device` rather than `DeviceType` for the purpose
  // of easy comparison at Python level. The `Device` will have default index
  // (-1).
  std::vector<c10::Device> getDeviceTypes() const {
    std::vector<c10::Device> devices;
    devices.reserve(deviceTypes_.size());
    for (auto& dt : deviceTypes_) {
      devices.emplace_back(dt);
    }
    return devices;
  }

  void registerOnCompletionHook(
      std::function<void(std::shared_ptr<WorkInfo>)>&& hook) {
    getDefaultBackend()->registerOnCompletionHook(std::move(hook));
  }

  void waitForPendingWorks() {
    getDefaultBackend()->waitForPendingWorks();
  }

  virtual void shutdown() {
    for (auto& backend : backendTypeToBackend_) {
      backend.second->shutdown();
    }
  }

  virtual void abort() {
    for (auto& backend : backendTypeToBackend_) {
      backend.second->abort();
    }
  }

  bool hasHooks() const {
<<<<<<< HEAD
    return getDefaultBackend()->hasHooks();
=======
    auto backend_iter = backendTypeToBackend_.find(backendType_);
    if (backend_iter == backendTypeToBackend_.end()) {
      TORCH_WARN(
          "No backend of type ",
          uint16_t(backendType_),
          " found for Process Group with name ",
          getBackendName(),
          ". Assuming no hooks are registered.");
      return false;
    }

    return backend_iter->second->hasHooks();
>>>>>>> f2221b2f
  }

  virtual const std::string& getGroupName() const;
  virtual void setGroupName(const std::string& name);
  virtual const std::string& getGroupDesc() const;
  virtual void setGroupDesc(const std::string& name);
  void enableCollectivesTiming();

  void release_resources() override;

  // ProcessGroups optionally can be "bound" to a specific device.
  // Currently this is only for nccl and allows for some opt-in
  // optimizations such as automatic use of ncclCommSplit.  The device
  // is specified in `init_process_group` and eventually makes it
  // here and then down into the actual backend instances.
  std::optional<at::Device> getBoundDeviceId() const {
    return bound_device_id_;
  }

  void setBoundDeviceId(std::optional<at::Device> device) {
    if (device) {
      TORCH_CHECK(device->has_index(), "setBoundDeviceId must have an index");
    }
    bound_device_id_ = device;
  }

 protected:
  // Implementations of this interface need to call this to setup
  // appropriate logging etc.
  void init();

  c10::intrusive_ptr<c10d::Store> store_;
  // NOLINTNEXTLINE(cppcoreguidelines-avoid-const-or-ref-data-members)
  const int rank_;
  // NOLINTNEXTLINE(cppcoreguidelines-avoid-const-or-ref-data-members)
  const int size_;
  // NOLINTNEXTLINE(cppcoreguidelines-avoid-const-or-ref-data-members)
  BackendType backendType_;
  std::string pg_desc_;

  // Debug level setting. It is parsed once when ProcessGroup is constructed and
  // remains the same across use of this process group.
  DebugLevel dist_debug_level_{DebugLevel::Off};

  // Backend classes for this ProcessGroup
  std::unordered_set<c10::DeviceType> deviceTypes_;
  std::unordered_map<c10::DeviceType, BackendType> deviceTypeToBackendType_;
  std::unordered_map<c10::DeviceType, c10::intrusive_ptr<Backend>>
      deviceTypeToBackend_;
  std::unordered_map<BackendType, c10::intrusive_ptr<Backend>>
      backendTypeToBackend_;

  std::optional<at::Device> bound_device_id_;
};

} // namespace c10d<|MERGE_RESOLUTION|>--- conflicted
+++ resolved
@@ -911,9 +911,6 @@
   }
 
   bool hasHooks() const {
-<<<<<<< HEAD
-    return getDefaultBackend()->hasHooks();
-=======
     auto backend_iter = backendTypeToBackend_.find(backendType_);
     if (backend_iter == backendTypeToBackend_.end()) {
       TORCH_WARN(
@@ -926,7 +923,6 @@
     }
 
     return backend_iter->second->hasHooks();
->>>>>>> f2221b2f
   }
 
   virtual const std::string& getGroupName() const;
