--- conflicted
+++ resolved
@@ -201,11 +201,7 @@
   std::unique_ptr<AtenTensorOpaque, DeleterFnPtr> handle_;
 };
 
-<<<<<<< HEAD
-// RAIIC10IValueHandle steals the tensor objects created by the libtorch C ABI
-=======
 // RAIIC10IValueHandle steals the IValue objects created by the libtorch C ABI
->>>>>>> 8f30a8dc
 class RAIIC10IValueHandle {
  public:
   RAIIC10IValueHandle() : handle_(nullptr, noop_deleter) {}
