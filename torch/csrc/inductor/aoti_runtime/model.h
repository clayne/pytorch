--- conflicted
+++ resolved
@@ -91,12 +91,8 @@
 
 namespace torch::aot_inductor {
 
-<<<<<<< HEAD
-using ConstantMap = std::unordered_map<std::string, ConstantAtenTensorHandle>;
-=======
 using ConstantMap =
     std::unordered_map<std::string, MaybeOwningAtenTensorHandle>;
->>>>>>> 06e9deab
 
 // valid device strs are: cpu, cuda, cuda:0, cuda:1, ...
 // Update the list here if more devices are supported in the future
