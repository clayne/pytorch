--- conflicted
+++ resolved
@@ -612,9 +612,11 @@
         # won't be affected.
         def _dup_fake_script_obj(fake_flat_args):
             return [
-                maybe_to_fake_obj(detect_fake_mode(fake_flat_args), arg.real_obj)
-                if isinstance(arg, FakeScriptObject)
-                else arg
+                (
+                    maybe_to_fake_obj(detect_fake_mode(fake_flat_args), arg.real_obj)
+                    if isinstance(arg, FakeScriptObject)
+                    else arg
+                )
                 for arg in fake_flat_args
             ]
 
@@ -952,6 +954,52 @@
     return AOTModule()
 
 
+def handle_dynamo_gm(
+    mod: torch.fx.GraphModule, params: Dict[str, torch.Tensor]
+) -> Tuple[Optional[List[torch._guards.Source]], List[int]]:
+    # We now know this came from dynamo, and (1) we care about guards,
+    # so setting up aot_autograd_arg_pos_to_source for downstream dedup guards
+    # can now be done safely. (2) Dynamo logic protects the 1:1 sizing below.
+    # Additionally, we mark static indices for cudagraphs.
+
+    assert hasattr(mod, "_param_name_to_source")
+    param_name_to_source = mod._param_name_to_source
+    seen_sources = set()
+
+    aot_autograd_arg_pos_to_source = []
+    # Collect the new inputs lifted by aotdispatch
+    for name in params.keys():
+        assert name in param_name_to_source, f"{name} not found."
+        source = param_name_to_source[name]
+        assert source not in seen_sources, source
+        seen_sources.add(source)
+        aot_autograd_arg_pos_to_source.append(source)
+
+    # Collect the dynamo graph inputs
+    static_input_indices = []
+    for pos, node in enumerate(mod.graph.find_nodes(op="placeholder")):
+        assert "grapharg" in node.meta and node.meta["grapharg"] is not None
+        source = node.meta["grapharg"].source
+        assert source not in seen_sources, source
+        seen_sources.add(source)
+        aot_autograd_arg_pos_to_source.append(source)
+        source_name = source.name() if source else str(source)
+
+        if "tensor_dict" in node.meta and node.meta["tensor_dict"].get(
+            "_dynamo_static_input_type", None
+        ):
+            static_inputs_log.debug(
+                "Adding static input pos %s for source %s", pos, source_name
+            )
+            static_input_indices.append(pos)
+        else:
+            static_inputs_log.debug(
+                "Non-static input pos %s for source %s", pos, source_name
+            )
+
+    return aot_autograd_arg_pos_to_source, static_input_indices
+
+
 def aot_module_simplified(
     mod: nn.Module,
     args,
@@ -989,8 +1037,6 @@
     if inference_compiler is None:
         inference_compiler = fw_compiler
 
-    seen_sources = set()
-
     full_args = []
     # First, the params
     full_args.extend(params_flat)
@@ -1002,25 +1048,11 @@
             tracing_context.params_unwrapped_to_flat_index,
         ) = unwrap_tensor_subclasses_with_indices_to_original(params_flat)
 
-    aot_autograd_arg_pos_to_source = None
-    # Then, the params 1:1 mapped sources, if relevant.
-    if hasattr(mod, "_param_name_to_source"):
-        aot_autograd_arg_pos_to_source = []
-        # We now know this came from dynamo, and (1) we care about guards,
-        # so setting up aot_autograd_arg_pos_to_source for downstream dedup guards
-        # can now be done safely. (2) Dynamo logic protects the 1:1 sizing below.
-        for name in params.keys():
-            assert name in mod._param_name_to_source, f"{name} not found."
-            source = mod._param_name_to_source[name]
-            assert source not in seen_sources, source
-            seen_sources.add(source)
-            aot_autograd_arg_pos_to_source.append(source)
-
     # Next, the input args
     full_args.extend(args)
 
+    aot_autograd_arg_pos_to_source = None
     static_input_indices = []
-<<<<<<< HEAD
     # TODO(xmfan): make compiled autograd go through guard dedup
     if (
         isinstance(mod, torch.fx.GraphModule)
@@ -1030,34 +1062,6 @@
         aot_autograd_arg_pos_to_source, static_input_indices = handle_dynamo_gm(
             mod, params
         )
-=======
-    if hasattr(mod, "graph"):
-        # Non dynamo entrypoints can get to here...
-        for pos, node in enumerate(mod.graph.find_nodes(op="placeholder")):
-            if hasattr(node, "_dynamo_source"):
-                # ... but not here!
-                if aot_autograd_arg_pos_to_source is None:
-                    aot_autograd_arg_pos_to_source = []
-                source = node._dynamo_source
-                assert source not in seen_sources, source
-                seen_sources.add(source)
-                aot_autograd_arg_pos_to_source.append(source)
-                source_name = source.name() if source else str(source)
-
-                if "tensor_dict" in node.meta and node.meta["tensor_dict"].get(
-                    "_dynamo_static_input_type", None
-                ):
-                    static_inputs_log.debug(
-                        "Adding static input pos %s for source %s", pos, source_name
-                    )
-                    static_input_indices.append(pos)
-                else:
-                    static_inputs_log.debug(
-                        "Non-static input pos %s for source %s", pos, source_name
-                    )
-
-    if aot_autograd_arg_pos_to_source is not None:
->>>>>>> 6c35c03e
         assert len(full_args) == len(aot_autograd_arg_pos_to_source)
 
     dynamic_shapes = False
