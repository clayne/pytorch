# mypy: allow-untyped-defs
import copy
import functools
import heapq
import itertools
import logging
import math
import operator
import os
from collections import defaultdict
from dataclasses import dataclass, replace
from typing import Callable, Dict, List, Optional, Set, Tuple, TYPE_CHECKING, Union

import torch
import torch._inductor.inductor_prims
import torch.fx as fx
import torch.utils._pytree as pytree
from torch.fx.experimental._backward_state import BackwardState
from torch.fx.experimental.proxy_tensor import is_sym_node, py_sym_types
from torch.fx.experimental.sym_node import magic_methods, method_to_operator
from torch.fx.experimental.symbolic_shapes import (
    find_symbol_binding_fx_nodes,
    free_symbols,
    hint_int,
    is_symbol_binding_fx_node,
)
from torch.fx.passes import graph_drawer
from torch.utils.checkpoint import CheckpointPolicy

from . import config
from ._activation_checkpointing.knapsack import (
    dp_knapsack,
    greedy_knapsack,
    ilp_knapsack,
)
from ._aot_autograd.logging_utils import get_aot_graph_name
from ._aot_autograd.utils import is_with_effects
from .compile_utils import fx_graph_cse, get_aten_target


if TYPE_CHECKING:
    import sympy


AOT_PARTITIONER_DEBUG: bool = config.debug_partitioner
log: logging.Logger = logging.getLogger(__name__)

aten = torch.ops.aten
prims = torch.ops.prims


@dataclass
class OpTypes:
    """Class for keeping track of different operator categories"""

    fusible_ops: Set[Callable]
    compute_intensive_ops: Set[Callable]
    random_ops: Set[Callable]
    view_ops: Set[Callable]
    recomputable_ops: Set[Callable]

    def is_fusible(self, node: fx.Node):
        return get_aten_target(node) in self.fusible_ops

    def is_compute_intensive(self, node: fx.Node):
        return get_aten_target(node) in self.compute_intensive_ops

    def is_random(self, node: fx.Node):
        return get_aten_target(node) in self.random_ops

    def is_view(self, node: fx.Node):
        return get_aten_target(node) in self.view_ops

    def is_recomputable(self, node: fx.Node):
        return get_aten_target(node) in self.recomputable_ops


@dataclass
class NodeInfo:
    # Be careful about iterating over these explicitly, as their order may not
    # be deterministic
    inputs: List[fx.Node]
    _required_fw_nodes: Set[fx.Node]
    required_bw_nodes: Set[fx.Node]
    unclaimed_nodes: Set[fx.Node]
    fw_order: Dict[fx.Node, int]

    @functools.cached_property
    def required_fw_nodes(self) -> List[fx.Node]:
        return sorted(
            (n for n in self._required_fw_nodes), key=lambda n: self.fw_order[n]
        )

    def is_required_fw(self, n: fx.Node) -> bool:
        return n in self._required_fw_nodes

    def is_required_bw(self, n: fx.Node) -> bool:
        return n in self.required_bw_nodes

    def is_unclaimed(self, n: fx.Node) -> bool:
        return n in self.unclaimed_nodes

    def get_fw_order(self, n: fx.Node) -> int:
        assert n in self._required_fw_nodes, f"Node {n} not in fw nodes!"
        return self.fw_order[n]


@dataclass
class MinCutOptions:
    ban_if_used_far_apart: bool
    ban_if_long_fusible_chains: bool
    ban_if_materialized_backward: bool
    ban_if_not_in_allowlist: bool
    ban_if_reduction: bool


def must_recompute(node: fx.Node) -> bool:
    return node.meta.get("recompute", None) in [
        CheckpointPolicy.MUST_RECOMPUTE,
        CheckpointPolicy.PREFER_RECOMPUTE,
    ]


def has_recomputable_ops(fx_g: fx.GraphModule) -> bool:
    for node in fx_g.graph.nodes:
        if must_recompute(node):
            return True
    return False


def has_recomputable_rng_ops(fx_g: fx.GraphModule) -> bool:
    for node in fx_g.graph.nodes:
        if (
            must_recompute(node)
            and hasattr(node.target, "tags")
            and torch.Tag.nondeterministic_seeded in node.target.tags
        ):
            return True
    return False


def sym_node_size(node: fx.Node) -> int:
    if isinstance(node.meta["val"], (torch.SymInt, torch.SymBool)):
        return 1
    assert isinstance(node.meta["val"], torch.SymFloat)
    return 4


class InvalidNodeBase:
    def __repr__(self):
        return "Invalid Node"


InvalidNode = InvalidNodeBase()


def _extract_graph_with_inputs_outputs(
    joint_graph: fx.Graph,
    inputs: List[fx.Node],
    outputs: List[fx.Node],
    subgraph: Optional[str] = None,
) -> fx.Graph:
    """
    Given a graph, extracts out a subgraph that takes the specified nodes as
    inputs and returns the specified outputs.

    This includes specifying non-placeholder nodes as inputs.

    The general strategy is to initialize all inputs with proxies as we
    encounter them, and trace through the graph, only keeping values which take
    in valid proxies. Then, all dead code is eliminated.
    """
    new_graph = fx.Graph()
    env = {}

    # Add new placeholder nodes in the order specified by the inputs
    for node in inputs:
        new_node = new_graph.placeholder(node.name)
        # Can't use node_copy here as we may be turning previous call_function into placeholders
        new_node.meta = node.meta
        env[node] = new_node

    for node in joint_graph.nodes:
        if _must_be_in_backward(node) and subgraph != "backward":
            env[node] = InvalidNode  # type: ignore[assignment]
            continue

        if node in env:
            # Node must be one of our inputs. (Any member of env which wasn't an
            # input to start must have been created by this loop and won't be in
            # joint_graph.nodes).
            continue
        elif node.op == "placeholder":
            env[node] = InvalidNode  # type: ignore[assignment]
        elif node.op == "call_function":
            all_args = pytree.arg_tree_leaves(*node.args, **node.kwargs)
            all_args = [
                isinstance(env[x], InvalidNodeBase)
                for x in all_args
                if isinstance(x, fx.Node)
            ]
            if any(all_args):
                env[node] = InvalidNode  # type: ignore[assignment]
                continue
            env[node] = new_graph.node_copy(node, lambda x: env[x])
        elif node.op == "get_attr":
            env[node] = new_graph.node_copy(node, lambda x: env[x])
        elif node.op == "output":
            pass
    output_values = []
    for x in outputs:
        if isinstance(x, fx.Node):
            if x not in env:
                raise RuntimeError(f"Node {x} couldn't be found in env")
            assert not isinstance(
                env[x], InvalidNodeBase
            ), f"Node {x} was invalid, but is output"
            output_values.append(env[x])
        else:
            output_values.append(x)
    new_graph.output(tuple(output_values))

    new_graph.eliminate_dead_code()
    new_graph.lint()
    return new_graph


def _is_primal(node: fx.Node) -> bool:
    return (
        node.op == "placeholder"
        and "tangents" not in str(node.target)
        and not _is_bwd_seed_offset(node)
        and not _is_fwd_seed_offset(node)
    )


def _is_tangent(node: fx.Node) -> bool:
    return node.op == "placeholder" and "tangents" in str(node.target)


def _is_bwd_seed_offset(node: fx.Node) -> bool:
    return node.op == "placeholder" and (
        "bwd_seed" in str(node.target) or "bwd_base_offset" in str(node.target)
    )


def _is_fwd_seed_offset(node: fx.Node) -> bool:
    return node.op == "placeholder" and (
        "fwd_seed" in str(node.target) or "fwd_base_offset" in str(node.target)
    )


def _is_backward_state(node: fx.Node) -> bool:
    return node.op == "placeholder" and isinstance(node.meta.get("val"), BackwardState)


def _has_tag_is_backward(node: fx.Node) -> bool:
    return node.meta.get("partitioner_tag", None) == "is_backward"


def _has_tag_must_be_in_backward(node: fx.Node) -> bool:
    return node.meta.get("partitioner_tag", None) == "must_be_in_backward"


def _must_be_in_backward(node: fx.Node) -> bool:
    return _has_tag_must_be_in_backward(node) or (
        _has_tag_is_backward(node) and is_with_effects(node)
    )


def _extract_fwd_bwd_outputs(
    joint_module: fx.GraphModule, *, num_fwd_outputs
) -> Tuple[List[fx.Node], List[fx.Node]]:
    outputs = pytree.arg_tree_leaves(
        *(node.args for node in joint_module.graph.find_nodes(op="output"))
    )
    fwd_outputs = outputs[:num_fwd_outputs]
    bwd_outputs = outputs[num_fwd_outputs:]
    return fwd_outputs, bwd_outputs


def _remove_by_name(saved_values: List[fx.Node], name: str):
    for saved_value in saved_values:
        if saved_value.name == name:
            saved_values.remove(saved_value)
            break


def _extract_fwd_bwd_modules(
    joint_module: fx.GraphModule,
    saved_values: List[fx.Node],
    saved_sym_nodes: List[fx.Node],
    *,
    num_fwd_outputs: int,
) -> Tuple[fx.GraphModule, fx.GraphModule]:
    fwd_outputs, bwd_outputs = _extract_fwd_bwd_outputs(
        joint_module, num_fwd_outputs=num_fwd_outputs
    )
    placeholders = joint_module.graph.find_nodes(op="placeholder")
    primal_inputs = [*filter(_is_primal, placeholders)]
    tangent_inputs = [*filter(_is_tangent, placeholders)]
    fwd_seed_offset_inputs = [*filter(_is_fwd_seed_offset, placeholders)]
    bwd_seed_offset_inputs = [*filter(_is_bwd_seed_offset, placeholders)]
    backward_state_inputs = [*filter(_is_backward_state, placeholders)]

    bwd_graph = _extract_graph_with_inputs_outputs(
        joint_module.graph,
        saved_sym_nodes + saved_values + tangent_inputs + bwd_seed_offset_inputs,
        bwd_outputs,
        "backward",
    )

    for node in bwd_graph.find_nodes(op="placeholder"):
        # This is to filter out saved values that don't actually end up being used by the backwards pass
        if not node.users:
            _remove_by_name(saved_values, node.name)
            _remove_by_name(saved_sym_nodes, node.name)
        elif _is_backward_state(node):
            # BackwardState is saved directly
            _remove_by_name(saved_values, node.name)
            assert backward_state_inputs

    # Now that we have the finalized list of saved values, we need to ensure
    # we propagate all symbols which are referenced by backwards inputs.
    # These are not directly used in the graph but are required for downstream
    # sizevar assignment
    saved_symbols: Set[sympy.Symbol] = set()
    saved_sym_nodes_binding = []
    saved_sym_nodes_derived = []

    # Some symbols may already be bound in the directly saved_sym_nodes,
    # keep track of them so we don't re-bind them
    for node in saved_sym_nodes:
        symbol = is_symbol_binding_fx_node(node)
        if symbol:
            saved_symbols.add(symbol)
            saved_sym_nodes_binding.append(node)
        else:
            saved_sym_nodes_derived.append(node)

    # Now go through all of the prospective backward inputs and track any
    # other symbols we need to bind
    symbol_bindings = find_symbol_binding_fx_nodes(joint_module.graph)
    for node in itertools.chain(saved_sym_nodes_derived, saved_values, tangent_inputs):
        if "val" not in node.meta:
            continue
        new_symbols = free_symbols(node.meta["val"]) - saved_symbols
        # NB: Deterministic order please!
        for s in sorted(new_symbols, key=lambda s: s.name):
            # NB: For well formed graphs, the symbol should always be present,
            # but we also have ways to produce ill-formed graphs, e.g., direct
            # make_fx usages, so don't choke in this case
            if s not in symbol_bindings:
                continue
            saved_sym_nodes_binding.append(symbol_bindings[s])
        saved_symbols |= new_symbols

    # Update saved_sym_nodes that are now reordered to have all bindings at
    # front. This can also be used later on to figure out the position of saved
    # sym nodes in the output of fwd graph.
    saved_sym_nodes.clear()
    saved_sym_nodes.extend(saved_sym_nodes_binding + saved_sym_nodes_derived)

    # Now, we re-generate the fwd/bwd graphs.
    # NB: This might increase compilation time, but I doubt it matters
    fwd_graph = _extract_graph_with_inputs_outputs(
        joint_module.graph,
        primal_inputs + fwd_seed_offset_inputs,
        fwd_outputs + saved_values + saved_sym_nodes,
        "forward",
    )
    bwd_graph = _extract_graph_with_inputs_outputs(
        joint_module.graph,
        saved_sym_nodes
        + saved_values
        + tangent_inputs
        + bwd_seed_offset_inputs
        + backward_state_inputs,
        bwd_outputs,
        "backward",
    )

    fwd_module = fx._lazy_graph_module._make_graph_module(joint_module, fwd_graph)
    bwd_module = fx._lazy_graph_module._make_graph_module(joint_module, bwd_graph)
    return fwd_module, bwd_module


def default_partition(
    joint_module: fx.GraphModule, _joint_inputs, *, num_fwd_outputs
) -> Tuple[fx.GraphModule, fx.GraphModule]:
    """
    Partitions the :attr:`joint_module` in a manner that closely resembles the
    behavior observed in the original ``.forward()`` and ``.backward()`` of the
    callable, i.e., the resulting forward graph contains those operators that
    are executed in the original ``.forward()`` callable passed to
    :func:`aot_function`.

    The default partitioner collects the operators that are between the forward
    inputs and the forward outputs. This helps in finding the tensors which have
    to be stashed for the backward pass. These stashed tensors become the output
    of the generated forward graph. The remaining operators are then placed in
    the backward graph.

    .. warning::
        This API is experimental and likely to change.

    Args:
        joint_module(fx.GraphModule): The joint forward and backward graph. This
            is the result of AOT Autograd tracing.

    Returns:
        Returns the generated forward and backward Fx graph modules.
    """
    if has_recomputable_ops(joint_module):
        return min_cut_rematerialization_partition(
            joint_module, _joint_inputs, num_fwd_outputs=num_fwd_outputs
        )
    primal_inputs = list(filter(_is_primal, joint_module.graph.nodes))
    fwd_seed_offset_inputs = list(filter(_is_fwd_seed_offset, joint_module.graph.nodes))
    inputs = primal_inputs + fwd_seed_offset_inputs
    fwd_outputs, _bwd_outputs = _extract_fwd_bwd_outputs(
        joint_module, num_fwd_outputs=num_fwd_outputs
    )
    forward_only_graph = _extract_graph_with_inputs_outputs(
        joint_module.graph, inputs, fwd_outputs, "forward"
    )
    forward_node_names = {
        node.name for node in forward_only_graph.nodes if node.op != "output"
    }
    saved_values = []
    saved_sym_nodes = []

    for node in joint_module.graph.nodes:
        if node.name not in forward_node_names:
            continue
        if is_sym_node(node):
            # Symints must be kept separate from tensors so that PythonFunction only calls
            # save_for_backward on tensors and stashes symints in autograd .ctx
            saved_sym_nodes.append(node)
        elif "tensor_meta" not in node.meta and node.op == "call_function":
            # Since we can't save tuple of tensor values, we need to flatten out what we're saving
            users = node.users
            assert all(user.target == operator.getitem for user in users)
            saved_values.extend(users)
        else:
            backward_usages = [
                n for n in node.users if n.name not in forward_node_names
            ]
            if "tensor_meta" in node.meta and all(
                is_sym_node(n) for n in backward_usages
            ):
                # If we have a tensor in the forward, where only its sizes/strides are needed in the backward,
                # and not the actual tensor data,
                # then it will be a lot cheaper to save only the sizes/strides, and not the actual tensor.
                #
                # Note that saving the tensor could also cause compilation problems:
                # If the user mutated an input in the forward and uses its sizes/strides in the backward,
                # then we would be obligated to clone the input before saving it to appease autograd.
                # (This is how we originally found this bug).
                saved_sym_nodes.extend(backward_usages)
            else:
                saved_values.append(node)
    saved_values = list(dict.fromkeys(saved_values).keys())
    saved_sym_nodes = list(dict.fromkeys(saved_sym_nodes).keys())

    return _extract_fwd_bwd_modules(
        joint_module,
        saved_values,
        saved_sym_nodes=saved_sym_nodes,
        num_fwd_outputs=num_fwd_outputs,
    )


INT_INF = int(1e6)


def _tensor_nbytes(numel: int, dtype) -> int:
    return numel * dtype.itemsize


def _size_of(node: fx.Node) -> int:
    def object_nbytes(x) -> int:
        if not isinstance(x, torch.Tensor):
            return 0
        return _tensor_nbytes(hint_int(x.numel(), fallback=4096), x.dtype)

    if "val" in node.meta:
        val = node.meta["val"]
        if isinstance(val, py_sym_types):
            return 1
        # NB: The fallback values here are meaningless, maybe we should respect
        # torch._inductor.config.unbacked_symint_fallback (but this is a
        # layering violation)
        elif isinstance(val, (list, tuple)):
            return sum(object_nbytes(n) for n in val)
        elif isinstance(val, dict):
            return sum(object_nbytes(n) for _, n in val.items())
        elif isinstance(val, torch.Tensor):
            return object_nbytes(val)

        raise RuntimeError(f"Unknown metadata type {type(val)} on node {node}")
    if node.op == "get_attr":
        return 0
    raise RuntimeError(
        f"Node {node} didn't have `val` metadata; we should always have `val` metadata on the nodes."
    )


# Used for some investigative purposes
def _count_ops(graph: fx.Graph):
    from collections import defaultdict

    cnt: Dict[str, int] = defaultdict(int)
    for node in graph.nodes:
        if node.op == "call_function":
            cnt[node.target.__name__] += 1
    log.info("%s", sorted(cnt.items(), key=lambda x: x[1], reverse=True))


@functools.lru_cache(None)
def pointwise_ops():
    ops = []
    for attr_name in dir(torch.ops.aten):
        opoverloadpacket = getattr(torch.ops.aten, attr_name)
        if not isinstance(opoverloadpacket, torch._ops.OpOverloadPacket):
            continue

        for overload in opoverloadpacket.overloads():
            op_overload = getattr(opoverloadpacket, overload)
            if torch.Tag.pointwise in op_overload.tags:
                # currently aot autograd uses packet not overload
                ops.append(opoverloadpacket)
                break

    return ops


def sort_depths(args, depth_map: Dict[fx.Node, int]) -> List[Tuple[fx.Node, int]]:
    arg_depths = {
        arg: depth_map[arg] for arg in args if isinstance(arg, torch.fx.node.Node)
    }
    return sorted(arg_depths.items(), key=lambda x: x[1], reverse=True)


def reordering_to_mimic_autograd_engine(gm: fx.GraphModule) -> fx.GraphModule:
    """
    This pass finds the first bwd node in the graph (by looking at users of
    tangents) and then reorders the graph by walking from this node to all the
    way to the end of the graph. At each op in this traveral, we insert this op
    in a new graph and try to bring only the relevant subgraph from the other
    non-bwd edges relevant for this op. This closely mimics the behavior of
    autograd engine.

    Why is this pass required in the first place?

    This is an artifact of how partitioners work today. The starting point of
    partitioner is a joint graph, which is fwd and then bwd graph. In the case
    of checkpointing, we keep portions of fwd graph in their original place in
    the joint graph, while obtaining a bwd graph. As a result, the resulting bwd
    graph has copies of recomputed fwd subgraphs followed by the original bwd
    graph. If we run this naively, this leads to bad memory footprint, because
    the fwd subgraphs are live for way longer duration than necessary. This pass
    reorders the operations such that we prioritize the ops for the original bwd
    graph while only realizing those ops from the fwd graph that are necessary
    at any given point in the graph.
    """

    new_graph = fx.Graph()
    env: Dict[fx.Node, fx.Node] = {}

    # Add new placeholder nodes in the order specified by the inputs
    for node in gm.graph.find_nodes(op="placeholder"):
        env[node] = new_graph.node_copy(node, lambda x: env[x])

    order = {}
    for idx, node in enumerate(gm.graph.nodes):
        order[node] = idx

    def insert_node_in_graph(node):
        cur_nodes = [node]
        insertable_nodes = set()
        while len(cur_nodes) > 0:
            node = cur_nodes.pop()
            if node in insertable_nodes or node in env:
                continue
            insertable_nodes.add(node)

            # Bias traversal towards the nodes that have higher depth - prioritizes
            # critical path first.
            cur_nodes += node.all_input_nodes

        insertable_nodes = sorted(insertable_nodes, key=lambda n: order[n])
        for node in insertable_nodes:
            env[node] = new_graph.node_copy(node, lambda x: env[x])

    # Find first bwd node in the graph
    tangent_inputs = list(filter(_is_tangent, gm.graph.nodes))
    first_node_in_bwd = None
    minimum_order = math.inf
    for tangent in tangent_inputs:
        for user in tangent.users:
            if order[user] < minimum_order:
                minimum_order = order[user]
                first_node_in_bwd = user

    # If gradInp does not depend upon gradOut, we may not find any nodes in the "backwards pass"
    if first_node_in_bwd is None:
        return gm

    # Build the graph op-by-op by starting from the node all the way to the end
    for node in list(gm.graph.nodes)[order[first_node_in_bwd] :]:
        insert_node_in_graph(node)

    # The output node is already built by the traversal.
    new_gm = torch.fx.GraphModule(gm, new_graph)
    return new_gm


def functionalize_rng_ops(
    joint_module: fx.GraphModule,
    fw_module: fx.GraphModule,
    bw_module: fx.GraphModule,
    num_sym_nodes: int,
) -> Tuple[fx.GraphModule, fx.GraphModule]:
    # During user-driven activation checkpointing, we have to ensure that a rng
    # op in fwd yields the same output as the recomputed rng op in the bwd.  To
    # do this, we use functionalize wrappers to wrap the random ops and share
    # rng state between the fwd and bwd graphs.

    # There are 3 main steps to do this
    # Step 1 - Construct a mapping of rng node between the fwd and its counterpart in bwd.
    # Step 2 - Modify the fwd pass such that
    #   1) Replace rand with run_and_save_rng_state wrapper
    #   2) Replace the users of the original op with the output[1] of this op.
    #   3) Collect all the rng_state - output[0] of each op, and make them
    #   output nodes. Special care needs to be taken here because fwd outputs
    #   has symints at the very end.
    # Step 3 - Modify the bwd pass such that
    #   1) Add the input nodes just before the tangents for the stashed rng states
    #   2) Replace rand with run_with_save_rng_state wrappers
    #   3) Use the stashed states as inputs to these ops

    # Unique id to generate name
    uid = itertools.count()

    def get_rng_ops(gmod):
        random_nodes = {}
        for node in gmod.graph.nodes:
            if (
                node.op == "call_function"
                and hasattr(node.target, "tags")
                and torch.Tag.nondeterministic_seeded in node.target.tags
            ):
                random_nodes[node.name] = node
        return random_nodes

    def get_device(node):
        """
        Check the example value of the node outputs to find the device type.
        """
        if "val" not in node.meta:
            return None

        candidates = node.meta["val"]
        if not isinstance(candidates, tuple):
            candidates = (candidates,)

        for candidate in candidates:
            if isinstance(candidate, torch.Tensor):
                if candidate.device.type == "cuda":
                    return "cuda"

        return "cpu"

    def get_sample_rng_state(device):
        if device == "cuda":
            return torch.cuda.get_rng_state()
        return torch.get_rng_state()

    # Step 1 - Construct a mapping of rng node between the fwd and its counterpart in bwd.
    joint_graph_rng_ops = get_rng_ops(joint_module)
    fw_graph_rng_ops = get_rng_ops(fw_module)
    bw_graph_rng_ops = get_rng_ops(bw_module)
    recomputable_rng_ops_map = {}
    for node in joint_module.graph.nodes:
        if (
            must_recompute(node)
            and hasattr(node.target, "tags")
            and torch.Tag.nondeterministic_seeded in node.target.tags
        ):
            base_node = joint_graph_rng_ops[node.name]
            fw_node = fw_graph_rng_ops[node.name]
            bw_node = bw_graph_rng_ops[node.name]
            recomputable_rng_ops_map[base_node] = {"fwd": fw_node, "bwd": bw_node}

    run_and_save_rng = torch._prims.rng_prims.run_and_save_rng_state
    run_with_rng_state = torch._prims.rng_prims.run_with_rng_state
    bw_tangent_start_node = None
    for node in bw_module.graph.find_nodes(op="placeholder"):
        if "tangent" in node.name:
            bw_tangent_start_node = node
            break
    if bw_tangent_start_node is None:
        raise RuntimeError(
            "Couldn't find tangent node in graph inputs. This is unexpected, please file a bug if you see this"
        )

    fw_rng_state_outputs = []
    for base_node, node_pair in recomputable_rng_ops_map.items():
        # Step 2 - Modify the fwd pass such that
        fw_node = node_pair["fwd"]
        bw_node = node_pair["bwd"]
        fw_graph = fw_module.graph
        with fw_graph.inserting_before(fw_node):
            functional_fw_node = fw_graph.create_node(
                "call_function",
                run_and_save_rng,
                args=(fw_node.target, *fw_node.args),
                kwargs=fw_node.kwargs,
            )
            state = fw_graph.create_node(
                "call_function",
                operator.getitem,
                args=(functional_fw_node, 0),
                kwargs={},
            )
            rng_output = fw_graph.create_node(
                "call_function",
                operator.getitem,
                args=(
                    functional_fw_node,
                    1,
                ),
                kwargs={},
            )
            fw_node.replace_all_uses_with(rng_output)
            fw_graph.erase_node(fw_node)
            fw_rng_state_outputs.append(state)

        # Step 3 - Modify the bwd pass such that
        bw_graph = bw_module.graph
        with bw_graph.inserting_before(bw_tangent_start_node):
            state_name = f"rng_state_output_{next(uid)}"
            bw_rng_state_node = bw_graph.placeholder(state_name)
            bw_rng_state_node.meta["val"] = get_sample_rng_state(get_device(fw_node))

        with bw_graph.inserting_before(bw_node):
            rng_output = bw_graph.create_node(
                "call_function",
                run_with_rng_state,
                args=(bw_rng_state_node, bw_node.target, *bw_node.args),
                kwargs=bw_node.kwargs,
            )

            bw_node.replace_all_uses_with(rng_output)
            bw_graph.erase_node(bw_node)

    # Add the rng states in the output of the fwd graph. AOT Autograd assumes
    # that symints are at the end of forward graph outputs. So, insert the new
    # rng states accordingly.
    fw_output_node = next(iter(fw_module.graph.find_nodes(op="output")))
    fw_outputs = fw_output_node.args[0]
    sym_node_start_idx = len(fw_outputs) - num_sym_nodes
    outputs = (
        fw_outputs[:sym_node_start_idx]
        + tuple(fw_rng_state_outputs)
        + fw_outputs[sym_node_start_idx:]
    )
    fw_module.graph.output(outputs)
    fw_module.graph.erase_node(fw_output_node)
    fw_module.recompile()
    bw_module.recompile()
    return fw_module, bw_module


def cleanup_recompute_tags(joint_module: fx.GraphModule) -> fx.GraphModule:
    """
    If there are two consecutive checkpointed blocks with no operator in
    between, we would still want to stash the tensor at the boundary of
    checkpointed blocks. The following pass makes the last output node
    non-recomputable to allow for that.
    """
    for node in joint_module.graph.nodes:
        if must_recompute(node):
            for user in node.users:
                if (
                    must_recompute(user)
                    and user.meta["ac_graph_id"] > node.meta["ac_graph_id"]
                ):
                    node.meta["recompute"] = CheckpointPolicy.MUST_SAVE
            if node.meta.get("has_backward_hook", False) and not any(
                must_recompute(user) for user in node.users
            ):
                # If node is AC region output and has a backward hook on it, we intentionally choose to save it.
                # This is to work around circular dependencies in Traceable FSDP2+AC.
                # Example:
                # ```
                # out = fully_shard(utils.checkpoint(module))(x)
                # norm_out = layer_norm(out)
                # ```
                # Here there is a circular dependency:
                # 1. In backward, grad_input of layer_norm aka. `out_grad` is actually dependent on `out`.
                # 2. `out` depends on `out`'s backward hook created by FSDP2 (which does all-gather for `module` weights)
                #    in order to be recomputed.
                # 3. `out`'s backward hook, as is the case for all eager backward hooks, depends on `out_grad`
                #    -> circular dependency with (1)!
                #
                # Solution: check whether `out` has a backward hook, and if so, intentionally save `out`
                # in forward graph outputs. With this, we can break the above circular dependency.
                node.meta["recompute"] = CheckpointPolicy.MUST_SAVE
    return joint_module


def solve_min_cut(
    joint_graph: fx.Graph,
    node_info: NodeInfo,
    min_cut_options: MinCutOptions,
    dont_ban=None,
):
    if dont_ban is None:
        dont_ban = set()
    op_types = get_default_op_list()

    if AOT_PARTITIONER_DEBUG:
        joint_module_ops = {
            str(node.target._overloadpacket)
            for node in joint_graph.nodes
            if node.op == "call_function" and hasattr(node.target, "_overloadpacket")
        }
        ops_ignored = joint_module_ops - {str(i) for i in op_types.recomputable_ops}
        log.info("Ops banned from re-materialization: %s", ops_ignored)

    def can_fuse_into_auto_functionalized(a, b):
        if b.target != torch.ops.higher_order.auto_functionalized:
            return False
        mutable_op = b.args[0]
        (
            mutable_arg_names,
            _,
        ) = torch._higher_order_ops.auto_functionalize.get_mutable_args(mutable_op)
        for name in mutable_arg_names:
            arg = b.kwargs[name]
            if a is arg:
                return True
            if isinstance(arg, list):
                if a in arg:
                    return True
        return False

    def can_fuse_into_triton_kernel_wrapper_functional(a, b):
        if b.target != torch.ops.higher_order.triton_kernel_wrapper_functional:
            return False
        mutable_arg_names = b.kwargs["tensors_to_clone"]
        for name in mutable_arg_names:
            arg = b.kwargs["kwargs"][name]
            if a is arg:
                return True
        return False

    def is_fusible(a, b):
        # We can perform "memory fusion" into a cat, but cat cannot be a
        # producer to a fusion
        if get_aten_target(b) == aten.cat:
            return True
        if can_fuse_into_auto_functionalized(a, b):
            return True
        if can_fuse_into_triton_kernel_wrapper_functional(a, b):
            return True
        if (
            a.target is operator.getitem
            and a.args[0].target
            is torch.ops.higher_order.triton_kernel_wrapper_functional
        ):
            # if a is the output of a user triton kernel,
            # then (by default) we will not be able to fuse b into it
            return False
        return op_types.is_fusible(a) and op_types.is_fusible(b)

    try:
        import networkx as nx
    except ImportError as e:
        raise RuntimeError(
            "Need networkx installed to perform smart recomputation " "heuristics"
        ) from e

    def is_materialized_backwards(node):
        if op_types.is_view(node):
            return False
        cur_nodes = {node}
        while len(cur_nodes) > 0:
            cur = cur_nodes.pop()
            for user in cur.users:
                if not node_info.is_required_fw(user) and not is_fusible(cur, user):
                    return True
                if op_types.is_view(user):
                    cur_nodes.add(user)

        return False

    def should_ban_recomputation(node):
        if node.op != "call_function":
            return False
        if node.target == operator.getitem:
            return False
        if node.meta.get("recompute", None) == CheckpointPolicy.MUST_SAVE:
            return True
        if config.recompute_views and op_types.is_view(node):
            return False
        if node.target in [aten.lift_fresh_copy.default, aten.lift_fresh.default]:
            return False

        if min_cut_options.ban_if_not_in_allowlist:
            if not op_types.is_recomputable(node):
                return True
        else:
            if op_types.is_random(node) or op_types.is_compute_intensive(node):
                return True

        # If a node *must* be materialized in the backwards pass, then we
        # should never recompute it. This is a pretty subtle point.  In
        # general, the assumption we make is that recomputing a node in the
        # backwards pass is "free". However, if a node must be materialized
        # in the backwards pass, then recomputing it is never free.
        if min_cut_options.ban_if_materialized_backward and is_materialized_backwards(
            node
        ):
            log.debug("materialized backwards: %s %s", node, tuple(node.users))
            return True

        # Arbitrary hack that sometimes seems to help things. The above
        # modification appears to have made this heuristic a lot less critical
        # for performance.
        # NB: As of PR #121692, this hack no longer seems necessary.
        if node.dist_from_bw < 1000 and node.dist_from_bw > config.max_dist_from_bw:
            return True

        # If the output of an op is 4x smaller (arbitrary choice),
        # then we don't allow recomputation. The idea here is that for
        # things like reductions, saving the output of the reduction is very
        # cheap/small, and it makes sure we don't do things like recompute
        # normalizations in the backwards.
        if min_cut_options.ban_if_reduction:
            input_tensors_size = sum(
                _size_of(i) for i in node.args if isinstance(i, fx.Node)
            )
            output_size = _size_of(node)
            return output_size * 4 < input_tensors_size
        return False

    def is_materialized(node):
        if node.op == "placeholder":
            return True

        return not all(is_fusible(node, user) for user in node.users)

    def get_node_weight(node) -> float:
        mem_sz = _size_of(node)
        if config.recompute_views and op_types.is_view(node):
            # If `config.recompute_views=True`, we don't save views. This is generally
            # a good idea since views are free to recompute, and it makes it a bit simpler
            # to analyze.
            # NB: If they're not free to recompute (e.g. nested tensors)... I
            # think we should modify checks for view_ops to `is_view` and check
            # that. Basically, with nested tensors, `aten.view` is not a "view
            # op".
            return math.inf

        if isinstance(node.meta["val"], py_sym_types):
            # We never want to save symfloats
            if not isinstance(node.meta["val"], torch.SymInt):
                return INT_INF

        # Heuristic to bias towards nodes closer to the backwards pass
        # Complete guess about current value
        mem_sz = int(mem_sz * (1.1 ** max(min(node.dist_from_bw, 100), 1)))
        if is_materialized(node):
            return mem_sz
        else:
            return mem_sz * 2

    nx_graph = nx.DiGraph()
    banned_nodes = set()

    def ban_recomputation_if_allowed(node):
        if op_types.is_view(node):
            return False
        if node in dont_ban:
            return False
        # This bans recomputation of the node unless we've been forced not to by
        # user annotation
        if must_recompute(node):
            return False

        if "val" in node.meta and isinstance(node.meta["val"], torch.SymFloat):
            return False

        banned_nodes.add(node)
        # A node will only ever be recomputed if there is a path from an
        # ancestor of this node to the backwards path through this node that
        # doesn't go through any saved value. If this node is saved, then that
        # condition is not possible.
        nx_graph.add_edge("source", node.name + "_in", capacity=math.inf)
        return True

    for node in joint_graph.nodes:
        if node.op == "output":
            continue

        if node in node_info.required_bw_nodes:
            if node not in node_info.inputs:
                nx_graph.add_edge(node.name + "_in", "sink", capacity=math.inf)
                continue
            # If someone saves a input for backward as-is and backward
            # returns that tensor as-is as a grad input, then the node x would
            # be both a required_bw_node and an input. In this case we
            # (1) connect x_in to to the source, (2) x_out to the sink, and
            # (3) assign the proper weight to the x_in-x_out edge, so that
            # x would be part of cut nodes. A case where this happens is if
            # NestedTensor saves a offset tensor as part of the singleton int
            # in sizes.
            nx_graph.add_edge(node.name + "_out", "sink", capacity=math.inf)

        if must_recompute(node):
            # If user explicitly says they want to recompute a node, we honor it
            # by adding an inf-capacity edge from X_in to the sink.
            # This way, X_in node is guaranteed to be part of the subgraph that contains "sink"
            # after the cut, thus guaranteeing that X op will be recomputed.
            nx_graph.add_edge(node.name + "_in", "sink", capacity=math.inf)
            continue

        if _is_primal(node) or _is_fwd_seed_offset(node):
            ban_recomputation_if_allowed(node)

        # If a node can't be recomputed (too expensive or involves randomness),
        # we prevent it from being recomputed by adding an inf edge to the source
        # We only need to ban nodes in the fw pass, as those are the only ones that would be recomputed.
        if node_info.is_required_fw(node) and should_ban_recomputation(node):
            ban_recomputation_if_allowed(node)

        # Checks if a node is actually a tuple. Can be simplified to just an isinstance check if we always use faketensors.
        is_non_tensor_node = (
            "val" not in node.meta and "tensor_meta" not in node.meta
        ) or ("val" in node.meta and not isinstance(node.meta["val"], torch.Tensor))

        if is_sym_node(node):
            weight = float(sym_node_size(node))
        elif is_non_tensor_node:
            weight = (
                0.0 if isinstance(node.meta.get("val"), BackwardState) else math.inf
            )
        else:
            weight = get_node_weight(node)
        # Creates the weights on the "node" edge
        nx_graph.add_edge(node.name + "_in", node.name + "_out", capacity=weight)
        for user in node.users:
            nx_graph.add_edge(node.name + "_out", user.name + "_in", capacity=math.inf)

    # todo(chilli): This is the most questionable of the 3 heuristics for banning recompute.
    # Some example models to look at where this helps perf: poolformer_m36,
    # mixer_b16_224, cait_m36_384

    # The "rough" idea here is that if you have some node that is used by both a
    # node nearby downstream as well as a node far downstream, if we recompute
    # both of the downstream nodes, we're unlikely to be able to fuse both
    # downstream nodes together.

    # Thus, we shouldn't aim to recompute far downstream nodes that depend on
    # this node. That intuition of "far downstream" is captured by whether
    # there's an unfusible op along the chain somewhere

    # It could probably be improved by properly analyzing what's going on in the
    # backwards pass instead of only relying on whether it's unfusible in the
    # forwards.

    def find_first_unfusible(start_nodes: List[fx.Node], max_range: int) -> int:
        """
        Finds the first unfusible node in the chain of nodes starting from
        `start_nodes` and returns its position.
        """
        sorted_nodes: List[Tuple[int, fx.Node, bool]] = []
        for n in start_nodes:
            heapq.heappush(sorted_nodes, (node_info.get_fw_order(n), n, True))

        while len(sorted_nodes) > 0:
            _, node, node_is_fusible = heapq.heappop(sorted_nodes)
            if not node_is_fusible:
                return node_info.get_fw_order(node)
            for user in node.users:
                if node_info.is_required_fw(user):
                    if node_info.get_fw_order(user) > max_range:
                        continue
                    heapq.heappush(
                        sorted_nodes,
                        (node_info.get_fw_order(user), user, is_fusible(node, user)),
                    )
        return max_range

    if min_cut_options.ban_if_used_far_apart:
        for used_node in node_info.required_fw_nodes:
            orders = [
                node_info.get_fw_order(user)
                for user in used_node.users
                if node_info.is_required_fw(user)
            ]
            fw_users = [
                user for user in used_node.users if node_info.is_required_fw(user)
            ]
            if len(orders) > 0:
                first_unfusible_use = find_first_unfusible(fw_users, max(orders))
                for user in tuple(used_node.users):
                    if (
                        node_info.is_required_fw(user)
                        and node_info.get_fw_order(user) > first_unfusible_use
                        and is_fusible(used_node, user)
                    ):
                        if user in banned_nodes:
                            continue
                        log.info(
                            "used above/below fusible %s:(%s) -> %s -> %s:(%s)",
                            used_node,
                            node_info.get_fw_order(used_node),
                            first_unfusible_use,
                            user,
                            node_info.get_fw_order(user),
                        )
                        ban_recomputation_if_allowed(user)

    # This heuristic is fairly straightforward. The idea is that although it is
    # cheap to recompute bandwidth-bound ops, we don't want to end up in a situation
    # where we have a long chain of pointwise ops from the beginning to the end
    # of the model (like say, residual connections)

    # todo: I'm not totally sure why this heuristic matters. It's possible that this is
    # working around Inductor fusion decisions, or that it's a patch over
    # suboptimal partitioning decisions

    # Some models it improves perf on are cait_m36_384, mixer_b16_224, poolformer_m36

    if min_cut_options.ban_if_long_fusible_chains:
        visited = set()
        for start_node in joint_graph.nodes:
            if not node_info.is_required_fw(start_node):
                continue
            fusible = [(node_info.get_fw_order(start_node), start_node)]
            start_order = node_info.get_fw_order(start_node)
            while len(fusible) > 0:
                _, cur = heapq.heappop(fusible)
                if cur in visited:
                    continue
                visited.add(cur)
                # 100 is arbitrary choice to try and prevent degenerate cases
                if (
                    node_info.get_fw_order(cur) > start_order + 100
                    and len(fusible) == 0
                ):
                    log.info(
                        "too long %s %s %s %s",
                        cur,
                        start_node,
                        node_info.get_fw_order(cur),
                        node_info.get_fw_order(start_node),
                    )
                    ban_recomputation_if_allowed(cur)
                    break

                for user in cur.users:
                    if (
                        node_info.is_required_fw(user)
                        and is_fusible(cur, user)
                        and user not in banned_nodes
                    ):
                        heapq.heappush(fusible, (node_info.get_fw_order(user), user))

    try:
        _cut_value, partition = nx.minimum_cut(nx_graph, "source", "sink")
    except Exception:
        log.info("Failed to compute min-cut on following graph:")
        log.info("\n".join(nx.readwrite.edgelist.generate_edgelist(nx_graph)))
        visualize_min_cut_graph(nx_graph)
        raise

    reachable, non_reachable = partition
    cutset: Set[Tuple[str, str]] = set()
    for u, nbrs in ((n, nx_graph[n]) for n in reachable):
        cutset.update((u, v) for v in nbrs if v in non_reachable)

    cut_nodes = set()
    for node_in, node_out in cutset:
        assert node_in[:-3] == node_out[:-4]
        node_name = node_in[:-3]
        cut_nodes.add(node_name)

    name_to_node = get_name_to_node(joint_graph)
    # To make this stuff deterministic
    node_idx = {node: idx for idx, node in enumerate(joint_graph.nodes)}
    saved_values = sorted(
        (name_to_node[node] for node in cut_nodes), key=lambda x: node_idx[x]
    )
    return saved_values, banned_nodes


def visualize_min_cut_graph(nx_graph):
    import networkx as nx
    import pydot

    dot_format = nx.nx_pydot.to_pydot(nx_graph).to_string()
    dot_graph = pydot.graph_from_dot_data(dot_format)[0]
    for edge in dot_graph.get_edges():
        weight = nx_graph[edge.get_source()][edge.get_destination()]["capacity"]
        # Set edge label to weight
        edge.set_label(str(weight))
        # Color edges with weight 'inf' as red
        if weight == float("inf"):
            edge.set_color("red")
    log.info("Visualizing the failed graph to min_cut_failed.svg")
    dot_graph.write_svg("min_cut_failed.svg")


def get_default_op_list() -> OpTypes:
    default_recomputable_ops: List[Callable] = [
        aten.add,
        aten.sub,
        aten.div,
        aten.atan2,
        aten.mul,
        aten.max,
        aten.min,
        aten.pow,
        aten.remainder,
        aten.fmod,
        aten.__and__,
        aten.__or__,
        aten.__xor__,
        aten.__lshift__,
        aten.__rshift__,
        aten.eq,
        aten.ne,
        aten.ge,
        aten.gt,
        aten.le,
        aten.lt,
        aten.abs,
        aten.bitwise_not,
        aten.ceil,
        aten.floor,
        aten.frac,
        aten.neg,
        aten.relu,
        aten.round,
        aten.silu,
        aten.trunc,
        aten.log,
        aten.log10,
        aten.log1p,
        aten.log2,
        aten.lgamma,
        aten.exp,
        aten.expm1,
        aten.erf,
        aten.erfc,
        aten.cos,
        aten.acos,
        aten.cosh,
        aten.sin,
        aten.asin,
        aten.sinh,
        aten.tan,
        aten.atan,
        aten.tanh,
        aten.atanh,
        aten.sqrt,
        aten.rsqrt,
        aten.reciprocal,
        aten.sigmoid,
        aten.softplus,
        aten.threshold,
        aten.threshold_backward,
        aten.clamp,
        aten.where,
        aten.lerp,
        aten.addcmul,
        aten.gelu,
        aten.gelu_backward,
        aten.sum,
        aten.mean,
        aten._grad_sum_to_size,
        aten.sum_to_size,
        aten.amax,
        aten.to,
        aten.type_as,
        operator.getitem,
        aten.squeeze,
        aten.unsqueeze,
        aten.rsub,
        aten._to_copy,
    ]  # noqa: E501,B950
    recomputable_view_ops = [aten.squeeze, aten.unsqueeze, aten.alias]
    recomputable_view_ops += [
        aten.view,
        aten.slice,
        aten.t,
        prims.broadcast_in_dim,
        aten.expand,
        aten.as_strided,
        aten.permute,
        aten.select,
    ]
    view_ops = recomputable_view_ops
    default_recomputable_ops += [
        prims.div,
        prims.convert_element_type,
        aten.clone,
        aten._to_copy,
        aten.full_like,
        prims.var,
        prims.sum,
        aten.var,
        aten.std,
        prims.broadcast_in_dim,
        aten.select,
        aten._unsafe_view,
        aten.view,
        aten.expand,
        aten.slice,
        aten.reshape,
        aten.broadcast_tensors,
        aten.scalar_tensor,
        aten.ones,
        aten.new_zeros,
        aten.lift_fresh_copy,
        aten.arange,
        aten.triu,
        aten.var_mean,
        aten.isinf,
        aten.any,
        aten.full,
        aten.as_strided,
        aten.zeros,
        aten.empty,
        aten.empty_like,
        aten.argmax,
        aten.maximum,
        prims.iota,
        prims._low_memory_max_pool2d_offsets_to_indices,
    ]  # noqa: E501,B950
    # Natalia said that we should allow recomputing indexing :)
    default_recomputable_ops += [aten.index, aten.gather]
    default_recomputable_ops += view_ops

    default_recomputable_ops += pointwise_ops()

    default_recomputable_ops += [
        aten.zeros_like,
    ]

    default_recomputable_ops += [method_to_operator(m) for m in magic_methods]
    recomputable_ops = set(default_recomputable_ops)

    random_ops = [aten.native_dropout, aten.rand_like, aten.randn_like]
    compute_intensive_ops = [
        aten.mm,
        aten.convolution,
        aten.convolution_backward,
        aten.bmm,
        aten.addmm,
        aten._scaled_dot_product_flash_attention,
        aten._scaled_dot_product_efficient_attention,
        aten._flash_attention_forward,
        aten._efficient_attention_forward,
        aten.upsample_bilinear2d,
        aten._scaled_mm,
    ]  # noqa: E501,B950

    fusible_ops = recomputable_ops | set(random_ops)
    return OpTypes(
        set(fusible_ops),
        set(compute_intensive_ops),
        set(random_ops),
        set(view_ops),
        set(recomputable_ops),
    )


def get_name_to_node(graph: fx.Graph):
    name_to_node = {}
    for node in graph.nodes:
        name_to_node[node.name] = node
    return name_to_node


def _optimize_runtime_with_given_memory(
    joint_graph: fx.Graph,
    memory: List[float],
    runtimes: List[float],
    max_memory: float,
    node_info: NodeInfo,
    all_recomputable_banned_nodes: List[fx.Node],
) -> Tuple[float, List[int], List[int]]:
    SOLVER = config.activation_memory_budget_solver
    if SOLVER == "greedy":
        return greedy_knapsack(memory, runtimes, max_memory)
    elif SOLVER == "ilp":
        return ilp_knapsack(memory, runtimes, max_memory)
    elif SOLVER == "dp":
        return dp_knapsack(memory, runtimes, max_memory)
    elif callable(SOLVER):
        saved_node_idx, recomp_node_idx = SOLVER(
            memory, joint_graph, max_memory, node_info, all_recomputable_banned_nodes
        )
        return (0.0, saved_node_idx, recomp_node_idx)
    else:
        raise RuntimeError(f"Not aware of memory budget knapsack solver: {SOLVER}")


from torch.utils._mode_utils import no_dispatch


def estimate_runtime(node):
    RUNTIME_MODE = config.activation_memory_budget_runtime_estimator

    def materialize_arg(x):
        if isinstance(x, fx.Node) and isinstance(x.meta["val"], torch.Tensor):
            shape = list(x.meta["val"].shape)

            def realize_symbol(d):
                return hint_int(d, fallback=4096)

            shape = [realize_symbol(s) for s in shape]
            return x.meta["val"].new_empty_strided(
                shape, stride=x.meta["tensor_meta"].stride
            )
        elif isinstance(x, fx.Node) and isinstance(x.meta["val"], torch.SymInt):
            return hint_int(x.meta["val"], fallback=4096)
        elif isinstance(x, fx.Node) and isinstance(x.meta["val"], torch.SymFloat):
            return 1.0
        elif isinstance(x, fx.Node) and isinstance(x.meta["val"], torch.SymBool):
            return True
        else:
            return x

    if RUNTIME_MODE == "testing":
        return 1

    elif RUNTIME_MODE == "profile":
        with no_dispatch():
            from torch._inductor.runtime.benchmarking import benchmarker

            args, kwargs = pytree.tree_map(materialize_arg, (node.args, node.kwargs))
            ms = benchmarker.benchmark_gpu(lambda: node.target(*args, **kwargs))
            return ms

    elif RUNTIME_MODE == "flops":
        # todo(chilli): Normalize this to also return ms
        from torch.utils.flop_counter import FlopCounterMode

        args, kwargs = pytree.tree_map(materialize_arg, (node.args, node.kwargs))
        with FlopCounterMode(display=False) as mode:
            node.target(*args, **kwargs)
        counted_flops = mode.get_total_flops()
        return max(counted_flops, 1)
    else:
        raise RuntimeError(f"Not aware of runtime estimator: {RUNTIME_MODE}")


def choose_saved_values_set(
    joint_graph: fx.Graph,
    node_info: NodeInfo,
    memory_budget=1,
) -> List[fx.Node]:
    if memory_budget > 1 or memory_budget < 0:
        raise RuntimeError(
            f"The valid ranges for memory budget are 0 <= m <= 1. The provided value is {memory_budget}"
        )
    min_cut_options = MinCutOptions(
        ban_if_used_far_apart=config.ban_recompute_used_far_apart,
        ban_if_long_fusible_chains=config.ban_recompute_long_fusible_chains,
        ban_if_materialized_backward=config.ban_recompute_materialized_backward,
        ban_if_not_in_allowlist=config.ban_recompute_not_in_allowlist,
        ban_if_reduction=config.ban_recompute_reductions,
    )

    if config.aggressive_recomputation:
        min_cut_options = replace(
            min_cut_options,
            ban_if_used_far_apart=False,
            ban_if_long_fusible_chains=False,
            ban_if_materialized_backward=False,
            ban_if_not_in_allowlist=False,
        )
    if memory_budget == 0:
        return node_info.inputs

    runtime_optimized_saved_values, _ = solve_min_cut(
        joint_graph,
        node_info,
        min_cut_options,
    )
    # return runtime_optimized_saved_values
    if memory_budget == 1:
        return runtime_optimized_saved_values

    def estimate_activations_size(saved_values: List[fx.Node]) -> float:
        return sum(map(_size_of, saved_values)) / 1e9

    min_act_size = estimate_activations_size(node_info.inputs)
    max_act_size = estimate_activations_size(runtime_optimized_saved_values)
    # The optimized choice is smaller than the inputs anyways
    if max_act_size <= min_act_size:
        return runtime_optimized_saved_values

    def get_normalized_size(sz):
        return (sz / 1e9) / (max_act_size - min_act_size)

    def get_mem_ratio(activations: List[fx.Node]):
        return (estimate_activations_size(activations) - min_act_size) / (
            max_act_size - min_act_size
        )

    more_aggressive_options = replace(
        min_cut_options,
        ban_if_used_far_apart=False,
        ban_if_long_fusible_chains=False,
        ban_if_materialized_backward=False,
    )
    more_aggressive_saved_values, _ = solve_min_cut(
        joint_graph, node_info, more_aggressive_options
    )
    if get_mem_ratio(more_aggressive_saved_values) < memory_budget:
        return more_aggressive_saved_values

    aggressive_options = replace(
        more_aggressive_options,
        ban_if_not_in_allowlist=False,
    )
    aggressive_recomputation_saved_values, banned_nodes = solve_min_cut(
        joint_graph, node_info, aggressive_options
    )

    if get_mem_ratio(aggressive_recomputation_saved_values) < memory_budget:
        return aggressive_recomputation_saved_values

    from torch._inductor.fx_utils import get_node_storage

    input_storages = {get_node_storage(node) for node in node_info.inputs}

    def get_recomputable_banned_nodes(banned_nodes: Set[fx.Node]) -> List[fx.Node]:
        return [
            i
            for i in banned_nodes
            if (
                # Only allow recomputing nodes that are actually required for BW
                i.dist_from_bw < int(1e9)  # type: ignore[attr-defined]
                and get_node_storage(i) not in input_storages
            )
        ]

    recomputable_banned_nodes = get_recomputable_banned_nodes(banned_nodes)
    # sort first by name, to ensure determinism when multiple nodes have same size
    recomputable_banned_nodes = sorted(recomputable_banned_nodes, key=lambda x: x.name)

    # default: runtime_optimized_saved_values
    # more aggressive: more_aggressive_saved_values
    # full aggressive: aggressive_recomputation_saved_values

    all_recomputable_banned_nodes = sorted(
        recomputable_banned_nodes, key=_size_of, reverse=True
    )
    if len(all_recomputable_banned_nodes) == 0:
        return node_info.inputs
    memories_banned_nodes = [
        get_normalized_size(_size_of(i)) for i in all_recomputable_banned_nodes
    ]
    runtimes_banned_nodes = [
        estimate_runtime(node) for node in all_recomputable_banned_nodes
    ]
    from torch.utils._mode_utils import no_dispatch

    def get_saved_values_knapsack(memory_budget, node_info, joint_graph):
        with no_dispatch():
            (
                expected_runtime,
                _saved_node_idxs,
                recomputable_node_idxs,
            ) = _optimize_runtime_with_given_memory(
                joint_graph,
                memories_banned_nodes,
                runtimes_banned_nodes,
                max(memory_budget, 0),
                node_info,
                all_recomputable_banned_nodes,
            )
            if AOT_PARTITIONER_DEBUG:
                max_runtime = max(
                    runtimes_banned_nodes
                )  # For normalizing runtimes in logs
                input_summary = [
                    f"\n\t\t\t{index}, {memory}, {runtime / max_runtime}, {node.op}, {node.target}, {node.meta}, {node.args}"
                    for index, (memory, runtime, node) in enumerate(
                        zip(
                            memories_banned_nodes,
                            runtimes_banned_nodes,
                            all_recomputable_banned_nodes,
                        )
                    )
                ]
                joint_graph_nodes = [node.name for node in joint_graph.nodes]
                joint_graph_edges = [
                    (inp.name, node.name)
                    for node in joint_graph.nodes
                    for inp in node.all_input_nodes
                ]
                knapsack_summary = f"""
Activation Checkpointing - Knapsack Problem Summary:
    Input:
        Solver: {config.activation_memory_budget_solver}
        Max Memory: {max(config.activation_memory_budget, 0)}
        Graph Nodes: {joint_graph_nodes}
        Graph Edges: {joint_graph_edges}
        (Index, Memory, Runtime, Node.Op, Node.Target, Metadata): {"".join(input_summary)}
    Output:
        Expected Runtime: {expected_runtime}
        Saved Nodes: {saved_node_idxs}
        Recomputable Nodes: {recomputable_node_idxs}
            """
                torch._logging.trace_structured(
                    name="artifact",
                    payload_fn=lambda: knapsack_summary,
                )
                log.info(knapsack_summary)
        dont_ban = set()
        for idx in recomputable_node_idxs:
            # if idx in all_recomputable_banned_nodes:
            try:
                dont_ban.add(all_recomputable_banned_nodes[idx])
            except BaseException:
                pass

        assert dont_ban.issubset(all_recomputable_banned_nodes)

        saved_values, _ = solve_min_cut(
            joint_graph,
            node_info,
            aggressive_options,
            dont_ban,
        )
        return saved_values, expected_runtime

    if config.visualize_memory_budget_pareto:
        options = []
        for sweep_memory_budget in range(100, -1, -5):
            saved_values, expected_runtime = get_saved_values_knapsack(
                sweep_memory_budget / 100, node_info=node_info, joint_graph=joint_graph
            )
            options.append(
                (
                    sweep_memory_budget,
                    sum(runtimes_banned_nodes) - expected_runtime,
                    get_mem_ratio(saved_values),
                )
            )

        import matplotlib.pyplot as plt

        x_values = [item[2] for item in options]
        y_values = [item[1] for item in options]

        # Plotting the values with updated axis labels and chart title
        plt.figure(figsize=(10, 6))
        plt.plot(x_values, y_values, marker="o")

        # Adding labels for each point
        for i, txt in enumerate(x_values):
            plt.annotate(
                f"{txt:.2f}",
                (txt, y_values[i]),
                textcoords="offset points",
                xytext=(0, 10),
                ha="center",
            )

        plt.xlabel("Memory Budget")
        plt.ylabel("Runtime of Recomputed Components")
        plt.title("Pareto Frontier of Memory Budget vs. Recomputation Runtime")
        plt.grid(True)
        fig = plt.gcf()
        plt.show()
        fig_name = f"memory_budget_pareto_{get_aot_graph_name()}.png"
        fig.savefig(fig_name)
        log.warning("Generated Pareto frontier curve at %s", fig_name)

    # todo(chilli): Estimated doesn't align exactly with actual - actual is
    # usually less memory than estimated. i'm guessing (actually quite
    # unsure about this) that's because estimated is just only including
    # tensors we actually banned from recompute, but there may be other
    # tensors that we choose to save.

    return get_saved_values_knapsack(
        memory_budget=memory_budget, node_info=node_info, joint_graph=joint_graph
    )[0]


def min_cut_rematerialization_partition(
    joint_module: fx.GraphModule,
    _joint_inputs,
    compiler="inductor",
    *,
    num_fwd_outputs,
) -> Tuple[fx.GraphModule, fx.GraphModule]:
    """
    Partitions the joint graph such that the backward recomputes the forward.
    Recomputing helps in trading off memory bandwidth with computation.

    To create the fwd and bwd graph, we copy the joint graph, manually set the
    outputs to just original forward or backward outputs. And then we run the
    resulting graphs through dead code elimination.

    .. warning::
        This API is experimental and likely to change.

    Args:
        joint_module(fx.GraphModule): The joint forward and backward graph. This
            is the result of AOT Autograd tracing.
        _joint_inputs: The inputs to the joint graph. This is unused.
        compiler: This option determines the default set of recomputable ops.
            Currently, there are two options: ``nvfuser`` and ``inductor``.
        recomputable_ops: This is an optional set of recomputable ops. If this
            is not None, then this set of ops will be used instead of the
            default set of ops.
        num_fwd_outputs: The number of outputs from the forward graph.

    Returns:
        Returns the generated forward and backward Fx graph modules.
    """

    joint_module.graph.eliminate_dead_code()
    joint_module.recompile()

    fx_g = joint_module.graph

    #  add the CSE pass
    if config.cse:
        cse_graph = fx_graph_cse(fx_g)
        joint_module.graph = cse_graph
    joint_graph = joint_module.graph

    graph_has_recomputable_ops = has_recomputable_ops(joint_module)
    graph_has_recomputable_rng_ops = has_recomputable_rng_ops(joint_module)
    if graph_has_recomputable_ops:
        joint_module = cleanup_recompute_tags(joint_module)

    def classify_nodes(joint_module):
        name_to_node = get_name_to_node(joint_module.graph)
        required_bw_nodes = set()
        for node in joint_module.graph.nodes:
            if node.op == "placeholder" and "tangents" in node.target:
                required_bw_nodes.add(node)
            elif _must_be_in_backward(node):
                required_bw_nodes.add(node)

            if node in required_bw_nodes:
                for user in node.users:
                    required_bw_nodes.add(user)

        primal_inputs = list(filter(_is_primal, joint_module.graph.nodes))
        fwd_seed_offset_inputs = list(
            filter(_is_fwd_seed_offset, joint_module.graph.nodes)
        )
        inputs = primal_inputs + fwd_seed_offset_inputs
        fwd_outputs, bwd_outputs = _extract_fwd_bwd_outputs(
            joint_module, num_fwd_outputs=num_fwd_outputs
        )
        required_bw_nodes.update(
            o for o in bwd_outputs if o is not None and o.op != "output"
        )
        forward_only_graph = _extract_graph_with_inputs_outputs(
            joint_module.graph, inputs, fwd_outputs, "forward"
        )
        required_fw_nodes: Set[fx.Node] = {
            name_to_node[node.name]
            for node in forward_only_graph.nodes
            if node.op != "output"
        }
        unclaimed_nodes = {
            node
            for node in joint_module.graph.nodes
            if node not in required_fw_nodes and node not in required_bw_nodes
        }
        fw_cnt = 0
        fw_order = {}
        for node in joint_module.graph.nodes:
            if node in required_fw_nodes:
                fw_order[node] = fw_cnt
                fw_cnt += 1
        return NodeInfo(
            inputs, required_fw_nodes, required_bw_nodes, unclaimed_nodes, fw_order
        )

    node_info = classify_nodes(joint_module)

    # networkx blows up on graphs with no required backward nodes
    # Since there's nothing to partition anyway, and the default partitioner can "handle"
    # this case, send our graph over to the default partitioner.
    if len(node_info.required_bw_nodes) == 0:
        return default_partition(
            joint_module, _joint_inputs, num_fwd_outputs=num_fwd_outputs
        )

    for node in reversed(joint_module.graph.nodes):
        if node.op == "output":
            node.dist_from_bw = int(1e9)
        elif not node_info.is_required_fw(node):
            node.dist_from_bw = 0
        else:
            node.dist_from_bw = int(1e9)
            for user in node.users:
                node.dist_from_bw = min(node.dist_from_bw, user.dist_from_bw + 1)

    memory_budget = config.activation_memory_budget
    for node in joint_graph.nodes:
        if isinstance(node.meta.get("memory_budget", None), float):
            memory_budget = node.meta["memory_budget"]
            break
    saved_values = choose_saved_values_set(
        joint_graph,
        node_info,
        memory_budget=memory_budget,
    )
    # save_for_backward on tensors and stashes symints in autograd .ctx
    saved_sym_nodes = list(filter(is_sym_node, saved_values))
    saved_values = list(filter(lambda n: not is_sym_node(n), saved_values))

    # NB: saved_sym_nodes will be mutated to reflect the actual saved symbols
    fw_module, bw_module = _extract_fwd_bwd_modules(
        joint_module,
        saved_values,
        saved_sym_nodes=saved_sym_nodes,
        num_fwd_outputs=num_fwd_outputs,
    )

    if graph_has_recomputable_ops:
        if graph_has_recomputable_rng_ops:
            fw_module, bw_module = functionalize_rng_ops(
                joint_module, fw_module, bw_module, len(saved_sym_nodes)
            )
    bw_module = reordering_to_mimic_autograd_engine(bw_module)

    if AOT_PARTITIONER_DEBUG:
<<<<<<< HEAD
        from torch._inductor.fx_utils import get_node_storage

        storages = {get_node_storage(node) for node in saved_values}  # noqa: F841
        print(
            "Theoretical Activations Stored: ",
            sum(_size_of(i) for i in saved_values) / 1e9,
        )
        sorted_sizes = sorted(  # noqa: F841
            [(_size_of(i), str(i)) for i in saved_values]
        )
=======
        # Calculate sorted sizes of saved values
        sorted_sizes = sorted([(_size_of(i), str(i)) for i in saved_values])

        # Log total theoretical activations stored
        total_activations_size_gb = sum(_size_of(i) for i in saved_values) / 1e9
        log.debug("Theoretical Activations Stored: %.2f GB", total_activations_size_gb)

        # Log theoretical per activation storage sizes
        log.debug("Theoretical Per Activation Storage Sizes: %s", sorted_sizes)
>>>>>>> 04bb82f0
        fw_module_nodes = {
            node.name for node in fw_module.graph.nodes if node.op == "call_function"
        }
        bw_module_nodes = {
            node.name for node in bw_module.graph.nodes if node.op == "call_function"
        }
        remat_nodes = fw_module_nodes & bw_module_nodes

        counts: Dict[str, int] = defaultdict(int)
        for node in fw_module.graph.nodes:
            if node.name in remat_nodes and hasattr(node.target, "_overloadpacket"):
                counts[str(node.target._overloadpacket)] += 1
        log.debug(
            "# remat/fw/bw: %d/%d/%d",
            len(remat_nodes),
            len(fw_module_nodes),
            len(bw_module_nodes),
        )
        rematerialized_ops = sorted(counts.items(), key=lambda x: x[1], reverse=True)
        log.debug("Count of Ops Rematerialized: %s", rematerialized_ops)
    return fw_module, bw_module


def draw_graph(
    traced: torch.fx.GraphModule,
    fname: str,
    figname: str = "fx_graph",
    clear_meta: bool = True,
    prog: Optional[Union[str, List[str]]] = None,
    parse_stack_trace: bool = False,
    dot_graph_shape: Optional[str] = None,
) -> None:
    if clear_meta:
        new_graph = copy.deepcopy(traced.graph)
        traced = fx.GraphModule(traced, new_graph)
        for node in traced.graph.nodes:
            node.meta = {}
    base, ext = os.path.splitext(fname)
    if not ext:
        ext = "." + config.torch_compile_graph_format
    log.info("Writing FX graph to file: %s%s", base, ext)
    g = graph_drawer.FxGraphDrawer(
        traced,
        figname,
        parse_stack_trace=parse_stack_trace,
        dot_graph_shape=dot_graph_shape,
    )
    x = g.get_main_dot_graph()
    write_method = getattr(x, "write_" + ext.lstrip("."))
    fname = f"{base}{ext}"
    if prog is None:
        write_method(fname)
    else:
        write_method(fname, prog=prog)<|MERGE_RESOLUTION|>--- conflicted
+++ resolved
@@ -418,7 +418,7 @@
     primal_inputs = list(filter(_is_primal, joint_module.graph.nodes))
     fwd_seed_offset_inputs = list(filter(_is_fwd_seed_offset, joint_module.graph.nodes))
     inputs = primal_inputs + fwd_seed_offset_inputs
-    fwd_outputs, _bwd_outputs = _extract_fwd_bwd_outputs(
+    fwd_outputs, bwd_outputs = _extract_fwd_bwd_outputs(
         joint_module, num_fwd_outputs=num_fwd_outputs
     )
     forward_only_graph = _extract_graph_with_inputs_outputs(
@@ -1172,7 +1172,7 @@
                         heapq.heappush(fusible, (node_info.get_fw_order(user), user))
 
     try:
-        _cut_value, partition = nx.minimum_cut(nx_graph, "source", "sink")
+        cut_value, partition = nx.minimum_cut(nx_graph, "source", "sink")
     except Exception:
         log.info("Failed to compute min-cut on following graph:")
         log.info("\n".join(nx.readwrite.edgelist.generate_edgelist(nx_graph)))
@@ -1579,7 +1579,7 @@
         with no_dispatch():
             (
                 expected_runtime,
-                _saved_node_idxs,
+                saved_node_idxs,
                 recomputable_node_idxs,
             ) = _optimize_runtime_with_given_memory(
                 joint_graph,
@@ -1845,18 +1845,6 @@
     bw_module = reordering_to_mimic_autograd_engine(bw_module)
 
     if AOT_PARTITIONER_DEBUG:
-<<<<<<< HEAD
-        from torch._inductor.fx_utils import get_node_storage
-
-        storages = {get_node_storage(node) for node in saved_values}  # noqa: F841
-        print(
-            "Theoretical Activations Stored: ",
-            sum(_size_of(i) for i in saved_values) / 1e9,
-        )
-        sorted_sizes = sorted(  # noqa: F841
-            [(_size_of(i), str(i)) for i in saved_values]
-        )
-=======
         # Calculate sorted sizes of saved values
         sorted_sizes = sorted([(_size_of(i), str(i)) for i in saved_values])
 
@@ -1866,7 +1854,6 @@
 
         # Log theoretical per activation storage sizes
         log.debug("Theoretical Per Activation Storage Sizes: %s", sorted_sizes)
->>>>>>> 04bb82f0
         fw_module_nodes = {
             node.name for node in fw_module.graph.nodes if node.op == "call_function"
         }
