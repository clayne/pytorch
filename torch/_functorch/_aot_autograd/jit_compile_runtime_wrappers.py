--- conflicted
+++ resolved
@@ -18,11 +18,7 @@
 import traceback
 from collections import defaultdict
 from contextlib import nullcontext
-<<<<<<< HEAD
-from typing import Any, Callable, Dict, List, Optional, Sequence, Tuple
-=======
-from typing import Any, Callable, Optional, TYPE_CHECKING
->>>>>>> 50e4f97a
+from typing import Any, Callable, Dict, List, Optional, Sequence, Tuple, TYPE_CHECKING
 
 import torch
 import torch.utils.dlpack
