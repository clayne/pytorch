--- conflicted
+++ resolved
@@ -192,7 +192,6 @@
             self.next_storage_id += 1
         return self.lookup_storage[s]
 
-<<<<<<< HEAD
     # NB: the describe functions do NOT maintain a cache and will happily regen the
     # description
 
@@ -215,10 +214,6 @@
 
     def describe_storage(self, s: torch.UntypedStorage):
         return MetaStorageDesc(
-=======
-    def describe_storage(self, s: torch.UntypedStorage, *, trace: bool = False):
-        r = MetaStorageDesc(
->>>>>>> 49e1b98b
             id=self.get_storage_id(s),
             size=s.size(),
             # NB: We don't do the copy yet; copy happens when we start
@@ -339,11 +334,7 @@
             }
             type_v = type(t)
 
-<<<<<<< HEAD
         custom_size_strides = self.describe_custom_size_strides(t)
-=======
-        from torch.nested._internal.nested_tensor import _tensor_symint_registry
->>>>>>> 49e1b98b
 
         # TODO: Is it important to enable torch.inference_mode before querying
         # these values?
@@ -928,23 +919,6 @@
             outer_size = outer_size if outer_size is not None else t.size
             outer_stride = outer_stride if outer_stride is not None else t.stride
 
-<<<<<<< HEAD
-            transformed_tensors_dict = {
-                attr: callback(
-                    lambda: empty_create(
-                        inner_t,
-                        AttrSource(source, attr),
-                        symbolic_context=(
-                            None
-                            if symbolic_context is None
-                            else symbolic_context.inner_contexts[attr]
-                        ),
-                    ),
-                    t_descr=inner_t
-                )
-                for attr, inner_t in t.attrs.items()
-            }
-=======
             assert symbolic_context is None or isinstance(
                 symbolic_context, SubclassSymbolicContext
             )
@@ -979,7 +953,6 @@
                         current_source,
                     )
                     inner_tensors[attr] = new_empty_tensor
->>>>>>> 49e1b98b
 
                 for attr, inner_t in t.attrs.items():
                     handle_union_find(inner_t, transformed_tensors_dict[attr])
