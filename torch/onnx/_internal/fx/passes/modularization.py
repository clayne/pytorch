# mypy: allow-untyped-defs
from __future__ import annotations

import abc
import collections
import copy
import operator
from typing import Any, Dict, Final, Generator, Iterator, Sequence, Tuple

import torch
import torch.fx
import torch.utils.pytree.python as pytree
from torch.onnx._internal.fx import _pass, diagnostics
<<<<<<< HEAD
from torch.utils import pytree
=======
>>>>>>> 6eccd450


_FX_TRACER_NN_MODULE_META_TYPE = Tuple[str, type]
"""Legacy type of item from `node.meta["nn_module_stack"].items()` produced by FX symbolic tracer."""
_FX_TRACER_NN_MODULE_STACK_META_TYPE = collections.OrderedDict
"""Legacy type of `node.meta["nn_module_stack"]` produced by FX symbolic tracer."""

_DYNAMO_NN_MODULE_META_TYPE = Tuple[str, Tuple[str, type]]
"""Type of item from `node.meta["nn_module_stack"].items()` produced by FX dynamo tracer."""
_DYNAMO_NN_MODULE_STACK_META_TYPE = Dict[str, _DYNAMO_NN_MODULE_META_TYPE]
"""Type of `node.meta["nn_module_stack"]` produced by FX dynamo tracer."""


class _ModuleMeta:
    """Meta information about a module.

    This class is used to represent the module information in a more structured way.
    It parses raw module information from a single item from
    `node.meta["nn_module_stack"].items()`.

    See the uses of `from_raw_meta`, `from_fx_tracer_produced_raw_meta`, and
    `from_dynamo_produced_raw_meta` for how to create an instance.

    Attributes:
        _module_class: The class of the module. E.g. `torch.nn.module.sparse.Embedding`.
        _module_name: The name of the module. E.g. `L__self___h_1_mlp_c_proj`.
        _raw_meta: The raw meta '(module_name, node.meta["nn_module_stack"][module_name])'.
    """

    _module_class: Final[type | str | None]  # type: ignore[misc]
    _module_name: Final[str]  # type: ignore[misc]
    _raw_meta: Final[tuple[Any, Any]]  # type: ignore[misc]

    def __init__(
        self,
        module_name: str,
        module_class: type | str | None,
        raw_meta: tuple[Any, Any],
    ):
        self._module_name = module_name
        self._module_class = module_class
        self._raw_meta = raw_meta

    @property
    def module_display_name(self) -> str:
        """The display name of the module.

        E.g. `h_1_mlp_c_proj`.
        """
        # E.g., from 'L__self___h_1_mlp_c_proj' to 'h_1_mlp_c_proj'.
        name = self.module_name
        if name.startswith("L__self___"):
            name = name[len("L__self___") :]
        return name

    @property
    def qualified_module_class_name(self) -> str:
        """Qualified name of the module class.

        E.g. `torch_nn_module_sparse_Embedding`.
        """
        if self._module_class is None:
            return ""
        mod_cls = self._module_class
        if isinstance(mod_cls, type):
            mod_cls = mod_cls.__module__ + "." + mod_cls.__qualname__
        return mod_cls.replace(".", "_")

    @property
    def module_class_name(self) -> str:
        """Name of the module class.

        E.g. `Embedding`.
        """
        if self._module_class is None:
            return ""
        if isinstance(self._module_class, type):
            return self._module_class.__name__
        return self._module_class

    @property
    def module_name(self) -> str:
        """Name of the module.

        E.g. `L__self___h_1_mlp_c_proj`.
        """
        return self._module_name

    @property
    def raw_meta(self) -> tuple[Any, Any]:
        """Returns the raw module meta data.

        I.e. (module_name, node.meta['nn_module_stack'][module_name]).
        """
        return self._raw_meta

    def __eq__(self, other: object, /) -> bool:
        if not isinstance(other, _ModuleMeta):
            return False
        return (
            self._module_name == other._module_name
            and self._module_class == other._module_class
        )

    def __hash__(self) -> int:
        return hash((self._module_name, self._module_class))

    def __repr__(self) -> str:
        return f"ModuleMeta(name={self._module_name}, class={self._module_class})"

    @classmethod
    def create_root(cls) -> _ModuleMeta:
        """Create an empty module meta representing root module."""
        return _ModuleMeta("", None, ("", None))

    @classmethod
    def from_fx_tracer_produced_raw_meta(
        cls, raw_meta: _FX_TRACER_NN_MODULE_META_TYPE
    ) -> _ModuleMeta:
        """Create a module meta from raw meta produced by FX symbolic tracer."""
        module_name, module_class = raw_meta
        return _ModuleMeta(module_name, module_class, raw_meta)

    @classmethod
    def from_dynamo_produced_raw_meta(
        cls, raw_meta: _DYNAMO_NN_MODULE_META_TYPE
    ) -> _ModuleMeta:
        """Create a module meta from raw meta produced by FX dynamo tracer."""
        module_name, (_qualified_name, module_class) = raw_meta
        return _ModuleMeta(module_name.split("@")[0], module_class, raw_meta)

    @classmethod
    def from_raw_meta(
        cls,
        raw_meta: _FX_TRACER_NN_MODULE_META_TYPE | _DYNAMO_NN_MODULE_META_TYPE,
    ) -> _ModuleMeta:
        if (
            isinstance(raw_meta, tuple)
            and len(raw_meta) == 2
            and isinstance(raw_meta[1], type)
        ):
            # Trying to do `instance(raw_meta, _FX_TRACER_NN_MODULE_META_TYPE)`
            return _ModuleMeta.from_fx_tracer_produced_raw_meta(raw_meta)
        if (
            isinstance(raw_meta, tuple)
            and len(raw_meta) == 2
            and isinstance(raw_meta[1], tuple)
        ):
            # Trying to do `instance(raw_meta, _DYNAMO_NN_MODULE_META_TYPE)`
            return _ModuleMeta.from_dynamo_produced_raw_meta(raw_meta)
        raise TypeError(
            f"Unknown type of raw meta item from node.meta['nn_module_stack'].items(): {type(raw_meta)}"
        )


class _ModuleStackMeta:
    """Meta information about the module call stack.

    This class is used to represent the module call stack information in a more
    structured way. It parses raw module stack information from `node.meta["nn_module_stack"]`.

    Example of raw module stack information:

        If produced by dynamo:

            {
                'L__self___h_1': (
                    "L['self'].h[1]",
                    <class 'transformers.models.gpt2.modeling_gpt2.GPT2Block'>
                ),
                'L__self___h_1_attn': (
                    "L['self'].h[1].attn",
                    <class 'transformers.models.gpt2.modeling_gpt2.GPT2Attention'>
                )
            }

        If produced by fx.symbolic_trace:

            {
                'h.1': <class 'transformers.models.gpt2.modeling_gpt2.GPT2Block'>,
                'h.1.attn': <class 'transformers.models.gpt2.modeling_gpt2.GPT2Attention'>
            }
    """

    _module_stack: Final[list[_ModuleMeta]]  # type: ignore[misc]

    def __init__(
        self,
        nn_module_stack_meta: _FX_TRACER_NN_MODULE_STACK_META_TYPE
        | _DYNAMO_NN_MODULE_STACK_META_TYPE
        | None,
        is_exported_program: bool = True,
    ):
        self._module_stack = []
        if nn_module_stack_meta is None:
            return
        raw_meta = copy.copy(nn_module_stack_meta)
        for item in raw_meta.items():
            # If produced by torch.export.export, there is another call stack layer
            # that we need to skip
            if is_exported_program:
                is_exported_program = False
                continue
            self.push(_ModuleMeta.from_raw_meta(item))  # type: ignore[arg-type]

    def __len__(self) -> int:
        return len(self._module_stack)

    def __getitem__(self, index: int) -> _ModuleMeta:
        return self._module_stack[index]

    def __iter__(self) -> Iterator[_ModuleMeta]:
        return iter(self._module_stack)

    def is_empty_or_root(self) -> bool:
        return len(self._module_stack) == 0

    def top(self) -> _ModuleMeta:
        """Returns the top module meta in the stack. I.e., the meta for leaf module.

        Example:

            Consider the following module stack:

            stack = [GPT, block1, Attention_1, MLP]

            stack.top() == MLP
        """
        if self.is_empty_or_root():
            return _ModuleMeta.create_root()
        return self._module_stack[-1]

    def is_superset_of(
        self,
        module_stack: _ModuleStackMeta,
    ) -> bool:
        """Determines if self is a superset of the provided module stack.

        I.e., If self includes all elements from the provided module stack, plus additional
        elements on top. If self is empty or root, this method always return False.

        Example:

            Consider the following module stack:

            stack_1 = [GPT, block1, Attention_1, MLP]
            stack_2 = [GPT, block1]

            stack_1.is_superset_of(stack_2) == True
            stack_2.is_superset_of(stack_1) == False

            stack_3 = [GPT, block2, Attention_1]

            stack_1.is_superset_of(stack_3) == False
            stack_3.is_superset_of(stack_1) == False
        """
        if self.is_empty_or_root():
            return False

        if module_stack.is_empty_or_root() is None:
            return True

        if len(self) <= len(module_stack):
            return False

        for i, parent_key in enumerate(module_stack):
            if self[i] != parent_key:
                return False

        return True

    def push(self, module_meta: _ModuleMeta) -> None:
        """Pushes a module meta to the stack."""
        self._module_stack.append(module_meta)

    def __eq__(self, other: object, /) -> bool:
        if not isinstance(other, _ModuleStackMeta):
            return False
        return self._module_stack == other._module_stack

    @property
    def raw_meta(self) -> dict[str, tuple[str, type]] | None:
        """Returns the raw module stack meta data, i.e. node.meta['nn_module_stack']."""
        return {
            module_meta.raw_meta[0]: module_meta.raw_meta[1]
            for module_meta in self._module_stack
        }

    def __repr__(self) -> str:
        return f"ModuleStackMeta({self._module_stack})"

    @property
    def module_display_name(self) -> str:
        """Returns the module display name of the top module."""
        return self.top().module_display_name

    @property
    def qualified_module_class_name(self) -> str:
        """Returns the qualified module class name of the top module."""
        return self.top().qualified_module_class_name

    @property
    def module_class(self) -> type | str | None:
        """Returns the module class of the top module."""
        return self.top()._module_class


def _module_stack_meta_from_node(
    node: torch.fx.Node, is_exported_program: bool = False
) -> _ModuleStackMeta:
    return _ModuleStackMeta(
        node.meta.get("nn_module_stack"), is_exported_program=is_exported_program
    )


def _get_unique_module_name(module_names: dict[str, int], module_name: str) -> str:
    module_names.setdefault(module_name, 0)
    module_names[module_name] += 1
    return f"{module_name}_{module_names[module_name]}"


class _IRNode(abc.ABC):
    """Base class for IR nodes.

    IR nodes are used for Modularize pass only. They add a layer of abstraction on top of
    torch.fx.Node.

    [NOTE: Modularize Pass Implementation]
    The main job of the pass is to group `fx.Node`s that belong to the same `nn.Module`
    forward call, and then create `call_module` node and sub `fx.GraphModule` from them.
    Each `fx.Node` possesses an `nn_module_stack` meta data that contains information
    about the module call stack. See `_ModuleStackMeta` for examples.

    Analysis step
    -------------

    Each module call is identified by a set of base stack layers. For each module call,
    the pass creates a `_ModuleNode` and groups the sequence of nodes that shares the
    same base stack layers.

    For example,

        stack_of_node_0 = [GPT, block0]
        stack_of_node_1 = [GPT, block1]
        stack_of_node_2 = [GPT, block1, Attention1, MLP]
        stack_of_node_3 = [GPT, block1, Attention1]
        stack_of_node_4 = [GPT, block2]

    All nodes belong to the `GPT` module call, since they share the base stack layers [GPT].
    [node_1, node_2, node_3] are grouped for `GPT.block1`, because they share the base
    stack layers [GPT, block1]. And [node_2, node_3] for `GPT.block1.Attention1`, [node_0]
    for `GPT.block0`, and [node_4] for `GPT.block2` respectfully.

    After the analysis step, a hierarchical representation is generated.

    For above example, the representation is:

        _ModuleNode(GPT)
            _ModuleNode(block0)
                _LeafNode(node_0)
            _ModuleNode(block1)
                _LeafNode(node_1)
                _ModuleNode(Attention1)
                    _ModuleNode(MLP)
                        _LeafNode(node_2)
                _LeafNode(node_3)
            _ModuleNode(block2)
                _LeafNode(node_4)

    Construction step
    -----------------

    The second step is to build the actual `call_module` node and the sub `fx.GraphModule`.
    This is done recursively from the leaf `_ModuleNode` to the root.

    For example, the first submodule to be built is `GPT.block1.Attention1.MLP`. Below pair
    is generated from `_ModuleNode(MLP)`.

        fx.GraphModule(GPT.block1.Attention1.MLP)
            graph:
                node_2

        new_mlp_node = `call_module[GPT.block1.Attention1.MLP](...)`

    Next, the `GPT.block1.Attention1` submodule is built. Below is generated from
    `_ModuleNode(Attention1)`.

        fx.GraphModule(GPT.block1.Attention1)
            graph:
                new_mlp_node
                node_3

        new_attention1_node = `call_module[GPT.block1.Attention1](...)`

    Until every submodule is built, the new modularized `fx.GraphModule` is generated.

    Alternatives
    ------------

    The current algorithm adopts a top down approach. A bottom up approach is similar.
    In contrast to these two, an alternative flat order approach is also possible, where
    each node is traversed and copied to the corresponding submodule.

    The advantage of the current approach lies in the encapsulation of the fx.GraphModule
    construction for each individual submodule within a single `build_module` method, which
    can be called separately once the analysis phase is completed, making debugging more
    convenient.

    Regarding construction step, an alternative implementation is to utilize `fx.Interpreter`
    for traversing all the nodes under the flattened root module and copying the nodes
    into their respective submodule under construction. This approach is not adopted because

        1. It uses the flat order approach discussed above. This means one cannot individually
    construct a submodule and examine it while debugging.

        2. The graph execution functionality of `fx.Interpreter` is not necessary for the
    purpose of this pass. Ignoring that, `fx.Interpreter.run` achieves the same effect
    as a for loop over all the nodes.
    """

    @property
    @abc.abstractmethod
    def stack_meta(self) -> _ModuleStackMeta:
        """The module stack meta data associated with this node."""
        ...

    @property
    @abc.abstractmethod
    def stack_trace(self) -> str | None:
        """The stack trace associated with this node."""
        ...


class _ModuleNode(_IRNode):
    """Representing a sequence of fx.Nodes to be formed into a fx.GraphModule.

    This class encapsulates metadata and provides building block methods to construct this
    layered abstraction from a sequence of flat fx.Nodes.

    Attributes:
    - _stack_meta: Metadata of the module stack.
    - _nodes: List of IR nodes in the module.
    - _reference_root_module: Reference to the root flat fx.GraphModule instance.
    """

    def __init__(
        self, reference_root_module: torch.fx.GraphModule, stack_meta: _ModuleStackMeta
    ):
        self._stack_meta = stack_meta
        self._nodes: list[_IRNode] = []
        self._reference_module = reference_root_module

    @property
    def stack_meta(self) -> _ModuleStackMeta:
        return self._stack_meta

    @property
    def stack_trace(self) -> str | None:
        assert self._nodes
        return self._nodes[0].stack_trace

    def __str__(self) -> str:
        return f"ModuleNode({self._stack_meta})"

    def is_same_module_as(self, node: _IRNode) -> bool:
        """Determines if the provided node pertains to the same module as this node."""
        return self.stack_meta == node.stack_meta

    def is_parent_module_of(self, node: _IRNode) -> bool:
        """Determines if this node represents a parent module of the provided node."""
        return node.stack_meta.is_superset_of(self.stack_meta)

    def add_leaf_node(self, leaf_node: _LeafNode) -> None:
        """Adds a leaf node to the module.

        The leaf node must belong to the same or a child module. This method will recursively
        construct _ModuleNode instance based on the stack_meta information of the leaf node.
        """
        if self.is_same_module_as(leaf_node) or leaf_node.fx_op == "call_module":
            self._nodes.append(leaf_node)
        elif leaf_node.fx_op == "placeholder":
            # Although the original placeholder has empty nn_module_stack, the placeholder lifted
            # from get_attr nodes by exported program has their original nn_module_stack. Here
            # we need to avoid them building submodule.
            self._nodes.append(leaf_node)
        elif self.is_parent_module_of(leaf_node):
            # This node belongs in a submodule.
            # Check if the last node is a submodule and if it is the parent of this node.
            last_node = self._nodes[-1] if self._nodes else None
            if isinstance(last_node, _ModuleNode) and (
                last_node.is_parent_module_of(leaf_node)
                or last_node.is_same_module_as(leaf_node)
            ):
                # This node belongs to the last_node.
                last_node.add_leaf_node(leaf_node)
            else:
                # Create a new SubmoduleNode for the immediate child module of the current
                # module. The leaf node may be a grandchild of the current module.
                # Example:
                #   self.stack_meta = [A, B, C]
                #   leaf_node.stack_meta = [A, B, C, D, E, F]
                # Create a new ModuleNode with stack_meta = [A, B, C, D] and add leaf_node to it.
                stack_meta = copy.deepcopy(self.stack_meta)
                stack_meta.push(leaf_node.stack_meta[len(self.stack_meta)])
                last_node = _ModuleNode(
                    self._reference_module,
                    stack_meta,
                )
                self._nodes.append(last_node)
                last_node.add_leaf_node(leaf_node)
        else:
            raise AssertionError(
                f"Node {leaf_node} ({leaf_node.stack_meta}) does not belong to module "
                f"{self._stack_meta}."
            )

    def fx_nodes(self) -> Generator[torch.fx.Node, None, None]:
        """Returns an iterator for the sequence of fx nodes this instance holds."""
        for node in self._nodes:
            if isinstance(node, _ModuleNode):
                yield from node.fx_nodes()
            else:
                assert isinstance(node, _LeafNode)
                yield node.fx_node

    def module_inputs(self) -> Sequence[torch.fx.Node]:
        """Extract module inputs from the sequence of fx nodes this instance holds.

        All node args that are produced by nodes outside of the module are considered module
        inputs. The order of returned module inputs is the same as the their use order.

        ### Known limitations

        The original ordering of module inputs is not preserved. There is no meta information
        to be found from the `fx.GraphModule` that can be used to recover the original ordering.

        Returns:
            Sequence of module inputs.
        """
        nodes = list(self.fx_nodes())
        assert len(nodes) > 0, "Cannot extract module inputs from empty nodes."
        module_inputs: dict[torch.fx.Node, None] = {}
        node_set: set[torch.fx.Node] = set(nodes)

        def _extract_arg_if_node_outside_module(arg: Any):
            if isinstance(arg, torch.fx.Node) and arg not in node_set:
                module_inputs[arg] = None

        for node in nodes:
            pytree.tree_map_(_extract_arg_if_node_outside_module, node.args)
            pytree.tree_map_(_extract_arg_if_node_outside_module, node.kwargs)
        return list(module_inputs.keys())

    def module_outputs(self) -> Sequence[torch.fx.Node]:
        """Extract module outputs from the sequence of fx nodes this instance holds.

        All nodes that are used by nodes outside of the module are considered module
        outputs. The order of returned module outputs is the same as the their creation order.

        ### Known limitations

        The original ordering of module outputs is not preserved. There is no meta information
        to be found from the `fx.GraphModule` that can be used to recover the original ordering.

        Returns:
            Sequence of module outputs.
        """
        nodes = list(self.fx_nodes())
        assert len(nodes) > 0, "Cannot extract module inputs from empty nodes."
        # Need ordered set. Emulate with dict.
        module_outputs: dict[torch.fx.Node, None] = {}
        node_set: set[torch.fx.Node] = set(nodes)

        for node in nodes:
            if any(user not in node_set for user in node.users):
                module_outputs[node] = None
        return list(module_outputs.keys())

    def build_module(self, module_names: dict[str, int]) -> torch.fx.GraphModule:
        """
        Constructs the fx.GraphModule for this node, registering submodules as necessary.

        Args:
            module_names: A dictionary of module names and their counts. This is used to
                generate unique module names for submodules. This should be an empty
                dictionary when the method is called on a root module.
        """
        module_class_name = self._stack_meta.qualified_module_class_name
        fx_graph = torch.fx.Graph()
        copy_env: dict[torch.fx.Node, torch.fx.Node] = {}

        def _arg_transform(node: torch.fx.Node) -> torch.fx.Node:
            return copy_env[node]

        ref_inputs = self.module_inputs()
        for node in ref_inputs:
            copy_env[node] = fx_graph.placeholder(node.name, node.type)
            copy_env[node].meta = copy.copy(node.meta)

        for ir_node in self._nodes:
            if isinstance(ir_node, _LeafNode):
                fx_node = ir_node.fx_node
                copy_env[fx_node] = fx_graph.node_copy(
                    fx_node, arg_transform=_arg_transform
                )
                continue

            assert isinstance(ir_node, _ModuleNode)
            # Create fx.GraphModule for child submodule.
            submodule = ir_node.build_module(module_names)
            ref_submodule_inputs = ir_node.module_inputs()
            ref_submodule_outputs = ir_node.module_outputs()
            unique_submodule_name = _get_unique_module_name(
                module_names, ir_node.stack_meta.module_display_name
            )
            # Link the newly generated sub fx.GraphModule with the root reference module.
            # This step is essential to meet the needs of the subsequent fx.GraphModule initialization
            # for the fx.GraphModule being created by this method.
            # The initialization of fx.GraphModule will replicate all necessary attributes from a reference
            # fx.GraphModule for the fx.Graph. While the root reference module possesses all
            # parameters and buffers, it does not include the newly created sub fx.GraphModule.
            # Therefore, it's necessary to register it under the root reference at this stage.
            self._reference_module.add_submodule(unique_submodule_name, submodule)

            # create call_module fx.Node
            submodule_node = fx_graph.call_module(
                unique_submodule_name,
                tuple(_arg_transform(node) for node in ref_submodule_inputs),
            )
            if len(ref_submodule_outputs) > 1:
                # Module node has multiple output. Create 'getitem' node for each output.
                submodule_node.meta["val"] = tuple(
                    ref_output.meta.get("val") for ref_output in ref_submodule_outputs
                )
                for i, ref_output in enumerate(ref_submodule_outputs):
                    getitem_node = fx_graph.call_function(
                        operator.getitem,
                        args=(submodule_node, i),
                        type_expr=ref_output.type,
                    )
                    getitem_node.meta = copy.copy(ref_output.meta)
                    # Make a copy for "nn_module_stack" since the current module will be
                    # popped from the stack for this 'getitem' node.
                    getitem_node.meta["nn_module_stack"] = copy.copy(
                        ref_output.meta["nn_module_stack"]
                    )
                    # The node is associated with the parent module.
                    getitem_node.meta["nn_module_stack"].popitem()
                    copy_env[ref_output] = getitem_node
            else:
                # Module node has single output. Use module node directly.
                copy_env[ref_submodule_outputs[0]] = submodule_node
                submodule_node.meta = copy.copy(ref_submodule_outputs[0].meta)

            # Update meta for new call_module node.
            if (stack_trace := ir_node.stack_trace) is not None:
                submodule_node.meta["stack_trace"] = stack_trace
            raw_module_stack_meta = ir_node.stack_meta.raw_meta
            assert raw_module_stack_meta is not None
            submodule_node.meta["nn_module_stack"] = copy.copy(raw_module_stack_meta)
            # The node is associated with the parent module.
            submodule_node.meta["nn_module_stack"].popitem()

        new_nodes = fx_graph.nodes
        # Skip if the last node is already 'output'. This is the case for root module.
        # Otherwise create an 'output' node for the inferred outputs.
        if next(iter(reversed(new_nodes))).op != "output":
            ref_submodule_outputs = self.module_outputs()
            new_outputs = [copy_env[ref_output] for ref_output in self.module_outputs()]
            node = fx_graph.output(
                new_outputs[0] if len(new_outputs) == 1 else new_outputs
            )

        graph_module = torch.fx.GraphModule(
            self._reference_module, fx_graph, module_class_name
        )
        if (module_class := self._stack_meta.module_class) is not None:
            graph_module.meta["onnx"] = _pass.GraphModuleOnnxMeta(
                _pass.PackageInfo.from_python_class(module_class)
            )
        return graph_module


class _LeafNode(_IRNode):
    """Representing a single fx.Node."""

    def __init__(self, node: torch.fx.Node, is_exported_program: bool = False):
        self._node = node
        self._stack_meta = _module_stack_meta_from_node(
            node, is_exported_program=is_exported_program
        )

    @property
    def fx_op(self) -> str:
        """Syntax sugar for self.fx_node.op."""
        return self._node.op

    @property
    def fx_node(self) -> torch.fx.Node:
        """Returns the fx.Node this instance represents."""
        return self._node

    @property
    def stack_meta(self) -> _ModuleStackMeta:
        """Returns the module stack meta data associated with this node."""
        return self._stack_meta

    @property
    def stack_trace(self) -> str | None:
        """Returns the stack trace associated with this node."""
        return self.fx_node.meta.get("stack_trace")

    def __str__(self) -> str:
        return f"LeafNode({self._node})"


class Modularize(_pass.Transform):
    """Transforms a flattened `fx.GraphModule` into a modular structure.

    In the flattened `fx.GraphModule`, each `nn.Module` forward call has been traced as
    a sequence of `fx.Node`s. All these `fx.Node`s are flattened and reside in the same
    `fx.GraphModule`. `fx.GraphModule` could be from `torch.export.ExportedProgram` or
    directly generated by `torch._dynamo.export` with torch.nn.Module.

    This pass generates a new `fx.GraphModule`. It groups the flattened `fx.Node`s that belong
    to the same `nn.Module` forward call into a sub `fx.GraphModule`. It then replaces the
    sequence of flattened `fx.Node`s with a single `call_module` node, which is linked with
    the sub `fx.GraphModule` by `node.target`. The sub `fx.GraphModule` is registered as a
    submodule of the new `fx.GraphModule`.

    The process is done based on information from the `nn_module_stack` metadata of each node, i.e.
    `node.meta["nn_module_stack"]`. For more implementation details, see [NOTE: Modularize Pass Implementation].

    An fx submodule under this context can typically be interpreted in three different ways:

        1. As an embodiment of an nn.Module class, which is considered stateless.
        Its execution path can vary depending on the configuration of module initialization,
        which should also be part of the inputs.

        2. As a representation of an nn.Module instance. It maintains the state initialized in the module.
        The execution path can vary based on actual input data.

        3. As a captured call of an nn.Module instance, where the execution path
        is set.

    The generality decreases along this list. Within the scope of this function, the pass
    creates fx submodules according to the third interpretation.

    The first interpretation is the most general case. It requires complex analysis and additional
    metadata and code information to construct its general form. Consider an example nn.Module
    that generates arbitrary submodules based on an initialization configuration file. It's impractical
    to extract this logic for the generated fx submodule to function with arbitrary configuration.

    The second interpretation demands less analysis and is sturdier than the
    first. In most use cases, it's equivalent to the third. It only differs in exceptional situations
    where a complex nn.Module instance is called multiple times, each with a different set of inputs
    leading to a unique execution branching path.

    The third interpretation is the most specific scenario. It necessitates the minimum
    analysis and creates the most stable representation. The drawback is that it
    generates more redundancy than the other two methods. If needed, a subsequent post-processing
    pass can be applied to consolidate completely identical functions and reduce duplication.

    ### Known constraints
    Two successive calls to the same module instance will be conflated. They are indistinguishable.
    This is due to limitations of the current fx metadata "nn_module_stack".

    [NOTE: Modularize pass ordering]
    This pass groups fx nodes into subgraphs that reside within the `call_module` fx node.
    Other fx passes (including some outside the exporter) might not recognize `call_module`.
    They may assume that all nodes are flattened. Hence it is recommended to invoke this pass
    as the last pre onnx export fx pass. If not for this consideration, this operation could
    potentially be relocated anywhere earlier in the pipeline.

    Example:

        >>> # xdoctest: +REQUIRES(env:TORCH_DOCTEST_ONNX)
        >>> import torch
        >>> from torch.onnx._internal.fx import passes
        >>> from torch.onnx._internal.diagnostics import infra
        >>>
        >>> class CustomModule(torch.nn.Module):
        >>>     def __init__(self) -> None:
        >>>         super().__init__()
        >>>         self.embedding = torch.nn.Embedding(10, 32)
        >>>         self.relu = torch.nn.ReLU()
        >>>
        >>>     def forward(self, x):
        >>>         out = self.embedding(x)
        >>>         out = self.relu(out)
        >>>         return out
        >>>
        >>> class TestModule(torch.nn.Module):
        >>>     def __init__(self) -> None:
        >>>         super().__init__()
        >>>         self.layer = CustomModule()
        >>>         self.linear = torch.nn.Linear(32, 10)
        >>>
        >>>     def forward(self, x):
        >>>         out = self.layer(x)
        >>>         out = self.linear(out)
        >>>         return out
        >>>
        >>> gm, _ = torch._dynamo.export(TestModule(), aten_graph=True)(
        ...     torch.tensor([0, 1, 2])
        ... )
        >>> gm.print_readable()

        >>> gm = passes.Modularize(infra.DiagnosticContext("test_context", "1.0"), gm).run()
        >>> gm.print_readable()

    """

    def __init__(
        self,
        diagnostic_context: diagnostics.DiagnosticContext,
        module: torch.fx.GraphModule,
        is_exported_program: bool = False,
    ):
        super().__init__(diagnostic_context, module)
        self.module = module
        self.is_exported_program = is_exported_program

    def _run(self) -> torch.fx.GraphModule:
        # DCE to remove unused nodes.
        # If a submodule is unused, it is hard to analyze which nodes constitutes the submodule
        # outputs. But since it is unused, we can just remove it.
        self.module.graph.eliminate_dead_code()

        reference_module = torch.fx.GraphModule(self.module, self.module.graph)
        root_module_node = _ModuleNode(
            reference_module,
            _ModuleStackMeta(
                nn_module_stack_meta=None, is_exported_program=self.is_exported_program
            ),
        )
        for fx_node in self.module.graph.nodes:
            root_module_node.add_leaf_node(
                _LeafNode(fx_node, is_exported_program=self.is_exported_program)
            )
        return root_module_node.build_module({})<|MERGE_RESOLUTION|>--- conflicted
+++ resolved
@@ -9,12 +9,8 @@
 
 import torch
 import torch.fx
-import torch.utils.pytree.python as pytree
+import torch.utils.pytree as pytree
 from torch.onnx._internal.fx import _pass, diagnostics
-<<<<<<< HEAD
-from torch.utils import pytree
-=======
->>>>>>> 6eccd450
 
 
 _FX_TRACER_NN_MODULE_META_TYPE = Tuple[str, type]
