# mypy: allow-untyped-decorators
# mypy: allow-untyped-defs
import contextlib
import logging
import warnings
from typing import Any, Callable, Union

import torch
import torch._subclasses.functional_tensor
import torch.utils._pytree as pytree
from torch._C import DispatchKey
from torch._C._functorch import (
    _add_batch_dim,
    get_unwrapped,
    is_batchedtensor,
    maybe_get_bdim,
)
from torch._dispatch.python import suspend_functionalization
from torch._functorch.utils import exposed_in
<<<<<<< HEAD
from torch._higher_order_ops.cudagraph_conditional_nodes import (
    ControlFlowOpWarmupDispatchMode,
    CUDAGraphCaptureControlFlowOpDispatchMode,
    if_else_node,
)
=======
from torch._guards import detect_fake_mode
>>>>>>> 5e31b835
from torch._higher_order_ops.utils import (
    _has_potential_branch_input_alias,
    _has_potential_branch_input_mutation,
    _maybe_run_with_interpreter,
    _set_compilation_env,
    reenter_make_fx,
    save_tensors_and_symints_for_backward,
    saved_tensors_and_symints,
    unique_graph_id,
    UnsupportedAliasMutationException,
    validate_subgraph_args_types,
)
from torch._ops import HigherOrderOperator
from torch._subclasses.fake_tensor import FakeTensorMode
from torch._subclasses.functional_tensor import disable_functional_mode
from torch.fx.experimental.proxy_tensor import (
    _temp_remove_metadata_torch_function_mode,
    _temp_remove_pre_dispatch_torch_function_mode,
    disable_proxy_modes_tracing,
    ProxyTorchDispatchMode,
    track_tensor_tree,
)
from torch.fx.passes.shape_prop import _extract_tensor_metadata
from torch.utils._python_dispatch import _get_current_dispatch_mode

from .utils import _from_fun, _maybe_fake_prop_ignore_unbacked, create_fw_bw_graph


log = logging.getLogger(__name__)

"""
We're going to define a `cond_op` operation.
In order to do this, we need implementations for each of the dispatch keys.
"""


class CondOp(HigherOrderOperator):
    def __init__(self):
        super().__init__("cond")

    def __call__(self, pred, true_fn, false_fn, operands):
        validate_subgraph_args_types(operands)
        return super().__call__(pred, true_fn, false_fn, operands)


cond_op = CondOp()


@exposed_in("torch")
def cond(
    pred: Union[bool, int, float, torch.Tensor],
    true_fn: Callable,
    false_fn: Callable,
    operands: Union[tuple, list] = (),
) -> Any:
    r"""
    Conditionally applies `true_fn` or `false_fn`.

    .. warning::
        `torch.cond` is a prototype feature in PyTorch. It has limited support for input and output types and
        doesn't support training currently. Please look forward to a more stable implementation in a future version of PyTorch.
        Read more about feature classification at: https://pytorch.org/blog/pytorch-feature-classification-changes/#prototype

    `cond` is structured control flow operator. That is, it is like a Python if-statement,
    but has restrictions on `true_fn`, `false_fn`, and `operands` that enable it to be
    capturable using torch.compile and torch.export.

    Assuming the constraints on `cond`'s arguments are met, `cond` is equivalent to the following::

        def cond(pred, true_branch, false_branch, operands):
            if pred:
                return true_branch(*operands)
            else:
                return false_branch(*operands)

    Args:
        pred (Union[bool, torch.Tensor]): A boolean expression or a tensor with one element,
          indicating which branch function to apply.

        true_fn (Callable): A callable function (a -> b) that is within the
          scope that is being traced.

        false_fn (Callable): A callable function (a -> b) that is within the
          scope that is being traced. The true branch and false branch must
          have consistent input and outputs, meaning the inputs have to be
          the same, and the outputs have to be the same type and shape.

        operands (Tuple of possibly nested dict/list/tuple of torch.Tensor): A tuple of inputs to the
          true/false functions. It can be empty if true_fn/false_fn doesn't require input. Defaults to ().

    Example::

        def true_fn(x: torch.Tensor):
            return x.cos()
        def false_fn(x: torch.Tensor):
            return x.sin()
        return cond(x.shape[0] > 4, true_fn, false_fn, (x,))

    Restrictions:
        - The conditional statement (aka `pred`) must meet one of the following constraints:

          - It's a `torch.Tensor` with only one element, and torch.bool dtype

          - It's a boolean expression, e.g. `x.shape[0] > 10` or `x.dim() > 1 and x.shape[1] > 10`

        - The branch function (aka `true_fn`/`false_fn`) must meet all of the following constraints:

          - The function signature must match with operands.

          - The function must return a tensor with the same metadata, e.g. shape,
            dtype, etc.

          - The function cannot have in-place mutations on inputs or global variables.
            (Note: in-place tensor operations such as `add_` for intermediate results
            are allowed in a branch)

    """
    if torch.compiler.is_dynamo_compiling():
        return cond_op(pred, true_fn, false_fn, operands)

    from torch._dynamo.backends.debugging import (
        make_eager_backend_with_torch_function_mode,
    )

    if isinstance(pred, (bool, int, float)):
        # This is the non-strict export case. Strict export and torch.compile are
        # handled above in dynamo.
        if torch.compiler.is_compiling():
            warnings.warn(
                "Pred is a Python constant. When used with torch.cond, it specializes on one of the branches."
                " If you want torch.cond to preserve two branches, please make the predicate a boolean tensor or a SymBool.",
                UserWarning,
            )
        # This is the eager case. We can just run the true or false branch.
        if pred:
            return true_fn(*operands)
        else:
            return false_fn(*operands)

    def _validate_input(pred, true_fn, false_fn, operands):
        if not isinstance(pred, (bool, torch.Tensor, torch.SymBool)):
            raise RuntimeError(f"Expected pred to be bool or tensor, but got {pred}.")

        if isinstance(pred, torch.Tensor) and pred.numel() != 1:
            raise RuntimeError(
                f"Expected pred to be bool or single-element tensor, but got {pred}."
            )

        if not callable(true_fn) or not callable(false_fn):
            raise RuntimeError("Expect both branches to be callable.")

        if not isinstance(operands, (tuple, list)) or pytree.tree_any(
            lambda t: not isinstance(t, torch.Tensor), operands
        ):
            raise RuntimeError(
                "Expect operands to be a tuple of possibly nested dict/list/tuple that only "
                f"consists of tensor leaves, but got {operands}."
            )

    _validate_input(pred, true_fn, false_fn, operands)

    if not torch._dynamo.is_dynamo_supported():
        raise RuntimeError("torch.cond requires dynamo support.")

    # Dynamo is expecting a callable with "__code__" attribute.
    # We cannot directly pass cond_op to it. So we wrap it in a dummy function.
    def _cond_op_wrapper(*args, **kwargs):
        return cond_op(*args, **kwargs)

    with _set_compilation_env(), torch._dynamo.utils.disable_cache_limit(), _temp_remove_pre_dispatch_torch_function_mode():
        with _temp_remove_metadata_torch_function_mode() as metadata_mode:
            if metadata_mode:
                backend = make_eager_backend_with_torch_function_mode(metadata_mode)
            else:
                backend = "eager"
            return torch.compile(_cond_op_wrapper, backend=backend, fullgraph=True)(
                pred, true_fn, false_fn, operands
            )


def create_fw_bw_graph_branches(true_fn, false_fn, *operands):
    # See Note [HOP create fw_bw graph] in create_fw_bw_graph in utils.py

    with suspend_functionalization(), disable_functional_mode():
        with disable_proxy_modes_tracing():
            fw_inputs = pytree.tree_map(_from_fun, operands)

            fw_outputs_true = pytree.tree_map(
                _from_fun, _maybe_fake_prop_ignore_unbacked(true_fn, fw_inputs)
            )
            if any(
                not isinstance(out, torch.Tensor)
                for out in fw_outputs_true
                if out is not None
            ):
                raise RuntimeError(
                    "Expect outputs of true_fn to only contains tensors or None. "
                    f"Got types {[type(out) for out in fw_outputs_true]}."
                )
            fw_outputs_false = pytree.tree_map(
                _from_fun, _maybe_fake_prop_ignore_unbacked(false_fn, fw_inputs)
            )
            if any(
                not isinstance(out, torch.Tensor)
                for out in fw_outputs_false
                if out is not None
            ):
                raise RuntimeError(
                    "Expect outputs of false_fn to only contains tensors or None. "
                    f"Got types {[type(out) for out in fw_outputs_false]}."
                )

            # TODO: There is a major issue that the create_fw_bw in the higher_order_op is invoked twice:
            # Once in the forward path (as it should) and once in the backward path, where it shouldn't be called
            # If we can get rid of the second invokation, it would simplify this function
            fw_true_graph, joint_true_graph = create_fw_bw_graph(
                true_fn, False, fw_inputs, fw_outputs_true
            )
            fw_false_graph, joint_false_graph = create_fw_bw_graph(
                false_fn, False, fw_inputs, fw_outputs_false
            )

        return fw_true_graph, fw_false_graph, joint_true_graph, joint_false_graph


def trace_cond(proxy_mode, func_overload, pred, true_fn, false_fn, operands):
    assert isinstance(
        operands, (list, tuple)
    ), f"Cond operands must be a list or tuple of tensors and SymInts {operands}"

    true_graph = reenter_make_fx(true_fn)(*operands)
    false_graph = reenter_make_fx(false_fn)(*operands)

    true_outs = []
    false_outs = []
    for node in true_graph.graph.nodes:
        if node.op == "output":
            true_outs.extend(node.args)

    for node in false_graph.graph.nodes:
        if node.op == "output":
            false_outs.extend(node.args)

    flat_true_outs = pytree.arg_tree_leaves(*true_outs)
    flat_false_outs = pytree.arg_tree_leaves(*false_outs)
    if len(flat_true_outs) != len(flat_false_outs):
        raise torch._dynamo.exc.CondOpArgsMismatchError(
            f"Expected to return same number of outputs but got:"
            f"\n  true branch returns {len(flat_true_outs)} item(s)"
            f"\n  false branch returns {len(flat_false_outs)} item(s)"
        )

    for i in range(0, len(flat_true_outs)):
        true_out = flat_true_outs[i]
        false_out = flat_false_outs[i]

        # Note that we need skip the check for requires_grad because we're after
        # after autograd key during tracing, so the rquires_grad attribute of the tensors
        # are no longer. See Note [invariants for node meta 'val']
        def _same_meta_except_requires_grad(true_out, false_out):
            if true_out is None and false_out is None:
                return True
            elif true_out is None or false_out is None:
                # Consider the following case:
                # def true_fn(x, y):
                #   return x * y
                #
                # def false_fn(x, y):
                #   return x.sin()
                #
                # We'll get the following graphs for backward:
                # def backward_true_fn(x, y, grad_out):
                #  return grad_out * y, grad_out * x
                #
                # def backward_false_fn(x, y, grad_out):
                #  retrun grad_out, None
                #
                # This suggests that when we make_fx into the backward graph,
                # the output graph would produce outputs with metadata, this is undesirable.
                #
                # Ideally, we should provide an optional type to indicate that one of the branches might
                # return None. But we'll just let it pass for now and let downstream/runtime handle.
                #
                # Note that this corner case should **only** happen when user want to trace backward graph because
                # if it's foward, dynamo will error.
                return True
            true_meta = true_out.meta.get("tensor_meta", None)
            false_meta = false_out.meta.get("tensor_meta", None)
            return (
                true_meta.shape == false_meta.shape
                and true_meta.dtype == false_meta.dtype
                and true_meta.stride == false_meta.stride
            )

        if not _same_meta_except_requires_grad(true_out, false_out):
            raise torch._dynamo.exc.CondOpArgsMismatchError(
                f"Expected each tensor to have same metadata but got:"
                f"\n  {true_fn.__name__} returns {true_out.meta['tensor_meta']}"
                f"\n  {false_fn.__name__} returns {false_out.meta['tensor_meta']}"
            )

    i, true_name = unique_graph_id(proxy_mode, prefix="true_graph")

    false_name = f"false_graph_{i}"
    assert not hasattr(proxy_mode.tracer.root, false_name)

    proxy_mode.tracer.root.register_module(true_name, true_graph)
    proxy_mode.tracer.root.register_module(false_name, false_graph)

    args = (pred, true_graph, false_graph, operands)

    proxy_args = pytree.tree_map(proxy_mode.tracer.unwrap_proxy, args)

    out_proxy = proxy_mode.tracer.create_proxy(
        "call_function", func_overload, proxy_args, {}
    )

    out = func_overload(pred, true_graph, false_graph, operands)

    return track_tensor_tree(out, out_proxy, constant=None, tracer=proxy_mode.tracer)


@cond_op.py_impl(DispatchKey.CompositeExplicitAutograd)
def cond_op_dense(pred, true_fn, false_fn, operands):
    assert all(
        isinstance(o, (torch.Tensor, int)) for o in operands
    ), f"Dense implementation operands must be a list of tensors and ints {operands}"
    mode = _get_current_dispatch_mode()
    assert mode is None, "Mode should never be enabled for CPU/CUDA key"
    if pred:
        return true_fn(*operands)
    else:
        return false_fn(*operands)


class CondAutogradOp(torch.autograd.Function):
    @staticmethod
    def forward(
        ctx,
        pred,
        fw_true_graph,
        fw_false_graph,
        joint_true_graph,
        joint_false_graph,
        *operands,
    ):
        ctx._pred = pred
        ctx._joint_true_graph = joint_true_graph
        ctx._joint_false_graph = joint_false_graph
        save_tensors_and_symints_for_backward(ctx, operands)

        with torch._C._AutoDispatchBelowAutograd():
            return cond_op(pred, fw_true_graph, fw_false_graph, operands)

    @staticmethod
    def backward(ctx, *flat_grads):
        operands = saved_tensors_and_symints(ctx)

        grads = cond_op(
            ctx._pred,
            ctx._joint_true_graph,
            ctx._joint_false_graph,
            flat_grads + operands,
        )
        return None, None, None, None, None, *grads


@cond_op.py_impl(DispatchKey.Autograd)
def cond_autograd(pred, true_fn, false_fn, operands):
    # A shortcut for the case where all inputs don't require gradient,
    # we skip tracing the forward and backward graph.
    if pytree.tree_all_only(
        torch.Tensor,
        lambda t: not t.requires_grad,  # type: ignore[union-attr]
        (pred, operands),
    ):
        with torch._C._AutoDispatchBelowAutograd():
            return cond_op(pred, true_fn, false_fn, operands)

    (
        fw_true_graph,
        fw_false_graph,
        joint_true_graph,
        joint_false_graph,
    ) = create_fw_bw_graph_branches(true_fn, false_fn, *operands)
    flat_out = CondAutogradOp.apply(
        pred,
        fw_true_graph,
        fw_false_graph,
        joint_true_graph,
        joint_false_graph,
        *operands,
    )
    return flat_out


@cond_op.py_impl(ProxyTorchDispatchMode)
def inner(mode, pred, true_fn, false_fn, operands):
    return trace_cond(mode, cond_op, pred, true_fn, false_fn, operands)


@cond_op.py_impl(FakeTensorMode)
def cond_fake_tensor_mode(mode, pred, true_fn, false_fn, operands):
    # Ignore here, because if you've gotten here but you're not manually
    # tracing the inner graphs, that means that you intend to reuse the graph
    # directly.  Which means the old unbacked symbol bindings are appropriate.
    # This strategy will not work if unbacked symbols can escape.
    ignore_fresh_unbacked = contextlib.nullcontext()
    if mode.shape_env:
        ignore_fresh_unbacked = mode.shape_env.ignore_fresh_unbacked_symbols()

    with mode, ignore_fresh_unbacked:
        true_outs = true_fn(*operands)
        flat_true_outs = pytree.tree_leaves(true_outs)
        flat_false_outs = pytree.tree_leaves(false_fn(*operands))
    if len(flat_true_outs) != len(flat_false_outs):
        raise RuntimeError("Unmatched number of outputs from cond() branches.")

    for true_out, false_out in zip(flat_true_outs, flat_false_outs):
        if true_out is None or false_out is None:
            if true_out is None and false_out is None:
                continue
            raise torch._dynamo.exc.CondOpArgsMismatchError(
                f"Expected both branches to return None:"
                f"\n  {true_fn.__name__} returns {true_out}"
                f"\n  {false_fn.__name__} returns {false_out}"
            )
        true_meta = _extract_tensor_metadata(true_out)
        false_meta = _extract_tensor_metadata(false_out)
        if true_meta != false_meta:
            raise torch._dynamo.exc.CondOpArgsMismatchError(
                f"Expected each tensor to have same metadata but got:"
                f"\n  {true_fn.__name__} returns {true_meta}"
                f"\n  {false_fn.__name__} returns {false_meta}"
            )
    return true_outs


@cond_op.py_functionalize_impl
def cond_func(ctx, pred, true_fn, false_fn, inputs):
    unwrapped_inputs = ctx.unwrap_tensors(inputs)
    unwrapped_pred = ctx.unwrap_tensors(pred)
    with ctx.redispatch_to_next():
        functional_true = ctx.functionalize(_maybe_run_with_interpreter(true_fn))
        functional_false = ctx.functionalize(_maybe_run_with_interpreter(false_fn))
        pre_dispatch = hasattr(ctx, "mode") and ctx.mode.pre_dispatch
        for branch in [true_fn, false_fn]:
            if _has_potential_branch_input_mutation(
                branch, unwrapped_inputs, pre_dispatch=pre_dispatch
            ):
                raise UnsupportedAliasMutationException(
                    "One of torch.cond branch might be modifying the input! "
                    "Consider cloning the input before modifying it. "
                )
        for branch in [true_fn, false_fn]:
            if _has_potential_branch_input_alias(
                branch, unwrapped_inputs, pre_dispatch=pre_dispatch
            ):
                raise UnsupportedAliasMutationException(
                    "One of torch.cond branch might be aliasing the input! "
                    "If you are returning a view of the input, please make sure "
                    "to clone it. "
                )

        cond_return = cond_op(
            unwrapped_pred, functional_true, functional_false, unwrapped_inputs
        )
        return ctx.wrap_tensors(cond_return)


@cond_op.py_impl(torch._C._functorch.TransformType.Vmap)
def cond_batch_rule(interpreter, pred, true_fn, false_fn, inputs):
    assert isinstance(
        inputs, (list, tuple)
    ), "Cond inputs must be a list or tuple of tensors"
    assert all(
        isinstance(i, torch.Tensor) for i in inputs
    ), "Cond inputs must be a list of tensors"

    pred_is_batched = isinstance(pred, torch.Tensor) and is_batchedtensor(pred)
    pred_ = get_unwrapped(pred) if pred_is_batched else pred

    # unbatched tensors are not vmapped
    tensors, in_dims = zip(
        *[
            (get_unwrapped(t), maybe_get_bdim(t)) if is_batchedtensor(t) else (t, None)
            for t in inputs
        ]
    )

    if pred_is_batched:
        # prepend "pred" and vmap everything
        tensors = (pred_,) + tensors
        in_dims = (0,) + in_dims

        def fn(p, *args):
            t = true_fn(*args)
            f = false_fn(*args)
            return torch.where(p, t[0], f[0])

        with interpreter.lower():
            result = torch.vmap(fn, in_dims=in_dims)(*tensors)

    else:
        # predicate is known at this stage and it is a boolean expression or a
        # tensor with one element.
        true_fn = torch.vmap(true_fn, in_dims=in_dims)
        false_fn = torch.vmap(false_fn, in_dims=in_dims)

        with interpreter.lower():
            result = cond_op(pred, true_fn, false_fn, tensors)

    if not isinstance(result, tuple):
        result = (result,)
    lvl = interpreter.level()
    return tuple([_add_batch_dim(r, 0, lvl) for r in result])<|MERGE_RESOLUTION|>--- conflicted
+++ resolved
@@ -17,15 +17,6 @@
 )
 from torch._dispatch.python import suspend_functionalization
 from torch._functorch.utils import exposed_in
-<<<<<<< HEAD
-from torch._higher_order_ops.cudagraph_conditional_nodes import (
-    ControlFlowOpWarmupDispatchMode,
-    CUDAGraphCaptureControlFlowOpDispatchMode,
-    if_else_node,
-)
-=======
-from torch._guards import detect_fake_mode
->>>>>>> 5e31b835
 from torch._higher_order_ops.utils import (
     _has_potential_branch_input_alias,
     _has_potential_branch_input_mutation,
