# mypy: allow-untyped-defs
from typing import Callable, Tuple, Union

import torch
import torch.utils._pytree as pytree
from torch._C import DispatchKey
from torch._higher_order_ops.utils import (
    _has_potential_branch_input_alias,
    _has_potential_branch_input_mutation,
    _maybe_run_with_interpreter,
    _set_compilation_env,
    autograd_not_implemented,
    reenter_make_fx,
    UnsupportedAliasMutationException,
    validate_subgraph_args_types,
)
from torch._ops import HigherOrderOperator
from torch._subclasses.fake_tensor import FakeTensorMode
from torch.fx.experimental.proxy_tensor import (
    _temp_remove_metadata_torch_function_mode,
    ProxyTorchDispatchMode,
    track_tensor_tree,
)


class WhileLoopOp(HigherOrderOperator):
    def __init__(self) -> None:
        super().__init__("while_loop")

    def __call__(
        self,
        cond_fn: Callable,
        body_fn: Callable,
        carried_inputs: Tuple[Union[torch.Tensor, int, float, bool]],
        additional_inputs: Tuple[Union[torch.Tensor, torch.SymInt, int], ...],
        /,
    ):
        if not isinstance(carried_inputs, tuple):
            raise RuntimeError(
                f"carried_inputs must be a tuple, got {type(carried_inputs)}"
            )
        if not isinstance(additional_inputs, tuple):
            raise RuntimeError(
                f"additional_inputs must be a tuple, got {type(additional_inputs)}"
            )

        validate_subgraph_args_types(carried_inputs)
        validate_subgraph_args_types(additional_inputs)
        return super().__call__(cond_fn, body_fn, carried_inputs, additional_inputs)


while_loop_op = WhileLoopOp()


def while_loop(cond_fn, body_fn, carried_inputs):
    r"""
    Run body_fn(*carried_inputs) while cond_fn(*carried_inputs) returns a True scalar tensor. Returns the output of body_fn or
    initial carried_inputs.

    .. warning::
        `torch.while_loop` is a prototype feature in PyTorch. It has limited support for input and output types and
        doesn't support training currently. Please look forward to a more stable implementation in a future version of PyTorch.
        Read more about feature classification at: https://pytorch.org/blog/pytorch-feature-classification-changes/#prototype

    `while_loop` is a structured control flow operator. It preserves the loop semantic across the torch.compile and torch.export.

    `while_loop` is equivalent to the following:

        def while_loop(cond_fn, body_fn, carried_inputs):
            val = carried_inputs
            while cond_fn(*val):
                val = body_fn(*val)
            return val

    Args:
        cond_fn (Callable): A callable function that returns a boolean Scalar tensor.

        body_fn (Callable): A callable function that takes the same inputs as `cond_fn` and returns a tuple of tensors

        carried_inputs (Tuple of possibly nested dict/list/tuple of tensors): A tuple of inputs to cond_fn and body_fn. It's also
            the initial value of states that are carried across iterations.

    Example:

        def cond_fn(iter, x):
            return iter.sum() < 10

        def body_fn(iter, x):
            return iter + 1, x.sin()

        while_loop(cond_fn, body_fn, (torch.zeros(1), torch.randn(3, 4)))

    Restrictions:

        - body_fn must return tensors with the same metadata (e.g.shape, dtype) as inputs.

        - body_fn and cond_fn must not in-place mutate the carried_inputs. A clone before the mutation is required.

        - body_fn and cond_fn must not mutate python varialbles (e.g. list/dict) created outside of the body_fn.

        - body_fn and cond_fn's output cannot aliase any of the inputs. A clone is required.

    .. warning::
        Temporal Limitations:

        - 'while_loop' only supports **inference** right now. Autograd will be supported in the future.

    """
    from torch._dynamo.backends.debugging import (
        make_eager_backend_with_torch_function_mode,
    )

    # Currently, additional_inputs is not a user-facing input. It will be automatically set in dynamo.
    # parameters and buffers accessed in cond_fn or body_fn or tensor closures will become additional_inputs.
    additional_inputs: Tuple = ()

    # The reason we flatten the output before calling into dynamo is that
    # we want to create a consistent input ordering for cond_fn and body_fn.
    # and we also want to the input ordering matches the output ordering.
    # Also see NOTE: [why we cannot use "automatic" for while_loop]
    # Construct flat cond_fn and flat_body_fn, which takes flattened inputs
    flat_inputs, in_spec = pytree.tree_flatten((carried_inputs, additional_inputs))

    def flat_cond_fn(*flat_args):
        carried, additional = pytree.tree_unflatten(flat_args, in_spec)
        return cond_fn(*carried, *additional)

    def flat_body_fn(*flat_args):
        carried, additional = pytree.tree_unflatten(flat_args, in_spec)
        return body_fn(*carried, *additional)

    if torch.compiler.is_dynamo_compiling():
        return while_loop_op(flat_cond_fn, flat_body_fn, tuple(flat_inputs), tuple())

    def _validate_input(cond_fn, body_fn, flat_inputs):
        from torch._higher_order_ops.utils import validate_subgraph_args_types

        if not callable(cond_fn) or not callable(body_fn):
            raise RuntimeError("Expect cond_fn and body_fn to be callable.")

        validate_subgraph_args_types(flat_inputs)

    _validate_input(cond_fn, body_fn, flat_inputs)

    # Dynamo is expecting a callable with "__code__" attribute.
    # We cannot directly pass cond_op to it. So we wrap it in a dummy function.
    def _while_loop_op_wrapper(*args, **kwargs):
        return while_loop_op(*args, **kwargs)

    with _set_compilation_env(), torch._dynamo.utils.disable_cache_limit():
        with _temp_remove_metadata_torch_function_mode() as metadata_mode:
            with _temp_remove_metadata_torch_function_mode() as metadata_mode:
                if metadata_mode:
                    backend = make_eager_backend_with_torch_function_mode(metadata_mode)
                else:
                    backend = "eager"
                return torch.compile(
                    _while_loop_op_wrapper, backend=backend, fullgraph=True
                )(flat_cond_fn, flat_body_fn, tuple(flat_inputs), tuple())


@while_loop_op.py_impl(DispatchKey.CompositeExplicitAutograd)
def while_loop_dense(cond_fn, body_fn, carried_inputs, additional_inputs):
    carried_vals = carried_inputs

    def _is_valid_cond_fn_output(pred):
        return isinstance(pred, bool) or (
            isinstance(pred, torch.Tensor)
            and pred.size() == torch.Size([])
            and pred.dtype == torch.bool
        )

    if not isinstance(carried_inputs, tuple):
        raise RuntimeError(
            f"carried_inputs must be a tuple but got {type(carried_inputs)}"
        )

    while pred := cond_fn(*carried_vals, *additional_inputs):
        if not _is_valid_cond_fn_output(pred):
            raise RuntimeError(
                f"cond_fn must return a boolean scalar tensor or a bool but got {pred}"
            )
        out = body_fn(*carried_vals, *additional_inputs)
        assert isinstance(
            out, tuple
        ), f"body_fn should return a tuple but got {type(out)}"
        assert len(out) == len(
            carried_inputs
        ), "body_fn should return the same number of elements as carried_inputs"
        carried_vals = out
    return carried_vals


while_loop_op.py_impl(DispatchKey.Autograd)(
    autograd_not_implemented(while_loop_op, deferred_error=True)
)


def _unspecialize_int(fake_mode, t):
    assert isinstance(t, int), t
    unbacked_idx = fake_mode.shape_env.create_unbacked_symint()
    return unbacked_idx


# We allocate unbacked symints for int inputs since their value
# can be iteration dependent and we don't really know the value
# of the integer thus unbacked.
def unspecialize_ints_with_unbacked_symints(fake_mode, carried_inputs):
    return tuple(
        _unspecialize_int(fake_mode, arg) if isinstance(arg, int) else arg
        for arg in carried_inputs
    )


@while_loop_op.py_impl(ProxyTorchDispatchMode)
def while_loop_tracing(mode, cond_fn, body_fn, carried_inputs, additional_inputs):
    def _trace_while_loop(
        proxy_mode, while_loop_op, cond_fn, body_fn, carried_inputs, additional_inputs
    ):
        from torch._subclasses.fake_tensor import FakeTensorMode
        from torch.fx.experimental.symbolic_shapes import ShapeEnv

        # It's possible that there is no active fake tenosr mode, if we're tracing with
        # "real" mode. so we create a new one.
        fake_mode = torch._guards.detect_fake_mode()
        if fake_mode is None:
            fake_mode = FakeTensorMode(shape_env=ShapeEnv())

        # We create temporary unbacked symints for int carries to trace subgraph.
        with fake_mode.shape_env.ignore_fresh_unbacked_symbols():
            tracing_carry = unspecialize_ints_with_unbacked_symints(
                fake_mode, carried_inputs
            )
        cond_graph = reenter_make_fx(cond_fn)(*tracing_carry, *additional_inputs)
        body_graph = reenter_make_fx(body_fn)(*tracing_carry, *additional_inputs)

        next_name = None
        i = 0
        while not next_name:
            candidate = f"while_loop_cond_graph_{i}"
            if hasattr(proxy_mode.tracer.root, candidate):
                i += 1
            else:
                next_name = candidate
        cond_graph_name = next_name
        body_graph_name = f"while_loop_body_graph_{i}"
        assert not hasattr(proxy_mode.tracer.root, body_graph_name)

        proxy_mode.tracer.root.register_module(cond_graph_name, cond_graph)
        proxy_mode.tracer.root.register_module(body_graph_name, body_graph)

        args = (cond_graph, body_graph, carried_inputs, additional_inputs)

        proxy_args = pytree.tree_map(proxy_mode.tracer.unwrap_proxy, args)

        out_proxy = proxy_mode.tracer.create_proxy(
            "call_function", while_loop_op, proxy_args, {}, name="while_loop"
        )

<<<<<<< HEAD
        out = while_loop_op(cond_fn, body_fn, carried_inputs, additional_inputs)
        ret = track_tensor_tree(out, out_proxy, constant=None, tracer=proxy_mode.tracer)
        return ret
=======
        out = while_loop_op(cond_graph, body_graph, carried_inputs, additional_inputs)
        return track_tensor_tree(
            out, out_proxy, constant=None, tracer=proxy_mode.tracer
        )
>>>>>>> de9c8df9

    return _trace_while_loop(
        mode, while_loop_op, cond_fn, body_fn, carried_inputs, additional_inputs
    )


@while_loop_op.py_impl(FakeTensorMode)
def while_loop_fake_tensor_mode(
    mode, cond_fn, body_fn, carried_inputs, additional_inputs
):
    # body_fn return output with the same pytree and tensor meta data as carried_inputs
    # so we could just return the output after one iteration.
    #
    # We allocate unbacked symints for int outputs since their value
    # can be iteration dependent and we don't really know the value
    # of the integer thus unbacked.
    with mode:
<<<<<<< HEAD
        # Ignore the fresh_unbacked_symbols created by recursive
        # hop calls, their unbacked symbols is handled when tracing them in their
        # proxy tensor mode.
        with mode.shape_env.ignore_fresh_unbacked_symbols():
            body_output = body_fn(*carried_inputs, *additional_inputs)
        return unspecialize_ints_with_unbacked_symints(mode, body_output)
=======
        # NOTE: [Handling unback symints created in subgraph of while_loop]
        # The idea is that the scope of unbacked symints are limited to the subgraph.
        #
        # We're implementing the fake tensor mode of while_loop operator.
        # and we run body_fn once to get an fake output.
        # Let's only consider tensor output for now:
        #
        # Case 1:
        # if the unbacked symints is local to the subgraph e.g.
        #   def body_fn(it, x):
        #     nz = x.nonzero()
        #     return it+1. nz.sum()
        # we can just ignore the newly created unbacked symints because it has
        # no effect on the output of while_loop and it's tracked when we tracing.
        # the subgraph.
        #
        # Case 2.1:
        # if the unbacked symints are part of output of while_loop e.g.
        #   def body_fn(it, x):
        #     nz = x.nonzero()
        #     return it+1, nz
        # This will fail the shape check because in each iteration, the carried_input's shape
        # must match the output shape as nz.shape contains newly allocated unbacked symint, this
        # won't match the carried_input's shape.
        #
        # Case 2.2:
        # if the unbacked symints are part of carried_inputs e.g.
        #   nz = a.nonzero()
        #   body_fn(it, nz):
        #     return it+1. nz.sin() + 1,
        # There's no new unbacked symints allocated in subgraph, so we're safe.
        with mode.shape_env.ignore_fresh_unbacked_symbols():
            # body_fn return output with the same pytree and tensor meta data as carried_inputs
            # so we could just return the output after one iteration.
            return body_fn(*carried_inputs, *additional_inputs)
>>>>>>> de9c8df9


@while_loop_op.py_functionalize_impl
def while_loop_func(ctx, cond_fn, body_fn, carried_inputs, additional_inputs):
    unwrapped_carried_inputs = ctx.unwrap_tensors(carried_inputs)
    unwrapped_additional_inputs = ctx.unwrap_tensors(additional_inputs)
    unwrapped_inputs = unwrapped_carried_inputs + unwrapped_additional_inputs
    with ctx.redispatch_to_next() as m:
        functional_cond_fn = ctx.functionalize(_maybe_run_with_interpreter(cond_fn))
        functional_body_fn = ctx.functionalize(_maybe_run_with_interpreter(body_fn))
        pre_dispatch = hasattr(ctx, "mode") and ctx.mode.pre_dispatch
        for fn, fn_name in [
            (functional_cond_fn, "cond_fn"),
            (functional_body_fn, "body_fn"),
        ]:
            if _has_potential_branch_input_mutation(
                fn, unwrapped_inputs, pre_dispatch=pre_dispatch
            ):
                raise UnsupportedAliasMutationException(
                    f"torch.while_loop's {fn_name} might be modifying the input!"
                )

            if _has_potential_branch_input_alias(
                fn, unwrapped_inputs, pre_dispatch=pre_dispatch
            ):
                raise UnsupportedAliasMutationException(
                    f"torch.while_loop's {fn_name} might be aliasing the input!"
                )
        ret = while_loop_op(
            functional_cond_fn,
            functional_body_fn,
            unwrapped_carried_inputs,
            unwrapped_additional_inputs,
        )
        return ctx.wrap_tensors(ret)<|MERGE_RESOLUTION|>--- conflicted
+++ resolved
@@ -257,16 +257,10 @@
             "call_function", while_loop_op, proxy_args, {}, name="while_loop"
         )
 
-<<<<<<< HEAD
-        out = while_loop_op(cond_fn, body_fn, carried_inputs, additional_inputs)
-        ret = track_tensor_tree(out, out_proxy, constant=None, tracer=proxy_mode.tracer)
-        return ret
-=======
         out = while_loop_op(cond_graph, body_graph, carried_inputs, additional_inputs)
         return track_tensor_tree(
             out, out_proxy, constant=None, tracer=proxy_mode.tracer
         )
->>>>>>> de9c8df9
 
     return _trace_while_loop(
         mode, while_loop_op, cond_fn, body_fn, carried_inputs, additional_inputs
@@ -284,20 +278,12 @@
     # can be iteration dependent and we don't really know the value
     # of the integer thus unbacked.
     with mode:
-<<<<<<< HEAD
-        # Ignore the fresh_unbacked_symbols created by recursive
-        # hop calls, their unbacked symbols is handled when tracing them in their
-        # proxy tensor mode.
-        with mode.shape_env.ignore_fresh_unbacked_symbols():
-            body_output = body_fn(*carried_inputs, *additional_inputs)
-        return unspecialize_ints_with_unbacked_symints(mode, body_output)
-=======
         # NOTE: [Handling unback symints created in subgraph of while_loop]
         # The idea is that the scope of unbacked symints are limited to the subgraph.
         #
         # We're implementing the fake tensor mode of while_loop operator.
         # and we run body_fn once to get an fake output.
-        # Let's only consider tensor output for now:
+        # Let's consider the following cases:
         #
         # Case 1:
         # if the unbacked symints is local to the subgraph e.g.
@@ -326,8 +312,8 @@
         with mode.shape_env.ignore_fresh_unbacked_symbols():
             # body_fn return output with the same pytree and tensor meta data as carried_inputs
             # so we could just return the output after one iteration.
-            return body_fn(*carried_inputs, *additional_inputs)
->>>>>>> de9c8df9
+            body_output = body_fn(*carried_inputs, *additional_inputs)
+        return unspecialize_ints_with_unbacked_symints(mode, body_output)
 
 
 @while_loop_op.py_functionalize_impl
