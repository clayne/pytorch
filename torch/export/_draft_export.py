import getpass
import inspect
import json
import logging
import os
import re
import tempfile
from enum import IntEnum
from typing import Any, Optional, Union

import torch
import torch._logging._internal
import torch._logging.structured
from torch._export.passes.insert_custom_op_guards import insert_custom_op_guards
from torch.export import ExportedProgram
from torch.export._trace import _export
from torch.export.dynamic_shapes import refine_dynamic_shapes_from_suggested_fixes


log = logging.getLogger(__name__)


class FailureType(IntEnum):
    MISSING_FAKE_KERNEL = 1
    DATA_DEPENDENT_ERROR = 2
    CONSTRAINT_VIOLATION_ERROR = 3
    MISMATCHED_FAKE_KERNEL = 4

    def __str__(self) -> str:
        return self.name


def prettify_stack(stack: list[dict[str, str]], str_to_filename: dict[str, str]) -> str:
    res = ""
    for frame in stack:
        if frame["filename"] not in str_to_filename:
            continue

        res += f"""
        File {str_to_filename[frame['filename']]}, lineno {frame['line']}, in {frame['name']}"""
    return res


def prettify_frame_locals(
    loc: str, locals: dict[str, Any], symbols: dict[str, Any]
) -> str:
    res = f"    {loc}\n"
    local_str = "\n".join(f"            {k}: {v}" for k, v in locals.items())
    res += f"""
        Locals:
{local_str}
"""
    if any(v is not None for v in symbols.values()):
        symbol_str = "\n".join(
            f"           {k}: {v}" for k, v in symbols.items() if v is not None
        )
        res += f"""
        Symbols:
{symbol_str}
"""
    return res


def filter_stack(
    stack: list[dict[str, str]], str_to_filename: dict[str, str]
) -> list[dict[str, str]]:
    for i, s in enumerate(reversed(stack)):
        s["filename"] = str(s["filename"])
        if s["filename"] not in str_to_filename:
            continue
        torch_filepath = os.path.dirname(inspect.getfile(torch)) + os.path.sep
        if torch_filepath not in str_to_filename[s["filename"]]:
            return stack[len(stack) - i - 3 : len(stack) - i]
    return stack[-3:]


def get_loc(filename: str, lineno: int) -> Optional[str]:
    try:
        with open(filename) as f:
            for i, line in enumerate(f):
                if i == lineno - 1:
                    return line.strip()
    except FileNotFoundError:
        pass
    return None


class FailureReport:
    def __init__(
        self, failure_type: FailureType, data: dict[str, Any], xfail: bool = False
    ) -> None:
        self.failure_type: FailureType = failure_type
        self.data: dict[str, Any] = data
        self.xfail: bool = xfail

    def __repr__(self) -> str:
        return f"FailureReport(failure_type={self.failure_type}, xfail={self.xfail}, data={self.data})"

    def print(self, str_to_filename: dict[str, str]) -> str:
        if self.failure_type == FailureType.MISSING_FAKE_KERNEL:
            op = self.data["op"]

            return f"""Missing fake kernel.
    torch.ops.{op} is missing a fake kernel implementation.

    Please refer to https://docs.google.com/document/d/1_W62p8WJOQQUzPsJYa7s701JXt0qf2OfLub2sbkHOaU/edit#heading=h.ahugy69p2jmz for more detailed instructions on how to write a meta implementation.
"""  # noqa: B950

        elif self.failure_type == FailureType.CONSTRAINT_VIOLATION_ERROR:
            locals_info = (
                prettify_frame_locals(**self.data["frame_locals"])
                if self.data["frame_locals"]
                else ""
            )
            return f"""Constraint violation error.
    The specified input dynamic_shapes spec was found to be incorrect during tracing.
    Specifically, this guard was added: {self.data["expr"]}, where {self.data["symbol_to_sources"]}.
    This occured at the following stacktrace: {prettify_stack(self.data["stack"], str_to_filename)}:
        {locals_info}
    Because of this, we have modified the dynamic shapes structure to be the
    following. You can also use torch.export.Dim.AUTO instead to specify your
    dynamic shapes, and we will automatically infer the dynamism for you.
    ```
    dynamic_shapes = {self.data["new_dynamic_shapes"]}
    ```
"""

        elif self.failure_type == FailureType.DATA_DEPENDENT_ERROR:
            locals_info = (
                prettify_frame_locals(**self.data["frame_locals"])
                if self.data["frame_locals"]
                else ""
            )
            return f"""Data dependent error.
    When exporting, we were unable to evaluate the value of `{self.data["expr"]}`.
    This was encountered {self.data["occurrences"]} times.
    This occurred at the following stacktrace: {prettify_stack(self.data["stack"], str_to_filename)}:
        {locals_info}
    As a result, it was specialized to a constant (e.g. `{self.data["result"]}` in the 1st occurrence), and asserts were inserted into the graph.

    Please add `torch._check(...)` to the original code to assert this data-dependent assumption.
    Please refer to https://docs.google.com/document/d/1kZ_BbB3JnoLbUZleDT6635dHs88ZVYId8jT-yTFgf3A/edit#heading=h.boi2xurpqa0o for more details.
"""  # noqa: B950

        elif self.failure_type == FailureType.MISMATCHED_FAKE_KERNEL:
            op = self.data["op"]
            reason = self.data["reason"]
            return f"""Mismatched fake kernel.
    torch.ops.{op} has a fake kernel implementation, but it has incorrect behavior, based on the real kernel.
    The reason for the mismatch is: {reason}.

    Please refer to https://docs.google.com/document/d/1_W62p8WJOQQUzPsJYa7s701JXt0qf2OfLub2sbkHOaU/edit#heading=h.ahugy69p2jmz for more detailed instructions on how to write a fake implementation.
"""  # noqa: B950

        else:
            raise ValueError(f"Unknown failure type: {self.failure_type}")


class DraftExportReport:
    def __init__(self, failures: list[FailureReport], str_to_filename: dict[str, str]):
        self.failures: list[FailureReport] = failures
        self.str_to_filename = str_to_filename

    def successful(self) -> bool:
        return len(self.failures) == 0 or all(
            failure.xfail for failure in self.failures
        )

    def __repr__(self) -> str:
        return f"DraftExportReport({self.failures})"

    def __str__(self) -> str:
        WARNING_COLOR = "\033[93m"
        GREEN_COLOR = "\033[92m"
        END_COLOR = "\033[0m"

        if self.successful():
            return f"""{GREEN_COLOR}
##############################################################################################
Congratuations: No issues are found during export, and it was able to soundly produce a graph.
You can now change back to torch.export.export()
##############################################################################################
{END_COLOR}"""

        error = f"""{WARNING_COLOR}
###################################################################################################
WARNING: {len(self.failures)} issue(s) found during export, and it was not able to soundly produce a graph.
Please follow the instructions to fix the errors.
###################################################################################################

"""

        for i, failure in enumerate(self.failures):
            error += f"{i + 1}. {failure.print(self.str_to_filename)}\n"
        error += END_COLOR
        return error

    def apply_suggested_fixes(self) -> None:
        raise NotImplementedError("Not implemented yet")


class LogRecord:
    def __init__(self) -> None:
        self.log_count: dict[int, int] = {}
        self.logs: list[tuple[str, dict[str, Any]]] = []

    def _hash(self, element: tuple[str, dict[str, Any]]) -> int:
        key, data = element

        if key == "missing_fake_kernel":
            return hash((key, data["op"]))
        elif key == "mismatched_fake_kernel":
            return hash((key, data["op"], data["reason"]))
<<<<<<< HEAD
        elif key == "propagate_real_tensors":
            return hash((key, json.dumps(data["user_stack"])))
=======
        elif key == "propagate_real_tensors_provenance":
            return hash((key, json.dumps(data["stack"])))
>>>>>>> 8f630340
        elif key == "create_unbacked_symbol":
            return hash((key, json.dumps(data["user_stack"])))

        return hash((key, json.dumps(data)))

    def try_add(self, element: tuple[str, dict[str, str]]) -> bool:
        hash_value = self._hash(element)
        if hash_value in self.log_count:
            self.log_count[hash_value] += 1
            return False

        self.log_count[hash_value] = 1
        self.logs.append(element)
        return True

    def get_log_count(self, element: tuple[str, dict[str, Any]]) -> int:
        return self.log_count[self._hash(element)]


class CaptureStructuredTrace(torch._logging._internal.LazyTraceHandler):
    def __init__(self, specific_log_keys: list[str]):
        self.specific_log_keys = specific_log_keys
        self.log_record: LogRecord = LogRecord()
        self.logger = logging.getLogger("torch.__trace")
        self.prev_get_dtrace = False

        if root_dir := os.environ.get(torch._logging._internal.DTRACE_ENV_VAR):
            super().__init__(root_dir)
        else:
            sanitized_username = re.sub(r'[\\/:*?"<>|]', "_", getpass.getuser())
            root_dir = os.path.join(
                tempfile.gettempdir(),
                "export_" + sanitized_username,
            )
            super().__init__(root_dir)

        self.setFormatter(torch._logging._internal.TorchLogsFormatter(trace=True))

    def __enter__(self) -> "CaptureStructuredTrace":
        self.log_record = LogRecord()

        # Remove the lazy trace handler if it exists
        possible_lazy_trace_handlers = [
            handler
            for handler in self.logger.handlers
            if isinstance(handler, torch._logging._internal.LazyTraceHandler)
        ]
        for handler in possible_lazy_trace_handlers:
            self.logger.removeHandler(handler)

        self.logger.addHandler(self)
        self.prev_get_dtrace = torch._logging._internal.GET_DTRACE_STRUCTURED
        torch._logging._internal.GET_DTRACE_STRUCTURED = True
        return self

    def __exit__(self, exc_type, exc_value, traceback) -> None:  # type: ignore[no-untyped-def]
        self.log_record = LogRecord()
        self.logger.removeHandler(self)
        torch._logging._internal.GET_DTRACE_STRUCTURED = self.prev_get_dtrace
        self.prev_get_dtrace = False

    def emit(self, record: Any) -> None:
        metadata = record.metadata
        for key in self.specific_log_keys:
            if key in metadata:
                if self.log_record.try_add((key, metadata[key])):
                    super().emit(record)


def draft_export(
    mod: torch.nn.Module,
    args: tuple[Any, ...],
    kwargs: Optional[dict[str, Any]] = None,
    *,
    dynamic_shapes: Optional[Union[dict[str, Any], tuple[Any], list[Any]]] = None,
    preserve_module_call_signature: tuple[str, ...] = (),
    strict: bool = False,
    pre_dispatch: bool = False,
) -> tuple[ExportedProgram, DraftExportReport]:
    kwargs = kwargs or {}
    dynamic_shapes = dynamic_shapes or {}

    capture_structured_log = CaptureStructuredTrace(
        [
            "propagate_real_tensors_provenance",
            "str",
            "exported_program",
            "guard_added",
            "missing_fake_kernel",
            "mismatched_fake_kernel",
            "expression_created",
            "create_unbacked_symbol",
        ]
    )

    with torch._functorch.config.patch(
        fake_tensor_propagate_real_tensors=True,
        generate_fake_kernels_from_real_mismatches=True,
    ), capture_structured_log:
        try:
            new_shapes = None
            ep = _export(
                mod,
                args,
                kwargs,
                dynamic_shapes=dynamic_shapes,
                strict=strict,
                pre_dispatch=pre_dispatch,
                preserve_module_call_signature=preserve_module_call_signature,
            )
        except torch._dynamo.exc.UserError as exc:
            new_shapes = refine_dynamic_shapes_from_suggested_fixes(
                exc.msg, dynamic_shapes
            )
            ep = _export(
                mod,
                args,
                kwargs,
                dynamic_shapes=new_shapes,
                strict=strict,
                pre_dispatch=pre_dispatch,
                preserve_module_call_signature=preserve_module_call_signature,
            )

        torch._logging.dtrace_structured("exported_program", payload_fn=lambda: str(ep))

        str_to_filename: dict[str, str] = {
            str(v): k for (k, v) in torch._logging.structured.INTERN_TABLE.items()
        }
        failures: list[FailureReport] = []
        custom_ops_logs: dict[
            Any, tuple[dict[str, Any], FailureType]
        ] = {}  # Dedup custom ops

        for log_name, log_contents in capture_structured_log.log_record.logs:
            failure_type = None

            if log_name == "propagate_real_tensors_provenance":
                log_contents[
                    "occurrences"
                ] = capture_structured_log.log_record.get_log_count(
                    (log_name, log_contents)
                )
                log_contents["stack"] = filter_stack(
                    log_contents["stack"], str_to_filename
                )

                failure_type = FailureType.DATA_DEPENDENT_ERROR

            elif log_name == "guard_added":
                if new_shapes is None:
                    continue

                failure_type = FailureType.CONSTRAINT_VIOLATION_ERROR
                if len(log_contents["symbol_to_sources"]) == 0:
                    # We only want to include guards added that are relevant to
                    # the symbolic shapes corresponding to the inputs which were
                    # specified in the dynamic_shapes arg. These have a source.
                    continue

                log_contents["stack"] = filter_stack(
                    log_contents["stack"], str_to_filename
                )
                log_contents["new_dynamic_shapes"] = new_shapes
            elif log_name == "missing_fake_kernel":
                failure_type = FailureType.MISSING_FAKE_KERNEL
                custom_ops_logs[log_contents["op"]] = (log_contents, failure_type)
            elif log_name == "mismatched_fake_kernel":
                failure_type = FailureType.MISMATCHED_FAKE_KERNEL
                custom_ops_logs[(log_contents["op"], log_contents["reason"])] = (
                    log_contents,
                    failure_type,
                )
            else:
                continue

            assert failure_type is not None
            failures.append(
                FailureReport(
                    failure_type,
                    log_contents,
                )
            )

        report = DraftExportReport(failures, str_to_filename)

        # Add asserts around custom ops
        insert_custom_op_guards(ep.graph_module, list(custom_ops_logs.keys()))

    ep._report = report
    if not report.successful():
        log_filename = capture_structured_log.stream.name

        log.warning(
            """
###################################################################################################
WARNING: %s issue(s) found during export, and it was not able to soundly produce a graph.
To view the report of failures in an html page, please run the command:
    `tlparse %s --export`
Or, you can view the errors in python by inspecting `print(ep._report)`.
###################################################################################################
        """,
            len(report.failures),
            log_filename,
        )
    else:
        log.info(
            """
##############################################################################################
Congratuations: No issues are found during export, and it was able to soundly produce a graph.
You can now change back to torch.export.export()
##############################################################################################
    """
        )

    return ep, report<|MERGE_RESOLUTION|>--- conflicted
+++ resolved
@@ -211,13 +211,8 @@
             return hash((key, data["op"]))
         elif key == "mismatched_fake_kernel":
             return hash((key, data["op"], data["reason"]))
-<<<<<<< HEAD
-        elif key == "propagate_real_tensors":
-            return hash((key, json.dumps(data["user_stack"])))
-=======
         elif key == "propagate_real_tensors_provenance":
             return hash((key, json.dumps(data["stack"])))
->>>>>>> 8f630340
         elif key == "create_unbacked_symbol":
             return hash((key, json.dumps(data["user_stack"])))
 
