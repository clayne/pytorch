--- conflicted
+++ resolved
@@ -419,13 +419,8 @@
     assert isinstance(input_tuple_strategy, TupleStrategy)
     norm_type = args_schema[1] if len(args_schema) > 1 else 2
     assert isinstance(norm_type, (int, float, str)), f"{norm_type}"
-<<<<<<< HEAD
-    output_tuple_strategy_childs: list[OpStrategy] = []
-    for op_strategy in input_tuple_strategy.childs:  # codespell:ignore childs
-=======
     output_tuple_strategy_children: list[OpStrategy] = []
     for op_strategy in input_tuple_strategy.children:
->>>>>>> 7d2bd711
         assert isinstance(op_strategy, OpStrategy), f"{op_strategy}"
         reduce_dims = list(range(op_strategy.ndim))
         output_strategy = common_reduction_strategy(
