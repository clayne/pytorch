# mypy: allow-untyped-defs
from collections.abc import Sequence
from dataclasses import dataclass
from functools import cached_property
from typing import Any, Optional, Union
from typing_extensions import deprecated

import torch
from torch._ops import OpOverload
from torch.distributed.device_mesh import DeviceMesh
from torch.distributed.tensor._dtensor_spec import DTensorSpec
from torch.distributed.tensor.placement_types import Placement


try:
    from torch.utils._cxx_pytree import tree_leaves, tree_map_only, TreeSpec
except ImportError:
    from torch.utils._pytree import (  # type: ignore[no-redef, assignment]
        tree_leaves,
        tree_map_only,
        TreeSpec,
    )


# Common type aliases
ArgsType = tuple[object, ...]
KwargsType = dict[str, object]

PlacementList = list[Optional[Placement]]

# ATen op schemas could have Tensor, Tuple[Tensor] and List[Tensor], so output type should
# be the same set of possibilities.
OutputSpecType = Optional[Union[DTensorSpec, Sequence[Optional[DTensorSpec]]]]


def _rebuild_tensor_from_dtensor_meta(arg) -> object:
    """
    This is used to propagate tensor metadata, must be under fake mode
    """
    assert arg.tensor_meta is not None, "DTensorSpec does not contain tensor_meta."
    return torch.empty_strided(
        arg.tensor_meta.shape,
        arg.tensor_meta.stride,
        dtype=arg.tensor_meta.dtype,
    )


def _pretty_print_spec(spec: object) -> str:
    if spec is None:
        return "None"
    elif isinstance(spec, DTensorSpec):
        return "".join([str(p) for p in spec.placements])
    elif isinstance(spec, Sequence):
        return "(" + ", ".join([_pretty_print_spec(s) for s in spec]) + ")"
    else:
        raise RuntimeError(f"Unknown spec type to print: spec={spec}")


@dataclass
class OpSpec:
    """
    An OpSpec describes an acceptable sharding placements of an operation, with the
    specified DTensorSpecs for both the output and the inputs.

    note: when the op return value is a single DTensor object, output_specs is
    DTensorSpec; when the return value is a tuple of Optional[DTensor],
    output_specs is a tuple of Optional[DTensorSpec].
    """

    output_specs: Union[DTensorSpec, tuple[Optional[DTensorSpec], ...]]
    input_specs: Optional[Sequence[DTensorSpec]] = None

    # redistribute costs to redistribute the operator input shardings to this OpSpec.
    # Note that We need a nested list to record the cost for each operand of this
    # operator, and for each operand of this operator it might have multiple OpSpecs.
    redistribute_cost: Optional[list[list[float]]] = None

    @cached_property
    def output_spec(self) -> DTensorSpec:
        """
        This function requires that the strategy have exactly one DTensorSpec as the
        output spec. If the output_specs is a tuple, we throw an exception.
        """
        if isinstance(self.output_specs, DTensorSpec):
            return self.output_specs
        else:
            raise ValueError(
                f"function output_spec expects a single DTensorSpec but got: {self.output_specs}"
            )

    @cached_property
    def mesh(self):
        if isinstance(self.output_specs, DTensorSpec):
            return self.output_specs.mesh
        elif isinstance(self.output_specs, tuple):
            out_spec = self.output_specs[0]
            assert isinstance(out_spec, DTensorSpec)
            return out_spec.mesh
        else:
            raise ValueError(
                f"function output_spec expects a single DTensorSpec or a tuple of DTensorSpec but got: {self.output_specs}"
            )

    def input_spec(self, index: int = 0) -> DTensorSpec:
        assert self.input_specs is not None, "input_specs of OpSpec is None!"
        assert len(self.input_specs) > index, (
            f"Invalid index {index} for input_specs of length "
            f"{len(self.input_specs)}: {self.input_specs}"
        )
        return self.input_specs[index]

    def __str__(self) -> str:
        if self.input_specs is not None:
            input_specs_str = f"{_pretty_print_spec(self.input_specs)} -> "
        else:
            input_specs_str = ""
        output_spec_str = _pretty_print_spec(self.output_specs)
        return f"{input_specs_str}{output_spec_str}"


class StrategyType:
    """
    Base class type for op strategy, We have two StrategyType:
        OpStrategy and TupleStrategy
    """


class OpStrategy(StrategyType):
    """
    OpStrategy that consists of a list of sharding strategies associated with the op,
    where each strategy is an OpSpec that describes the acceptable input/output sharding.
    """

    def __init__(self, strategies: list[OpSpec]) -> None:
        super().__init__()
        self.strategies: list[OpSpec] = strategies

    def __str__(self) -> str:
        strategy_list_str = ", ".join([str(strategy) for strategy in self.strategies])
        mesh_shape = self.mesh_shape
        return f"[{strategy_list_str}] @ mesh: {mesh_shape}"

    def max_num_shards(self) -> int:
        """
        Returns the max number of shards across all OpSpecs
        """
        return max(strategy.output_spec.num_shards for strategy in self.strategies)

    @property
    def mesh(self):
        return self.strategies[0].mesh

    @property
    def mesh_shape(self):
        return self.strategies[0].mesh.shape

    @property
    def ndim(self):
        return self.strategies[0].output_spec.ndim

    @property
    def shape(self):
        return self.strategies[0].output_spec.shape


class TupleStrategy(StrategyType):
    """
    TupleStrategy represents the output strategy of this op is a tuple of OpStrategies,
    i.e. If the output of this op is a tuple of tensors or list of tensors with possibly
    different OpStrategies, we should return a TupleStrategy that contains a tuple of
    OpStrategy, where each child represents the sharding strategy of "each element" of
    the tuple/list of tensors the op returns.

    NOTE: if the output of the op is a List[Tensor] and they share the same OpStrategy,
    then we should return a single OpStrategy instead of a TupleStrategy
    """

    def __init__(
        self,
<<<<<<< HEAD
        childs: Sequence[StrategyType],  # codespell:ignore childs
    ) -> None:
        super().__init__()
        self.childs: Sequence[StrategyType] = childs  # codespell:ignore childs

    def child_mesh(self, index: int) -> DeviceMesh:
        op_strategy = self.childs[index]  # codespell:ignore childs
=======
        children: Sequence[StrategyType],
    ) -> None:
        super().__init__()
        self.children: Sequence[StrategyType] = children

    @property
    @deprecated(
        "TupleStrategy.childs is deprecated, use TupleStrategy.children instead.",  # codespell:ignore childs
        category=FutureWarning,
    )
    def childs(self) -> Sequence[StrategyType]:  # codespell:ignore childs
        """
        Alias for children, to maintain backward compatibility.
        """
        return self.children

    def child_mesh(self, index: int) -> DeviceMesh:
        op_strategy = self.children[index]
>>>>>>> 7d2bd711
        assert isinstance(op_strategy, OpStrategy)
        return op_strategy.mesh

    def __str__(self) -> str:
        child_strategies_str = ", ".join(
<<<<<<< HEAD
            [
                f"{str(strat)}"
                for idx, strat in enumerate(self.childs)  # codespell:ignore childs
            ]
=======
            [f"{str(strat)}" for idx, strat in enumerate(self.children)]
>>>>>>> 7d2bd711
        )
        return f"TupleStrategy({child_strategies_str})"


@dataclass
class RuntimeSchemaInfo:
    """
    RuntimeSchemaInfo stores the operator schema related information for runtime (eager)
    execution. This is mainly used for two ways: 1. to generate hash for args to determine
    whether to re-run sharding prop or not 2. to determine if we need pytree
    """

    # This static_argnum records static arg "starting index" for ops that have non-tensor
    # args/kwargs which would affect sharding propagation results. All args starting from
    # this index would be hashed to our sharding cache.
    # Note that only a few ops need this information, e.g. view, transpose, var.dim, etc.
    static_argnum: int = 100
    # This static_kwargkey records static kwarg names which would affect sharding prop
    static_kwargkey: Optional[list[str]] = None
    # each op can decide if it wants to use pytree flatten/unflatten during operator
    # eager execution, by default we don't need to do flatten/unflatten, only if the
    # op indicate it needs to, this is to accelerate eager performance.
    needs_pytree: bool = False


@dataclass
class OpSchema:
    """
    OpSchema is a data class that describes an operator input schemas, it includes
    DTensorSpecs/OpStrategies (instead of DTensor) and non-tensor args/kwargs (positional
    order preserved). It is mainly used by the DTensor's dispatching logic to perform various
    actions (i.e. sharding propagation, caching sharding decisions, redistribute, etc.)

    NOTE: this should be used as a read only data class
    TODO: make this a frozen dataclass

    Args:
        op: the operator overload we are intercepting
        args_schema: contains args except that the DTensor args have been replaced
            with its DTensorSpec or OpStrategy
        kwargs_schema: contains kwargs except that the DTensor kwargs have been replaced
            with its DTensorSpec or OpStrategy
    """

    op: OpOverload
    args_schema: ArgsType
    kwargs_schema: KwargsType

    schema_info: Optional[RuntimeSchemaInfo] = None

    @property
    def args_spec(self) -> tuple[DTensorSpec, ...]:
        """
        args_spec: Tuple[DTensorSpec, ...]: contains a clean list of args spec list
            with NO non-DTensor positional arguments (i.e. int/float/tuple, etc)
            mainly used by sharding propagation to propagate the output spec
        """
        args = (
            tree_leaves(self.args_schema)
            if self.schema_info is not None and self.schema_info.needs_pytree
            else self.args_schema
        )
        return tuple(item for item in args if isinstance(item, DTensorSpec))

    @property
    def args_strategy(self) -> tuple[OpStrategy, ...]:
        # filter out non-relevant values from args schema to get a clean OpStrategy list
        # separate with args_spec for the ease of type annotation
        # TODO: see if we should merge this with args_spec
        args = (
            tree_leaves(self.args_schema)
            if self.schema_info is not None and self.schema_info.needs_pytree
            else self.args_schema
        )
        return tuple(item for item in args if isinstance(item, OpStrategy))

    def __repr__(self) -> str:
        args_schema = ", ".join([str(arg_schema) for arg_schema in self.args_schema])
        return (
            f"OpSchema(op={self.op},"
            f" args_schema=({args_schema}),"
            f" kwargs_schema={self.kwargs_schema})"
        )

    def __str__(self) -> str:
        args_schema: list[str] = []
        mesh_shape = None
        for arg in self.args_schema:
            if isinstance(arg, DTensorSpec):
                args_schema.append(str(arg))
                mesh_shape = arg.mesh.shape
            elif isinstance(arg, OpStrategy):
                assert len(arg.strategies) == 1
                args_schema.append(_pretty_print_spec(arg.strategies[0].output_specs))
                mesh_shape = arg.mesh_shape
            elif isinstance(arg, TupleStrategy):
<<<<<<< HEAD
                first_op_strategy = arg.childs[0]  # codespell:ignore childs
=======
                first_op_strategy = arg.children[0]
>>>>>>> 7d2bd711
                assert isinstance(first_op_strategy, OpStrategy)
                mesh_shape = first_op_strategy.mesh_shape
                args_schema.append(str(arg))
            else:
                args_schema.append(str(arg))
        return f"Op(op={self.op}, args_schema={', '.join(args_schema)} @ mesh: {mesh_shape})"

    def __post_init__(self) -> None:
        has_symints = False
        for a in self.args_schema:
            if isinstance(a, DTensorSpec) and a.tensor_meta is not None:
                if any(isinstance(s, torch.SymInt) for s in a.tensor_meta.shape):
                    has_symints = True
                    break
        self.has_symints = has_symints

    def arg_type_tensor_or_tensor_list_like(self, arg_idx: int) -> bool:
        arg = self.args_schema[arg_idx]
        is_tensor = isinstance(arg, DTensorSpec)
        if is_tensor:
            return True

        if not isinstance(arg, list):
            return False

        return all(isinstance(e, DTensorSpec) or e is None for e in arg)

    def return_type_tuple_tensor_like(self) -> bool:
        # all dispatch ops could only return Tuple[Tensor] or have None/ints/floats
        # in the tuple, but the first element must be a Tensor, so this check is enough
        return_types = self.op._schema.returns
        return len(return_types) > 1 and isinstance(
            return_types[0].type, torch.TensorType
        )

    def return_type_tensor(self) -> bool:
        return_types = self.op._schema.returns
        # all dispatch ops only return Tensor or Tuple[Tensor] for tensor like
        # return types, so this check is enough for tensor like types
        return isinstance(return_types[0].type, torch.TensorType)

    def get_mesh_from_args(self, validate: bool = True) -> DeviceMesh:
        """
        This util can be used to get a mesh from the OpSchema that contains multiple
        DTensors as arguments. When `validate` is True, it will try to validate that all the
        arguments have the same mesh to avoid unexpected cross mesh errors.

        NOTE: this util currently does not handle TupleStrategy when `validate=True`,
        this is because for TupleStrategy there could be different types of checks, i.e.:
            - for stack and cat like op, we need to check within a TupleStrategy is every
              input is on the same mesh
            - for foreach like ops we need to check "zipped" inputs are on the same mesh
              for each index.
        """
        first_arg = self.args_schema[0]
        if isinstance(first_arg, (DTensorSpec, OpStrategy)):
            mesh = first_arg.mesh
        elif isinstance(first_arg, (list, tuple, TupleStrategy)):
            first_elem = (
<<<<<<< HEAD
                first_arg.childs[0]  # codespell:ignore childs
=======
                first_arg.children[0]
>>>>>>> 7d2bd711
                if isinstance(first_arg, TupleStrategy)
                else first_arg[0]
            )
            assert isinstance(first_elem, (DTensorSpec, OpStrategy))
            mesh = first_elem.mesh
        else:
            raise ValueError(f"Cannot find device mesh from args for op : {self.op}.")

        if validate:
            for arg in self.args_schema[1:]:
                if isinstance(arg, (DTensorSpec, OpStrategy)) and arg.mesh != mesh:
                    raise RuntimeError(
                        f"DTensor does not support cross-mesh operation on {self.op}! "
                        f"Got meshes: {mesh} {arg.mesh}. "
                        f"Please make sure all the arguments have the same DeviceMesh."
                    )

        return mesh

    def is_inplace_op(self) -> bool:
        # simple analysis of function schema to determine
        # if this is an inplace variant, it might not
        # be entirely correct, but it's good enough for now.
        return self.op._schema.name[-1] == "_"

    def is_out_variant_op(self) -> bool:
        # simple analysis of function schema to determine
        # if this is an out variant, it might not
        # be entirely correct, but it's good enough for now.
        return "out" in self.op._schema.overload_name

    def __hash__(self) -> int:
        # Only hash args and kwargs that op indicates to hash
        if not self.schema_info:
            static_argnum = len(self.args_schema)
            static_kwargkey = None
        else:
            static_argnum = self.schema_info.static_argnum
            static_kwargkey = self.schema_info.static_kwargkey

        args_to_hash = tuple(
            tuple(e) if isinstance(e, list) else e
            for i, e in enumerate(self.args_schema)
            if self.arg_type_tensor_or_tensor_list_like(i) or i >= static_argnum
        )
        if static_kwargkey is not None:
            kwargs_to_hash = tuple(
                self.kwargs_schema.get(k, None) for k in static_kwargkey
            )
            return hash((self.op, args_to_hash, kwargs_to_hash))
        else:
            return hash((self.op, args_to_hash))

    def __eq__(self, other: object) -> bool:
        # early return checks
        if not isinstance(other, OpSchema):
            return False

        if self.op != other.op:
            return False

        if len(self.args_schema) != len(other.args_schema):
            return False

        # compare each element and early return if any of them is different
        if not self.schema_info:
            static_argnum = len(self.args_schema)
            static_kwargkey = None
        else:
            static_argnum = self.schema_info.static_argnum
            static_kwargkey = self.schema_info.static_kwargkey

        for i, (self_arg, other_arg) in enumerate(
            zip(self.args_schema, other.args_schema)
        ):
            if isinstance(self_arg, DTensorSpec) and self_arg != other_arg:
                return False
            elif i >= static_argnum and self_arg != other_arg:
                return False

        # check kwarg equality when there's a static kwarg key
        if static_kwargkey:
            for key in static_kwargkey:
                if self.kwargs_schema.get(key, None) != other.kwargs_schema.get(
                    key, None
                ):
                    return False

        return True

    def gen_fake_args(self) -> ArgsType:
        """
        gen_fake_args: generate fake args for the operator, this is mainly used
            by sharding propagation rules to generate fake args for the operator
            to run the local tensor operator and get the output spec.
        """
        return tree_map_only(
            DTensorSpec,
            _rebuild_tensor_from_dtensor_meta,
            self.args_schema,
            is_leaf=lambda x: isinstance(x, DTensorSpec),
        )

    def gen_fake_kwargs(self) -> KwargsType:
        """
        gen_fake_kwargs: generate fake kwargs for the operator, this is mainly used
            by sharding propagation rules to generate fake kwargs for the operator
            to run the local tensor operator and get the output spec.
        """
        return tree_map_only(
            DTensorSpec,
            _rebuild_tensor_from_dtensor_meta,
            self.kwargs_schema,
            is_leaf=lambda x: isinstance(x, DTensorSpec),
        )

    def _inplace_rewrap_schema_suggestion(self, origin_schema: "OpSchema") -> None:
        suggestion_args_spec = self.args_spec
        new_arg_schema: list[object] = []
        idx_of_args_spec = 0
        if (
            origin_schema.schema_info is not None
            and origin_schema.schema_info.needs_pytree
        ):
            args_schema: Sequence[Any] = tree_leaves(origin_schema.args_schema)
        else:
            args_schema = origin_schema.args_schema
        for arg in args_schema:
            if isinstance(arg, DTensorSpec):
                new_arg_schema.append(suggestion_args_spec[idx_of_args_spec])
                idx_of_args_spec += 1
            else:
                new_arg_schema.append(arg)
        self.args_schema = tuple(new_arg_schema)
        self.kwargs_schema = origin_schema.kwargs_schema


@dataclass
class OutputSharding:
    """
    OutputSharding is a data class that is used by the sharding propagation,
    it could set the output_spec upon successful propagation. If needs_redistribute
    is set to True, a redistribute_schema would be returned together to indicate
    the input arguments needs to be redistributed before the op execution.

    NOTE: the redistribute_schema generated by sharding propagation should be
    exactly the same as the operator OpSchema, except the DTensorSpecs
    """

    output_spec: OutputSpecType
    redistribute_schema: Optional[OpSchema] = None
    needs_redistribute: bool = False

    @cached_property
    def mesh(self):
        if isinstance(self.output_spec, DTensorSpec):
            return self.output_spec.mesh
        elif isinstance(self.output_spec, tuple):
            out_spec = self.output_spec[0]
            if isinstance(out_spec, DTensorSpec):
                return out_spec.mesh
            else:
                raise ValueError(f"Unknown output spec type: {type(out_spec)}")
        else:
            raise ValueError(f"Unknown output spec type: {type(self.output_spec)}")


@dataclass
class OpInfo:
    """
    All Runtime Op execution info are packed here
    """

    # The first compute device mesh recorded from args
    # NOTE: one op could have multiple meshes from its args. We just record the first
    # mesh here to check if current rank should participate in computation or not.
    compute_mesh: DeviceMesh

    # compete runtime operator infos
    schema: OpSchema
    flat_args_schema: list[object]
    local_args: Sequence[object]
    local_kwargs: dict[str, object]
    args_tree_spec: Optional[TreeSpec] = None

    # the output sharding info
    output_sharding: Optional[OutputSharding] = None<|MERGE_RESOLUTION|>--- conflicted
+++ resolved
@@ -177,15 +177,6 @@
 
     def __init__(
         self,
-<<<<<<< HEAD
-        childs: Sequence[StrategyType],  # codespell:ignore childs
-    ) -> None:
-        super().__init__()
-        self.childs: Sequence[StrategyType] = childs  # codespell:ignore childs
-
-    def child_mesh(self, index: int) -> DeviceMesh:
-        op_strategy = self.childs[index]  # codespell:ignore childs
-=======
         children: Sequence[StrategyType],
     ) -> None:
         super().__init__()
@@ -204,20 +195,12 @@
 
     def child_mesh(self, index: int) -> DeviceMesh:
         op_strategy = self.children[index]
->>>>>>> 7d2bd711
         assert isinstance(op_strategy, OpStrategy)
         return op_strategy.mesh
 
     def __str__(self) -> str:
         child_strategies_str = ", ".join(
-<<<<<<< HEAD
-            [
-                f"{str(strat)}"
-                for idx, strat in enumerate(self.childs)  # codespell:ignore childs
-            ]
-=======
             [f"{str(strat)}" for idx, strat in enumerate(self.children)]
->>>>>>> 7d2bd711
         )
         return f"TupleStrategy({child_strategies_str})"
 
@@ -314,11 +297,7 @@
                 args_schema.append(_pretty_print_spec(arg.strategies[0].output_specs))
                 mesh_shape = arg.mesh_shape
             elif isinstance(arg, TupleStrategy):
-<<<<<<< HEAD
-                first_op_strategy = arg.childs[0]  # codespell:ignore childs
-=======
                 first_op_strategy = arg.children[0]
->>>>>>> 7d2bd711
                 assert isinstance(first_op_strategy, OpStrategy)
                 mesh_shape = first_op_strategy.mesh_shape
                 args_schema.append(str(arg))
@@ -378,11 +357,7 @@
             mesh = first_arg.mesh
         elif isinstance(first_arg, (list, tuple, TupleStrategy)):
             first_elem = (
-<<<<<<< HEAD
-                first_arg.childs[0]  # codespell:ignore childs
-=======
                 first_arg.children[0]
->>>>>>> 7d2bd711
                 if isinstance(first_arg, TupleStrategy)
                 else first_arg[0]
             )
