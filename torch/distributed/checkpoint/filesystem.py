# mypy: allow-untyped-defs
import collections
import dataclasses
import io
import json
import operator
import os
import pickle
import queue
import threading
import uuid
import warnings
from abc import ABC, abstractmethod
from collections.abc import Generator, Iterable, Iterator, Sequence
from contextlib import contextmanager
from dataclasses import dataclass
from enum import Enum
from io import UnsupportedOperation
from pathlib import Path
from typing import Any, Callable, cast, IO, Optional, Union

# introduced as collections.abc.Buffer in Python 3.12
from typing_extensions import Buffer

import torch
from torch import Tensor
from torch._utils import _get_available_device_type, _get_device_module
from torch.distributed._shard._utils import narrow_tensor_by_index
from torch.distributed.checkpoint._extension import (
    ExtensionRegistry,
    StreamTransformExtension,
)
from torch.distributed.checkpoint.metadata import Metadata, STATE_DICT_TYPE, StorageMeta
from torch.distributed.checkpoint.planner import (
    LoadItemType,
    LoadPlan,
    LoadPlanner,
    ReadItem,
    SavePlan,
    SavePlanner,
    WriteItem,
    WriteItemType,
)
from torch.distributed.checkpoint.staging import BlockingAsyncStager
from torch.distributed.checkpoint.storage import (
    StorageReader,
    StorageWriter,
    WriteResult,
)
from torch.distributed.checkpoint.utils import _create_file_view
from torch.futures import Future


__all__ = [
    "FileSystemWriter",
    "FileSystemReader",
    "FileSystem",
    "FileSystemBase",
    "SerializationFormat",
]

_metadata_fn: str = ".metadata"


@dataclass
class _StorageInfo:
    """This is the per entry storage info."""

    relative_path: str
    offset: int
    length: int
    transform_descriptors: Optional[Sequence[str]] = None

    def __getstate__(self):
        return {k: v for k, v in self.__dict__.items() if v is not None}


@dataclass
class _StoragePrefix:
    prefix: str


class SerializationFormat(Enum):
    TORCH_SAVE = "torch_save"
    SAFETENSORS = "safetensors"


DEFAULT_SUFFIX = ".distcp"


def _generate_uuid() -> str:
    return str(uuid.uuid4())


class _TensorLoader(ABC):
    @abstractmethod
    def add(self, size: int, obj: object) -> None:
        pass

    @abstractmethod
    def start_loading(self) -> None:
        pass

    @abstractmethod
    def values(self) -> Iterator[tuple[torch.Tensor, object]]:
        pass


class _SerialCpuLoader(_TensorLoader):
    def __init__(self, resolve_fun: Callable) -> None:
        self.resolve_fun = resolve_fun
        self.items: list[tuple[int, object]] = []

    def add(self, size: int, obj: object) -> None:
        self.items.append((size, obj))

    def start_loading(self) -> None:
        pass

    def values(self) -> Iterator[tuple[torch.Tensor, object]]:
        for _, obj in self.items:
            tensor = self.resolve_fun(obj).detach()
            tensor = tensor.cpu()
            if tensor.storage().size() != tensor.numel():
                tensor = tensor.clone()
            yield (
                tensor,
                obj,
            )


class _OverlappingCpuLoader(_TensorLoader):
    def __init__(
        self,
        resolve_fun: Callable,
        stream: Optional[torch.Stream] = None,
        inflight_threshhold: int = 1_000_000,
    ) -> None:
        self.resolve_fun = resolve_fun
        self.items: list[tuple[int, object]] = []
        self.inflight_threshhold = inflight_threshhold
        self.in_flight_data = 0
        self.current_items: collections.deque = collections.deque()
        self.idx = 0
        self.started = False
        self.device_type = (
            stream.device_type if stream else _get_available_device_type()
        )
        self.device_module = _get_device_module(self.device_type)
        self.stream = cast(
            torch.cuda.Stream, stream or self.device_module.current_stream()
        )
        if self.stream != self.device_module.current_stream():
            self.stream.wait_stream(self.device_module.current_stream())

    @property
    def _done(self) -> bool:
        return self.idx >= len(self.items)

    def _drain(self) -> list[tuple[torch.Tensor, object]]:
        drained = []
        if self.in_flight_data >= self.inflight_threshhold:
            self.stream.synchronize()
        while self.in_flight_data >= self.inflight_threshhold:
            val = self.current_items.popleft()
            self.in_flight_data -= val[0].numel() * val[0].element_size()
            drained.append(val)
        return drained

    def _refill(self) -> None:
        with self.device_module.stream(self.stream):
            while not self._done and self.in_flight_data < self.inflight_threshhold:
                _, obj = self.items[self.idx]
                self.idx += 1
                tensor = self.resolve_fun(obj).detach()
                if tensor.device.type == self.device_type:
                    tensor = tensor.to(device="cpu", non_blocking=True)
                elif tensor.device == torch.device("cpu"):
                    if (
                        tensor.untyped_storage().size()
                        != tensor.numel() * tensor.itemsize
                    ):
                        # this forces the tensor to be both contiguous and with minimal storage
                        tensor = tensor.clone()

                self.current_items.append(
                    (
                        tensor,
                        obj,
                    )
                )
                self.in_flight_data += tensor.numel() * tensor.element_size()

    def _finish(self) -> Iterable[tuple[torch.Tensor, object]]:
        assert self._done
        if len(self.current_items) > 0:
            self.stream.synchronize()
        return self.current_items

    def add(self, size: int, obj: object) -> None:
        if self.started:
            raise RuntimeError("cannot add items after loading started")
        self.items.append((size, obj))

    def start_loading(self) -> None:
        if self.started:
            return
        self.started = True
        self.items.sort(key=operator.itemgetter(0))
        self._refill()

    def values(self) -> Iterator[tuple[torch.Tensor, object]]:
        self.start_loading()
        while not self._done:
            drained = self._drain()
            self._refill()
            yield from drained

        yield from self._finish()


class _StorageWriterTransforms:
    """
    This is experimental, and will likely move elsewhere in the
    future.  It lives here to minimize changes while we are still
    learning and gathering feedback.
    """

    def __init__(
        self, extensions: Optional[Sequence[StreamTransformExtension]] = None
    ) -> None:
        """
        If the extensions arg is None, this means the implementation
        should provide whatever defaults it chooses.  An empty
        sequence indicates no extensions should be used.  At this
        time, the default extensions sequence is empty.
        """
        self.extensions = () if extensions is None else extensions

    def transform_save_stream(
        self, write_item: WriteItem, raw_stream: io.IOBase
    ) -> tuple[IO[bytes], list[str]]:
        # In order to avoid leaking fds, transformers' close must
        # cascade to wrapped streams, but since this function can
        # append to the raw stream, we can't close the actual stream.
        # So, we use this to put a wrapper around the raw stream's
        # close() to make it a noop, and it gets closed once all files
        # are appended.

        class NoCloseWriter(io.IOBase):
            def __init__(self, raw: io.IOBase):
                self.raw = raw

            def writeable(self) -> bool:
                return True

            def write(self, b: Buffer) -> int:
                return self.raw.write(b)

            def close(self):
                self.flush()
                self.raw.flush()
                # but not close.

        transform_to = cast(IO[bytes], NoCloseWriter(raw_stream))

        for ex in self.extensions:
            transform_to = ex.transform_to(transform_to)

        return (transform_to, [ex.get_descriptor() for ex in reversed(self.extensions)])


def _item_size(item: WriteItem) -> int:
    size = 1
    assert item.tensor_data is not None
    # can't use math.prod as PT needs to support older python
    for s in item.tensor_data.size:
        size *= s

    dtype = item.tensor_data.properties.dtype
    return size * torch._utils._element_size(dtype)


def _split_by_size_and_type(bins: int, items: list[WriteItem]) -> list[list[WriteItem]]:
    if bins == 1:
        return [items]

    bytes_w = [wi for wi in items if wi.type == WriteItemType.BYTE_IO]
    tensor_w = [wi for wi in items if wi.type != WriteItemType.BYTE_IO]

    buckets: list[list[WriteItem]] = [[] for _ in range(bins)]
    bucket_sizes = [0 for _ in range(bins)]

    tensor_w.sort(key=_item_size, reverse=True)

    for i, wi in enumerate(bytes_w):
        buckets[i % bins].append(wi)

    for wi in tensor_w:
        # TODO replace with headq
        idx = min(enumerate(bucket_sizes), key=operator.itemgetter(1))[0]
        buckets[idx].append(wi)
        bucket_sizes[idx] += _item_size(wi)

    return buckets


def _write_item(
    transforms: _StorageWriterTransforms,
    stream: io.IOBase,
    data: Union[io.BytesIO, torch.Tensor],
    write_item: WriteItem,
    storage_key: str,
    serialization_format: SerializationFormat,
) -> WriteResult:
    offset = stream.tell()

    (transform_to, transform_descriptors) = transforms.transform_save_stream(
        write_item, stream
    )

    if write_item.type == WriteItemType.BYTE_IO:
        assert isinstance(data, io.BytesIO)
        transform_to.write(data.getbuffer())
    else:
        assert isinstance(data, torch.Tensor)
        assert data.device == torch.device("cpu")
        if serialization_format == SerializationFormat.TORCH_SAVE:
            torch.save(data, transform_to)

    transform_to.close()

    if serialization_format == SerializationFormat.TORCH_SAVE or isinstance(
        data, io.BytesIO
    ):
        length = stream.tell() - offset
    else:
        length = data.numel() * data.element_size()

    # For consistency with earlier versions, leave this field out of the
    # metadata if there are no extensions.
    info_transform_descriptors = (
        None if len(transform_descriptors) == 0 else transform_descriptors
    )

    return WriteResult(
        index=write_item.index,
        size_in_bytes=length,
        storage_data=_StorageInfo(
            storage_key,
            offset,
            length,
            transform_descriptors=info_transform_descriptors,
        ),
    )


def _write_files_from_queue(
    create_stream: Callable,
    file_queue: queue.Queue,
    result_queue: queue.Queue,
    planner: SavePlanner,
    transforms: _StorageWriterTransforms,
    inflight_threshhold: int,
    use_fsync: bool,
    thread_count: int,
    serialization_format: SerializationFormat,
) -> None:
    try:
        while True:
            file_name, storage_key, write_items = file_queue.get_nowait()
            loader: _TensorLoader

            custom_backend_name = torch._C._get_privateuse1_backend_name()
            custom_device_mod = getattr(torch, custom_backend_name, None)

            # TODO: Using the OverlappingCpuLoader with multiple threads creates significant
            # performance degredation, observed as being related to cuda stream syncs. We
            # should try to fix this and use _OverlappingCpuLoader for all threaded cases
            if (
                thread_count == 1
                and (
                    torch.cuda.is_available()
                    or (custom_device_mod and custom_device_mod.is_available())
                )
                and inflight_threshhold > 0
            ):
                loader = _OverlappingCpuLoader(
                    planner.resolve_data,
                    inflight_threshhold=inflight_threshhold,
                )
            else:
                loader = _SerialCpuLoader(
                    planner.resolve_data,
                )

            tensor_w = [wi for wi in write_items if wi.type != WriteItemType.BYTE_IO]
            for write_item in tensor_w:
                loader.add(_item_size(write_item), write_item)
            loader.start_loading()

            bytes_w = [wi for wi in write_items if wi.type == WriteItemType.BYTE_IO]
            write_results = []

            with create_stream(file_name, "wb") as stream:
                for write_item in bytes_w:
                    data = planner.resolve_data(write_item)
                    write_results.append(
                        _write_item(
                            transforms,
                            stream,
                            data,
                            write_item,
                            storage_key,
                            serialization_format,
                        )
                    )

                tensor_dict = {}
                metadata_dict = {}
                for tensor, write_item in loader.values():
                    assert tensor.is_cpu
                    write_results.append(
                        _write_item(
                            transforms,
                            stream,
                            tensor,
                            write_item,  # type: ignore[arg-type]
                            storage_key,
                            serialization_format,
                        )
                    )
<<<<<<< HEAD
                    tensor_dict[write_item.index.fqn] = tensor  # type: ignore[attr-defined]
=======
                    tensor_dict[write_item.index.fqn] = tensor
                    metadata_dict[write_item.index.fqn] = {
                        "saved_offsets": write_item.tensor_data.chunk.offsets
                    }
>>>>>>> 0188406d

                if serialization_format == SerializationFormat.SAFETENSORS:
                    from safetensors.torch import save  # type: ignore[import-not-found]

                    stream.write(
                        save(
                            tensor_dict,
                            metadata={
                                "DCP_SHARDING_INFO": json.dumps(metadata_dict),
                                "DCP_VERSION": "1.0",
                            },
                        )
                    )

                if use_fsync:
                    try:
                        os.fsync(stream.fileno())
                    except (AttributeError, UnsupportedOperation):
                        os.sync()
                stream.close()
            result_queue.put(write_results)
    except queue.Empty:
        pass


class FileSystemBase(ABC):
    @contextmanager
    @abstractmethod
    def create_stream(
        self, path: Union[str, os.PathLike], mode: str
    ) -> Generator[io.IOBase, None, None]: ...

    @abstractmethod
    def concat_path(
        self, path: Union[str, os.PathLike], suffix: str
    ) -> Union[str, os.PathLike]: ...

    @abstractmethod
    def rename(
        self, path: Union[str, os.PathLike], new_path: Union[str, os.PathLike]
    ) -> None: ...

    @abstractmethod
    def init_path(self, path: Union[str, os.PathLike]) -> Union[str, os.PathLike]: ...

    @abstractmethod
    def mkdir(self, path: Union[str, os.PathLike]) -> None: ...

    @classmethod
    @abstractmethod
    def validate_checkpoint_id(cls, checkpoint_id: Union[str, os.PathLike]) -> bool: ...

    @abstractmethod
    def exists(self, path: Union[str, os.PathLike]) -> bool: ...

    @abstractmethod
    def rm_file(self, path: Union[str, os.PathLike]) -> None: ...


class FileSystem(FileSystemBase):
    @contextmanager
    def create_stream(
        self, path: Union[str, os.PathLike], mode: str
    ) -> Generator[io.IOBase, None, None]:
        if not isinstance(path, Path):
            path = Path(path)
        with path.open(mode) as stream:
            yield cast(io.IOBase, stream)

    def concat_path(
        self, path: Union[str, os.PathLike], suffix: str
    ) -> Union[str, os.PathLike]:
        if not isinstance(path, Path):
            path = Path(path)
        return path / suffix

    def init_path(self, path: Union[str, os.PathLike]) -> Union[str, os.PathLike]:
        if not isinstance(path, Path):
            path = Path(path)
        return path

    def rename(
        self, path: Union[str, os.PathLike], new_path: Union[str, os.PathLike]
    ) -> None:
        if not isinstance(path, Path):
            path = Path(path)

        path.rename(cast(Path, new_path))

    def mkdir(self, path: Union[str, os.PathLike]) -> None:
        if not isinstance(path, Path):
            path = Path(path)
        path.mkdir(parents=True, exist_ok=True)

    @classmethod
    def validate_checkpoint_id(cls, checkpoint_id: Union[str, os.PathLike]) -> bool:
        if isinstance(checkpoint_id, Path):
            return True

        if "://" in str(checkpoint_id):
            return False

        for p in Path(checkpoint_id).parents:
            if p.exists() and os.access(str(p), os.W_OK):
                return True

        return False

    def exists(self, path: Union[str, os.PathLike]) -> bool:
        if not isinstance(path, Path):
            path = Path(path)
        return path.exists()

    def rm_file(self, path: Union[str, os.PathLike]) -> None:
        if not isinstance(path, Path):
            path = Path(path)
        path.unlink()

    def ls(self, path: Union[str, os.PathLike]) -> list[str]:
        if not isinstance(path, Path):
            path = Path(path)
        return [str(p) for p in path.iterdir()]


class _FileSystemWriter(StorageWriter):
    """
    Basic implementation of StorageWriter using file IO.

    This implementation makes the following assumptions and simplifications:

    * The checkpoint path is an empty or non-existing directory.
    * File creation is atomic

    The checkpoint consist of one file per write request plus
    a `.metadata` file with the serialized metadata.

    """

    def __init__(
        self,
        path: Union[str, os.PathLike],
        single_file_per_rank: bool = True,
        sync_files: bool = True,
        thread_count: int = 1,
        per_thread_copy_ahead: int = 10_000_000,
        overwrite: bool = True,
        _extensions: Optional[Sequence[StreamTransformExtension]] = None,
        serialization_format: SerializationFormat = SerializationFormat.TORCH_SAVE,
        *args: Any,
        **kwargs: Any,
    ) -> None:
        """
        Initialize the writer pointing to `path`.

        Args:
            path: directory where the checkpoint will be written to.
            single_file_per_rank: Produce one file per rank instead of one file per tensor/blob. Default to True.
            sync_files : force files to be synced to permanent storage. Default to True.
            thread_count: Number of IO threads to use to write. Default to 1.
            per_thread_copy_ahead: How many bytes to copy from the GPU ahead of saving then. Default 10Mb.
            overwrite: Whether to allow overwriting existing checkpoints. Defaults to True.
            _extensions: Extensions to apply to output streams (EXPERIMENTAL)

        N. B. If sync_files is disabled, there's no guarantee that the checkpoint will be consistent in the case of a failure.
        """
        super().__init__()
        self.fs = FileSystem()
        self.path = self.fs.init_path(path)
        self.single_file_per_rank = single_file_per_rank
        self.sync_files = sync_files
        self.thread_count = thread_count
        self.per_thread_copy_ahead = per_thread_copy_ahead
        self.save_id = _generate_uuid()
        self.overwrite = overwrite
        self.transforms = _StorageWriterTransforms(_extensions)
        self.serialization_format = serialization_format

    def reset(self, checkpoint_id: Union[str, os.PathLike, None] = None) -> None:
        if checkpoint_id:
            self.path = self.fs.init_path(checkpoint_id)
        self.save_id = _generate_uuid()

    def set_up_storage_writer(self, is_coordinator: bool) -> None:
        pass

    def prepare_local_plan(self, plan: SavePlan) -> SavePlan:
        self.fs.mkdir(self.path)
        if self.fs.exists(self.metadata_path):
            if self.overwrite:
                warnings.warn(
                    f"Detected an existing checkpoint in {self.metadata_path}, overwriting since {self.overwrite=}."
                    " Past version 2.5 of PyTorch, `overwrite` will default to False. Set this variable to True to"
                    " maintain this functionality or False to raise when an existing checkpoint is found."
                )
            else:
                raise RuntimeError(f"Checkpoint already exists and {self.overwrite=}.")

        return plan

    def prepare_global_plan(self, plans: list[SavePlan]) -> list[SavePlan]:
        new_plans = [
            dataclasses.replace(plan, storage_data=_StoragePrefix(f"__{i}_"))
            for i, plan in enumerate(plans)
        ]
        return new_plans

    def write_data(
        self,
        plan: SavePlan,
        planner: SavePlanner,
    ) -> Future[list[WriteResult]]:
        storage_plan: _StoragePrefix = plan.storage_data
        file_count = 0

        def gen_file():
            nonlocal file_count
            file_name = f"{storage_plan.prefix}{file_count}{DEFAULT_SUFFIX}"
            file_count += 1
            return file_name

        file_queue: queue.Queue = queue.Queue()
        if self.single_file_per_rank:
            for bucket in _split_by_size_and_type(self.thread_count, plan.items):
                file_name = gen_file()
                path = self.fs.concat_path(self.path, file_name)
                file_queue.put((path, file_name, bucket))
        else:
            for item in plan.items:
                file_name = gen_file()
                path = self.fs.concat_path(self.path, file_name)
                file_queue.put((path, file_name, [item]))

        return self._write_data(planner, file_queue)

    def _write_data(
        self,
        planner: SavePlanner,
        file_queue: queue.Queue,
    ) -> Future[list[WriteResult]]:
        result_queue: queue.Queue = queue.Queue()

        threads = []
        for _ in range(1, self.thread_count):
            t = threading.Thread(
                target=_write_files_from_queue,
                args=(
                    self.fs.create_stream,
                    file_queue,
                    result_queue,
                    planner,
                    self.transforms,
                    self.per_thread_copy_ahead,
                    self.sync_files,
                    self.thread_count,
                    self.serialization_format,
                ),
            )
            t.start()
            threads.append(t)

        _write_files_from_queue(
            create_stream=self.fs.create_stream,
            file_queue=file_queue,
            result_queue=result_queue,
            planner=planner,
            transforms=self.transforms,
            inflight_threshhold=self.per_thread_copy_ahead,
            use_fsync=self.sync_files,
            thread_count=self.thread_count,
            serialization_format=self.serialization_format,
        )

        for t in threads:
            t.join()

        res = []
        try:
            while True:
                res += result_queue.get_nowait()
        except queue.Empty:
            fut: Future[list[WriteResult]] = Future()
            fut.set_result(res)
            return fut

    def finish(self, metadata: Metadata, results: list[list[WriteResult]]) -> None:
        storage_md = {}
        for wr_list in results:
            storage_md.update({wr.index: wr.storage_data for wr in wr_list})
        metadata.storage_data = storage_md

        metadata.storage_meta = self.storage_meta()

        tmp_path = cast(Path, self.fs.concat_path(self.path, f"{_metadata_fn}.tmp"))
        with self.fs.create_stream(tmp_path, "wb") as metadata_file:
            pickle.dump(metadata, metadata_file)
            if self.sync_files:
                try:
                    os.fsync(metadata_file.fileno())
                except (AttributeError, UnsupportedOperation):
                    os.sync()

        # delete in-case other checkpoints were present.
        if self.fs.exists(self.metadata_path):
            self.fs.rm_file(self.metadata_path)

        self.fs.rename(tmp_path, self.metadata_path)

    def storage_meta(self) -> Optional[StorageMeta]:
        return StorageMeta(checkpoint_id=self.checkpoint_id, save_id=self.save_id)

    @property
    def metadata_path(self) -> Union[str, os.PathLike]:
        return cast(Path, self.fs.concat_path(self.path, _metadata_fn))

    @property
    def checkpoint_id(self) -> Union[str, os.PathLike]:
        """
        return the checkpoint_id that will be used to save the checkpoint.
        """
        return self.path

    @classmethod
    def validate_checkpoint_id(cls, checkpoint_id: Union[str, os.PathLike]) -> bool:
        return FileSystem.validate_checkpoint_id(checkpoint_id)


class _StorageReaderTransforms:
    """
    This is experimental, and will likely move elsewhere in the
    future.  It lives here to minimize changes while we are still
    learning and gathering feedback.
    """

    def __init__(self, extension_registry: Optional[ExtensionRegistry] = None) -> None:
        self.extension_registry = (
            ExtensionRegistry() if extension_registry is None else extension_registry
        )

    def transform_load_stream(
        self,
        read_item: ReadItem,
        transform_descriptors: Sequence[str],
        raw_stream: IO[bytes],
    ) -> IO[bytes]:
        extensions = self.extension_registry.from_descriptor_list(transform_descriptors)
        transform_from = raw_stream
        for ex in extensions:
            if isinstance(ex, StreamTransformExtension):
                transform_from = ex.transform_from(transform_from)
        return transform_from


class FileSystemReader(StorageReader):
    def __init__(
        self,
        path: Union[str, os.PathLike],
        _extension_registry: Optional[ExtensionRegistry] = None,  # EXPERIMENTAL
    ) -> None:
        super().__init__()
        self.fs = FileSystem()
        self.path = self.fs.init_path(path)
        self.storage_data: dict[Any, Any] = {}
        self.load_id = _generate_uuid()
        self.transforms = _StorageReaderTransforms(_extension_registry)

    def _slice_file(self, file, sinfo: _StorageInfo) -> IO[bytes]:
        return cast(IO[bytes], _create_file_view(file, sinfo.offset, sinfo.length))

    def reset(self, checkpoint_id: Union[str, os.PathLike, None] = None) -> None:
        self.storage_data = {}
        if checkpoint_id:
            self.path = self.fs.init_path(checkpoint_id)
        self.load_id = _generate_uuid()

    def read_data(self, plan: LoadPlan, planner: LoadPlanner) -> Future[None]:
        # group requests by file
        per_file: dict[str, list[ReadItem]] = {}
        for read_item in plan.items:
            item_md: _StorageInfo = self.storage_data[read_item.storage_index]
            path = item_md.relative_path
            per_file.setdefault(path, []).append(read_item)

        for relative_path, reqs in per_file.items():
            new_path = self.fs.concat_path(self.path, relative_path)
            with self.fs.create_stream(new_path, "rb") as stream:
                # TODO sort by offset and cache the reading
                for req in reqs:
                    item_md = self.storage_data[req.storage_index]
                    file_slice = self._slice_file(stream, item_md)
                    transform_from = self.transforms.transform_load_stream(
                        req,
                        # This field wasn't present in older
                        # implementations so provide a fallback.
                        item_md.transform_descriptors or (),
                        file_slice,
                    )

                    if req.type == LoadItemType.BYTE_IO:
                        read_bytes = io.BytesIO(transform_from.read(-1))
                        read_bytes.seek(0)
                        planner.load_bytes(req, read_bytes)
                    else:
                        if transform_from.seekable():
                            seekable = transform_from
                        else:
                            # torch.load requires a seekable input, so read the transform
                            # stream now and store the output if needed
                            seekable = io.BytesIO(transform_from.read(-1))
                            seekable.seek(0)

                        tensor = cast(
                            Tensor,
                            torch.load(
                                seekable,
                                map_location="cpu",
                                weights_only=True,
                            ),
                        )
                        tensor = narrow_tensor_by_index(
                            tensor, req.storage_offsets, req.lengths
                        )
                        target_tensor = planner.resolve_tensor(req).detach()

                        assert target_tensor.size() == tensor.size(), (
                            f"req {req.storage_index} mismatch sizes {target_tensor.size()} vs {tensor.size()}"
                        )
                        target_tensor.copy_(tensor)
                        planner.commit_tensor(req, target_tensor)

        fut: Future = Future()
        fut.set_result(None)
        return fut

    # Implementing the abstract function in StorageReader
    def read_metadata(self) -> Metadata:
        path = self.fs.concat_path(self.path, ".metadata")
        with self.fs.create_stream(path, "rb") as metadata_file:
            metadata = pickle.load(metadata_file)

        if getattr(metadata, "storage_meta", None) is None:
            metadata.storage_meta = StorageMeta()
        metadata.storage_meta.load_id = self.load_id

        return metadata

    def set_up_storage_reader(self, metadata: Metadata, is_coordinator: bool) -> None:
        self.storage_data = metadata.storage_data
        assert self.storage_data is not None

    def prepare_local_plan(self, plan: LoadPlan) -> LoadPlan:
        return plan

    def prepare_global_plan(self, plans: list[LoadPlan]) -> list[LoadPlan]:
        return plans

    @property
    def checkpoint_id(self) -> Union[str, os.PathLike]:
        """
        return the checkpoint_id that will be used to load the checkpoint.
        """
        return self.path

    @classmethod
    def validate_checkpoint_id(cls, checkpoint_id: Union[str, os.PathLike]) -> bool:
        return FileSystem.validate_checkpoint_id(checkpoint_id)


class FileSystemWriter(_FileSystemWriter, BlockingAsyncStager):
    """
    Basic implementation of StorageWriter using file IO.

    This implementation makes the following assumptions and simplifications:

    * The checkpoint path is an empty or non-existing directory.
    * File creation is atomic

    The checkpoint consist of one file per write request plus
    a `.metadata` file with the serialized metadata.

    """

    def __init__(
        self,
        path: Union[str, os.PathLike],
        single_file_per_rank: bool = True,
        sync_files: bool = True,
        thread_count: int = 1,
        per_thread_copy_ahead: int = 10_000_000,
        cache_staged_state_dict: bool = False,
        overwrite: bool = True,
        _extensions: Optional[Sequence[StreamTransformExtension]] = None,
        serialization_format: SerializationFormat = SerializationFormat.TORCH_SAVE,
    ) -> None:
        """
        Initialize the writer pointing to `path`.

        Args:
            path: directory where the checkpoint will be written to.
            single_file_per_rank: Produce one file per rank instead of one file per tensor/blob. Default to True.
            sync_files : force files to be synced to permanent storage. Default to True.
            thread_count: Number of IO threads to use to write. Default to 1.
            per_thread_copy_ahead: How many bytes to copy from the GPU ahead of saving then. Default 10Mb.
            cache_staged_state_dict: Whether to cache the staged state_dict. This option decreases staging latency
                at the cost of increases memory usage. Additionally, if this parameter is set to True, it's the expectation
                that the stager is maintained and re-used for multiple dcp.async_save calls. Default to False.
            overwrite: Whether to allow overwriting existing checkpoints. Defaults to True.
            _extensions: Extensions to apply to output streams (EXPERIMENTAL)

        N. B. If sync_files is disabled, there's no guarantee that the checkpoint will be consistent in the case of a failure.
        """
        _FileSystemWriter.__init__(
            self,
            path=path,
            single_file_per_rank=single_file_per_rank,
            sync_files=sync_files,
            thread_count=thread_count,
            per_thread_copy_ahead=per_thread_copy_ahead,
            overwrite=overwrite,
            _extensions=_extensions,
            serialization_format=serialization_format,
        )
        BlockingAsyncStager.__init__(
            self,
            cache_staged_state_dict=cache_staged_state_dict,
        )

    def stage(self, state_dict: STATE_DICT_TYPE) -> STATE_DICT_TYPE:
        """Override of AsyncStager.stage"""
        # in the async case, the state dict is already on CPU, so maintaining this
        # buffer makes no sense
        self.per_thread_copy_ahead = 0
        return super().stage(state_dict)<|MERGE_RESOLUTION|>--- conflicted
+++ resolved
@@ -430,14 +430,10 @@
                             serialization_format,
                         )
                     )
-<<<<<<< HEAD
                     tensor_dict[write_item.index.fqn] = tensor  # type: ignore[attr-defined]
-=======
-                    tensor_dict[write_item.index.fqn] = tensor
-                    metadata_dict[write_item.index.fqn] = {
-                        "saved_offsets": write_item.tensor_data.chunk.offsets
+                    metadata_dict[write_item.index.fqn] = {  # type: ignore[attr-defined]
+                        "saved_offsets": write_item.tensor_data.chunk.offsets  # type: ignore[attr-defined]
                     }
->>>>>>> 0188406d
 
                 if serialization_format == SerializationFormat.SAFETENSORS:
                     from safetensors.torch import save  # type: ignore[import-not-found]
