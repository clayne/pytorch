--- conflicted
+++ resolved
@@ -1,13 +1,8 @@
 # Copyright (c) Meta Platforms, Inc. and affiliates
 
 import abc
-<<<<<<< HEAD
 import importlib.util
-import io
-import os
 import sys
-=======
->>>>>>> 926b287f
 from collections.abc import Sequence
 from typing import IO, Type
 
@@ -16,7 +11,6 @@
 # change.  Feedback and bug fixes are always welcome.
 
 
-<<<<<<< HEAD
 zstandard_module_name = "zstandard"
 
 if (zstandard := sys.modules.get(zstandard_module_name, None)) is not None:
@@ -32,13 +26,9 @@
 __all__ = [
     "Extension",
     "StreamTransformExtension",
-    "Rot13Example",
     "ZStandard",
     "ExtensionRegistry",
 ]
-=======
-__all__ = ["Extension", "StreamTransformExtension", "ExtensionRegistry"]
->>>>>>> 926b287f
 
 
 class Extension(abc.ABC):
@@ -101,103 +91,6 @@
         """
 
 
-<<<<<<< HEAD
-class Rot13Example(StreamTransformExtension):
-    """
-    This is an example stream transform extension which just does rot13 on each
-    alphanumeric character of the stream.  It is mainly intended as a demonstration
-    and for testing; there isn't a production use case for this.
-    """
-
-    def __init__(self, chunk_size: int = io.DEFAULT_BUFFER_SIZE) -> None:
-        super().__init__()
-        self._chunk_size = chunk_size
-
-    @staticmethod
-    def from_descriptor(version: str) -> "Rot13Example":
-        if version.partition(".")[0] != "1":
-            raise ValueError(f"Unknown extension {version=}")
-        return Rot13Example()
-
-    @staticmethod
-    def registry_name() -> str:
-        return "stream.rot13"
-
-    def get_descriptor(self) -> str:
-        return f"{self.registry_name()}/1"
-
-    @staticmethod
-    def _rot13bytes(b: Buffer, count: int) -> None:
-        b = memoryview(b)
-        for i in range(count):
-            ch = b[i]
-            if ch >= ord("A") and ch <= ord("Z"):
-                ch += ord("a") - ord("A")
-            elif ch >= ord("a") and ch <= ord("z"):
-                ch += ord("A") - ord("a")
-            b[i] = ch
-
-    def transform_to(self, output: IO[bytes]) -> IO[bytes]:
-        class Writer(io.RawIOBase):
-            def __init__(self, output: IO[bytes]) -> None:
-                self.output = output
-
-            def writeable(self) -> bool:
-                return True
-
-            def write(self, b: Buffer) -> Optional[int]:
-                # Don't mutate the input
-                chunk = bytearray(b)
-                Rot13Example._rot13bytes(chunk, len(chunk))
-                return self.output.write(chunk)
-
-            def flush(self) -> None:
-                self.output.flush()
-
-        return cast(IO[bytes], Writer(output))
-
-    def transform_from(self, input: IO[bytes]) -> IO[bytes]:
-        class Reader(io.RawIOBase):
-            def __init__(self, input: IO[bytes]) -> None:
-                self.input = input
-
-            def readable(self) -> bool:
-                return True
-
-            def readinto(self, b: Buffer) -> Optional[int]:
-                if hasattr(self.input, "readinto"):
-                    count = self.input.readinto(b)
-                else:
-                    # It's possible self.input is an IO[bytes] with no readinto method.
-                    # In that case, we emulate with a read and copy.  In practice,
-                    # all of the current concrete extensions have readinto.
-                    # 0 as a flags value is janky, but the flag values aren't available
-                    # in python until 3.12.
-                    view = b.__buffer__(0)
-                    r = self.input.read(len(view))
-                    if r is None:
-                        count = None
-                    else:
-                        count = len(r)
-                        view[:count] = r
-                if count == 0 or count is None:
-                    return count
-
-                Rot13Example._rot13bytes(b, count)
-                return count
-
-            def seekable(self) -> bool:
-                return self.input.seekable()
-
-            def seek(self, offset: int, whence: int = os.SEEK_SET) -> int:
-                return self.input.seek(offset, whence)
-
-            def tell(self) -> int:
-                return self.input.tell()
-
-        return cast(IO[bytes], Reader(input))
-
-
 class ZStandard(StreamTransformExtension):
     @staticmethod
     def is_available() -> bool:
@@ -240,14 +133,8 @@
     def __init__(self) -> None:
         # Populate default registry contents
         self.extensions: dict[str, Type[Extension]] = {
-            cls.registry_name(): cls for cls in (Rot13Example, ZStandard)
+            cls.registry_name(): cls for cls in (ZStandard,)
         }
-=======
-class ExtensionRegistry:
-    def __init__(self) -> None:
-        # Populate default registry contents
-        self.extensions: dict[str, Type[Extension]] = {}
->>>>>>> 926b287f
 
     def register(self, cls: Type[Extension]) -> None:
         self.extensions[cls.registry_name()] = cls
