# mypy: allow-untyped-defs
import cProfile
import inspect
import io
import itertools
import os
import warnings
from collections.abc import Sequence
from contextlib import contextmanager
from functools import wraps
from pstats import Stats
from typing import Any, Callable, cast, Optional, TypeVar, Union

import torch
import torch.distributed as dist
from torch.distributed._shard.sharded_tensor import ShardedTensor
from torch.distributed._shard.sharded_tensor.shard import Shard

from .api import (
    _is_wrapped_exception,
    _wrap_exception,
    CheckpointException,
    WRAPPED_EXCEPTION,
)
from .metadata import MetadataIndex, STATE_DICT_TYPE


__all__ = ["find_tensor_shard", "find_state_dict_object"]

T = TypeVar("T")
R = TypeVar("R")


def _get_failure_dict(
<<<<<<< HEAD
    results: List[Union[T, WRAPPED_EXCEPTION]],
) -> Dict[int, WRAPPED_EXCEPTION]:
=======
    results: list[Union[T, WRAPPED_EXCEPTION]]
) -> dict[int, WRAPPED_EXCEPTION]:
>>>>>>> d48eb58d
    return cast(
        dict[int, WRAPPED_EXCEPTION],
        {i: err for i, err in enumerate(results) if _is_wrapped_exception(err)},
    )


def _all_gather_keys(
    local_dict: dict[str, Any], group: Optional[dist.ProcessGroup] = None
) -> set[str]:
    """Gathers all keys, and returns them sorted."""
    keys = list(local_dict.keys())
    gathered_keys: list[list[str]] = [None] * dist.get_world_size(group)  # type: ignore[list-item]

    dist.all_gather_object(gathered_keys, keys, group=group)
    return set(itertools.chain.from_iterable(gathered_keys))


def _assert_same_keys(
    state_dict: dict[str, Any], process_group: Optional[dist.ProcessGroup] = None
) -> None:
    """
    Asserts that all ranks have the same keys in their state dict.
    This is a collective call which requires all ranks in ``process_group`` to
    join. It will also induce cross-rank communication and block CPU.
    """

    if dist.get_world_size(process_group) == 1:
        return

    all_keys = _all_gather_keys(state_dict, process_group)
    my_keys = set(state_dict.keys())
    diff = all_keys - my_keys
    if len(diff) > 0:
        raise AssertionError(
            f"Key(s) present in other ranks but not this one, difference: {diff}"
        )


class _DistWrapper:
    """
    This is a wrapper around PG that provides a series of features around object collectives.

    It works without distributed initialized, where most collectives turns into nops.

    All variants that take functions are exception robust, meaning that if one or more
    ranks raise errors, all ranks will observe those.
    """

    def __init__(
        self,
        group: Optional[dist.ProcessGroup],
        use_dist: bool,
        coordinator_rank: int,
    ):
        self.group = group
        self.use_dist = use_dist
        self.coordinator_rank = coordinator_rank
        if self.use_dist:
            self.rank = dist.get_rank(group)
            self.is_coordinator = self.rank == coordinator_rank
        else:
            self.rank = 0
            self.is_coordinator = True

    def get_rank(self) -> int:
        return self.rank

    def get_world_size(self) -> int:
        if self.use_dist:
            return dist.get_world_size(self.group)
        return 1

    def broadcast_object(self, object: Optional[T]) -> T:
        """Implement functionality similar to c10d::broadcast_object_list but without distributed enabled."""
        object_list = [object]
        if self.use_dist:
            dist.broadcast_object_list(
                object_list=object_list,
                group=self.group,
                src=self.coordinator_rank,
            )
        return cast(T, object_list[0])

    def gather_object(self, object: T) -> Optional[list[T]]:
        """Implement functionality similar to c10d::gather_object but without distributed enabled."""
        if self.use_dist:
            gather_objs = (
                cast(list[T], [None] * dist.get_world_size(self.group))
                if self.is_coordinator
                else None
            )

            dist.gather_object(
                obj=object,
                object_gather_list=gather_objs if self.is_coordinator else None,
                dst=self.coordinator_rank,
                group=self.group,
            )
            result = gather_objs
        else:
            result = [object]
        return result

    def all_gather_object(self, object: T) -> list[T]:
        """Implement functionality similar to c10d::all_gather_object but without distributed enabled."""
        if self.use_dist:
            gather_objs = cast(list[T], [None] * dist.get_world_size(self.group))

            dist.all_gather_object(
                object_list=gather_objs, obj=object, group=self.group
            )
        else:
            gather_objs = [object]
        return gather_objs

    def scatter_object(self, object_list: Optional[list[T]]) -> T:
        """Implement functionality similar to c10d::scatter_object but without distributed enabled."""
        if self.use_dist:
            gather_result = cast(list[T], [None])
            dist.scatter_object_list(
                scatter_object_output_list=gather_result,
                scatter_object_input_list=object_list if self.is_coordinator else None,
                src=self.coordinator_rank,
                group=self.group,
            )

            local_reply = gather_result[0]
        else:
            assert object_list is not None
            local_reply = object_list[0]
        return local_reply

    def reduce_scatter(
        self,
        step: str,
        map_fun: Callable[[], T],
        reduce_fun: Callable[[list[T]], list[R]],
    ) -> R:
        """
        Compute a value on each rank, then do centralized reduce on a single rank, followed by a scatter.

        This method operates in the following way:
            Run ``map_fun`` on all ranks
            Gather results on rank 0
            Call ``reduce_fun`` on all those values
            Scatter to each rank part of the result.
        """
        local_data: Union[WRAPPED_EXCEPTION, T]
        try:
            local_data = map_fun()
        except BaseException as e:
            local_data = _wrap_exception(e)

        all_data = self.gather_object(local_data)
        all_results: Optional[list[Union[R, CheckpointException]]] = None
        if self.is_coordinator:
            assert all_data is not None
            node_failures = _get_failure_dict(all_data)

            if len(node_failures) == 0:
                try:
                    # N.B. why can't mypy cast List[R] to List[Union[R, WRAPPED_EXCEPTION]]?
                    all_results = cast(
                        list[Union[R, CheckpointException]],
                        reduce_fun(cast(list[T], all_data)),
                    )
                except BaseException as e:
                    node_failures[self.rank] = _wrap_exception(e)

            if len(node_failures) > 0:
                all_results = [
                    CheckpointException(step, node_failures)
                ] * self.get_world_size()

        result = self.scatter_object(all_results)
        if isinstance(result, CheckpointException):
            raise result
        return result

    def all_reduce(
        self,
        step: str,
        map_fun: Callable[[], T],
        reduce_fun: Callable[[list[T]], R],
    ) -> R:
        """
        Compute a value on each rank, then do centralized reduce on a single rank, followed by a broadcast.

        This method operates in the following way:
            Run ``map_fun`` on all ranks
            Gather results on rank 0
            Call ``reduce_fun`` on all those values
            Broadcast the reduced value to all ranks.
        """
        local_data: Union[T, WRAPPED_EXCEPTION]
        try:
            local_data = map_fun()
        except BaseException as e:
            local_data = _wrap_exception(e)

        all_data = self.gather_object(local_data)
        result: Optional[Union[R, CheckpointException]] = None
        if self.is_coordinator:
            assert all_data is not None
            node_failures = _get_failure_dict(all_data)
            if len(node_failures) == 0:
                try:
                    result = reduce_fun(cast(list[T], all_data))
                except BaseException as e:
                    node_failures[self.rank] = _wrap_exception(e)

            if len(node_failures) > 0:
                result = CheckpointException(step, node_failures)

        final_result = self.broadcast_object(result)
        if isinstance(final_result, CheckpointException):
            raise final_result
        return cast(R, final_result)

    def all_gather(
        self,
        step: str,
        map_fun: Callable[[], T],
    ) -> list[T]:
        """
        Compute a value on each rank, then all_gather them.

        This method operates in the following way:
            Run ``map_cp`` on all ranks
            all_gather the values to all ranks
        """
        result: Union[T, WRAPPED_EXCEPTION]
        try:
            result = map_fun()
        except BaseException as e:
            result = _wrap_exception(e)

        all_results = self.all_gather_object(result)

        node_failures = _get_failure_dict(all_results)
        if len(node_failures) > 0:
            raise CheckpointException(step, node_failures)
        return cast(list[T], all_results)

    def broadcast(
        self,
        step: str,
        map_fun: Callable[[], T],
    ) -> T:
        """
        Compute a value on rank 0 and broadcast it.

        This method operates in the following way:
            Run ``map_cp`` on rank 0
            broadcast the value
        """
        result: Optional[Union[T, CheckpointException]] = None
        if self.is_coordinator:
            try:
                result = map_fun()
            except BaseException as e:
                result = CheckpointException(step, {self.rank: _wrap_exception(e)})
        final_result = self.broadcast_object(result)
        if isinstance(final_result, CheckpointException):
            raise final_result
        return cast(T, final_result)


def _find_shard(tensor: ShardedTensor, index: MetadataIndex) -> Shard:
    if index.offset is None:
        raise ValueError(
            f"Cannot lookup {index.fqn} since its a ShardedTensor and no offset was provided"
        )

    shards = tensor.local_shards()
    # index fast path
    if index.index is not None:
        if (
            len(shards) > index.index
            and torch.Size(shards[index.index].metadata.shard_offsets) == index.offset
        ):
            return shards[index.index]

    for shard in shards:
        if torch.Size(shard.metadata.shard_offsets) == index.offset:
            return shard
    raise ValueError(f"Could not find shard at '{index.offset}' for FQN: '{index.fqn}'")


def find_tensor_shard(tensor: torch.Tensor, index: MetadataIndex) -> torch.Tensor:
    if hasattr(tensor, "__get_tensor_shard__"):
        # DTensor implements _Checkpointable
        return tensor.__get_tensor_shard__(index)  # type: ignore[attr-defined]
    if isinstance(tensor, ShardedTensor):
        return _find_shard(tensor, index).tensor
    if index.offset is not None:
        # special case looking up a tensor by origin
        if index.offset == torch.Size([0] * len(tensor.size())):
            return tensor
        raise ValueError(
            f"FQN: '{index.fqn}' is not a ShardedTensor, can't find by offset: '{index.offset}'"
        )
    return tensor


def find_state_dict_object(state_dict: STATE_DICT_TYPE, index: MetadataIndex) -> Any:
    if index.fqn not in state_dict:
        raise ValueError(f"Could not find FQN: '{index.fqn}'")
    obj = state_dict[index.fqn]

    if isinstance(obj, torch.Tensor):
        return find_tensor_shard(obj, index)
    elif index.offset is not None:
        raise ValueError(
            f"FQN: '{index.fqn}' is not a ShardedTensor, can't find by offset: '{index.offset}'"
        )
    return obj


def _element_wise_add(a: Sequence[int], b: Sequence[int]) -> list[int]:
    return [i_a + i_b for i_a, i_b in zip(a, b)]


def _element_wise_sub(a: Sequence[int], b: Sequence[int]) -> list[int]:
    return [i_a - i_b for i_a, i_b in zip(a, b)]


class _ReaderView(io.IOBase):
    def __init__(self, base_stream: io.IOBase, offset: int, len: int):
        super().__init__()
        self.offset = offset
        self.len = len
        self.base_stream = base_stream
        self.seek(0)

    def seek(self, offset: int, whence: int = os.SEEK_SET, /) -> int:
        if whence == os.SEEK_SET:
            offset = self.offset + offset
        elif whence == os.SEEK_END:
            whence = os.SEEK_SET
            offset = (self.offset + self.len) - offset
        return self.base_stream.seek(offset, whence)

    def tell(self) -> int:
        return self.base_stream.tell() - self.offset

    def readable(self) -> bool:
        return self.base_stream.readable()

    def seekable(self) -> bool:
        return self.base_stream.seekable()

    def readinto(self, b):
        max_size = self.len - self.tell()
        if max_size == 0:
            return 0
        if len(b) > max_size:
            b = memoryview(b)[:max_size]
        return self.base_stream.readinto(b)  # type: ignore[attr-defined]

    def read(self, size=-1):
        max_size = self.len - self.tell()
        if size == -1 or size > max_size:
            size = max_size
        return self.base_stream.read(size)


def _create_file_view(file: io.IOBase, offset: int, length: int) -> io.IOBase:
    # FIXME (kumpera) torch.load fails if we wrap with io.BufferedReader
    return _ReaderView(file, offset, length)


def _normalize_device_info(device_type: str, device_id: int) -> str:
    """Device info normalization."""
    if device_type == "cpu":
        return "cpu"
    return f"{device_type}:{device_id}"


# TODO: integrate with distributed logging flag
ENABLE_PROFILE = False


@contextmanager
def _profile():
    # Only log the profiling when it is enable and is on rank0  or dist is not
    # avaiable.
    if ENABLE_PROFILE and (not dist.is_available() or dist.get_rank() == 0):
        profiler = cProfile.Profile()
        profiler.enable()
        try:
            yield
        finally:
            profiler.disable()
            stats = Stats(profiler)
            stats.sort_stats("time").print_stats(10)
    else:
        yield


def _api_bc_check(func):
    @wraps(func)
    def inner_func(*args, **kwargs) -> Any:
        if len(args) == 2:
            warnings.warn(
                f"The argument order of {func.__name__} has been changed. "
                "Please check the document to avoid future breakages."
            )
            sig = inspect.signature(func)
            kwonlyargs = [
                p.name for p in sig.parameters.values() if p.kind == p.KEYWORD_ONLY
            ]
            if "storage_writer" in kwonlyargs:
                assert "storage_writer" not in kwargs, (args, kwargs)
                kwargs["storage_writer"] = args[1]
            elif "storage_reader" in kwonlyargs:
                assert "storage_reader" not in kwargs, (args, kwargs)
                kwargs["storage_reader"] = args[1]
            else:
                raise RuntimeError(f"Unexpected kwonlyargs = {kwonlyargs}")
            return func(args[0], **kwargs)
        else:
            return func(*args, **kwargs)

    return inner_func<|MERGE_RESOLUTION|>--- conflicted
+++ resolved
@@ -32,13 +32,8 @@
 
 
 def _get_failure_dict(
-<<<<<<< HEAD
-    results: List[Union[T, WRAPPED_EXCEPTION]],
-) -> Dict[int, WRAPPED_EXCEPTION]:
-=======
-    results: list[Union[T, WRAPPED_EXCEPTION]]
+    results: list[Union[T, WRAPPED_EXCEPTION]],
 ) -> dict[int, WRAPPED_EXCEPTION]:
->>>>>>> d48eb58d
     return cast(
         dict[int, WRAPPED_EXCEPTION],
         {i: err for i, err in enumerate(results) if _is_wrapped_exception(err)},
