# mypy: allow-untyped-defs
import inspect
from collections import defaultdict
from functools import lru_cache, partial, wraps
from itertools import chain
from typing import (
    Callable,
    Dict,
    FrozenSet,
    List,
    Optional,
    Sequence,
    Set,
    TypeVar,
    Union,
)

import torch
import torch.library
from torch._ops import HigherOrderOperator, OperatorBase, OpOverload, OpOverloadPacket
from torch._prims_common import CustomOutParamAnnotation
from torch._subclasses.functional_tensor import FunctionalTensor
from torch.utils import _pytree as pytree
from typing_extensions import ParamSpec


__all__ = [
    "decomposition_table",
    "pre_autograd_decomposition_table",
    "meta_table",
    "register_decomposition",
    "get_decompositions",
    "core_aten_decompositions",
    "_decomp_table_to_post_autograd_aten",
    "_special_op_to_preserve_cia",
]

_T = TypeVar("_T")
_P = ParamSpec("_P")

# TODO: relax key type here; torch registrations should be possible to; but
# right now this type is accurate
global_decomposition_table: Dict[str, Dict[torch._ops.OperatorBase, Callable]] = (
    defaultdict(dict)
)

decomposition_table = global_decomposition_table["post_autograd"]
pre_autograd_decomposition_table = global_decomposition_table["pre_autograd"]
meta_table = global_decomposition_table["meta"]


def _add_op_to_registry(registry, op, fn):
    """
    This is an internal API for adding an op to the decomposition table.

    If op is OpOverload, it will be added to the registry directly.
    If op is OpOverloadPacket, all the valid op_overloads in the packet will be added to the registry.
    """
    overloads: List[Union[torch._ops.OperatorBase]] = []
    if isinstance(op, HigherOrderOperator):
        # There's no concept of overloads for HigherOrderOperator
        registry[op] = fn
        return
    elif isinstance(op, OpOverload):
        overloads.append(op)
    else:
        assert isinstance(op, OpOverloadPacket)
        for ol in op.overloads():
            overloads.append(getattr(op, ol))

    for op_overload in overloads:
        if op_overload in registry:
            raise RuntimeError(f"duplicate registrations for {op_overload}")
        # TorchScript dumps a bunch of extra nonsense overloads
        # which don't have corresponding dispatcher entries, we need
        # to filter those out, e.g aten.add.float_int
        if torch._C._dispatch_has_kernel(op_overload.name()):
            registry[op_overload] = fn


def _convert_out_params(f):
    out_annotation = f.__annotations__.get("out")

    # If there are no out params, do not wrap the function.
    if not out_annotation:
        return f

    # Hack to detect when out is a Tuple. There seems to be no pretty way of doing this
    if getattr(out_annotation, "__origin__", None) is tuple:
        sig = inspect.signature(f)
        out_names = sig.return_annotation._fields
        # If out is a tuple, we need to register a function that unpacks all the out
        # elements as this is what native_functions.yaml expects

        @wraps(f)
        def _fn(*args, **kwargs):
            out_kwargs = tuple(kwargs.pop(o, None) for o in out_names)
            # Either all of the out kwargs are set or none of them
            is_none = out_kwargs[0] is None
            assert all((o is None) == is_none for o in out_kwargs)
            return f(*args, **kwargs, out=None if is_none else out_kwargs)

        out_params = [
            inspect.Parameter(
                o,
                kind=inspect.Parameter.KEYWORD_ONLY,
                default=None,
                annotation=t,
            )
            for o, t in zip(out_names, out_annotation.__args__)
        ]
        # Drop the out parameter and concatenate the new kwargs in the signature
        params = chain((v for k, v in sig.parameters.items() if k != "out"), out_params)
        _fn.__signature__ = inspect.Signature(  # type: ignore[attr-defined]
            parameters=params, return_annotation=sig.return_annotation  # type: ignore[arg-type]
        )
        # Drop the out parameter and concatenate the new kwargs in the annotations
        _fn.__annotations__ = {k: v for k, v in f.__annotations__.items() if k != "out"}
        for o in out_params:
            _fn.__annotations__[o.name] = o.annotation

        # Propagate that this function is wrapped by `out_wrapper`
        _fn._torch_decompositions_out_wrapper = f._torch_decompositions_out_wrapper  # type: ignore[attr-defined]

        return _fn

    # Alternatively, there may be a single tensor out parameter with a name
    # other than "out". This will need special treatment and is indicated by an
    # annotation, which we will remove here so it is not exposed after wrapping.
    custom_out_param_name = f.__annotations__.pop(CustomOutParamAnnotation, None)
    if custom_out_param_name:

        @wraps(f)
        def _fn(*args, **kwargs):
            out_kwarg = kwargs.pop(custom_out_param_name, None)
            return f(*args, **kwargs, out=out_kwarg)

        out_param = inspect.Parameter(
            custom_out_param_name,
            kind=inspect.Parameter.KEYWORD_ONLY,
            default=None,
            annotation=out_annotation,
        )

        # Drop the out parameter and concatenate the new kwarg in the signature
        sig = inspect.signature(f)
        params = chain(
            (v for k, v in sig.parameters.items() if k != "out"), (out_param,)
        )
        _fn.__signature__ = inspect.Signature(  # type: ignore[attr-defined]
            parameters=params, return_annotation=sig.return_annotation  # type: ignore[arg-type]
        )

        # Drop the out parameter and concatenate the new kwargs in the annotations
        _fn.__annotations__ = {k: v for k, v in f.__annotations__.items() if k != "out"}
        _fn.__annotations__[out_param.name] = out_param.annotation

        return _fn

    return f


def register_decomposition(
    aten_op, registry=None, *, type="post_autograd", unsafe=False
) -> Callable[[Callable[_P, _T]], Callable[_P, _T]]:
    """
    A decorator to register a function as a decomposition to the Python
    decomposition table.  Use it like this::

        @register_decomposition(torch.ops.aten.clamp_min)
        def clamp_min(x):
            return torch.clamp(self, min=min)

    If you are writing a new decomposition, consider contributing it
    directly to PyTorch in torch._decomp.decompositions.

    This API is experimental; we are almost certainly going to extend
    the API when we make decompositions eligible for use in transforms (e.g.,
    autograd) and not just backend tracing, where we then need to know if a
    decomposition can be used to simulate a transform.

    By default, we also will register it to the Meta key of dispatcher,
    and replace the c++ Meta implementation if there is already one.

    unsafe kwarg is for reuse of this function for registering non-function
    things
    """

    assert type in {"post_autograd", "pre_autograd", "meta"}

    def decomposition_decorator(fn: Callable[_P, _T]) -> Callable[_P, _T]:
        orig_fn = fn
        if not unsafe:
            fn = _convert_out_params(fn)

        nonlocal registry
        if registry is None:
            registry = global_decomposition_table[type]

        def register(op):
            _add_op_to_registry(registry, op, fn)

        # To handle allowing multiple aten_ops at once
        pytree.tree_map_(register, aten_op)
        return orig_fn

    return decomposition_decorator


def get_decompositions(
    aten_ops: Sequence[Union[torch._ops.OperatorBase, OpOverloadPacket]],
    type: str = "post_autograd",
    ignore_cia: bool = False,
) -> Dict[torch._ops.OperatorBase, Callable]:
    """
    Retrieve a dictionary of decompositions corresponding to the list of
    operator overloads and overload packets passed as input.  Overload
    packets will include all decomposed overloads in the packet.  If there is
    no decomposition for a requested operator, it is silently ignored.

    This API is experimental; we are almost certainly going to give an alternate,
    more recommended formulation, where a user provides the set of operators
    they know how to implement, and we provide decompositions for everything
    not in this set.
    """
    assert type in {"post_autograd", "pre_autograd", "meta"}

    registry = global_decomposition_table[type]
    packets_to_overloads = defaultdict(list)
    for opo in registry:
        if isinstance(opo, (OpOverload, OpOverloadPacket)):
            packets_to_overloads[opo.overloadpacket].append(opo)
    decompositions: Dict[torch._ops.OperatorBase, Callable] = {}
    for op in aten_ops:
        if isinstance(op, OpOverloadPacket) and op in packets_to_overloads:
            for op_overload in packets_to_overloads[op]:
                if ignore_cia and _is_cia_op(op_overload):
                    continue
                else:
                    decompositions[op_overload] = registry[op_overload]
        elif isinstance(op, (torch._ops.OperatorBase)) and op in registry:
            if ignore_cia and _is_cia_op(op):
                continue
            else:
                decompositions[op] = registry[op]
    return decompositions


def remove_decompositions(
    decompositions: Dict[torch._ops.OperatorBase, Callable],
    aten_ops: Sequence[Union[OpOverload, OpOverloadPacket]],
) -> None:
    """
    Given a dictionary of decompositions obtained from get_decompositions(), removes
    operators associated with a list of operator overloads and overload packets passed
    as input. If the decomposition dictionary does not contain a decomposition that is
    specified to be removed, it is silently ignored.
    """
    for op in aten_ops:
        if isinstance(op, OpOverloadPacket):
            for overload_name in op.overloads():
                opo = getattr(op, overload_name)
                decompositions.pop(opo, None)
        elif isinstance(op, OpOverload):
            decompositions.pop(op, None)


# populate the table
import torch._decomp.decompositions
import torch._refs


# Our strategy for deciding if we can preserve a op is following:
# 1. The op should be known statically that it is functional
# 2. If it is maybe aliasing, we decompose because we must know if an op
#    is mutating or aliasing.
# TODO (tmanlaibaatar) make this utility function and share it with functional_tensor
# decomp part. (https://github.com/pytorch/pytorch/issues/129431)
def _check_valid_to_preserve(op_overload: "OperatorBase"):
    if op_overload in FunctionalTensor.maybe_aliasing_or_mutating_ops:
        return False
    if op_overload in FunctionalTensor.metadata_fns:
        return False

    if not hasattr(op_overload, "_schema"):
        return False

    alias_info = len(
        [i for i in op_overload._schema.arguments if i.alias_info is not None]
    )

    is_mutating_or_aliasing = alias_info != 0 or op_overload._schema.is_mutable

    if is_mutating_or_aliasing:
        return False

    if not torch._C._dispatch_has_kernel(op_overload.name()):
        return False

    return True


def _is_cia_op(op: "OperatorBase") -> bool:
    return (
        torch._C._dispatch_has_kernel_for_dispatch_key(
            op.name(), torch._C.DispatchKey.CompositeImplicitAutograd
        )
        or torch._C.DispatchKey.CompositeImplicitAutograd in op.py_kernels
    )


def _is_preservable_cia_op(op: "OperatorBase") -> bool:
    return _check_valid_to_preserve(op) and _is_cia_op(op)


@lru_cache(maxsize=1)
def _materialize_cpp_cia_ops() -> Set["OperatorBase"]:
    # First step to lazily populate torch.ops.aten
    cia_ops = torch._C._dispatch_get_registrations_for_dispatch_key(
        "CompositeImplicitAutograd"
    )

    # Materialize all CIA ops first
    for op in cia_ops:
        namespace, op_name = tuple(op.split("::"))
        split_list = op_name.split(".")
        # Sometime overload could be missing
        assert len(split_list) == 1 or len(split_list) == 2
        op_name = split_list[0]
        op_overload_name = "default"
        if len(split_list) == 2:
            op_overload_name = split_list[1]

        _ = getattr(getattr(getattr(torch.ops, namespace), op_name), op_overload_name)


@lru_cache(maxsize=1)
def _collect_all_valid_cia_ops_for_namespace(namespace: str) -> Set["OperatorBase"]:
    assert hasattr(torch.ops, namespace)
    op_namespace = getattr(torch.ops, namespace)
    cia_ops = set()
    for op in op_namespace:
        op_packet = getattr(op_namespace, op)
        for overload in op_packet.overloads():
            op_overload = getattr(op_packet, overload)
            if _is_preservable_cia_op(op_overload):
                cia_ops.add(op_overload)
    return cia_ops


@lru_cache(maxsize=1)
def _collect_all_valid_cia_aten_ops() -> Set["OperatorBase"]:
    """
    This is an util function that gets the all CIA functional ops.

    The algorithm is in 2 steps:
      1. We first query C++ dispatcher to get the list of CIA ops
         and then we call getattr on torch.ops.aten to lazily populate
         them.

      2. Sometimes, handful of ops have CIA registered in python dispatcher
         but not on the C++ side, these can't be caught at the first step.
         So we walk again to get the final list.

    Note that the output of this function should never be modified
    """
    # First step to lazily populate torch.ops.aten
    _materialize_cpp_cia_ops()

    # Second step to finally compile the list of all valid aten ops
    return _collect_all_valid_cia_ops_for_namespace("aten")


@lru_cache(maxsize=1)
def _collect_all_valid_cia_ops() -> Set["OperatorBase"]:
    """
    This is an util function that gets the all CIA functional ops.

    The algorithm is in 2 steps:
      1. We first query C++ dispatcher to get the list of CIA ops
         and then we call getattr on torch.ops.aten to lazily populate
         them.

      2. Sometimes, handful of ops have CIA registered in python dispatcher
         but not on the C++ side, these can't be caught at the first step.
         So we walk again to get the final list.

    Note that the output of this function should never be modified
    """
    # First step to lazily populate torch.ops.aten
    _materialize_cpp_cia_ops()

    # Second step to finally compile the list of all valid ops
    cia_ops = set()
    for op_namespace_name in torch.ops._dir:
        cia_ops = cia_ops.union(
            _collect_all_valid_cia_ops_for_namespace(op_namespace_name)
        )
    return cia_ops


def _get_decomp_for_cia(op):
    # [NOTE] Seperating out func.decompose
    # Ideally we should be able to just register func.decompose but
    # we can't as this decomp is gonna be registered to the py_impl.
    # As a result it will infinitely recurse. So we first check if the op
    # has py_impl entry for CIA and if it is we use that first. If not,
    # we register C++ query to py_impl.
    dk = torch._C.DispatchKey.CompositeImplicitAutograd
    if dk in op.py_kernels and not isinstance(op.py_kernels[dk], torch._C.DispatchKey):
        return op.py_kernels[dk]

    def _special_op_to_decompose_cia(*args, **kwargs):
        kernel = kwargs["kernel"]
        del kwargs["kernel"]
        # Can't call kernel.decompose due to infinite recursion as
        # we register this kernel to py_impl directly
        dk = torch._C.DispatchKey.CompositeImplicitAutograd
        if torch._C._dispatch_has_kernel_for_dispatch_key(
            kernel.name(), torch._C.DispatchKey.CompositeImplicitAutograd
        ):
            return kernel._op_dk(dk, *args, **kwargs)
        else:
            raise AssertionError(
                f"Expected {kernel} to have CompositeImplicitAutograd kernel"
            )

    return partial(_special_op_to_decompose_cia, kernel=op)


# See NOTE [Core ATen Ops]
#
# list was copied from torch/_inductor/decomposition.py
# excluding decompositions that results in prim ops
# Resulting opset of decomposition is core aten ops
def core_aten_decompositions() -> Dict[torch._ops.OperatorBase, Callable]:
    aten = torch.ops.aten

<<<<<<< HEAD
    # We are deleting custom decomp in core_aten_decomp
    # for CIA ops but it should be fine technically
    # because this table is only meant to be used in export context
    # in which we really carefully control the decomp behaviour
    # In any case, C++ decomps should be preferred
    cia_ops_that_should_be_removed = [
        aten.all.dimname,
        aten.index_add.dimname,
        aten.index_copy.dimname,
        aten.index_fill.Dimname_Scalar,
        aten.index_fill.Dimname_Tensor,
        aten.norm.names_ScalarOpt_dim_dtype,
        aten.norm.names_ScalarOpt_dim,
        aten.silu_backward.default,
        aten.std.default,
        aten.std.dim,
        aten.std.names_dim,
        aten.std.correction_names,
        aten.std_mean.default,
        aten.std_mean.dim,
        aten.std_mean.names_dim,
        aten.std_mean.correction_names,
        aten.upsample_bilinear2d.vec,
        aten.upsample_trilinear3d.vec,
    ]

    for k in list(decomp_table.keys()):
        if k in cia_ops_that_should_be_removed:
            del decomp_table[k]

    for op in _collect_all_valid_cia_aten_ops():
        decomp_table[op] = _get_decomp_for_cia(op)
    return decomp_table


# This table is a stop-gap table which replicates
# the old behaviour of post-dispatch IR.
# This table contains all functional CIA ops mapping
# to their default decomp. In old export, this will
# be decomposed implicitly.
def _decomp_table_to_post_autograd_aten():
    decomp_table = {}
    for k in _collect_all_valid_cia_aten_ops():
        decomp_table[k] = _get_decomp_for_cia(k)
    return decomp_table


def _core_aten_decompositions_post_autograd() -> (
    Dict[torch._ops.OperatorBase, Callable]
):
    aten = torch.ops.aten
    # TODO Delete all mutating or CIA ops from this list
    return get_decompositions(
=======
    decomp_table = get_decompositions(
>>>>>>> bd9cb3e217c (Remove _preserve_ops from export)
        [
            aten.addcdiv,
            aten.addcdiv_,
            aten.addcmul,
            aten.addcmul_,
            aten.addr,
            aten.affine_grid_generator,
            aten.alias_copy,
            aten.all,
            aten.aminmax,
            aten.arange.default,
            aten.arange.start,
            aten.avg_pool2d_backward,
            aten.baddbmm,
            aten.binary_cross_entropy,
            aten.binary_cross_entropy_backward,
            aten.binary_cross_entropy_with_logits,
            aten.block_diag,
            aten.celu,
            aten.celu_,
            aten.channel_shuffle,
            aten.clamp_max,
            aten.clamp_min,
            aten.col2im,
            aten.count_nonzero,
            aten.linalg_cross,
            aten.cudnn_batch_norm,
            aten.cudnn_batch_norm_backward,
            aten.miopen_batch_norm_backward,
            aten.deg2rad,
            aten.deg2rad_,
            aten.detach,
            aten.diag_embed,
            aten.diagonal_backward,
            aten.dot,
            aten.vdot,
            aten.elu,
            aten.elu_,
            aten.elu_backward,
            aten._embedding_bag,
            aten.embedding_dense_backward,
            aten.empty_like,
            aten._euclidean_dist.default,
            aten.expand_as,
            aten.expand_copy,
            aten.eye,
            aten.fill,
            aten.fill_,
            aten.floor_divide,
            aten.frac,
            aten.frac_,
            aten._fused_moving_avg_obs_fq_helper,
            aten.gelu_,
            aten.gelu_backward,
            aten.glu,
            aten.glu_backward,
            aten.hardshrink,
            aten.hardsigmoid,
            aten.hardsigmoid_,
            aten.hardsigmoid_backward,
            aten.hardswish,
            aten.hardswish_,
            aten.hardswish_backward,
            aten.hardtanh_,
            aten.hardtanh_backward,
            aten.heaviside,
            aten.heaviside_,
            aten.huber_loss,
            aten.huber_loss_backward,
            aten.im2col,
            aten.index_add,
            aten.index_add_,
            aten.index_copy,
            aten.index_copy_,
            aten.index_fill,
            aten.index_fill_,
            aten.isin,
            aten.isneginf,
            aten.isposinf,
            aten.l1_loss,
            aten._lazy_clone,
            aten._test_parallel_materialize,
            aten.leaky_relu_,
            aten.leaky_relu_backward,
            aten.lerp,
            aten.lerp_,
            aten.linspace,
            aten.logaddexp,
            aten.logaddexp2,
            aten.logit,
            aten.logit_,
            aten.logit_backward,
            aten.log_sigmoid_backward,
            aten.log_sigmoid_forward,
            aten._log_softmax_backward_data,
            aten.logspace,
            aten.logsumexp.default,
            aten.masked_fill,
            aten.masked_fill_,
            aten.max_unpool2d,
            aten.max_unpool3d,
            aten.mish,
            aten.mish_,
            aten.mse_loss,
            aten.mse_loss_backward,
            aten.multi_margin_loss,
            aten.multilabel_margin_loss_forward,
            aten.mv,
            aten.mvlgamma,
            aten.mvlgamma_,
            aten.nansum,
            aten.nan_to_num,
            aten.nan_to_num_,
            aten.narrow,
            aten.native_batch_norm_backward,
            aten.native_dropout_backward,
            aten.native_group_norm_backward,
            aten.native_layer_norm_backward,
            aten.new_empty,
            aten.new_full,
            aten.new_ones,
            aten.new_zeros,
            aten.nll_loss2d_forward,
            aten.nll_loss2d_backward,
            aten.nll_loss_backward,
            aten.nll_loss_forward,
            aten.norm,
            aten.ones,
            aten.ones_like,
            aten.pixel_shuffle,
            aten.pixel_unshuffle,
            aten._prelu_kernel,
            aten._prelu_kernel_backward,
            aten._reshape_alias,
            aten.rad2deg,
            aten.rad2deg_,
            aten.reflection_pad1d,
            aten.reflection_pad1d_backward,
            aten.reflection_pad2d,
            aten.reflection_pad2d_backward,
            aten.reflection_pad3d,
            aten.reflection_pad3d_backward,
            aten.replication_pad1d,
            aten.replication_pad2d,
            aten.replication_pad3d,
            aten.renorm,
            aten.renorm_,
            aten.replication_pad2d,
            aten.resize_as,
            aten.roll,
            aten.rot90,
            aten.rrelu_with_noise,
            aten.rrelu_with_noise_,
            aten.rsub,
            aten._safe_softmax,
            aten._scaled_dot_product_flash_attention_for_cpu.default,
            aten.select_backward,
            aten.select_scatter,
            aten.sgn,
            aten.sgn_,
            aten.sigmoid_backward,
            aten.silu,
            aten.silu_,
            aten.silu_backward,
            aten.sinc,
            aten.sinc_,
            aten.slice_backward,
            aten.smooth_l1_loss,
            aten.smooth_l1_loss_backward,
            aten.soft_margin_loss,
            aten.soft_margin_loss_backward,
            aten._softmax_backward_data,
            aten.softplus,
            aten.softplus_backward,
            aten.softshrink,
            aten.special_entr,
            aten.special_log_ndtr,
            aten.special_xlog1py,
            aten.split.Tensor,
            aten.split_with_sizes_copy,
            aten.squeeze.default,
            aten.squeeze.dim,
            aten.std,
            aten.std_mean,
            aten.stack,
            aten.sum.default,
            aten.sum.out,
            aten.t,
            aten.t_copy,
            aten.take,
            aten.tanh_backward,
            aten.threshold,
            aten.threshold_,
            aten.threshold_backward,
            aten.trace,
            aten.transpose.int,
            aten.transpose_copy,
            aten.tril,
            aten.tril_,
            aten.triu,
            aten.triu_,
            aten.unbind,
            aten.unfold_backward,
            aten.unfold_copy,
            aten._unsafe_index,
            aten._unsafe_index_put,
            aten._unsafe_masked_index,
            aten._unsafe_masked_index_put_accumulate,
            aten.unsafe_split.Tensor,
            aten.unsafe_split_with_sizes,
            aten.unsqueeze_copy,
            aten._unsafe_view,
            aten.upsample_linear1d,
            aten.upsample_bilinear2d,
            aten.upsample_trilinear3d,
            aten.upsample_nearest2d_backward,
            aten.view_as_complex,
            aten.xlogy,
            aten.xlogy_,
            aten.zero,
            aten.zero_,
            aten.zeros,
            aten.zeros_like,
            aten._chunk_cat,
            aten._weight_norm_interface,
        ],
        ignore_cia=True,
    )

    for op in _collect_all_valid_cia_ops():
        decomp_table[op] = _get_decomp_for_cia(op)
    return decomp_table


# This table is a stop-gap table which replicates
# the old behaviour of post-dispatch IR.
# This table contains all functional CIA ops mapping
# to their default decomp. In old export, this will
# be decomposed implicitly.
def _decomp_table_to_post_autograd_aten():
    decomp_table = {}
    for k in _collect_all_valid_cia_ops():
        decomp_table[k] = _get_decomp_for_cia(k)
    return decomp_table<|MERGE_RESOLUTION|>--- conflicted
+++ resolved
@@ -1,7 +1,7 @@
 # mypy: allow-untyped-defs
 import inspect
 from collections import defaultdict
-from functools import lru_cache, partial, wraps
+from functools import wraps
 from itertools import chain
 from typing import (
     Callable,
@@ -14,14 +14,13 @@
     TypeVar,
     Union,
 )
+from typing_extensions import ParamSpec
 
 import torch
 import torch.library
 from torch._ops import HigherOrderOperator, OperatorBase, OpOverload, OpOverloadPacket
 from torch._prims_common import CustomOutParamAnnotation
-from torch._subclasses.functional_tensor import FunctionalTensor
 from torch.utils import _pytree as pytree
-from typing_extensions import ParamSpec
 
 
 __all__ = [
@@ -31,8 +30,6 @@
     "register_decomposition",
     "get_decompositions",
     "core_aten_decompositions",
-    "_decomp_table_to_post_autograd_aten",
-    "_special_op_to_preserve_cia",
 ]
 
 _T = TypeVar("_T")
@@ -40,9 +37,9 @@
 
 # TODO: relax key type here; torch registrations should be possible to; but
 # right now this type is accurate
-global_decomposition_table: Dict[str, Dict[torch._ops.OperatorBase, Callable]] = (
-    defaultdict(dict)
-)
+global_decomposition_table: Dict[
+    str, Dict[torch._ops.OperatorBase, Callable]
+] = defaultdict(dict)
 
 decomposition_table = global_decomposition_table["post_autograd"]
 pre_autograd_decomposition_table = global_decomposition_table["pre_autograd"]
@@ -205,6 +202,15 @@
         return orig_fn
 
     return decomposition_decorator
+
+
+def _is_cia_op(op: "OperatorBase") -> bool:
+    return (
+        torch._C._dispatch_has_kernel_for_dispatch_key(
+            op.name(), torch._C.DispatchKey.CompositeImplicitAutograd
+        )
+        or torch._C.DispatchKey.CompositeImplicitAutograd in op.py_kernels
+    )
 
 
 def get_decompositions(
@@ -270,164 +276,6 @@
 import torch._refs
 
 
-# Our strategy for deciding if we can preserve a op is following:
-# 1. The op should be known statically that it is functional
-# 2. If it is maybe aliasing, we decompose because we must know if an op
-#    is mutating or aliasing.
-# TODO (tmanlaibaatar) make this utility function and share it with functional_tensor
-# decomp part. (https://github.com/pytorch/pytorch/issues/129431)
-def _check_valid_to_preserve(op_overload: "OperatorBase"):
-    if op_overload in FunctionalTensor.maybe_aliasing_or_mutating_ops:
-        return False
-    if op_overload in FunctionalTensor.metadata_fns:
-        return False
-
-    if not hasattr(op_overload, "_schema"):
-        return False
-
-    alias_info = len(
-        [i for i in op_overload._schema.arguments if i.alias_info is not None]
-    )
-
-    is_mutating_or_aliasing = alias_info != 0 or op_overload._schema.is_mutable
-
-    if is_mutating_or_aliasing:
-        return False
-
-    if not torch._C._dispatch_has_kernel(op_overload.name()):
-        return False
-
-    return True
-
-
-def _is_cia_op(op: "OperatorBase") -> bool:
-    return (
-        torch._C._dispatch_has_kernel_for_dispatch_key(
-            op.name(), torch._C.DispatchKey.CompositeImplicitAutograd
-        )
-        or torch._C.DispatchKey.CompositeImplicitAutograd in op.py_kernels
-    )
-
-
-def _is_preservable_cia_op(op: "OperatorBase") -> bool:
-    return _check_valid_to_preserve(op) and _is_cia_op(op)
-
-
-@lru_cache(maxsize=1)
-def _materialize_cpp_cia_ops() -> Set["OperatorBase"]:
-    # First step to lazily populate torch.ops.aten
-    cia_ops = torch._C._dispatch_get_registrations_for_dispatch_key(
-        "CompositeImplicitAutograd"
-    )
-
-    # Materialize all CIA ops first
-    for op in cia_ops:
-        namespace, op_name = tuple(op.split("::"))
-        split_list = op_name.split(".")
-        # Sometime overload could be missing
-        assert len(split_list) == 1 or len(split_list) == 2
-        op_name = split_list[0]
-        op_overload_name = "default"
-        if len(split_list) == 2:
-            op_overload_name = split_list[1]
-
-        _ = getattr(getattr(getattr(torch.ops, namespace), op_name), op_overload_name)
-
-
-@lru_cache(maxsize=1)
-def _collect_all_valid_cia_ops_for_namespace(namespace: str) -> Set["OperatorBase"]:
-    assert hasattr(torch.ops, namespace)
-    op_namespace = getattr(torch.ops, namespace)
-    cia_ops = set()
-    for op in op_namespace:
-        op_packet = getattr(op_namespace, op)
-        for overload in op_packet.overloads():
-            op_overload = getattr(op_packet, overload)
-            if _is_preservable_cia_op(op_overload):
-                cia_ops.add(op_overload)
-    return cia_ops
-
-
-@lru_cache(maxsize=1)
-def _collect_all_valid_cia_aten_ops() -> Set["OperatorBase"]:
-    """
-    This is an util function that gets the all CIA functional ops.
-
-    The algorithm is in 2 steps:
-      1. We first query C++ dispatcher to get the list of CIA ops
-         and then we call getattr on torch.ops.aten to lazily populate
-         them.
-
-      2. Sometimes, handful of ops have CIA registered in python dispatcher
-         but not on the C++ side, these can't be caught at the first step.
-         So we walk again to get the final list.
-
-    Note that the output of this function should never be modified
-    """
-    # First step to lazily populate torch.ops.aten
-    _materialize_cpp_cia_ops()
-
-    # Second step to finally compile the list of all valid aten ops
-    return _collect_all_valid_cia_ops_for_namespace("aten")
-
-
-@lru_cache(maxsize=1)
-def _collect_all_valid_cia_ops() -> Set["OperatorBase"]:
-    """
-    This is an util function that gets the all CIA functional ops.
-
-    The algorithm is in 2 steps:
-      1. We first query C++ dispatcher to get the list of CIA ops
-         and then we call getattr on torch.ops.aten to lazily populate
-         them.
-
-      2. Sometimes, handful of ops have CIA registered in python dispatcher
-         but not on the C++ side, these can't be caught at the first step.
-         So we walk again to get the final list.
-
-    Note that the output of this function should never be modified
-    """
-    # First step to lazily populate torch.ops.aten
-    _materialize_cpp_cia_ops()
-
-    # Second step to finally compile the list of all valid ops
-    cia_ops = set()
-    for op_namespace_name in torch.ops._dir:
-        cia_ops = cia_ops.union(
-            _collect_all_valid_cia_ops_for_namespace(op_namespace_name)
-        )
-    return cia_ops
-
-
-def _get_decomp_for_cia(op):
-    # [NOTE] Seperating out func.decompose
-    # Ideally we should be able to just register func.decompose but
-    # we can't as this decomp is gonna be registered to the py_impl.
-    # As a result it will infinitely recurse. So we first check if the op
-    # has py_impl entry for CIA and if it is we use that first. If not,
-    # we register C++ query to py_impl.
-    dk = torch._C.DispatchKey.CompositeImplicitAutograd
-    if dk in op.py_kernels and not isinstance(op.py_kernels[dk], torch._C.DispatchKey):
-        return op.py_kernels[dk]
-
-    def _special_op_to_decompose_cia(*args, **kwargs):
-        kernel = kwargs["kernel"]
-        del kwargs["kernel"]
-        # Can't call kernel.decompose due to infinite recursion as
-        # we register this kernel to py_impl directly
-        dk = torch._C.DispatchKey.CompositeImplicitAutograd
-        if torch._C._dispatch_has_kernel_for_dispatch_key(
-            kernel.name(), torch._C.DispatchKey.CompositeImplicitAutograd
-        ):
-            return kernel._op_dk(dk, *args, **kwargs)
-        else:
-            raise AssertionError(
-                f"Expected {kernel} to have CompositeImplicitAutograd kernel"
-            )
-
-    return partial(_special_op_to_decompose_cia, kernel=op)
-
-
 # See NOTE [Core ATen Ops]
 #
 # list was copied from torch/_inductor/decomposition.py
@@ -436,63 +284,7 @@
 def core_aten_decompositions() -> Dict[torch._ops.OperatorBase, Callable]:
     aten = torch.ops.aten
 
-<<<<<<< HEAD
-    # We are deleting custom decomp in core_aten_decomp
-    # for CIA ops but it should be fine technically
-    # because this table is only meant to be used in export context
-    # in which we really carefully control the decomp behaviour
-    # In any case, C++ decomps should be preferred
-    cia_ops_that_should_be_removed = [
-        aten.all.dimname,
-        aten.index_add.dimname,
-        aten.index_copy.dimname,
-        aten.index_fill.Dimname_Scalar,
-        aten.index_fill.Dimname_Tensor,
-        aten.norm.names_ScalarOpt_dim_dtype,
-        aten.norm.names_ScalarOpt_dim,
-        aten.silu_backward.default,
-        aten.std.default,
-        aten.std.dim,
-        aten.std.names_dim,
-        aten.std.correction_names,
-        aten.std_mean.default,
-        aten.std_mean.dim,
-        aten.std_mean.names_dim,
-        aten.std_mean.correction_names,
-        aten.upsample_bilinear2d.vec,
-        aten.upsample_trilinear3d.vec,
-    ]
-
-    for k in list(decomp_table.keys()):
-        if k in cia_ops_that_should_be_removed:
-            del decomp_table[k]
-
-    for op in _collect_all_valid_cia_aten_ops():
-        decomp_table[op] = _get_decomp_for_cia(op)
-    return decomp_table
-
-
-# This table is a stop-gap table which replicates
-# the old behaviour of post-dispatch IR.
-# This table contains all functional CIA ops mapping
-# to their default decomp. In old export, this will
-# be decomposed implicitly.
-def _decomp_table_to_post_autograd_aten():
-    decomp_table = {}
-    for k in _collect_all_valid_cia_aten_ops():
-        decomp_table[k] = _get_decomp_for_cia(k)
-    return decomp_table
-
-
-def _core_aten_decompositions_post_autograd() -> (
-    Dict[torch._ops.OperatorBase, Callable]
-):
-    aten = torch.ops.aten
-    # TODO Delete all mutating or CIA ops from this list
-    return get_decompositions(
-=======
     decomp_table = get_decompositions(
->>>>>>> bd9cb3e217c (Remove _preserve_ops from export)
         [
             aten.addcdiv,
             aten.addcdiv_,
@@ -722,18 +514,4 @@
         ignore_cia=True,
     )
 
-    for op in _collect_all_valid_cia_ops():
-        decomp_table[op] = _get_decomp_for_cia(op)
-    return decomp_table
-
-
-# This table is a stop-gap table which replicates
-# the old behaviour of post-dispatch IR.
-# This table contains all functional CIA ops mapping
-# to their default decomp. In old export, this will
-# be decomposed implicitly.
-def _decomp_table_to_post_autograd_aten():
-    decomp_table = {}
-    for k in _collect_all_valid_cia_ops():
-        decomp_table[k] = _get_decomp_for_cia(k)
     return decomp_table