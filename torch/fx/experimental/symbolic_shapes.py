from __future__ import annotations


"""
``torch.fx.experimental.symbolic_shapes`` provides interfaces for interacting with
our symbolic shapes reasoning system that is used heavily in torch.compile.  Although
this is not generally considered public API, when writing framework code in PyTorch
as well as extensions to PyTorch (e.g., in custom operator implementations), you may
need to make use of these APIs to setup dynamic shapes support appropriately.
"""

import abc
import atexit
import collections
import dis
import functools
import inspect
import itertools
import logging
import math
import operator
import os
import re
import sys
import threading
import traceback
from collections import Counter, defaultdict
from collections.abc import Iterator, Mapping, Sequence
from contextlib import _GeneratorContextManager, contextmanager
from dataclasses import asdict, dataclass, field
from enum import Enum
from typing import (
    Any,
    Callable,
    cast,
    NamedTuple,
    NoReturn,
    Optional,
    TYPE_CHECKING,
    TypeVar,
    Union,
)
from typing_extensions import deprecated, TypeAlias, TypeGuard

import torch
import torch.fx
import torch.fx.traceback as fx_traceback
import torch.utils._pytree as pytree

# NB: The sym_* functions are used via getattr() and must be imported here.
from torch import SymBool, SymFloat, SymInt
from torch._guards import ShapeGuard, SLoc, Source, TracingContext
from torch._logging import dtrace_structured, LazyString, structured, trace_structured
from torch._subclasses.meta_utils import is_sparse_any
from torch._utils_internal import signpost_event
from torch.fx.experimental import _config as config
from torch.fx.experimental.recording import (
    FakeTensorMeta,
    record_shapeenv_event,
    replay_shape_env_events,
    shape_env_check_state_equal,
    ShapeEnvEvent,
)
from torch.fx.experimental.sym_node import SymNode, SymTypes
from torch.utils._ordered_set import OrderedSet
from torch.utils._python_dispatch import is_traceable_wrapper_subclass
from torch.utils._sympy.functions import (
    Application,
    CeilToInt,
    CleanDiv,
    FloorDiv,
    FloorToInt,
    IsNonOverlappingAndDenseIndicator,
    Mod,
    PythonMod,
)
from torch.utils._sympy.numbers import int_oo
from torch.utils._sympy.printers import CppPrinter, PythonPrinter
from torch.utils._sympy.singleton_int import SingletonInt
from torch.utils._sympy.solve import try_solve
from torch.utils._sympy.symbol import make_symbol, symbol_is_type, SymT
from torch.utils._sympy.value_ranges import (
    bound_sympy,
    SymPyValueRangeAnalysis,
    ValueRangeError,
    ValueRanges,
)
from torch.utils._traceback import CapturedTraceback, format_frame


if TYPE_CHECKING:
    import types

    from torch import Tensor
    from torch._subclasses.fake_tensor import FakeTensor
    from torch.types import BoolLikeType


InputList = list
DimList = list

log = logging.getLogger(__name__)

import sympy
from sympy import S


class GuardOnDataDependentSymNode(RuntimeError):
    cond: sympy.Basic

    def __init__(self, cond: sympy.Basic, *args: Any) -> None:
        super().__init__(*args)
        self.cond = cond


class PendingUnbackedSymbolNotFound(RuntimeError):
    pass


aten = torch._ops.ops.aten  # type: ignore[has-type]

__all__ = [
    "has_symbolic_sizes_strides",
    "create_contiguous",
    "ShapeEnv",
    "is_concrete_int",
    "is_concrete_float",
    "guard_int",
    "guard_float",
    "guard_scalar",
    "canonicalize_bool_expr",
    "hint_int",
    "SYMPY_INTERP",
    "free_symbols",
    "is_symbol_binding_fx_node",
    "is_concrete_bool",
    "is_nested_int",
    "SHAPEENV_EVENT_KEY",
    "CURRENT_NODE_KEY",
    "has_free_symbols",
    "has_free_unbacked_symbols",
    "sym_eq",
    "SymbolicContext",
    "StatelessSymbolicContext",
    "StatefulSymbolicContext",
    "SubclassSymbolicContext",
    "statically_known_true",
    "guard_size_oblivious",
    "check_consistent",
    "compute_unbacked_bindings",
    "ConvertIntKey",
    "rebind_unbacked",
    "resolve_unbacked_bindings",
    "is_accessor_node",
    "ValueRangesSLoc",
    "SymIntEqByExpr",
]

# FX node metadata keys for symbolic shape FX graph.
SHAPEENV_EVENT_KEY = "shapeenv_event"
CURRENT_NODE_KEY = "current_node"


def log_lru_cache_stats(wrapped_f: functools._lru_cache_wrapper[object]) -> None:
    log.debug(
        "lru_cache_stats %s: %s", wrapped_f.__name__, wrapped_f.cumulative_cache_info()  # type: ignore[attr-defined]
    )


# Note about Sympy Expr/SympyBoolean/Basic typing: the Sympy hierarchy is
#
#   Basic
#       Expr
#       SympyBoolean
#           Relational
#
# Notably, Expr and SympyBoolean are not related.  So use Basic when the
# expression could denote int, float OR bool, and otherwise use the more
# specific Expr for int/float and SympyBoolean for bool.
#
# In obscure Meta only situations, sympy.logic.boolalg doesn't exist at runtime.
# So make sure only type checker evaluates this alias.
# Xref: https://www.internalfb.com/diff/D53324783
SympyBoolean: TypeAlias = "sympy.logic.boolalg.Boolean"


_T = TypeVar("_T")
_SympyT = TypeVar("_SympyT", sympy.Expr, SympyBoolean, sympy.Basic)


class SymIntEqByExpr:
    """
    This is a wrapper around SymInt which has alternative semantics for
    equality.  Specifically, instead of erroring or guarding, we
    instead will hash/compare equality based on the underlying sympy
    expression; e.g., s0 and s1 will always compare as False.

    NB: This does NOT do fancy analysis that maybe_evaluate_static does;
    we can only reason through equalities that occur because to expressions
    canonicalize to the same expression via regular simplification.
    """

    val: Union[torch.SymInt, int]

    def __init__(self, val: Union[torch.SymInt, int]) -> None:
        self.val = val

    def __repr__(self) -> str:
        return repr(self.val)

    def _extract(self) -> sympy.Expr:
        if isinstance(self.val, torch.SymInt):
            return self.val.node.expr
        else:
            return sympy.Integer(self.val)

    def __eq__(self, other: object) -> bool:
        assert isinstance(other, SymIntEqByExpr)

        # int equality fastpath
        if type(self.val) is int and type(other.val) is int:
            return self.val == other.val

        return self._extract() == other._extract()

    def __hash__(self) -> int:
        return hash(self._extract())


def _nested_int_aware_sort(
    tup: tuple[Union[SymInt, int], int]
) -> tuple[int, Union[SymInt, int], int]:
    return (
        # Order nested ints by their coefficients.
        # 1 here to order nested ints after non-nested-ints.
        (1, tup[0].node.nested_int_coeff(), tup[1])
        if is_nested_int(tup[0])
        else (0, *tup)
    )


# Wrapper on lru_cache that reports statistics at process end
def lru_cache(
    maxsize: Optional[int],
) -> Callable[[Callable[..., _T]], functools._lru_cache_wrapper[_T]]:
    def inner(f: Callable[..., _T]) -> functools._lru_cache_wrapper[_T]:
        wrapped_f = functools.lru_cache(maxsize)(f)
        old_cache_clear = wrapped_f.cache_clear
        prev_hits = 0
        prev_misses = 0

        # TODO: There's a ref-cycle here (wrapped_f -> cumulative_cache_info
        # -> wrapped_f) but cannot be solved with weakref as wrapped_f is not
        # weakref'able on some versions of Python

        def cumulative_cache_info() -> functools._CacheInfo:
            cur = wrapped_f.cache_info()
            return functools._CacheInfo(
                prev_hits + cur.hits,
                prev_misses + cur.misses,
                cur.maxsize,
                cur.currsize,
            )

        def new_cache_clear() -> None:
            nonlocal prev_hits, prev_misses
            cur = wrapped_f.cache_info()
            prev_hits += cur.hits
            prev_misses += cur.misses
            old_cache_clear()

        wrapped_f.cache_clear = new_cache_clear  # type: ignore[attr-defined, method-assign]
        wrapped_f.cumulative_cache_info = cumulative_cache_info  # type: ignore[attr-defined, method-assign]
        if log.isEnabledFor(logging.DEBUG):
            atexit.register(log_lru_cache_stats, wrapped_f)  # type: ignore[arg-type]
        return wrapped_f

    return inner


# These are modules that contain generic code for interacting with ShapeEnv
# which are unlikely to identify a particular interesting guard statement
@lru_cache(None)
def uninteresting_files() -> set[str]:
    import torch._compile
    import torch._dynamo.eval_frame
    import torch._inductor.sizevars
    import torch._library.custom_ops
    import torch._library.fake_impl
    import torch._logging
    import torch._subclasses.fake_tensor
    import torch._subclasses.meta_utils

    mods = [
        sys.modules[__name__],
        torch.fx.experimental.recording,
        torch._logging.structured,
        torch._logging._internal,
        torch.fx.experimental.sym_node,
        torch.fx.interpreter,
        torch,
        torch._compile,
        torch._dynamo.eval_frame,
        torch._inductor.sizevars,
        torch._library.custom_ops,
        torch._library.fake_impl,
        torch._subclasses.meta_utils,
        torch._subclasses.fake_tensor,
        torch._logging._internal,
        torch._logging.structured,
    ]
    import torch._dynamo.guards

    return (
        {inspect.getfile(m) for m in mods}
        | torch._dynamo.guards.uninteresting_files()
        | {"<string>"}
    )


class ConstraintViolationError(RuntimeError):
    pass


def has_symbolic_sizes_strides(elem: torch.Tensor) -> bool:
    return elem._has_symbolic_sizes_strides


Int: TypeAlias = Union[torch.SymInt, int]


def create_contiguous(shape: Sequence[Int]) -> list[Int]:
    strides: list[Int] = [1]
    for dim in reversed(shape[:-1]):
        strides.append(dim * strides[-1])  # type: ignore[operator]
    return list(reversed(strides))


def hint_int(a: Union[torch.SymInt, int], fallback: Optional[int] = None) -> int:
    """
    Retrieve the hint for an int (based on the underlying real values as observed
    at runtime).  If no hint is available (e.g., because data dependent shapes),
    if fallback is not None, use that instead (otherwise raise an error).
    """
    if isinstance(a, torch.SymInt):
        return a.node.require_hint(fallback)
    assert type(a) is int, a
    return a


Scalar: TypeAlias = Union[torch.SymInt, torch.SymFloat, torch.SymBool, int, float, bool]


def has_hint(a: Scalar) -> bool:
    if isinstance(a, SymTypes):
        return a.node.has_hint()
    return True


def is_concrete_int(a: Union[int, SymInt]) -> bool:
    """
    Utility to check if underlying object
    in SymInt is concrete value. Also returns
    true if integer is passed in.

    Args:
        a (SymInt or int): Object to test if it int
    """
    assert isinstance(a, (SymInt, int))

    if isinstance(a, int):
        return True

    if isinstance(a.node.expr, sympy.core.numbers.Integer):
        return True

    return False


def is_concrete_float(a: Union[float, SymFloat]) -> bool:
    r"""Utility to check if underlying object
    in SymInt is concrete value. Also returns
    true if integer is passed in.

    Args:
        a (SymInt or float): Object to test if it float
    """
    assert isinstance(a, (SymFloat, float))

    if isinstance(a, float):
        return True

    if isinstance(a.node.expr, sympy.core.numbers.Float):
        return True

    return False


def guard_size_oblivious(expr: Union[torch.SymBool, bool]) -> bool:
    """
    Perform a guard on a symbolic boolean expression in a size oblivious way.
    This is typically used when a non-oblivious test would result in a guard
    on a data dependent value of which we don't know the value of at compile time.
    When a guard is tested this way, we may diverge in behavior from how regular
    PyTorch semantics would treat it.  For more information, see
    https://github.com/pytorch/pytorch/pull/118579
    """
    if isinstance(expr, torch.SymBool):
        return expr.node.guard_size_oblivious("", 0)
    else:
        assert isinstance(expr, bool), expr
        return expr


def _guard_sizes_oblivious(
    lhs_sizes: Sequence[Union[torch.SymInt, bool]],
    rhs_sizes: Sequence[Union[torch.SymInt, bool]],
) -> bool:
    """
    Leverage guard_size_oblivious to compare if two lists of int/symint are equal.
    Useful to compare sizes, strides etc.
    """

    return len(lhs_sizes) == len(rhs_sizes) and all(
        guard_size_oblivious(lhs_item == rhs_item)
        for lhs_item, rhs_item in zip(lhs_sizes, rhs_sizes)
    )


def check_consistent(new: _T, old: _T) -> None:
    """
    Test that two "meta" values (typically either Tensor or SymInt) have
    the same values, e.g., after retracing.  If we don't understand the
    quantities in question, we'll just skip the consistency check.
    """
    # TODO: do boolean equality test too, see
    # https://github.com/pytorch/pytorch/issues/124110
    scalar_types = (torch.SymInt, torch.SymFloat, int, float)

    if isinstance(new, torch.Tensor):
        assert isinstance(old, torch.Tensor)
        torch._check(
            old.dim() == new.dim(), lambda: f"{old.shape} != {new.shape} (old != new)"
        )
        # Do this manually so that each individual test is irrefutable
        # (TODO: should be a helper for this, maybe sym_eq?  That
        # gives us a compound expression and I'm not sure it
        # simplifies right now)
        for i, j in zip(old.shape, new.shape):
            torch._check(i == j, lambda: f"{old.shape} != {new.shape} (old != new)")
    # NB: bool is subclass of int
    elif isinstance(new, scalar_types) and not isinstance(new, bool):
        assert isinstance(old, scalar_types) and not isinstance(
            old, bool
        ), f"{old} != {new}"
        torch._check(old == new, lambda: f"{old} != {new} (old != new)")


def resolve_unbacked_bindings(
    shape_env: Optional[ShapeEnv],
    bindings: Optional[dict[sympy.Symbol, pytree.KeyPath]],
) -> Optional[dict[sympy.Symbol, pytree.KeyPath]]:
    if bindings is None:
        return None
    assert shape_env is not None
    return {shape_env.unbacked_renamings.get(k, k): v for k, v in bindings.items()}


Result: TypeAlias = Union[torch.Tensor, tuple[torch.Tensor, ...]]


def rebind_unbacked(
    shape_env: Optional[ShapeEnv], n: torch.fx.Node, result: Result
) -> None:
    """
    Suppose we are retracing a pre-existing FX graph that previously had
    fake tensor propagation (and therefore unbacked SymInts).  When we retrace,
    we re-propagate fake tensors, which results in new unbacked SymInts.
    When this happens, we need to tell the shape environment about the equivalence
    of the old and new unbacked SymInts.  Pass us the old torch.fx.Node (which
    has the old binding information) and the new result (which we can extract the
    new unbacked SymInts out from).
    """

    # Inputs never need rebinding
    if n.op == "placeholder":
        return

    if bindings := resolve_unbacked_bindings(
        shape_env, n.meta.get("unbacked_bindings")
    ):
        assert shape_env is not None
        for raw_u0, path in bindings.items():
            u1 = pytree.key_get(result, path)
            # Sometimes, things were previously unbacked bindings become constants.
            # There are two situations this can happen.
            #
            # First, you might have a runtime assert that causes the
            # constant-ification.  In this case, the /binding/ itself will
            # still be an unbacked symbol (because we will only force it
            # to be a constant later in fake tensor propagation).  In this
            # case, u1 is a SymInt and we still do all our work as normal.
            #
            # But second, it might be that fake tensor propagation DIRECTLY
            # converted the unbacked SymInt into a constant.  This happens
            # more rarely, but we have identified two situations it can
            # validly occur:
            #
            # - If you have a tensor_version operator, these are initially
            #   allocated as unbacked SymInts, but after AOTAutograd they
            #   get forced specialized to specific values.  In this case,
            #   there is no reason to do runtime asserts on them, this is
            #   just a hack to properly keep track of them to start.
            #
            # - If you have an item() call on a constant tensor, the result
            #   of the item() call is constant and we do not need runtime
            #   asserts on this symbol.  In
            #   https://github.com/pytorch/pytorch/issues/140625 we have a
            #   case where in the initial trace of the program we are unable
            #   to determine that torch.tensor is constant, but then
            #   subsequent passes cause torch.tensor to become a constant and
            #   then the unbacked symbol goes poof.
            #
            # In all of these cases, it is no longer necessary to generate
            # deferred runtime asserts, since other subsystems (e.g., the
            # constant-ification pass) ensure that the quantity is now truly
            # static and cannot change at runtime.  So it's OK to discard
            # in these situations.
            #
            # There is one more hazard (re
            # https://github.com/pytorch/pytorch/issues/141248), the problem
            # is that you can end up with "dangling" unbacked symbols that
            # exist in the ShapeEnv but are never bound anywhere.  You might
            # like an invariant that unbacked symbols never get lost.  But
            # we do not have this invariant, so do not try to enforce it.
            if isinstance(u1, int):
                log.info(
                    "rebind_unbacked: discard %s %s %s -> %s",
                    n.target,
                    raw_u0,
                    path,
                    u1,
                )
                continue

            # We only care about rebinding unbacked things
            if u1.node.hint is not None:
                continue

            raw_u1 = u1.node.expr
            # Simplify SymBool binding
            if (
                isinstance(raw_u1, sympy.Piecewise)
                and len(raw_u1.args) == 2
                and (
                    raw_u1_args0 := cast(
                        tuple[sympy.Basic, sympy.Basic], raw_u1.args[0]
                    )
                )
                and raw_u1_args0[0] == 1
                and isinstance(eq := raw_u1_args0[1], sympy.Eq)
                and isinstance(new_raw_u1 := eq.lhs, sympy.Symbol)
                and shape_env.var_to_range[new_raw_u1].issubset(ValueRanges(0, 1))
                and eq.rhs == 1
                and cast(tuple[sympy.Basic, sympy.Basic], raw_u1.args[1]) == (0, True)
            ):
                # This is what the pattern match above is testing
                repacked = _sympy_cast_symbool_to_symint_guardless(
                    sympy.Eq(new_raw_u1, 1)
                )
                assert repacked == raw_u1, f"{repacked} != {raw_u1}"
                # Cancel the to_int(to_bool(x)). This is sound because x in
                # [0, 1]
                raw_u1 = new_raw_u1

            if not isinstance(raw_u1, sympy.Symbol):
                assert (
                    not raw_u1.free_symbols
                ), f"should have been constant, but got {raw_u1}"
                continue

            # The old and new could be the same if you improperly hit the memo
            # while retracing.  Make sure you updated FakeTensorMode.epoch
            assert raw_u0 != raw_u1, f"{raw_u0} possible memo disaster"
            # Reuse the OLD symbol name
            shape_env._rename_unbacked_to(raw_u1, raw_u0)


# NB: You could try to expand this to cover more cases by simply
# detecting whenever you have an int output, but this is a bit
# dangerous in case someone adds a function that returns an int but is
# mutating.  So manually whitelist for now.
def is_accessor_node(node: torch.fx.Node) -> bool:
    # Dynamo only exercised condition
    if (
        node.op == "call_method"
        and isinstance(node.args[0], torch.fx.Node)
        and isinstance(node.args[0].meta.get("example_value"), torch.Tensor)
        and node.target in ["size", "stride", "storage_offset", "item"]
    ):
        return True
    if node.op == "call_function" and node.target in [
        torch.ops.aten.sym_size,
        torch.ops.aten.sym_size.default,
        torch.ops.aten.sym_size.int,
        torch.ops.aten.sym_stride,
        torch.ops.aten.sym_stride.default,
        torch.ops.aten.sym_stride.int,
        torch.ops.aten.sym_storage_offset,
        torch.ops.aten.sym_storage_offset.default,
        torch.ops.aten.sym_numel.default,
    ]:
        return True
    return False


def canonicalize_bool_expr(expr: _T) -> _T:
    """
    Canonicalize a boolean expression by transforming it into a lt / le
    inequality and moving all the non-constant terms to the rhs.
    We canonicalize And / Ors / Not via cnf and then canonicalize their subexpr
    recursively
    nb. sympy.Rel.canonical is not good enough https://github.com/sympy/sympy/issues/25924

    Args:
        expr (sympy.Expr): Expression to canonicalize
    """
    # Canonicalise an inequality by transforming it into a lt / le
    # inequality and moving all the non-constant terms to the rhs
    # We canonicalise And / Ors / Not via cnf
    # nb. Relational.canonical in sympy is broken
    # https://github.com/sympy/sympy/issues/25924

    if not isinstance(
        expr, (sympy.Rel, sympy.And, sympy.Or, sympy.Not, sympy.Eq, sympy.Ne)
    ):
        return expr

    if isinstance(expr, (sympy.And, sympy.Or, sympy.Not)):
        expr = sympy.logic.boolalg.to_cnf(expr)
    return _canonicalize_bool_expr_impl(expr)  # type: ignore[arg-type, return-value]


def _sympy_from_args(
    cls: type[Union[sympy.Add, sympy.Mul]],
    args: list[sympy.Expr],
    sort: bool = True,
    is_commutative: Optional[bool] = None,
) -> sympy.Expr:
    if not args:
        return cls.identity  # type: ignore[union-attr]
    # These args are already in canonical form, so we avoid calling
    # Add(*args) to avoid expensive Add.flatten operation
    if sort:
        if cls is sympy.Add:
            sort_fn = sympy.core.add._addsort
        elif cls is sympy.Mul:
            sort_fn = sympy.core.mul._mulsort
        else:
            raise ValueError(f"Unknown cls: {cls}")

        # we don't support non commutative with sort
        assert is_commutative is True
        if args[0].is_Number:
            rest = args[1:]
            sort_fn(rest)
            return cls._from_args([args[0]] + rest, is_commutative=is_commutative)  # type: ignore[attr-defined]
        else:
            args = args.copy()
            sort_fn(args)
            return cls._from_args(args, is_commutative=is_commutative)  # type: ignore[attr-defined]
    else:
        # if the args are already sorted, we create directly
        return cls._from_args(args, is_commutative=is_commutative)  # type: ignore[attr-defined]


def _canonicalize_bool_expr_impl(expr: SympyBoolean) -> SympyBoolean:
    """
    After canonicalization, we are guaranteed to have eliminated Ge/Gt relations
    (rewriting them to Le/Lt, respectively).
    """
    if isinstance(expr, (sympy.And, sympy.Or)):
        return type(expr)(*map(canonicalize_bool_expr, expr.args))

    opposite = {sympy.Gt: sympy.Lt, sympy.Ge: sympy.Le}
    t: Union[type[Any]]
    if isinstance(expr, tuple(opposite.keys())):
        rhs = expr.lhs - expr.rhs  # type: ignore[attr-defined]
        t = opposite[type(expr)]  # type: ignore[index]
    else:
        assert isinstance(expr, (sympy.Lt, sympy.Le, sympy.Eq, sympy.Ne))
        rhs = expr.rhs - expr.lhs
        t = type(expr)

    def is_neg(t: sympy.Expr) -> bool:
        return (t.is_Number and t.is_negative) or (
            isinstance(t, sympy.Mul) and t.args[0].is_Number and t.args[0].is_negative
        )

    lhs = S.Zero
    rhs = _reduce_to_lowest_terms(rhs)
    if isinstance(rhs, sympy.Add):
        pos = []
        neg = []
        for term in rhs.args:
            if is_neg(term):
                neg.append(-term)
            else:
                pos.append(term)
        # these are already sorted
        rhs = _sympy_from_args(sympy.Add, pos, sort=False, is_commutative=True)
        # the terms were changed, so needs a sorting
        lhs = _sympy_from_args(sympy.Add, neg, sort=True, is_commutative=True)
    elif is_neg(rhs):
        # lhs == 0
        lhs, rhs = -rhs, S.Zero
    # We don't have to evaluate here because lhs, rhs came from a Boolean
    # and it was already simplified
    return t(lhs, rhs, evaluate=False)


def _reduce_to_lowest_terms(expr: sympy.Expr) -> sympy.Expr:
    """
    Eliminates any integer factor from a given expression.
    E.g., 6x + 4y reduces to 3x + 2y.

    Useful when an expression is == or != to 0.
    """

    def integer_coefficient(x: sympy.Expr) -> int:
        if x.is_Integer:
            return abs(int(x))
        elif x.is_Mul:
            # If one of the args of a Mul is an Integer, it is the
            # first arg. eg: args(2*x*3*y) == (6, x, y)
            return abs(int(x.args[0])) if x.args[0].is_Integer else 1  # type: ignore[call-overload]
        else:
            return 1

    def div_by_factor(x: sympy.Expr, factor: int) -> sympy.Expr:
        if x.is_Integer:
            return x / factor
        elif x.is_Mul:
            if x.args[0] != factor:
                args = [x.args[0] / sympy.Integer(factor), *x.args[1:]]
            else:
                # Mul._from_args require a canonical list of args
                # so we remove the first arg (x.args[0] / factor) if it was 1
                args = list(x.args[1:])
            return _sympy_from_args(sympy.Mul, args, is_commutative=x.is_commutative)
        else:
            raise AssertionError(f"illegal arg to div_by_factor: {x}")

    if expr.is_Add:
        atoms = cast(Sequence[sympy.Expr], expr.args)
        factor = functools.reduce(math.gcd, map(integer_coefficient, atoms))
        if factor == 1:
            return expr
        atoms = [div_by_factor(x, factor) for x in atoms]
        return _sympy_from_args(
            sympy.Add, atoms, sort=True, is_commutative=expr.is_commutative
        )
    elif expr.is_Integer:
        return S.One
    elif expr.is_Mul:
        return div_by_factor(expr, integer_coefficient(expr))
    return expr


def is_concrete_bool(a: Union[bool, SymBool]) -> bool:
    """
    Utility to check if underlying object
    in SymBool is concrete value. Also returns
    true if integer is passed in.

    Args:
        a (SymBool or bool): Object to test if it bool
    """
    assert isinstance(a, (SymBool, bool))

    if isinstance(a, bool):
        return True

    if isinstance(
        a.node.expr, (sympy.logic.boolalg.BooleanTrue, sympy.logic.boolalg.BooleanFalse)
    ):
        return True

    return False


def is_nested_int(s: Union[int, SymInt]) -> TypeGuard[SymInt]:
    return isinstance(s, torch.SymInt) and s.node.is_nested_int()


IterateExprsAtom: TypeAlias = Union[
    SymInt, SymFloat, SymBool, int, float, bool, sympy.Basic, torch.Tensor
]
IterateExprs: TypeAlias = Union[IterateExprsAtom, Sequence[IterateExprsAtom]]


def _iterate_exprs(val: IterateExprs) -> Iterator[sympy.Basic]:
    if isinstance(val, SymTypes):
        # This allow applies to the jagged layout NestedTensor case as
        # nested ints are not symbolic
        if is_symbolic(val):
            yield val.node.expr
    elif isinstance(val, sympy.Basic):
        yield val
    elif isinstance(val, (int, float, bool)):
        pass
    elif isinstance(val, (tuple, list)):
        for s in val:
            yield from _iterate_exprs(s)
    elif is_sparse_any(val):
        yield from _iterate_exprs(val.size())
    elif isinstance(val, torch.Tensor):
        yield from _iterate_exprs(val.size())
        yield from _iterate_exprs(val.stride())
        yield from _iterate_exprs(val.storage_offset())
    elif val is None:
        pass
    else:
        raise AssertionError(f"cannot extract sympy expressions from {val} {type(val)}")


def free_symbols(val: IterateExprs) -> OrderedSet[sympy.Symbol]:
    if val is None:
        return OrderedSet()
    itr = _iterate_exprs(val)
    # we need at least 1 to call union, so we hand code the identity
    try:
        first_expr = next(itr)
    except StopIteration:
        return OrderedSet()

    # TODO: Apparently, returning an OrderedSet here breaks
    # python test/distributed/tensor/test_dtensor_compile.py TestDTensorCompile.test_dtensor_dynamic
    return first_expr.free_symbols.union(*(e.free_symbols for e in itr))  # type: ignore[return-value]


def has_free_symbols(val: IterateExprs) -> bool:
    """Faster version of bool(free_symbols(val))"""
    return not all(e.is_number for e in _iterate_exprs(val))


def has_free_unbacked_symbols(x: IterateExprs) -> bool:
    """Faster version of bool(free_unbacked_symbols(val))"""
    from sympy.core.traversal import iterargs

    for s in _iterate_exprs(x):
        for arg in iterargs(s):
            if arg.is_Symbol and symbol_is_type(
                arg, (SymT.UNBACKED_INT, SymT.UNBACKED_FLOAT)
            ):
                return True
    return False


# Like free_symbols, but filtered to only report unbacked symbols
def free_unbacked_symbols(x: IterateExprs) -> OrderedSet[sympy.Symbol]:
    # NB: keep synced with is_unbacked_symint
    return OrderedSet(
        s
        for s in free_symbols(x)
        if symbol_is_type(s, (SymT.UNBACKED_INT, SymT.UNBACKED_FLOAT))
    )


# WARNING: Don't use this on Dynamo produced graphs, they don't have meta
# setup!
def is_symbol_binding_fx_node(node: torch.fx.Node) -> Optional[sympy.Symbol]:
    if (
        "val" in node.meta
        and isinstance(node.meta["val"], torch.SymInt)
        and isinstance(node.meta["val"].node.expr, sympy.Symbol)
        and (
            node.op == "placeholder"
            or free_unbacked_symbols(node.meta["val"].node.expr)
        )
    ):
        return node.meta["val"].node.expr
    return None


def find_symbol_binding_fx_nodes(
    graph: torch.fx.Graph,
) -> dict[sympy.Symbol, torch.fx.Node]:
    r = {}
    # NB: Prefer first occurrence of symbol
    for node in graph.nodes:
        if (s := is_symbol_binding_fx_node(node)) is not None and s not in r:
            r[s] = node
    return r


# Analogous to ConvertIntSource
@dataclass(frozen=True)
class ConvertIntKey:
    def __str__(self) -> str:
        return ".cast_symbool_to_symint_guardless()"

    def get(self, b: bool) -> Union[int, SymInt]:
        """Get the int value from bool"""
        return cast_symbool_to_symint_guardless(b)


@dataclass(frozen=True)
class CallMethodKey:
    name: str

    def __str__(self) -> str:
        return f".{self.name}()"

    def get(self, o: Any) -> Any:
        """Call the method on object"""
        return getattr(o, self.name)()


@dataclass(frozen=True)
class InnerTensorKey:
    inner_name: str

    def __str__(self) -> str:
        return f".{self.inner_name}"

    def get(self, o: Any) -> Any:
        """Get the inner tensor attribute"""
        return getattr(o, self.inner_name)


@dataclass(frozen=True)
class DivideByKey:
    divisor: Union[int, SymInt]

    def __str__(self) -> str:
        return f".__floordiv__({self.divisor})"

    def get(self, o: int) -> int:
        """Divide object by divisor"""
        return o // self.divisor


def compute_unbacked_bindings(
    shape_env: Optional[ShapeEnv],
    example_value: object,
    old_example_value: Optional[object] = None,
    peek: bool = False,
) -> Optional[dict[sympy.Symbol, pytree.KeyPath]]:
    """
    After having run fake tensor propagation and producing example_value
    result, traverse example_value looking for freshly bound unbacked
    symbols and record their paths for later.  It is an error if
    we have allocated an unbacked SymInt but it cannot be found in
    example_value.  (NB: this means if you have a multi-output
    function, you must call this on the tuple of tensor output, you
    cannot wait!)

    The peek parameter lets you check out what the bindings are without
    changing the affected list.  This is primarily useful for ensuring
    unbacked_var_to_val is promptly populated when propagate_real_tensors is on.
    """
    if shape_env is None:
        return None

    fs = shape_env.pending_fresh_unbacked_symbols
    pending = set(fs)
    if not pending:
        return None

    if not peek:
        log.info("compute_unbacked_bindings %s", fs)
        fs.clear()

    def free_unbacked_symbols_with_path(
        a: object, path: pytree.KeyPath, real: Optional[object] = None
    ) -> dict[sympy.Symbol, pytree.KeyPath]:
        assert shape_env is not None
        r = {}
        if isinstance(a, (tuple, list)):
            # NB: real is apparently not always a tuple/list here
            # python test/inductor/test_torchinductor.py CpuTests.test_index_propagation_nested_indirect_indexing_cpu
            for i in range(len(a)):
                r.update(
                    free_unbacked_symbols_with_path(
                        a[i],
                        path + (pytree.SequenceKey(i),),
                        real=real[i] if real is not None else None,  # type: ignore[index]
                    )
                )
        elif is_traceable_wrapper_subclass(a):
            # TODO: Determine if this is correct
            attrs, _ = a.__tensor_flatten__()
            for attr in attrs:
                sub = getattr(a, attr)
                r.update(
                    free_unbacked_symbols_with_path(sub, path + (InnerTensorKey(attr),))
                )
        elif isinstance(a, torch.Tensor):
            from torch._subclasses.fake_tensor import FakeTensor

            assert isinstance(a, FakeTensor)
            r.update(
                free_unbacked_symbols_with_path(
                    a.size(),
                    path + (CallMethodKey("size"),),
                    real=a.real_tensor.size() if a.real_tensor is not None else None,
                )
            )
            r.update(
                free_unbacked_symbols_with_path(
                    a.stride(),
                    path + (CallMethodKey("stride"),),
                    real=a.real_tensor.stride() if a.real_tensor is not None else None,
                )
            )
            r.update(
                free_unbacked_symbols_with_path(
                    a.storage_offset(),
                    path + (CallMethodKey("storage_offset"),),
                    real=(
                        a.real_tensor.storage_offset()
                        if a.real_tensor is not None
                        else None
                    ),
                )
            )

        # NB: Intentionally access _expr, not expr, do not want
        # simplification!
        elif (
            isinstance(a, (torch.SymInt, torch.SymFloat))
            and isinstance(s := a.node._expr, sympy.Symbol)
            and s in pending
        ):
            r[s] = path
            if real is not None:
                assert isinstance(real, (int, float))
                shape_env.set_unbacked_var_to_val(s, real)
            pending.remove(s)
        # When an unbacked SymInt is perfectly divisible by an integer
        # constant, we replace it with the integer constant to improve
        # reasoning capabilities.  However, in synthetic examples, it is
        # then possible that the factor never is explicitly allocated.
        # Fortunately, we can compute it by division.
        elif (
            isinstance(a, torch.SymInt)
            and isinstance(s := a.node._expr, sympy.Mul)
            and len(s.args) == 2
            and isinstance(lhs := s.args[0], (sympy.Integer, sympy.Symbol))
            and isinstance(rhs := s.args[1], sympy.Symbol)
            # support exactly one unbacked for now
            and ((rhs in pending) ^ (lhs in pending))
            # support constant coefficient or backed symbolic coefficient
            and (
                isinstance(coeff := lhs if lhs not in pending else rhs, sympy.Integer)
                or coeff in a.node.shape_env.var_to_val
            )
        ):

            def _symint_wrap(s: sympy.Symbol) -> SymInt:
                return a.node.shape_env.create_symintnode(
                    s,
                    hint=int(a.node.shape_env.var_to_val[s]),
                    source=a.node.shape_env.var_to_sources.get(s, [None])[0],
                )

            unbacked = lhs if lhs in pending else rhs
            divisor: Union[int, SymInt] = (
                int(coeff) if isinstance(coeff, sympy.Integer) else _symint_wrap(coeff)
            )
            # TODO: DivideByKey needs to test divisibility at runtime!
            r[unbacked] = path + (DivideByKey(divisor),)
            if real is not None:
                assert isinstance(real, int)
                val = (
                    real // int(coeff)
                    if isinstance(coeff, sympy.Integer)
                    else CleanDiv(real, coeff)
                )
                shape_env.set_unbacked_var_to_val(unbacked, val)
            pending.remove(unbacked)
        # The annoyance here arises from the fact that SymBool is
        # allocated by allocating a SymInt and then testing if it's equal
        # to one.  So you have a complicated binding site logic for this.
        elif (
            isinstance(a, torch.SymBool)
            and isinstance(s := a.node._expr, sympy.Eq)
            # This must match create_unbacked_symbool EXACTLY
            and isinstance(s.lhs, sympy.Symbol)
            and s.rhs == 1
            and s.lhs in pending
        ):
            r[s.lhs] = path + (ConvertIntKey(),)
            if real is not None:
                assert type(real) is bool
                shape_env.set_unbacked_var_to_val(s, int(real))
            pending.remove(s.lhs)

        return r

    symbol_to_path = free_unbacked_symbols_with_path(example_value, ())
    if not peek and pending:
        extra = (
            repr((example_value.stride(), example_value.storage_offset()))
            if isinstance(example_value, torch.Tensor)
            else ""
        )
        raise PendingUnbackedSymbolNotFound(
            f"Pending unbacked symbols {pending} not in returned outputs {example_value} {extra}.\n"
            "Did you accidentally call new_dynamic_size() or item() more times "
            "than you needed to in your fake implementation?\n"
            "For more help, see https://docs.google.com/document/d/1RWrH-3wLEpzR9kCS6gGBNen_-Fs-8PVbWWFE5AcgeWE/edit"
        )

    # Why do we have to do some rebinding here?  If the original FX node
    # wasn't a binding site because you had a memo hit, but post
    # translation you aren't a memo hit anymore, there's now a new binding
    # site... but we know (because it's the same FX node) that the value
    # is actually the same, they're just not obviously equal anymore.
    #
    # The logic here is written carefully, because unlike the
    # bind_unbacked case, we are not guaranteed to have a symbol for
    # old_sym.  If we have a symbol, do regular rename unbacked to; but if
    # we don't, we need to specially eliminate the fresh unbacked symbol
    # (NB: we are /trusting/ that the memoization is correct, and that we
    # don't need to generate a new runtime assert.  This is load bearing,
    # as repropagation can happen after we've frozen runtime asserts.)
    if old_example_value is not None:
        for keypath in symbol_to_path.values():
            old_sym = pytree.key_get(old_example_value, keypath)
            new_sym = pytree.key_get(example_value, keypath)
            if isinstance(new_sym, SymTypes) and isinstance(
                new_s := new_sym.node.expr, sympy.Symbol
            ):
                if (
                    isinstance(old_sym, SymTypes)
                    and (old_s := old_sym.node.expr) != new_s
                ):
                    if isinstance(old_s, sympy.Symbol):
                        shape_env._rename_unbacked_to(new_s, old_s)
                    else:
                        shape_env._eliminate_unbacked(new_s, old_s)
                elif not isinstance(old_sym, SymTypes):
                    shape_env._eliminate_unbacked(new_s, sympy.sympify(old_sym))

    return symbol_to_path


def definitely_true(a: BoolLikeType) -> bool:
    """
    Returns True only if we can tell that a is True, possibly introducing
    a guard in the process.  If a depends on some unbacked SymInt, we may
    return False even though there may exist a possible value of the SymInt
    that would cause the expression to return True.

    When is it appropriate to use definitely_true?  First, if you can use
    a higher level combinator prefer using those instead, they are definitely
    safe (modulo short-circuiting).
    Second, it can be used if the program would behave equivalently if
    definitely_true always returned False. Finally, it even
    be OK if the program wouldn't behave equivalently, so long as the
    change is semantics preserving.  It can be semantics preserving if
    the program errors in more cases than it did previously (but otherwise
    behaves identically), or if it changes some quantity in a way that
    doesn't matter (e.g., strides often fall in this bucket.)
    """
    if isinstance(a, SymBool):
        if a.node.has_hint():
            return guard_bool(a)
        else:
            return False
    return bool(a)


def definitely_false(a: BoolLikeType) -> bool:
    """
    Returns True only if we can tell that a is False, possibly introducing
    a guard in the process.  If a depends on some unbacked SymInt, we may
    return False even though there may exist a possible value of the SymInt
    that would cause the expression a to be False.  See definitely_true
    for more usage guidance.
    """
    if isinstance(a, SymBool):
        if a.node.has_hint():
            return not guard_bool(a)
        else:
            return False
    return not bool(a)


def statically_known_true(x: Union[bool, SymBool]) -> bool:
    """
    Returns True if x can be simplified to a constant and is true.

    .. note::
        This function doesn't introduce new guards, so the expression may end
        up evaluating to true at runtime even if this function returns False.

    Args:
        x (bool, SymBool): The expression to try statically evaluating
    """
    if isinstance(x, SymBool):
        expr = x.node.expr
        shape_env = x.node.shape_env
        try:
            simplified = shape_env._maybe_evaluate_static(expr)
            if simplified is not None:
                return bool(simplified)
        except Exception:
            log.debug("Could not simplify %s", expr)
        return False
    assert isinstance(x, bool)
    return x


def sym_eq(x: _T, y: _T) -> Union[bool, SymBool]:
    """
    Like ==, but when run on list/tuple, it will recursively test equality
    and use sym_and to join the results together, without guarding.
    """
    if (isinstance(x, tuple) and isinstance(y, tuple)) or (
        isinstance(x, list) and isinstance(y, list)
    ):
        if len(x) != len(y):
            return False
        return functools.reduce(operator.and_, map(sym_eq, x, y), True)
    elif isinstance(x, (int, torch.SymInt)) and isinstance(y, (int, torch.SymInt)):
        return x == y
    else:
        raise AssertionError(f"unexpected sym_eq between {type(x)} {type(y)}")


def guard_scalar(
    a: Union[SymBool, SymInt, SymFloat, int, bool, float]
) -> Union[bool, int, float]:
    if isinstance(a, (SymBool, bool)):
        return guard_bool(a)
    elif isinstance(a, (SymInt, int)):
        return guard_int(a)
    elif isinstance(a, (SymFloat, float)):
        return guard_float(a)
    else:
        raise AssertionError(f"unrecognized scalar {a}")


def _constrain_symbol_range(
    shape_env: ShapeEnv, s: sympy.Symbol, compiler_min: int, compiler_max: int
) -> None:
    shape_env.constrain_symbol_range(s, compiler_min, compiler_max)


def _advise_is_size(a: SymInt) -> None:
    """
    Don't use this directly; use torch._check_is_size instead.

    This is a softer version of _constrain_range_for_size (with min=0,
    max=Inf).  Instead of forcibly constraining a variable (and erroring if we
    failed to constrain it), it will simply advise us that a size is
    constrained in some way.  We will always defer a runtime assert for this
    constraint if we cannot prove it at compile-time, but we we only
    *sometimes* learn useful extra information at compile-time with this
    information.  This is in contrast to constrain_range_for_size, where if
    you don't call that on a fresh unbacked symint, chances are we will choke.

    TODO: Make Dynamo handle this appropriately if this is seen in Dynamo-ed
    code.  Right now this is only really used in code with AOTAutograd trace
    through, so it is not a big problem that this isn't supported, but in
    principle all of this code should be Dynamo'able too.

    TODO: I didn't support min/max because I didn't have a use case where this
    actually helped.  In principle we can support it, it just makes the
    implementation below more complicated.
    """

    # This must always succeed, because the sole allowed caller _check_is_size
    # was responsible for expect_true'ing this
    # This assert triggers expensive sym compute, do not do it until its cheap.
    # assert a >= 0

    # NB: it's important not to constrain range for size for *hinted* SymInts,
    # because it is not only unsound, it will immediately trip our asserts
    # that hints have to be consistent with static analysis!  If you somehow
    # have an unbounded SymInt that later constrains to 1, this will be
    # inconsistent with the range
    if (
        isinstance(a, SymInt)
        and isinstance(a.node, SymNode)
        and isinstance(a.node.expr, sympy.Symbol)
        and a.node.shape_env.is_unbacked_symint(a.node.expr)
    ):
        _constrain_range_for_size(a)


def _advise_is_bounded(a: SymInt, upper_bound: Union[int, SymInt]) -> None:
    if (
        isinstance(a, SymInt)
        and isinstance(a.node, SymNode)
        and isinstance(a.node.expr, sympy.Symbol)
        and a.node.shape_env.is_unbacked_symint(a.node.expr)
        and isinstance(upper_bound, int)  # TODO: relax
    ):
        a.node.shape_env._constrain_is_bounded(a.node.expr, upper_bound)


def _constrain_range_for_size(
    a: SymInt, min: Optional[int] = None, max: Optional[int] = None
) -> None:
    """
    This function is NOT INTENDED to be used by itself.
    """

    if isinstance(a, (SymFloat, SymBool)):
        raise ValueError("Constraining SymFloat/SymBool is nyi")

    assert isinstance(a, SymInt), "can only constrain range for SymInt"
    assert isinstance(a.node.expr, sympy.Symbol), f"constraining non-Symbols NYI: {a}"

    a.node.shape_env._constrain_range_for_size(a.node.expr, min, max)


# inclusive both ways
def constrain_range(
    a: SymInt, *, min: Optional[int], max: Optional[int] = None
) -> None:
    """
    Applies a constraint that the passed in SymInt must lie between min-max
    inclusive-inclusive, WITHOUT introducing a guard on the SymInt (meaning
    that it can be used on unbacked SymInts).  If min/max are None, we assume
    that the dimension is unbounded in that direction.  Repeated application
    of constrain_range intersects the ranges.  This is a fairly low level API
    that doesn't have a lot of safety guarantees (TODO: provide higher level
    APIs).

    Currently, we use this API in the following circumstance: when we allocate
    an unbacked SymInt, denoting an integer quantity which is data dependent,
    we ordinarily do not know anything about what values it may take.  This
    means that any sort of guard on it will immediately fail.  However, in
    many cases, we know something about the unbacked SymInt: for example, we
    know that nonzero(x).size(0) must be >= 0.  We use constrain_range to
    narrow the possible range, declaring that negative symbols are impossible.
    This permits to definitely answer True to queries like 'nnz >= 0', even if
    we don't know what the actual (hinted) value of 'nnz' is.  In fact, we
    actually use constrain_range to unsoundly discharge common guards: for an
    unbacked SymInt produced by nonzero, we will also assume that it is not
    equal to 0/1 (even though these are perfectly possible values at runtime),
    because we generally expect graphs that are valid for N=2 to also be valid
    for N=1.
    """
    if min is None:
        min = -int_oo
    if max is None:
        max = int_oo

    if max < min:
        raise ValueError(
            "Maximum value to constrain_as_size can't be less than the specified min value, "
            "received min={min} and max={max}"
        )

    if isinstance(a, int):
        if not (min <= a <= max):
            raise ValueError(f"Invalid value {a} for range [{min}:{max}]")
        return

    a.node.shape_env._constrain_range(a.node.expr, min, max)


def constrain_unify(a: torch.SymInt, b: torch.SymInt) -> None:
    """
    Given two SymInts, constrain them so that they must be equal.  NB:
    this will not work with SymInts that represent nontrivial expressions
    (yet!)
    """
    if not isinstance(a, SymInt):
        if not isinstance(b, SymInt):
            assert a == b
            return
        else:
            shape_env = b.node.shape_env
    else:
        shape_env = a.node.shape_env

    shape_env._constrain_unify(a, b)


# Assume that a boolean is true for the purposes of subsequent symbolic
# reasoning.  This will keep track of corresponding runtime checks to verify
# that the result is upheld: either as a regular guard, or as a special set
# of asserts which are triggered when an unbacked SymInt is allocated.
#
# DO NOT use this function for these cases:
#
#  - This is inappropriate for "branching" conditions (where both
#    true and false result in valid programs).  We will always assume
#    the condition evaluates true, and so it will never be possible
#    to trace the false condition when you use it.  For true branching
#    on unbacked SymInts, you must use torch.cond; if you incorrectly
#    use expect_true in this case, you will make the false branch
#    unreachable (as we will simply assume that only the true branch
#    is ever exercised).
#
#  - This is inappropriate for situations where you know some other system
#    invariant guarantees that this property holds, since you don't
#    really need to insert a runtime check in that case.  Use something
#    like constrain_range in that case.
#
# This API has a hitch.  To avoid having to reimplement error reporting
# capabilities, this function CAN return False.  The invariant is that
# the surrounding code must raise an error when this function returns
# False.  This is quite low level, so we recommend using other functions
# like check() which enforce this in a more intuitive way.
#
# By the way, this name is a nod to the __builtin_expect macro,
# which is used similarly (but unlike __builtin_expect, you MUST fail
# in the unlikely branch.)  (I think expect is a good name; in recent
# versions of C++, this is replaced with [[likely]], which is weaker
# and not accurate for this function!)
def expect_true(a: Union[SymBool, bool], skip: int = 0) -> bool:
    if isinstance(a, SymBool):
        # TODO: check perf implications of this
        frame = inspect.currentframe()
        for _ in range(skip + 1):  # always run this loop at least once
            if frame is None:
                break
            frame = frame.f_back
        return a.node.expect_true(
            frame.f_code.co_filename if frame else "", frame.f_lineno if frame else 0
        )
    assert type(a) is bool, a
    return a


def guard_bool(a: Union[SymBool, bool]) -> bool:
    if isinstance(a, SymBool):
        return a.node.guard_bool("", 0)  # NB: uses Python backtrace
    assert type(a) is bool, a
    return a


def guard_int(a: Union[SymInt, int]) -> int:
    if isinstance(a, SymInt):
        return a.node.guard_int("", 0)  # NB: uses Python backtrace
    assert type(a) is int, a
    return a


def guard_float(a: Union[SymFloat, float]) -> float:
    if isinstance(a, SymFloat):
        return a.node.guard_float("", 0)  # NB: uses Python backtrace
    assert isinstance(a, float), a
    return a


# Given a GraphModule, return all the FakeTensors for all the placeholders
def fx_placeholder_vals(gm: torch.fx.GraphModule) -> list[object]:
    return [n.meta["val"] for n in gm.graph.nodes if n.op == "placeholder"]


def fx_placeholder_targets(gm: torch.fx.GraphModule) -> list[str]:
    return [n.target for n in gm.graph.nodes if n.op == "placeholder"]


# Given a GraphModule and arguments to run it with, evaluate that the guards
# for its associated ShapeEnv are satisfied by the passed arguments.  This
# WILL check for duck sizing.
def eval_guards(
    gm: torch.fx.GraphModule, *args: Tensor, ignore_static: bool = True
) -> bool:
    return gm.shape_env.evaluate_guards_for_args(  # type: ignore[operator, union-attr]
        fx_placeholder_vals(gm), args, ignore_static=ignore_static
    )


def bind_symbols(gm: torch.fx.GraphModule, *args: Tensor) -> dict[sympy.Symbol, int]:
    return gm.shape_env.bind_symbols(fx_placeholder_vals(gm), args)  # type: ignore[operator, union-attr]


class DimDynamic(Enum):
    """
    Controls how to perform symbol allocation for a dimension.  It is always
    sound to default this to DYNAMIC, but the policies DUCK and STATIC can
    result in better trace-time and compile-time performance, as they reduce
    the number of allocated symbols and generally make your graph more static.

    NB: If we notice you've applied a constraint to the dimension, we will
    force it to DYNAMIC for simplicity.

    DimDynamic is controlled by a variety of higher level UX features.
    Currently:

    - In eager mode, the default policy is DUCK.
        - The default is changed to STATIC with assume_static_by_default.
        - An individual dim is marked DYNAMIC if you mark_dynamic_dim.
    - In export mode, the default policy is STATIC.
        - An individual dim is marked DYNAMIC if you specify it in
          dynamic_shapes passed to export.
    """

    # Treat the dimension symbolically
    DYNAMIC = 0
    # Treat the dimension symbolically, but if its hint matches another
    # dynamic dimension, unify the two symbols ("duck sizing")
    DUCK = 1
    # Treat the dimension statically based on its hint
    STATIC = 2
    # Treat the dimension as a size-like unbacked
    SIZE_LIKE_UNBACKED = 3
    # Infer the strides from stride. If size is static, strides will be static as well.
    INFER_STRIDE = 4
    # Like SIZE_LIKE_UNBACKED, but there's a hint
    OBLIVIOUS_SIZE = 5


# NB: These constraints affect both clients and backends: given some
# constraint C, the client must pass inputs that satisfy the constraint,
# while a backend must not introduce guards BEYOND this constraint.
# For clarity, we document the implications on both sides for both the client
# and the backend.
#
# NB: These constraints are on a *single* dimension.  In principle, we could
# also have multi-dimension constraints, but our guess is that this is not
# actually useful and so we are not supporting it right now.
#
# NB: Strict constraints are typically only suitable for export, as in eager
# a backend like inductor may validly introduce extra, discretionary guards
# to improve performance of code.  A StrictMinMaxConstraint would be brittle
# under future optimizations performed by inductor; we don't guarantee
# eager code with StrictMinMaxConstraint will keep working in the future!


@dataclass(frozen=True)
class Constraint:
    warn_only: bool


@dataclass(frozen=True)
class StrictMinMaxConstraint(Constraint):
    """
    For clients: the size at this dimension must be within 'vr' (which
    specifies a lower and upper bound, inclusive-inclusive) AND it
    must be non-negative and should not be 0 or 1 (but see NB below).

    For backends: there must not be any guards on this dimension which
    are not implied by the given lower and upper bound.  Regardless of
    the lower bound, the backend can assume the size is non-negative
    and that it is not 0 or 1.

    An unbounded StrictMinMaxConstraint can be thought of as a strict version
    of "RelaxedUnspecConstraint".

    NB: Export will often unsoundly assume that a graph works for 0/1, even
    though at trace time we assumed size is not 0 or 1.  The idea is that
    if we produce a graph that works for a range of values, it will be OK
    for N=0/1 too.
    """

    vr: ValueRanges

    def render(self, source: Source) -> str:
        """Format the constrain equation"""
        # TODO: better printing for -oo and oo
        return f"{self.vr.lower} <= {source.name()} <= {self.vr.upper}"


@dataclass(frozen=True)
class RelaxedUnspecConstraint(Constraint):
    """
    For clients: no explicit constraint; constraint is whatever is implicitly
    inferred by guards from tracing.

    For backends: there must exist at least TWO possible values for the
    size at this dimension which satisfy the guards for this dimension.

    In other words, this constraint helps us distinguish between "we don't
    care if this dimension specializes or not" versus "this dimension must be
    unspecialized."  However, this constraint doesn't say very much about what
    specialization is permitted; for example, if we guard on a size being
    even, this would still be acceptable under an unspec constraint.  This
    makes RelaxedUnspecConstraint useful for eager mode, where your backend compiler
    may add constraints to otherwise dynamic dimensions; we can't assert that
    there are NO guards as this is brittle because compilers should be able to
    add extra constraints.  If you want to assert that there are no guards,
    use StrictMinMaxConstraint with an unbounded ValueRanges.
    """

    def render(self, source: Source) -> str:
        return f"RelaxedUnspecConstraint({source.name()})"


# NB: None here indicates the client constraint is whatever is implicitly
# inferred by guards from tracing, and that a backend can add whatever guards
# it wants (including fully specializing the value).
DimConstraint = Union[StrictMinMaxConstraint, RelaxedUnspecConstraint, None]


@dataclass(frozen=True)
class EqualityConstraint(Constraint):
    """
    Represent and decide various kinds of equality constraints between input sources.

    A "source pair" is a pair of input sources for dynamic dimensions that
    are specified equal. We represent `source_pairs` in a union-find forest
    so that we can efficiently check whether two such sources are transitively equal.

    A "derived equality" relates an input source to an expression over a root.
    The root can be another input source, corresponding to some dynamic dimension,
    or a phantom symbol that does not directly represent any dynamic dimension. We
    represent `derived_equalities` involving input sources in a transitively-closed map
    so that we can efficiently check whether an input source is transitively equal to
    a given expression over another input source.
    (NOTE: In contrast, it is easy to decide whether an input source is transitively equal
    to a given expression over a phantom symbol; such expressions are already in canonical
    form and so the problem reduces to symbolic expression equality.)
    """

    source_pairs: list[tuple[Source, Source]]
    derived_equalities: list[
        tuple[Source, Union[Source, sympy.Symbol], Callable[[sympy.Expr], sympy.Expr]]
    ]
    phantom_symbols: list[sympy.Symbol]
    relaxed_sources: set[Source]

    _parents: dict[Source, Source] = field(init=False)
    _defs: dict[Source, sympy.Expr] = field(init=False)

    def __post_init__(self) -> None:
        """
        Pre-processing to answer queries `is_equal` and `is_derived` below.

        Example: Suppose we are given:
          source_pairs [a = b, b = c]
          derived_equalities [d = c + 1, e = d - 1]
        We first construct a union find with source_pairs:
          _parents = {a: a, b: a, c: a}
        Then we compute canonical symbolic expressions, recursively applying derived_equalities
        until we bottom out:
          _defs = {d: c + 1, e: (c + 1) - 1 aka c}
        """

        # self._parents is a map from input sources to input sources where, conceptually,
        # these are directed edges in a union-find forest
        _parents: dict[Source, Source] = {}
        object.__setattr__(self, "_parents", _parents)
        # self._defs is a map from input sources to "canonical" symbolic expressions,
        # i.e., unary expressions with symbols that corresponds to regular Dims (i.e.,
        # not derived Dims)
        _defs: dict[Source, sympy.Expr] = {}
        object.__setattr__(self, "_defs", _defs)

        for source1, source2 in self.source_pairs:
            # preprocess into a union-find forest
            self._union(self._find(source1), self._find(source2))
        for source, root, fn in self.derived_equalities:
            # preprocess into a transitively-closed map
            # NOTE(avik): we reuse the union-find forest for canonicalizing input sources
            if isinstance(root, sympy.Symbol):
                self._defs[self._find(source)] = fn(root)
            else:
                self._defs[self._find(source)] = fn(self._rewrite(root))

    def _find(self, source: Source) -> Source:
        # chase edges to find the root of this equivalence class
        if source in self._parents:
            return self._find(self._parents[source])
        else:
            return source

    def _union(self, root1: Source, root2: Source) -> None:
        # merge two equivalence classes by adding an edge from one root to the other
        if root1 != root2:
            self._parents[root1] = root2

    def _rewrite(self, src: Source) -> sympy.Expr:
        # always represent the given source by the root of its equivalence class
        src = self._find(src)
        if src in self._defs:
            # simply look up the definition if it exists
            # NOTE(avik): This works because definitions are always transitively-closed;
            # otherwise we would have to do recursive rewriting.
            return self._defs[src]
        else:
            # otherwise, create a symbol representing the source
            return sympy.Symbol(src.name())

    def is_equal(self, source1: Source, source2: Source) -> bool:
        return (
            # check whether source1 and source2 have the same root
            # or are relaxed
            (src1 := self._find(source1)) in self.relaxed_sources
            or (src2 := self._find(source2)) in self.relaxed_sources
            or src1 == src2
            # check whether source1 is derived equal to source2
            or self.is_derived(source1, source2, lambda x: x)
        )

    def is_derived(
        self, src: Source, symbol_src: Source, fn: Callable[[sympy.Expr], sympy.Expr]
    ) -> bool:
        # check whether both src and symbol_src have the same definition
        return self._rewrite(src) == fn(self._rewrite(symbol_src))


def _assert_symbol_context(symbolic_context: object) -> TypeGuard[SymbolicContext]:
    assert isinstance(
        symbolic_context, SymbolicContext
    ), "Invalid symbolic_context object"
    assert (
        type(symbolic_context) is not SymbolicContext
    ), "Illegal usage of symbolic_context ABC"
    return True


def _is_supported_equivalence(expr: sympy.Expr) -> bool:
    # Currently supported Dim ops are linear expressions with integer coefficients.
    # So check that expr only contains +, *, ints, and a single occurrence of a symbol.
    # (See also documentation of dynamic_shapes._DerivedDim.)
    if isinstance(expr, (sympy.Add, sympy.Mul)):
        if len(expr.args) > 2:
            return False
        lhs, rhs = expr.args
        return (_is_supported_equivalence(lhs) and isinstance(rhs, sympy.Integer)) or (
            isinstance(lhs, sympy.Integer) and _is_supported_equivalence(rhs)
        )
    return isinstance(expr, sympy.Symbol)


def _has_uninterpretable_sympy_function(expr: sympy.Basic) -> bool:
    """
    Add functions that our sympy interpreter can't reify into FX nodes
    """
    return expr.has(
        torch.utils._sympy.functions.ToFloat,
        torch.utils._sympy.functions.TruncToInt,
        torch.utils._sympy.functions.CeilToInt,
    )


@dataclass(frozen=True)
class SymbolicContext:
    """
    Data structure specifying how we should create symbols in
    ``create_symbolic_sizes_strides_storage_offset``; e.g., should
    they be static or dynamic.

    This is an abstract base class because we are probably going to add
    another version of this that says "use exactly these SymInts, don't
    allocate fresh symbols."
    """


@dataclass(frozen=True)
class StatelessSymbolicContext(SymbolicContext):
    """
    Create symbols in ``create_symbolic_sizes_strides_storage_offset`` via
    a symbolic_context determination as given by ``DimDynamic`` and ``DimConstraint``.
    This will cause fresh symbols to be allocated
    """

    dynamic_sizes: DimList[DimDynamic]
    dynamic_strides: DimList[DimDynamic] = None  # type: ignore[assignment]
    constraint_sizes: DimList[DimConstraint] = None  # type: ignore[assignment]
    constraint_strides: DimList[DimConstraint] = None  # type: ignore[assignment]
    # If the tensor is a view, this should be populated for the base. It contains
    # information on how to allocate symbols when recursively fakeifying the base
    # during view fake-ification.
    view_base_context: Optional[SymbolicContext] = None
    # TODO: add storage offset and stride symbolic_context

    def __post_init__(self) -> None:
        if self.dynamic_strides is None:
            object.__setattr__(
                self,
                "dynamic_strides",
                [DimDynamic.INFER_STRIDE] * len(self.dynamic_sizes),
            )
        if self.constraint_sizes is None:
            object.__setattr__(
                self, "constraint_sizes", [None] * len(self.dynamic_sizes)
            )
        if self.constraint_strides is None:
            object.__setattr__(
                self, "constraint_strides", [None] * len(self.dynamic_sizes)
            )
        assert all(
            stride in (DimDynamic.INFER_STRIDE, DimDynamic.DYNAMIC, DimDynamic.DUCK)
            for stride in self.dynamic_strides
        )


# note [Tensor Fakification and Symbol Caching]
#
# As of the time of this note, dynamo creates a fresh fake tensor mode for backends.
# The reason we do this is because there are certain classes of operations, namely,
# metadata mutations, that change tensor size, stride, etc. This means that the fake tensor
# state at the end of a dynamo trace is different than the fake tensor state at the beginning
# of a trace. Backends like aot_autograd need a fresh fake tensor to correctly track metadata mutation,
# view relationships, etc.
#
# As we create a new fake mode, we also lose the memoization that comes with it. Rather than
# transfer the memoization cache, we instead transfer the shape env. However, with this
# comes nuance - as dynamo is selective in how it makes symbolic shapes. Due to strategies in
# automatic dynamic and constraints, the policy for which dims are dynamic is nuanced and varies across
# recompilations.
#
# In order to preserve the symbolic decisions made during dynamo tensor fakification, we pass
# a StatefulSymbolicContext at creation time. This object is tracked, per tensor, on the TracingContext.
# The lifecycle of this object should match the lifecycle of the original dynamo tracked tensor, and it is
# safe to reuse this object as many times as necessary to create a fake tensor. Fake tensors
# created with new fake modes should produce the same exact symbols as the original, providing the same shape_env
# is used.
# TODO(voz): Shape env validation
@dataclass(frozen=True)
class StatefulSymbolicContext(StatelessSymbolicContext):
    """
    Create symbols in ``create_symbolic_sizes_strides_storage_offset`` via
    a symbolic_context determination as given by a cache of Source:Symbol. A cache hit
    will reuse a stored symbol, and a cache miss will write to this cache.

    This behaves like StatelessSymbolicContext, except the cache supersedes the
    other values - dynamic_sizes and constraint_sizes will not be read if we cache
    hit.

    It is the cache owners responsibility to maintain the lifecycle of the cache
    w/r/t different shape_envs, clearing, etc.
    """

    tensor_source: Source = None  # type: ignore[assignment]
    # Why is this keyd on int first?
    # That integer is actually the id of the shape_env. This cache short-circuits symbol
    # creation, and we must store it per shape env. Now, while tracing invariants are a single
    # shape env per tracing context, and every new frame gets a new shape_env. So where would we have
    # multiple shape envs? The answer lies in recording. When we are replaying, replay_shape_env_events
    # is invoked, and creates a new shape_env. Replaying events against this new shape_env will
    # cause it to fail with unknown symbols, as the symbols cached here will skip creation, and never
    # get recorded in var_to_val, etc.
    # TODO(voz): consider a weakref to the shape_env here
    shape_env_to_source_to_symbol_cache: dict[int, dict[str, sympy.Expr]] = None  # type: ignore[assignment]

    def __post_init__(self) -> None:
        super().__post_init__()
        # The None default is annoying, but required because of dataclass limitations
        assert self.tensor_source is not None
        if not self.shape_env_to_source_to_symbol_cache:
            object.__setattr__(self, "shape_env_to_source_to_symbol_cache", {})


@dataclass(frozen=True)
class SubclassSymbolicContext(StatefulSymbolicContext):
    """
    The correct symbolic context for a given inner tensor of a traceable tensor subclass
    may differ from that of the outer symbolic context. This structure allows for this
    flexibility, with inner symbolic contexts mapped via attr -> symbolic context.
    """

    inner_contexts: dict[str, SymbolicContext] = None  # type: ignore[assignment]

    def __post_init__(self) -> None:
        super().__post_init__()
        if self.inner_contexts is None:
            self.inner_contexts = {}


def is_symbolic(
    val: Union[int, SymInt, float, SymFloat, bool, SymBool]
) -> TypeGuard[Union[SymInt, SymFloat, SymBool]]:
    if isinstance(val, (int, float, bool)):
        return False
    return val.node.is_symbolic()


IndicatorTypes = (IsNonOverlappingAndDenseIndicator,)


def _expandsums(args: list[sympy.Expr]) -> tuple[sympy.Expr, bool]:
    adds, other = [], []
    for arg in args:
        if arg.is_Add:
            adds.append(arg)
        else:
            other.append(arg)

    result = [sympy.Mul(*other)]
    for add in adds:
        result = [a * b for a, b in itertools.product(result, add.args)]

    result = sympy.Add(*result)
    return result, len(adds) > 1 or (len(adds) > 0 and len(other) > 0)


def _fast_expand(expr: _SympyT) -> _SympyT:
    # The expand algorithm in sympy is slow due to all the features is supports
    # For eg: e^(-x)*(x-1)/(x+1) is expanded to (x-1)/(e^x + e^x*x) if x is
    # positive and (e^(-x)*x-e^(-x))/(x+1) if x is negative. We do not implement
    # such features here to avoid expensive checks. We also make sure that we
    # only re-create the objects if any of the args changed to avoid expensive
    # checks when re-creating objects.
    new_args = [_fast_expand(arg) for arg in expr.args]  # type: ignore[arg-type]
    if any(arg is not new_arg for arg, new_arg in zip(expr.args, new_args)):
        return _fast_expand(expr.func(*new_args))

    if expr.is_Pow:
        base: sympy.Expr
        exp: sympy.Expr
        base, exp = expr.args  # type: ignore[assignment]
        if exp.is_Integer and base.is_Add:
            if exp > 1:
                return sympy.expand_multinomial(expr, deep=False)
            elif exp < 0:
                return S.One / sympy.expand_multinomial(S.One / expr, deep=False)
    elif expr.is_Mul:
        num: list[sympy.Expr] = []
        den: list[sympy.Expr] = []
        for arg in expr.args:
            if arg.is_Pow and arg.args[1] == -1:
                den.append(S.One / arg)  # type: ignore[operator, arg-type]
            else:
                num.append(arg)  # type: ignore[arg-type]

        num, num_changed = _expandsums(num)
        den, den_changed = _expandsums(den)
        if num_changed or den_changed:
            return num / den

    return expr


@lru_cache(256)
def safe_expand(r: _SympyT) -> _SympyT:
    """
    Expand the given symbolic expression by recursively rewriting product of
    sums into sum of products (with the product being either a multiplication or
    exponentiation).

    NOTE: using this on an intermediate expression may prevent simplification
    down the line, e.g., if we eagerly expand `(a + b)^2` into `a^2 + 2ab + b^2`,
    we won't be able to simplify `(a^2 + 2ab + b^2) / (a + b)` as easily.
    """
    if hasattr(r, "expand"):
        try:
            return _fast_expand(r)
        except RecursionError:
            log.warning("RecursionError in _fast_expand(%s)", r)
            return r
    else:
        return r


class _SymbolInfo(NamedTuple):
    k: sympy.Symbol
    vr: Optional[ValueRanges]
    val: Optional[sympy.Integer]
    is_size_like: bool


@lru_cache(None)
def _maybe_evaluate_static_worker(
    expr: _SympyT,
    # NB: this is a tuple to ensure it can be LRU cached
    symbol_info: tuple[_SymbolInfo, ...],
    unbacked_only: bool,
    size_oblivious: bool,
) -> Optional[_SympyT]:
    """
    This variant of ShapeEnv._maybe_evaluate_static has no dependence on
    ShapeEnv and thus can be cached indefinitely.  It does the "heavy" lifting
    for static evaluation, including nontrivial reliance on Sympy simplification
    that occurs when we reallocate the symbols
    """

    # Simplify making use of value range lower bound
    new_shape_env = {}
    new_range_env = {}
    for idx, sinfo in enumerate(symbol_info):
        k, vr, val, is_size_like = sinfo
        if isinstance(val, SingletonInt):
            # Skip var_ranges logic for SingletonInt which is only used
            # for jagged layout NestedTensors today
            continue
        assert vr is not None
        if size_oblivious and is_size_like:
            lower = max(2, vr.lower)
            # Clamping size-oblivious to some quantity below sys.maxsize
            # helps us determine that f(u0) != sys.maxsize, which is a
            # test that is looking for sys.maxsize as a sentinel, but you
            # don't really want to worry about it for unbacked SymInts.
            # This is similar to the flavor where size oblivious omits
            # 0/1, it changes semantics but in a benign way.
            upper = min(2**48, vr.upper)
            # Excluding the very upper bound can be helpful
            if upper > lower:
                upper = upper - 1
            # This is a bit dodgy: what this means is that there was a
            # size-like unbacked symbol whose upper bound < 2.  This
            # causes... problems.
            if lower <= upper:
                vr = ValueRanges(lower, upper)
        else:
            lower = vr.lower
        # Don't do anything if we don't have a nontrivial lower bound
        # Also don't do anything if we asked only to simplify unbacked
        # SymInt
        if lower is -int_oo or (unbacked_only and val is not None) or not vr.is_int:
            new_range_env[k] = vr
            continue
        # The goal is to take our symbols which have various lower bounds
        # and reallocate them into new symbols which are exactly positive;
        # e.g., if we have s0 in [2, inf], we want to turn it into ess0 in
        # [1, inf], where s0 = ess0 + 1.  This gives the most information
        # to sympy for subsequent simplifications.
        #
        # Positive means >= 1
        # Positive - 1 means >= 0
        # Positive + lower - 1 means >= lower
        # The new symbol 's' is "too low", so when we substitute it in
        # we have to increase it by offset (and conversely, the new
        # variables have to have their value range bounds adjusted as
        # well)
        s = sympy.Symbol(f"evaluate_static_shape_{idx}", positive=True, integer=True)

        # Note:
        #   Offset might be a fraction(e.g. aten.split.Tensor), but shapes are always integers.
        #   Sympy might give unexepected results when comparing an integer with a non-integer
        #   Therefore, we cast offset to int here.
        #   For example:
        #       shape_0 = sympy.Symbol("shape_0", positive=True, integer=True)
        #       expr = sympy.Eq(shape_0 - 1/3, 4)
        #       expr.xreplace({}) # False
        offset = int(lower - 1)
        new_shape_env[k] = s + offset
        new_range_env[s] = SymPyValueRangeAnalysis.add(vr, -offset)

    # TODO: remove this try catch (esp for unbacked_only)
    try:
        new_expr = expr.xreplace(new_shape_env)
    except RecursionError:
        log.warning("RecursionError in sympy.xreplace(%s, %s)", expr, new_shape_env)
        return None

    # We need to canonicalize, as after expand we may have something like `a + b = a` and
    # sympy will not simplify the a. The two appeareances of the a will then make value ranges
    # analysis give lose bounds
    new_expr = canonicalize_bool_expr(safe_expand(new_expr))
    if new_expr.is_number:
        return new_expr

    # Check if the range can solve it statically
    out = bound_sympy(new_expr, new_range_env)
    if out.is_singleton():
        return out.lower

    return new_expr if unbacked_only else None


def error() -> NoReturn:
    raise AssertionError("shouldn't be hit")


# TODO: Deduplicate this with torch/_prims_common/__init__.py
def eval_is_non_overlapping_and_dense(
    sizes: Sequence[int], strides: Sequence[int]
) -> int:
    return int(guard_bool(_eval_is_non_overlapping_and_dense(sizes, strides)))


def _eval_is_non_overlapping_and_dense(
    sizes: Sequence[int], strides: Sequence[int]
) -> bool:
    dim = len(sizes)

    # Short-circuits for tensors of rank one, which are
    # non-overlapping and "dense" if their stride is one
    # or it is a 0/1 element tensor
    if dim == 1:
        return strides[0] == 1 or sizes[0] < 2

    # Checks that there exists a permutation of the strides s.t. the tensor would be contiguous
    # Sorts (length, stride) pairs by stride
    lengths_and_strides = sorted(zip(sizes, strides), key=operator.itemgetter(1))

    # Unlike the C++ code, we don't move the 0/1 size dimensions to the
    # end.  So we have to keep going for this code.
    expected_stride = 1
    for length, stride in lengths_and_strides:
        if length == 1:
            continue

        if stride != expected_stride:
            return False

        expected_stride *= length

    return True


def _sympy_cast_symbool_to_symint_guardless(x: SympyBoolean) -> sympy.Expr:
    return sympy.Piecewise((1, x), (0, True))


def cast_symbool_to_symint_guardless(
    symbool: Union[bool, torch.SymBool]
) -> Union[int, torch.SymInt]:
    if isinstance(symbool, bool):
        return 1 if symbool else 0
    int_sym = _sympy_cast_symbool_to_symint_guardless(symbool.node.expr)
    return symbool.node.shape_env.create_symintnode(
        int_sym, hint=int(symbool.node.require_hint()) if has_hint(symbool) else None
    )


SYMPY_INTERP = {
    "IsNonOverlappingAndDenseIndicator": eval_is_non_overlapping_and_dense,
    "cast_symbool_to_symint_guardless": cast_symbool_to_symint_guardless,
    "math": math,
    "torch": torch,
}


def _lru_cache(
    fn: Callable[..., _T], maxsize: Optional[int] = None
) -> functools._lru_cache_wrapper[_T]:
    """
    Wrapper around lru_cache that clears when new info about shapes has been
    updated.

    Use lru_cache if the output is always the same, regardless of the
    constraints we know now (i.e. evaluate_expr)

    Use _lru_cache otherwise.

    Also note that this depends on _update_version_counter being called on the
    shape environment whenever the constraints are updated, otherwise the cache
    will not be cleared.
    """
    fn_cache = lru_cache(maxsize)(fn)
    prior_version = 0

    if config.validate_shape_env_version_key:
        prior_key = None

        @functools.wraps(fn)
        def wrapper(self: ShapeEnv, *args: Any, **kwargs: Any) -> _T:
            nonlocal prior_version, prior_key
            if prior_key is None:
                prior_key = self._get_key()

            if prior_version != self._version_counter:
                fn_cache.cache_clear()
                prior_version = self._version_counter
                prior_key = self._get_key()
            else:
                assert (
                    prior_key == self._get_key()
                ), "ShapeEnv cache key changed without version being updated!"

            return fn_cache(self, *args, **kwargs)

    else:

        @functools.wraps(fn)
        def wrapper(self: ShapeEnv, *args: Any, **kwargs: Any) -> _T:  # type: ignore[misc]
            nonlocal prior_version
            if prior_version != self._version_counter:
                fn_cache.cache_clear()
                prior_version = self._version_counter

            return fn_cache(self, *args, **kwargs)

    wrapper.cache_clear = fn_cache.cache_clear  # type: ignore[attr-defined]
    wrapper.cache_info = fn_cache.cache_info  # type: ignore[attr-defined]
    return wrapper  # type: ignore[return-value]


# This is pretty similar to ShapeGuard but it also comes with a message,
# and is exclusively used for things that MUST be true (unlike guards,
# which can evaluate False, in which case you just choose not to use
# a particular specialization)
@dataclass(frozen=True)
class RuntimeAssert:
    expr: SympyBoolean
    msg: str = field(repr=False)
    stack: CapturedTraceback = field(repr=False)


# Used for printing SymExprs in compile_fx
class SymExprPrinter(PythonPrinter):
    def _print_Float(self, expr: sympy.Float) -> str:
        return str(float(expr))


class _ShapeGuardPrinter(abc.ABC):
    def __init__(
        self,
        symbol_to_source: Mapping[sympy.Symbol, list[Source]],
        source_ref: Callable[[Source], str],
        var_to_sources: Mapping[sympy.Symbol, list[Source]],
    ) -> None:
        self.symbol_to_source = symbol_to_source
        self.source_ref = source_ref
        self.var_to_sources = var_to_sources
        super().__init__()

    def _print_Float(self, expr: sympy.Float) -> str:
        return str(float(expr))

    def _print_Symbol(self, expr: sympy.Symbol) -> str:
        assert isinstance(expr, sympy.Symbol), str(type(expr))

        def repr_symbol_to_source() -> str:
            return repr(
                {
                    symbol: [s.name() for s in sources]
                    for symbol, sources in self.symbol_to_source.items()
                }
            )

        assert self.symbol_to_source.get(expr), (
            f"{expr} (could be from {[s.name() for s in self.var_to_sources[expr]]}) "
            f"not in {repr_symbol_to_source()}.  If this assert is failing, it could be "
            "due to the issue described in https://github.com/pytorch/pytorch/pull/90665"
        )
        return self.print_source(self.symbol_to_source[expr][0])

    @abc.abstractmethod
    def print_source(self, source: Source) -> str:
        ...

    @abc.abstractmethod
    def doprint(self, expr: sympy.Expr) -> str:
        ...


class ShapeGuardPythonPrinter(_ShapeGuardPrinter, PythonPrinter):
    def __init__(self, *args: Any) -> None:
        super().__init__(*args)
        self._print_cache: dict[sympy.Expr, str] = {}

    def print_source(self, source: Source) -> str:
        return self.source_ref(source)

    def doprint(self, expr: sympy.Expr) -> str:
        val = self._print_cache.get(expr, None)
        if val is not None:
            return val
        else:
            res = PythonPrinter.doprint(self, expr)
            self._print_cache[expr] = res
            return res


@deprecated(
    "`torch.fx.experimental.symbolic_shapes.ShapeGuardPrinter` is deprecated, "
    "please use `torch.fx.experimental.symbolic_shapes.ShapeGuardPythonPrinter` instead.",
    category=FutureWarning,
)
class ShapeGuardPrinter(ShapeGuardPythonPrinter):
    pass


class _ShapeGuardCppPrinter(_ShapeGuardPrinter, CppPrinter):
    def __init__(self, *args: Any) -> None:
        self.all_symbols: set[str] = set()
        self.source_to_symbol: dict[Source, sympy.Symbol] = {}
        super().__init__(*args)

    def print_source(self, source: Source) -> str:
        if source in self.source_to_symbol:
            return self.source_to_symbol[source].name

        source_name = source.name()
        mangled_name = re.sub("[^0-9a-zA-Z_]+", "_", source_name)
        old_mangled_name = mangled_name
        count = 0
        while mangled_name in self.all_symbols:
            mangled_name = f"{old_mangled_name}_{count}"
            count += 1
        self.source_to_symbol[source] = sympy.Symbol(mangled_name)
        self.all_symbols.add(mangled_name)
        return mangled_name

    def doprint(self, expr: sympy.Expr) -> str:
        return CppPrinter.doprint(self, expr)


# A dataclass for storing shape guards
@dataclass(frozen=True)
class _ShapeGuardsHelper:
    exprs: list[str]


# A dataclass for storing C++ expressions and helper variables
@dataclass(frozen=True)
class _CppShapeGuardsHelper(_ShapeGuardsHelper):
    source_to_symbol: dict[Source, sympy.Symbol]


class LoggingShapeGuardPrinter(ShapeGuardPythonPrinter):
    def __init__(self, var_to_sources: Mapping[sympy.Symbol, list[Source]]):
        super().__init__(var_to_sources, lambda n: n.name(), var_to_sources)


class DynamicDimConstraintPrinter(PythonPrinter):
    """
    Printer for dynamic dim constraints.
    - Instead of symbol s_k it prints its source t.size()[i]
    - Instead of Eq(_, _), Mod(_, _), etc. it prints _ == _, _ % _, etc.

    We use this to suggest code for specifying dynamic dim constraints.
    """

    def __init__(
        self,
        symbol_to_source: dict[sympy.Symbol, list[Source]],
        source_name_to_debug_name: Mapping[str, str],
    ):
        super().__init__()
        self.symbol_to_source = symbol_to_source
        self.source_name_to_debug_name = source_name_to_debug_name

    def _print_Symbol(self, expr: sympy.Symbol) -> str:
        assert isinstance(expr, sympy.Symbol), str(type(expr))
        assert self.symbol_to_source.get(
            expr
        ), f"Unknown symbol {expr} created by constraints solver"
        return self.symbol_to_source[expr][0].name()


class DimConstraints:
    """
    Custom solver for a system of constraints on symbolic dimensions.
    Solutions are "static" values or simplified "dynamic" constraints.
    """

    def __init__(
        self,
        symbol_to_source: dict[sympy.Symbol, list[Source]],
        var_to_val: Mapping[sympy.Symbol, sympy.Integer],
        marked_dynamic: set[sympy.Symbol],
        source_name_to_debug_name: Mapping[str, str],
    ) -> None:
        # We try to solve systems of inequalities with 1 free variable.
        self._univariate_inequalities: dict[
            sympy.Symbol, set[SympyBoolean]
        ] = defaultdict(set)
        # Among them, we prioritize solving for a free variable that has equalities.
        # NOTE: _symbols_with_equalities is always a subset of _univariate_inequalities.keys()
        # and removing a symbol from the former => removing it from the latter.
        self._symbols_with_equalities: set[sympy.Symbol] = set()
        # A solution of a free variable with equalities becomes a substitution.
        # We use these substitutions to simplify other constraints.
        # NOTE: removing a symbol from _symbols_with_equalities => adding it to _substitutions.
        self._substitutions: dict[sympy.Symbol, sympy.Integer] = {}

        # In general, constraints may have // and % operations.
        # Of course, // can be expressed in terms of / and %.
        # Our inequality solver can handle / but not %. So we need to transform them away.
        # We do so by using the values of variables as hints to evaluate %.
        # For soundness we record additional congruence guards and solve them separately.
        self._var_to_val: Mapping[sympy.Symbol, sympy.Integer] = var_to_val
        self._congruences: defaultdict[sympy.Symbol, set[sympy.Expr]] = defaultdict(set)

        # We do not try to (directly) solve inequalities with > 1 free variables.
        # NOTE: free variables in these inequalities cannot also be in _substitutions.
        self._multivariate_inequalities: set[SympyBoolean] = set()

        # We park external equalities between free variables here.
        self._symbolic_equivalences: list[tuple[Source, sympy.Expr]] = []

        # Solutions come in two forms:
        # - (static) specializations
        # - (dynamic) inequalities / congruences
        self._static_results: set[str] = set()
        self._dynamic_results: set[str] = set()

        # printer for solutions
        self._dcp = DynamicDimConstraintPrinter(
            symbol_to_source, source_name_to_debug_name
        )

        # inconsistencies found on substituting with concrete values / static solutions
        self._inconsistencies: list[str] = []

        # symbols that are marked dynamic
        self._marked_dynamic = marked_dynamic

        # track supported sympy functions and subtract from list of all sympy functions
        self._supported_sympy_functions: set[sympy.Function] = {
            Application,
            Mod,
            PythonMod,
            FloorDiv,
        }
        self._enumerate_sympy_functions()

    def rewrite_with_congruences(self, s: sympy.Symbol, expr: _SympyT) -> _SympyT:
        """
        Eliminate expressions of the form b // d and b % d while adding congruences of the form b % d == k.
        This leaves rational operators (in particular of the form b / d) that our inequality solver can handle.
        We solve the added congruences separately (using our congruence solver, see below).
        """

        def mod_handler(*args: sympy.Expr) -> sympy.Expr:
            # Suppose that we have an expression of the form b % d with free variable s.
            # Using the value of s as a "hint," we can evaluate b % d to a value k.
            # Then we can rewrite b % d to k while adding the guard b % d == k.

            # NOTE(avik): This abstraction is provably sound but, in general, incomplete. It is complete IFF
            # the original expression always evaluates to a constant value (i.e., it does not vary with s).
            # In other words,
            # - solutions of s with the rewritten expression are guaranteed to also be solutions of s with
            #   the original expression;
            # - while it may be possible to find solutions of s with the original expression that are not
            #   solutions with the rewritten expression, in that case the original expression cannot evaluate
            #   to the same value for all solutions of s.
            #
            # Should we be worried about this incompleteness? No, because of the following reasons:
            # 1. It unblocks dramatic simplification that would not be otherwise possible with current tech
            #    (i.e., "don't let perfect be the enemy of the good").
            # 2. We already have a tradition of using hints to add guards in the compiler for making progress.
            # 3. We have not yet seen a counterexample arise in practice! In particular, any congruence guards
            #    we generate (or simplify to) seem to be of the form b % d == k where k is a constant.
            #
            # Here's a theoretical counterexample: 3*s % (s + 1) == s - 2, that is satisfied by all s >= 2.
            # With any hint (say) s = k, we'd rewrite this to: 3*s % (s + 1) == k - 2. But, substituting, we
            # would then get k - 2 == s - 2, and thus s = k as the (only, constant) solution!
            base, divisor = args
            base, divisor = self.rewrite_with_congruences(
                s, base
            ), self.rewrite_with_congruences(s, divisor)
            mod_reduced = base.xreplace(self._var_to_val) % divisor.xreplace(
                self._var_to_val
            )
            congruence = (base - mod_reduced) % divisor
            if congruence != 0:
                self._congruences[s].add(congruence)
            return mod_reduced

        def floor_div_handler(*args: sympy.Expr) -> sympy.Expr:
            # Suppose that we have an expression of the form b // d with free variable s.
            # Using the value of s, we can evaluate b % d to a value k.
            # Then we can rewrite b // d to (b - k) / d, while adding the guard b % d == k.

            # NOTE(avik): This is exactly equivalent to rewriting b // d as (b - (b % d)) / d
            # and eliminating b % d as above.
            base, divisor = args
            base, divisor = self.rewrite_with_congruences(
                s, base
            ), self.rewrite_with_congruences(s, divisor)
            mod_reduced = base.xreplace(self._var_to_val) % divisor.xreplace(
                self._var_to_val
            )
            congruence = (base - mod_reduced) % divisor
            if congruence != 0:
                self._congruences[s].add(congruence)
            # NB: Must not be CleanDiv, it needs to be regular sympy division
            # so inequality solver works.  This is sort of problematic for
            # is_integer tests though haha
            return (base - mod_reduced) / divisor

        if expr.has(Mod):
            expr = expr.replace(Mod, mod_handler)
        # 7 // -3 is -3, 7 % -3 is -2, and 7 - (-2) / -3 is -3.0 so negative
        # arguments should be OK.
        if expr.has(PythonMod):
            expr = expr.replace(PythonMod, mod_handler)
        if expr.has(FloorDiv):
            expr = expr.replace(FloorDiv, floor_div_handler)
        return expr

    def _enumerate_sympy_functions(self) -> None:
        module = torch.utils._sympy.functions
        all_functions = set()
        for attr in dir(module):
            if isinstance(func := getattr(module, attr), sympy.FunctionClass):
                all_functions.add(func)
        self._unsupported_sympy_functions = all_functions.difference(
            self._supported_sympy_functions
        )

    def _has_unsupported_sympy_function(self, expr: sympy.Basic) -> bool:
        """
        Tracks list of sympy.Functions the export solver doesn't know how to handle.
        """
        return expr.has(*self._unsupported_sympy_functions)

    def add(self, expr: SympyBoolean) -> bool:
        """Add an expression to the set of constraints.

        Return whether the expression is a trivial constraint (i.e., an obvious tautology).
        """
        if expr == sympy.true:
            return True
        orig_expr = expr
        orig_reduced = orig_expr.xreplace(self._var_to_val)
        # TODO(avik): https://github.com/pytorch/pytorch/issues/101093
        # It is possible that `expr` will fail the consistency check because of
        # precision errors. Specifically, on substituting its free symbols with
        # their concrete values, we might end up comparing floats. Until we have
        # a fix for this issue, we delay raising such failures. See solve().
        if orig_reduced == sympy.false:
            self._inconsistencies.append(f"{orig_expr} is inconsistent!")
        if isinstance(expr, sympy.Ne) or self._has_unsupported_sympy_function(expr):
            # we're not going to do anything useful with these, so drop them
            return False
        free_symbols = expr.free_symbols
        assert free_symbols, f"Did not expect constraint with no free variables: {expr}"
        if len(free_symbols) > 1:
            # multivariate: record and move on
            self._multivariate_inequalities.add(expr)
        else:
            # univariate: can solve these immediately
            s = next(iter(free_symbols))
            # eliminate // and % (see documentation of `rewrite_with_congruences` above)
            old_n_congruences = len(self._congruences[s])
            expr = self.rewrite_with_congruences(s, expr)
            new_n_congruences = len(self._congruences[s])
            if expr == sympy.true:
                return old_n_congruences == new_n_congruences
            reduced = expr.xreplace(self._var_to_val)
            if reduced == sympy.false:
                self._inconsistencies.append(
                    f"{expr}, obtained by rewriting {orig_expr} with congruences, "
                    "is inconsistent!"
                )
            if isinstance(expr, sympy.Eq):
                # special status for symbols that have equalities (see `solve` below)
                self._symbols_with_equalities.add(s)
            self._univariate_inequalities[s].add(expr)
        return False

    def add_equality(self, source: Source, expr: sympy.Expr) -> None:
        """Add an equality constraint"""
        if expr.is_number:
            # specialization, right here
            self._static_results.add(f"{source.name()} == {expr}")
        else:
            # these will resolve to either specializations or dynamic equality constraints
            self._symbolic_equivalences.append((source, expr))

    def _reduce_congruences(self) -> dict[sympy.Symbol, set[sympy.Expr]]:
        reduced_congruences: dict[sympy.Symbol, set[sympy.Expr]] = {}
        for s, congruences in self._congruences.items():
            remainder_modulus_pairs = []
            congruences_to_check = set()
            for congruence in congruences:
                base, divisor = congruence.args
                # We are given a congruence of the form base % divisor == 0 with a free variable s. So:
                # - we transform this into an equation of the form base = divisor * tmp;
                # - we solve this equation for s to get a linear solution with free variable tmp.
                tmp = sympy.Symbol("reduce_congruences_tmp", integer=True)
                symbol, solution = sympy.solve_linear(base - divisor * tmp, symbols=[s])
                # See https://docs.sympy.org/latest/modules/solvers/solvers.html#sympy.solvers.solvers.solve_linear
                # for how to interpret the results.
                if s == symbol:
                    # This means the solution is of the form s = modulus*tmp + remainder.
                    modulus, remainder = sympy.polys.polytools.div(solution, tmp)
                    if isinstance(modulus, sympy.Integer) and isinstance(
                        remainder, sympy.Integer
                    ):
                        # Make sure 0 <= remainder <= modulus.
                        remainder = remainder % modulus
                        remainder_modulus_pairs.append((remainder, modulus))
                        continue
                # This means that we did not get a unique solution to the equation.
                # No problem, we will check it.
                congruences_to_check.add(congruence)
            # Finally we solve for a congruence s such that s = r_i mod m_i for each (r_i, m_i).
            # The solution will be a congruence of the form s = r mod m.
            # NOTE(avik): Since the given m_i may not be pairwise coprime, we can't just use CRT.
            if remainder_modulus_pairs:
                remainder, modulus = sympy.ntheory.modular.solve_congruence(
                    *remainder_modulus_pairs
                )
                reduced_congruences[s] = {(s - remainder) % modulus}
                substitution = {
                    s: modulus * sympy.Symbol("tmp", integer=True) + remainder
                }
                reduced_congruences[s].update(
                    congruence
                    for congruence in congruences_to_check
                    if not sympy.checksol(congruence, substitution)
                )
            else:
                reduced_congruences[s] = congruences_to_check

        return reduced_congruences

    def _raise_inconsistencies(self) -> None:
        if self._inconsistencies:
            msg = "\n".join(self._inconsistencies)
            self._inconsistencies.clear()
            raise ValueError(f"The following inconsistencies were found:\n{msg}")

    def solve(self) -> None:
        """Solve the system of constraint equations to find simplified constraints"""
        self._raise_inconsistencies()
        # as long as there are symbols with equalities, solve for them
        # NOTE(avik): this is guaranteed to terminate (#iterations <= #symbols)
        while self._symbols_with_equalities:
            s = self._symbols_with_equalities.pop()
            exprs = self._univariate_inequalities.pop(s)
            solution = sympy.solvers.inequalities.reduce_inequalities(exprs, s)
            if isinstance(solution, sympy.And):
                solution = next(
                    (arg for arg in solution.args if isinstance(arg, sympy.Eq)),
                    solution,
                )
            assert isinstance(
                solution, sympy.Eq
            ), f"Expected an equality constraint for {s}, got {solution}"
            symbol, val = solution.args
            assert symbol == s, f"Expected a constraint on {s} instead of on {symbol}"
            # because this is univariate, the solution is a specialization
            self._static_results.add(
                f"{self._dcp.symbol_to_source[s][0].name()} == {val}"
            )
            # add this as a substitution to simplify other constraints
            self._substitutions[s] = val  # type: ignore[assignment]

            # simplify multivariate inequalities: some of them will now become univariate!
            multivariate_inequalities = self._multivariate_inequalities
            self._multivariate_inequalities = set()
            for expr in multivariate_inequalities:
                self.add(expr.xreplace({s: self._substitutions[s]}))
            self._raise_inconsistencies()

        # solve linear congruences
        # NOTE(avik): We do not need to solve them for symbols that have already been specialized.
        reduced_congruences = self._reduce_congruences()
        for s, congruences in reduced_congruences.items():
            for congruence in congruences:
                # any congruence that cannot be checked becomes a dynamic constraint as well
                if s not in self._substitutions or not sympy.checksol(
                    congruence, {s: self._substitutions[s]}
                ):
                    if self._is_supported_congruence(congruence):
                        base, divisor = congruence.args
                        tmp_name = "_" + str(
                            self._dcp.source_name_to_debug_name.get(
                                self._dcp.symbol_to_source[s][0].name(),
                                self._dcp.symbol_to_source[s][0].name(),
                            )
                        )
                        tmp = sympy.Symbol(tmp_name, integer=True)
                        from torch._dynamo.source import ConstantSource

                        self._dcp.symbol_to_source[tmp] = [ConstantSource(tmp_name)]
                        r = try_solve(sympy.Eq(base, divisor * tmp), s)
                        assert r is not None
                        self._dynamic_results.add(self._dcp.doprint(sympy.Eq(s, r[1])))

        # remaining symbols have only pure inequalities (no equalities)
        for s, exprs in self._univariate_inequalities.items():
            try:
                solution = sympy.solvers.inequalities.reduce_inequalities(exprs, s)
                # because this is univariate, the solution is a dynamic (range) constraint
                if isinstance(solution, sympy.Or):
                    solution = next(
                        iter(
                            arg
                            for arg in solution.args
                            if arg.xreplace(self._var_to_val)
                        )
                    )
                if isinstance(solution, sympy.And):
                    for arg in solution.args:
                        self._dynamic_results.add(self._dcp.doprint(arg))
                else:
                    self._dynamic_results.add(self._dcp.doprint(solution))
            except (NotImplementedError, AssertionError) as e:
                log.warning("Failed to reduce inequalities: %s", e)
                for expr2 in exprs:
                    self._dynamic_results.add(self._dcp.doprint(expr2))

        # simplify symbolic equivalences: some of them will now become specializations!
        symbolic_equivalences = self._symbolic_equivalences
        self._symbolic_equivalences = []
        for source, expr3 in symbolic_equivalences:
            self.add_equality(source, expr3.xreplace(self._substitutions))

        # remaining symbolic equivalences become dynamic equality constraints
        for source, expr3 in self._symbolic_equivalences:
            self._dynamic_results.add(f"{source.name()} == {self._dcp.doprint(expr3)}")

    @classmethod
    def _is_supported_congruence(cls, congruence: sympy.Expr) -> bool:
        base, divisor = congruence.args
        # Congruences that can be currently expressed with supported Dim ops are
        # of the form (x + a) % b == 0, where x is a Dim and a and b are constants.
        # This allows us to derive x as b*y - a for some Dim y.
        # (See also documentation of dynamic_shapes._DerivedDim.)
        if isinstance(base, sympy.Add):
            lhs, rhs = base.args
            cond = (
                isinstance(lhs, sympy.Symbol) and isinstance(rhs, sympy.Integer)
            ) or (isinstance(lhs, sympy.Integer) and isinstance(rhs, sympy.Symbol))
        else:
            cond = isinstance(base, sympy.Symbol)
        cond = cond and isinstance(divisor, sympy.Integer)
        return cond

    def forced_specializations(self) -> dict[str, sympy.Expr]:
        """Returns a dictionary of the names of symbols to their specialized value"""

        def debug_name(src: Source) -> str:
            name = src.name()
            if self._dcp.source_name_to_debug_name:
                return f"{self._dcp.source_name_to_debug_name[name]} = {name}"
            else:
                return name

        return {
            debug_name(self._dcp.symbol_to_source[s][0]): val
            for s, val in self._substitutions.items()
            if s in self._marked_dynamic
        }

    def _is_derived_dim(
        self, dim: object
    ) -> TypeGuard[torch.export.dynamic_shapes._DerivedDim]:
        return isinstance(dim, torch.export.dynamic_shapes._DerivedDim)

    def _is_dim(self, dim: object) -> TypeGuard[torch.export.dynamic_shapes._Dim]:
        return isinstance(dim, torch.export.dynamic_shapes._Dim) and not isinstance(
            dim, torch.export.dynamic_shapes._DerivedDim
        )

    def _process_derived_dim_roots(
        self,
        results: dict[str, dict[str, Any]],
        name_to_dim: dict[str, Any],
    ) -> None:
        """
        Here we resolve 2 concerns with derived dims suggested fixes: 1) newly introduced roots,
        and 2) root swapping.

        1) Newly introduced roots appear with modulo guards, e.g. Mod(dx, 2) = 0 suggests
        dx is a derived dim equal to 2 * _dx, introducing a new root _dx. Currently the final
        suggested fixes handle this correctly, but we can get intermediate results that look like
        {"dy": {"eq": "dx + 1"}, "dx": {"eq": "2 * _dx + 1, "min": 3, "max": 15}}
        and this routine prettifies this by unifying to a single root, and making each suggestion
        either a derived dim or min/max range, not both.

        2) With suggested fixes for derived dims, roots can be swapped,
        e.g. dx, dx - 1 -> dy + 1, dy. Here we don't want to print out the attached name,
        since this leads to messages like "dx - 1 = Dim("dx - 1", ...)".
        Instead we evaluate the new root value, and remove results for its derivations.

        First we find all the original roots (specified in dynamic_shapes), that are found in the
        values of results (i.e. used for computing suggesting fix values). These original roots
        (suppose `dx`) are either specialized, unchanged, refined, or swapped
        (expressed as a derived dim). If any of the first 3 cases happen, we suggest `dx`'s value
        in results, and remove suggestions for derivations of `dx`, assuming the derived relation
        is valid. If swapped, we find the new root, and use the fix to evaluate `dx`'s new value,
        and then do the same with `dx`'s derivations.

        Assuming the originally specified derived relations are correct is valid, because:
            1) if the relations are plain wrong (e.g. input shape = (6, 4) with spec (dx, dx - 1))
               produce_guards() will catch this and crash before hand.
            2) if the relations are numerically correct but do not match the emitted guard,
               for example:

                    def forward(self, x, y):
                        return x.reshape([-1]) + y  # guard: s0 * 2 = s1
                    inputs = (torch.randn(6, 2), torch.randn(12))
                    dx = Dim("dx", min=2, max=32)
                    dynamic_shapes={"x": (dx, 2), "y": (dx + 6, )}  # this matches values but not op

               then this leads to 2 linear equations, and a) produce_guards() is able to solve for
               the unique solution of dx = 6 and specialize, and b) the export constraint solver will
               raise an issue due to range constraints (a unique solution means not all values in a
               range satisfy a guard) and also force specializations.
        """
        from torch.export.dynamic_shapes import Dim

        def _check_same_range(c: Mapping[str, int], dim: object) -> bool:
            # returns True if c & dim are both min/max ranges with same values
            return (
                self._is_dim(dim)
                and ("min" in c or "max" in c)
                and (
                    (dim.min < 2 and c.get("min", 2) == 2) or dim.min == c.get("min", 2)  # type: ignore[attr-defined]
                )  # let pass if analysis min = 2 and specified min = 0/1
                and dim.max == c.get("max", int_oo)  # type: ignore[attr-defined]
            )

        # 1) newly introduced roots
        # this part we handle adding newly introduced roots
        # these arise from guards like "x.shape[0] % 3 == 0"
        # leading to suggested fixes like "dx = 3*_dx"
        # extract _dx, and find appropriate min/max values
        #
        # before, we have something like:
        # {"dx": {"eq": 3*_dx+1, "min": 4, "max": 10}, "dy": dx+1, "dz": dx+2}
        # we want instead:
        # {"_dx": {"min": 1, "max": 4}, "dx": 3*_dx+1, "dy": 3*_dx+2, "dz": 3*_dx+3}
        introduced_roots: dict[str, str] = {}  # map new root -> old root
        for k, c in list(results.items()):
            if "eq" in c and isinstance(c["eq"], sympy.Expr):  # derived dim
                root = next(iter(c["eq"].free_symbols))
                if str(root) not in name_to_dim:
                    introduced_roots[str(root)] = k
                    # calculate necessary min & max
                    modulus, remainder = sympy.polys.polytools.div(c["eq"], root)
                    c_min = c.get("min", 2)
                    min_ = math.ceil((c_min - remainder) / modulus)
                    c_max = c.get("max", int_oo)
                    max_ = math.floor((c_max - remainder) / modulus)
                    # create result & dim
                    results[str(root)] = {"min": min_, "max": max_}
                    name_to_dim[str(root)] = Dim(str(root), min=min_, max=max_)
                    # remove old root min/max bounds
                    c.pop("min", None)
                    c.pop("max", None)

        # alter derivations that depend on old root, to unify to new root
        # e.g. dx=3*_dx+1, dy=dx+1 -> dy=3*_dx+2
        for old_root in introduced_roots.values():
            for k, c in list(results.items()):
                if (
                    "eq" in c
                    and isinstance(c["eq"], sympy.Expr)
                    and str(symbol := next(iter(c["eq"].free_symbols))) == old_root
                ):  # derived dim with root = old_root
                    new_root_expr = results[str(old_root)]["eq"]  # dx=3*_dx+1
                    new_expr = c["eq"].subs({symbol: new_root_expr})  # dy=(3*_dx+1)+1
                    c["eq"] = new_expr

        # 2) root swapping
        # collect all the original roots that are used for calculating values of suggested fixes
        # this consists of:
        # 1) {"dx": {"min": ..., "max": ...}} -> dx: refined root dim
        # 2) {"dy": "dx + 1"} -> dx: root for suggested fix
        modified_roots: set[str] = set()
        for k, c in results.items():
            if k not in name_to_dim:  # _dynamo.export() may handle source directly
                continue
            if self._is_dim(name_to_dim[k]) and ("min" in c or "max" in c):  # case 1)
                modified_roots.add(k)
            elif "eq" in c and isinstance(c["eq"], sympy.Expr):  # case 2)
                root = next(iter(c["eq"].free_symbols))
                assert root is not None
                modified_roots.add(str(root))

        # exclude newly introduced roots, we've already processed these
        modified_roots = modified_roots.difference(introduced_roots)

        # evaluate the new value for each root
        # this is now either 1) unchanged, 2) refined with a new range,
        # or 3) specialized to a concrete value
        modified_root_values: dict[str, dict[str, Any]] = {}
        for mroot in modified_roots:
            swapped_root = True
            if mroot in results:
                c = results[mroot]
                if ("min" in c or "max" in c) or isinstance(  # range
                    c["eq"], int
                ):  # specialized
                    # here, the original root is a root Dim or concrete value in results.
                    # if it is a derived dim, it is swapped, and we handle that below.
                    if not _check_same_range(
                        c, name_to_dim[mroot]
                    ):  # ignore if unchanged
                        modified_root_values[mroot] = c
                    swapped_root = False

            if swapped_root:
                # if the original root has been swapped in results, that means the new root
                # is a range (if it had specialized, the original root would have too).
                # find this new root, and solve for the original root's range.
                for k, c in results.items():
                    if k not in name_to_dim:
                        continue
                    dim = name_to_dim[k]
                    if (
                        dim.__class__.__name__ == "_DerivedDim"
                        and dim.root.__name__ == mroot
                    ):
                        # only look for min/max root, otherwise root would have specialized
                        if "min" in c or "max" in c:
                            expr = sympy.sympify(k)
                            s = next(iter(expr.free_symbols))
                            result = {
                                "min": try_solve(sympy.Eq(expr, c["min"]), s)[1],  # type: ignore[arg-type, index]
                                "max": try_solve(sympy.Eq(expr, c["max"]), s)[1],  # type: ignore[arg-type, index]
                            }
                            if not _check_same_range(
                                result, name_to_dim[mroot]  # type: ignore[index, arg-type]
                            ):  # ignore if unchanged
                                modified_root_values[mroot] = result  # type: ignore[index]
                                break

        # filter out results where the key is a derived dim (e.g. {"dx - 1" : 4})
        # we only want to suggest fixes for the root, to avoid derived names.
        # also, remove anything in modified_roots, since we either add new modified values after this,
        # or have decided they are unchanged.
        for k in list(results.keys()):
            if k not in name_to_dim:
                continue
            if self._is_derived_dim(name_to_dim[k]) or k in modified_roots:
                del results[k]

        # update results with modified root values
        # now results has the following properties:
        # - only contains original roots as keys
        # - each root is now either specialized, refined, or derived from another original root
        results.update(modified_root_values)

    def prettify_results(
        self,
        original_signature: inspect.Signature,
        dynamic_shapes: Union[dict[str, Any], tuple[Any], list[Any]],
        constraint_violation_error: object,
        forced_specializations: dict[str, str],
    ) -> str:
        """Format a message for constraint violation erros"""
        from torch.export.dynamic_shapes import _get_dim_name_mapping

        if not self._dcp.source_name_to_debug_name:
            # nothing to do
            return ""

        def transform(s: str, inverse: bool = False) -> str:
            for k, v in self._dcp.source_name_to_debug_name.items():
                s = s.replace(k, v) if not inverse else s.replace(v, k)
            return s

        results: defaultdict[str, dict[str, Any]] = defaultdict(dict)
        if dynamic_shapes is None:
            dynamic_shapes = {}

        def flip(op: str) -> str:
            if op == "<=":
                return ">="
            if op == ">=":
                return "<="
            if op == "<":
                return ">"
            if op == ">":
                return "<"
            assert op == "=="
            return op

        def relation_with_digit(expr: str, op: str, digit: int) -> None:
            if op == "<=":
                results[expr]["max"] = digit
            elif op == "<":
                results[expr]["max"] = digit - 1
            elif op == ">=":
                results[expr]["min"] = digit
            elif op == ">":
                results[expr]["min"] = digit + 1
            else:
                assert op == "=="
                results[expr]["eq"] = digit

        # retrieve dynamic shapes
        name_to_dim = _get_dim_name_mapping(dynamic_shapes)

        for s in self._static_results.union(self._dynamic_results):
            t = transform(s)
            if t == s:
                continue
            left, op, right = re.split(r"( == | <= | >= | < | > )", t)
            op = op.strip()
            if op == "==" and left == right:
                continue
            if right.isdigit():
                relation_with_digit(left, op, int(right))
            elif left.isdigit():
                relation_with_digit(right, flip(op), int(left))
            else:
                assert op == "==", t
                try:
                    results[left]["eq"] = sympy.sympify(right)
                except TypeError:  # rhs source is not linked to Dim name
                    pass

        # order forced specializations based on name
        forced_specializations = {
            k: forced_specializations[k]
            for k in sorted(
                forced_specializations.keys(),
                key=lambda x: x.split(" = ")[1],
            )
        }

        buf = ""
        if forced_specializations:
            debug_names = set()
            for k in forced_specializations:
                dim = name_to_dim[k.split(" = ")[0]]
                if self._is_derived_dim(dim):
                    debug_names.add(dim.root.__name__)  # type: ignore[attr-defined]
                else:
                    debug_names.add(dim.__name__)

            buf += (
                f"Specializations unexpectedly required ({', '.join(sorted(debug_names))})! "
                'For more information, run with TORCH_LOGS="+dynamic".\n'
            )
            for s, val in forced_specializations.items():
                buf += f"  - solving the guards generated for {s} resulted in a specialized value of {val}.\n"

        self._process_derived_dim_roots(results, name_to_dim)

        dims = []
        others = []

        # order results by source name
        results2 = {
            k: results[k]
            for k in sorted(
                results.keys(),
                key=lambda x: transform(x, inverse=True),
            )
        }
        for k, c in results2.items():
            if "eq" in c:
                other = c["eq"]
                if isinstance(other, int):
                    others.append(f"{k} = {other}")
                elif _is_supported_equivalence(other):
                    others.append(f"{k} = {other}")
            else:
                min_ = c.get("min", None)
                if min_ == 2:
                    min_ = None
                max_ = c.get("max", None)
                if min_ is not None and max_ is not None:
                    dims.append(f"{k} = Dim('{k}', min={min_}, max={max_})")
                elif min_ is not None:
                    dims.append(f"{k} = Dim('{k}', min={min_})")
                elif max_ is not None:
                    dims.append(f"{k} = Dim('{k}', max={max_})")
                else:
                    dims.append(f"{k} = Dim('{k}')")

        # results2 will get filtered out if no new suggestions,
        # this can happen if guards are too complex.
        # in that case don't suggest fix
        if dims or others:
            buf += "\nSuggested fixes:\n  "
            buf += "\n  ".join(dims + others)

        return buf


TLS = threading.local()


@dataclass(frozen=True)
class ShapeEnvSettings:
    """
    Encapsulates all shape env settings that could potentially affect
    FakeTensor dispatch. Used when creating dispatch cache keys.
    """

    allow_scalar_outputs: bool
    allow_dynamic_output_shape_ops: bool
    assume_static_by_default: bool
    specialize_zero_one: bool
    duck_shape: bool
    prefer_deferred_runtime_asserts_over_guards: bool
    allow_complex_guards_as_runtime_asserts: bool


@dataclass
class ValueRangesSLoc:
    """
    Locations of the guards that triggered lower and upper bound.
    """

    lower: SLoc
    upper: SLoc


@contextmanager
def _suppress_guards(shape_env: ShapeEnv) -> Iterator[None]:
    shape_env._suppress_guards_enter()
    try:
        yield
    finally:
        shape_env._suppress_guards_exit()


@dataclass
class _FrameLocalResult:
    loc: Optional[str] = None
    locals: dict[str, Any] = field(default_factory=dict)
    symbols: dict[str, str] = field(default_factory=dict)


class ShapeEnv:
    # This is a wrapper over the actual __init__ function.
    #
    # Where to add a new constructor parameter to ShapeEnv?
    # =====================================================
    # This __init__ function should be used only for parameters related to event recording.
    # These are parameters that we don't wish to pass down the road to new ShapeEnv instances
    # created from replaying events.
    #
    # If you wish to add a parameter to the constructor of ShapeEnv, unrelated to event
    # recording, do so in the _init function.
    def __init__(
        self,
        *,
        should_record_events: Optional[bool] = None,
        tracked_fakes: Optional[list[Any]] = None,
        **kwargs: Any,
    ) -> None:
        self._init(**kwargs)

        # Disable event recording when replaying.
        kwargs["should_record_events"] = False

        from torch.fx.experimental.validator import translation_validation_enabled

        self._translation_validation_enabled = translation_validation_enabled()

        # If not specified, enable event recording if both:
        #   - Translation validation is on
        #   - Translation validation bisection is not disabled
        self.should_record_events = (
            should_record_events
            if should_record_events is not None
            else (
                self._translation_validation_enabled
                and not config.translation_validation_no_bisect
            )
        )

        # Enable event recording check if both:
        #   - It should record events
        #   - The recording check is enabled
        self.check_recorded_events = (
            self.should_record_events and config.check_shape_env_recorded_events
        )

        # This will make sure we only record the top-level function call.
        self.is_recording = False
        # Keep track of the list of tracked fakes.
        self.tracked_fakes = tracked_fakes
        # List of events for reconstructing ShapeEnv at arbitrary points in time.
        self.events: list[ShapeEnvEvent] = (
            [ShapeEnvEvent(ShapeEnv, kwargs=kwargs)]
            if self.should_record_events
            else []
        )

        # FakeTensor per-ShapeEnv operation cache. This is used for caching
        # operations that contain symbolic shapes which have guards on the
        # ShapeEnv (so are ShapeEnv-dependent).
        #
        # NOTE: It's important that SymNodes in this cache have their ShapeEnv
        # stripped otherwise you end up with cycles which can only be cleaned
        # with the GC.
        self.fake_tensor_cache: dict[
            torch._subclasses.fake_tensor._DispatchCacheKey,
            torch._subclasses.fake_tensor._DispatchCacheEntry,
        ] = {}

    # Pro-tip: if you add new field to ShapeEnv, this affects some accept
    # tests.  Accept their output with:
    #
    #   EXPECTTEST_ACCEPT=1 python test/dynamo/test_dynamic_shapes.py -k test_shape_env_equal
    #
    def _init(
        self,
        *,
        allow_scalar_outputs: bool = True,
        allow_dynamic_output_shape_ops: bool = True,
        # NB: These are legacy configuration that help us make good choices
        # when the constraint/dynamic dims are not explicitly passed to us.
        # Ideally we will fix all call sites to be explicit and not have
        # implicit choices, but this apparently was pretty involved.
        assume_static_by_default: bool = False,
        # Note - On 0/1 specialization
        #
        # The following options affect decisions we make about eager
        # specialization.  Disabling them will increase trace time (as we do
        # more symbolic reasoning) and can also harm the quality of generated
        # code (because inductor may not be able to specialize for bounds
        # being equal--although if we later respecialize because of a guard,
        # your code may be just as good as it was before.)
        #
        # When True, eagerly specialize input sizes which have 0/1.
        specialize_zero_one: bool = True,
        # When True, assume input sizes which have the same size are
        # symbolically equal.
        duck_shape: Optional[bool] = None,
        # For debugging
        co_fields: Optional[dict[str, str]] = None,
        # When True, whenever safe, we will generate a deferred runtime assert
        # instead of a guard whenever we know that an expression must be True,
        # otherwise it would be an error, even for backed SymInts (where we
        # could ostensibly unconditionally generate guards).  This is useful
        # for export, where preventing "error checking" sizes from showing up
        # in guards is helpful, since these guards in some sense are overly
        # pedantic.  See also https://github.com/pytorch/pytorch/issues/121749
        prefer_deferred_runtime_asserts_over_guards: bool = False,
        # When True, does not emit or raise constraint violation errors on
        # implicit guards generated by ops, and defers to runtime assertions
        # in the graph instead. For export.
        allow_complex_guards_as_runtime_asserts: bool = False,
        # XXX Add any new settings that could affect FakeTensor evaluation
        # to: torch._subclasses.fake_tensor._ShapeEnvSettings
    ) -> None:
        if duck_shape is None:
            duck_shape = config.use_duck_shape

        self.settings = ShapeEnvSettings(
            # Not directly used by ShapeEnv; indirectly used by FakeTensor
            allow_scalar_outputs=allow_scalar_outputs,
            allow_dynamic_output_shape_ops=allow_dynamic_output_shape_ops,
            # End
            assume_static_by_default=assume_static_by_default,
            specialize_zero_one=specialize_zero_one,
            duck_shape=duck_shape,
            prefer_deferred_runtime_asserts_over_guards=prefer_deferred_runtime_asserts_over_guards,
            allow_complex_guards_as_runtime_asserts=allow_complex_guards_as_runtime_asserts,
        )

        self.guards: list[ShapeGuard] = []
        self.axioms: dict[sympy.Expr, sympy.Expr] = {}
        # Maps symbolic ints to their original concrete values
        # Currently populated from tensors
        self.var_to_val: dict[sympy.Symbol, sympy.Integer] = {}
        # Like var_to_val, but only set when propagate_real_tensors is on.
        # Used as last resort to avoid GuardOnDataDependent error
        self.unbacked_var_to_val: dict[sympy.Symbol, sympy.Integer] = {}
        # Like above, but used exclusively for OBLIVIOUS_SIZE.  These
        # potentially could be put together but I am not sure, writing out
        # the logic individually before abstracting.
        self.oblivious_var_to_val: dict[sympy.Symbol, sympy.Integer] = {}
        # Maps symbolic ints to their min/max range.  These ranges
        # are conservative: the int MUST fall in the range, but the
        # range may contain ints which may not actually appear in
        # practice
        self.var_to_range: dict[sympy.Symbol, ValueRanges] = {}
        self.var_to_range_sloc: dict[sympy.Symbol, ValueRangesSLoc] = {}
        self.source_name_to_debug_name: dict[str, str] = {}
        self.var_to_sources: dict[sympy.Symbol, list[Source]] = {}
        self.var_to_stack: dict[sympy.Symbol, CapturedTraceback] = {}
        # Maps a source to the *original* symbol that was assigned to it
        self.source_to_var: dict[str, sympy.Symbol] = {}
        # Maps from sympy ints to expressions representing them
        # Populated from equality guards (i.e. a.shape[0] == b.shape[0])
        self.replacements: dict[sympy.Symbol, sympy.Expr] = {}
        # The sloc of the guard that triggered this replacement to be added
        self.replacements_slocs: dict[sympy.Symbol, SLoc] = {}
        self.unbacked_renamings: dict[sympy.Symbol, sympy.Symbol] = {}
        # Set holds a % b expressions that evaluate to 0.
        self.divisible: set[sympy.Expr] = set()
        # Set that holds "size-like" symbols.  When we perform
        # "size-oblivious" tests, these can be assumed to be >= 2.
        self.size_like: set[sympy.Symbol] = set()
        # Duck-shaping says that if two input tensors have the same size,
        # they get assigned the same symbolic variable
        self.val_to_var: dict[int, sympy.Symbol] = {}
        if specialize_zero_one:
            self.val_to_var = {0: sympy.S.Zero, 1: sympy.S.One}
        self.unbacked_symfloat_counter = itertools.count()
        self.unbacked_symint_counter = itertools.count()
        # Similar to guards, but these MUST evaluate to true and can
        # only be evaluated at runtime midway through (i.e., they always
        # involve unbacked symints)
        #
        # For efficiency reasons, we index in the following way.  Suppose you have
        # a runtime assert i0 + i1 <= s1.  We pick the most recently allocated
        # symbol in the source expression and add the assert to the list for
        # that symbol e.g., {i1: [i0 + i1 <= s1]}.
        #
        # We access the runtime asserts in two situations:
        #
        #   - When we are guarding on an expression, we will attempt to
        #     statically evaluate it, in case the unbacked SymInts can
        #     simplify away.  If we have a runtime assert, we may be able
        #     to discharge the guard entirely.  We only need to attempt
        #     runtime asserts that mention freevars of the expression in
        #     question.
        #
        #   - When we are performing codegen (in Inductor for eager, or
        #     when finalizing the export FX graph), we need to know what
        #     extra runtime asserts to insert.  Whenever an unbacked
        #     SymInt comes into scope, all runtime asserts involving it
        #     become eligible for insertion (so long as all of their other
        #     free unbacked symbols are also in scope).  We technically
        #     can handle any choice of key by kicking inexpressible asserts
        #     to the next unbacked symbol to wait on, but if we choose the
        #     latest key, an assert will only show up at the moment when
        #     we can actually codegen it.
        self.deferred_runtime_asserts: dict[
            Optional[sympy.Symbol], list[RuntimeAssert]
        ] = {}
        # This exists so we can efficiently invalidate the cache (it's used as
        # part of the cache key); otherwise we'd have to iterate through
        # deferred_runtime_asserts to compute its length
        self.num_deferred_runtime_asserts = 0
        self.log = log
        self.log.info("create_env")
        self.frozen = False
        self.runtime_asserts_frozen = False
        self.dim_constraints: Optional[DimConstraints] = None
        self.counter: Counter[str] = collections.Counter()
        # Mapping from sympy.Symbol to the number of guards which mention this
        # symbol
        self.symbol_guard_counter: Counter[sympy.Symbol] = collections.Counter()
        # A selection of important fields on co_field; solely used for
        # signpost_event
        self.co_fields = co_fields if co_fields else {}

        # Whenever we allocate a fresh unbacked Symbol, we add it to this
        # pending list.  Unbacked symbol allocation can occur at unpredictable
        # points during meta tensor propagation, but at some point, we
        # have to know what the binding site for an unbacked symbol is, and
        # this is computed when we actually place the node in the graph. The
        # important thing is that we always actually handle every unaccounted
        # for unbacked symbol, so this list helps us keep track of them and
        # then make sure they are all accounted for.
        #
        # We could potentially give rise to errors earlier by lexically
        # scoping when we do propagation, and only allowing unbacked symbols
        # to be allocated at this point in time.  However this is inconvenient
        # to do in Dynamo, because fake tensor propagation is far from when we
        # analyze binding sites (set_example_value), so we do it in a more
        # mutatey way.
        #
        # NB: fresh unbacked symbols NEVER get substitutions applied to them,
        # they are binding sites!
        self.pending_fresh_unbacked_symbols: list[sympy.Symbol] = []

        # Version counter used to invalidate cached values
        self._prev_cache_key = self._get_key()
        self._version_counter = 0

        # Each time divisible is changed this should be set to True, this is set in _update_version_counter.
        self._resimplify_floor_div_axioms = True

        # Cache for FX nodes.
        # Maps an already built node a tuple of:
        #   1. node's target
        #   2. list of arguments
        # This drastically reduces the size of the FX graph, avoiding
        # duplicated nodes.
        self.fx_node_cache: dict[tuple[Callable, tuple[Any, ...]], torch.fx.Node] = {}
        self.source_to_symbol: dict[str, sympy.Symbol] = {}

        # Suppose you want to replace an unbacked symbol with another
        # unbacked symbol.  This is error prone because you can cause
        # references to unbacked symbols to time travel backwards.  E.g.,
        #
        # u1 = x.item()
        # ... use of u1 ...
        # u2 = y.item()
        # u3 = z.item()
        # torch._check(u1 == u2 + u3)
        #
        # If you replace u1 with u2 + u3, then the use of u1 now
        # references u2 and u3 prior to them actually being bound at
        # runtime.
        #
        # To control for this, we track the order unbacked symbols
        # were allocated, and only allow substitutions if they respect
        # the dependency from this order; an unbacked symbol can only
        # be substituted with unbacked symbols that come before it in the
        # order.
        #
        # This also imposes an ordering on the unbacked symbol binding
        # sites themselves: you are not allowed to reorder unbacked symbol
        # bindings.  At the moment, this is not tracked, but we potentially
        # could track this at the IR level using a higher order operator
        # with something like effect token tracking.
        self.unbacked_alloc_order: dict[sympy.Symbol, int] = {}

        from torch.fx.experimental.validator import translation_validation_enabled

        self._translation_validation_enabled = translation_validation_enabled()

        if self._translation_validation_enabled:
            from torch.fx.experimental.validator import TranslationValidator

            self.validator = TranslationValidator()
            self.graph = torch.fx.Graph()
            # Create an output graph and start inserting before that.
            # This is needed when 'deepcopy'-ing this object.
            self.graph.inserting_before(self.graph.output(None))

            # Mapping of each node name to the node itself.
            #
            # This is useful for matching an FX node from a recorded ShapeEnv.graph
            # to the FX node of the ShapeEnv we are running the event on.
            #
            # Whenever you add a node to self.graph, you must add a mapping to this
            # variable. Otherwise, the built FX graph on the replayed ShapeEnv will
            # not be valid.
            self.name_to_node: dict[str, torch.fx.Node] = {}

    @property
    def allow_scalar_outputs(self) -> bool:
        return self.settings.allow_scalar_outputs

    @property
    def allow_dynamic_output_shape_ops(self) -> bool:
        return self.settings.allow_dynamic_output_shape_ops

    @property
    def assume_static_by_default(self) -> bool:
        return self.settings.assume_static_by_default

    @property
    def specialize_zero_one(self) -> bool:
        return self.settings.specialize_zero_one

    @property
    def duck_shape(self) -> bool:
        return self.settings.duck_shape

    @property
    def prefer_deferred_runtime_asserts_over_guards(self) -> bool:
        return self.settings.prefer_deferred_runtime_asserts_over_guards

    @property
    def allow_complex_guards_as_runtime_asserts(self) -> bool:
        return self.settings.allow_complex_guards_as_runtime_asserts

    def check_equal(self, other: ShapeEnv) -> None:
        """Compare another ShapeEnv for equivalence"""
        # ShapeEnv fields that are not relevant for the outcome of
        # ShapeEnv.produce_guards call:
        #   - Debugging variables
        #   - Translation validation related variables
        #   - Events recording related variables
        non_state_variable_names = (
            "counter",
            "log",
            "var_to_stack",
            "fx_node_cache",
            "graph",
            "validator",
            "check_recorded_events",
            "should_record_events",
            "is_recording",
            "tracked_fakes",
            "events",
            "source_name_to_debug_name",
            "_prev_cache_key",
            "_version_counter",
            "dim_constraints",
            # source locations are OK to diverge
            "var_to_range_sloc",
            "replacements_slocs",
            "_resimplify_floor_div_axioms",
        )

        # Mapping of the value of each to-be-compared field into the values that
        # should actually be compared.
        #
        # You should modify this if, for example, the field that holds state and
        # debugging information. e.g. ShapeGuard holds the actual guard (sympy.Expr)
        # and the stack when it was added to the set of guards. In order to compare
        # it, we throw away the stack information.
        def map_value(key: str, value: Any) -> Any:
            if key in ("unbacked_symfloat_counter", "unbacked_symint_counter"):
                from copy import copy

                # For itertools.count(), we compare the next integer returned
                # by the count iterators. Not that we need to copy the iterator
                # first. Otherwise we are mutating the object.
                return next(copy(value))
            elif key == "guards":
                # Transform the list of ShapeGuard into a list of expressions.
                return [g.expr for g in value]
            elif key == "deferred_runtime_asserts":
                # Transform the list of RuntimeAsserts into a list of expressions.
                return {s: [ra.expr for ra in ras] for s, ras in value.items()}
            elif key == "name_to_node":
                # Compare just the set of keys is the same.
                return set(value.keys())
            elif key in (
                "symbol_guard_counter",
                "pending_fresh_unbacked_symbols",
                "fake_tensor_cache",
            ):
                # Skip this for comparisons
                return None
            return value

        shape_env_check_state_equal(self, other, non_state_variable_names, map_value)

    def _snapshot_tracked_fakes(self) -> Optional[list[Any]]:
        if self.tracked_fakes is None:
            return None

        from torch._dynamo.variables.builder import TrackedFake

        def maybe_transform_fake(fake: TrackedFake) -> TrackedFake:
            inner_fake = (
                fake.fake
                if isinstance(fake.fake, (torch.SymInt, torch.SymFloat))
                else FakeTensorMeta.from_fake(fake.fake)
            )
            # Even though TrackedFake accepts either a Union[SymInt, FakeTensor], here we give it a
            # FakeTensorMeta for two reasons:
            #   1. this is all the information we need when recording ShapeEnvEvents.
            #   2. it works even if each TrackedFake changes its metadata.
            return TrackedFake(inner_fake, fake.source, fake.symbolic_context)  # type: ignore[arg-type]

        return [maybe_transform_fake(fake) for fake in self.tracked_fakes]

    def _last_event_index(self) -> int:
        return len(self.events) - 1

    @contextmanager
    def _recording(self) -> Iterator[None]:
        self.is_recording = True
        try:
            yield
        finally:
            self.is_recording = False

    @record_shapeenv_event()
    def _eliminate_unbacked(self, orig_s: sympy.Symbol, new_s: sympy.Expr) -> None:
        self._set_replacement(orig_s, new_s, "eliminate_unbacked")

    @record_shapeenv_event()
    def set_unbacked_var_to_val(self, k: sympy.Symbol, v: int) -> None:
        """Used only when propagate_real_tensors; registers a value for an
        unbacked symbol, which can be used last resort to resolve hints."""
        log.info("set_unbacked_var_to_val %s = %s", k, v)
        self.unbacked_var_to_val[k] = sympy.sympify(v)

    # Unlike set_replacement, this records a shapeenv event
    @record_shapeenv_event()
    def _rename_unbacked_to(self, orig_s: sympy.Symbol, new_s: sympy.Symbol) -> None:
        assert isinstance(orig_s, sympy.Symbol), orig_s
        assert isinstance(new_s, sympy.Symbol), new_s
        assert free_unbacked_symbols(new_s), new_s
        assert free_unbacked_symbols(orig_s), orig_s
        dest = self.replacements.get(orig_s)
        if dest is not None:
            assert not free_unbacked_symbols(dest), f"{orig_s} -> {dest}"
        self._set_replacement(orig_s, new_s, "rename_unbacked_to")
        self.unbacked_renamings[orig_s] = new_s
        if dest is not None:
            self._set_replacement(new_s, dest, "rename_unbacked_to_dest")

    @record_shapeenv_event()
    def _constrain_is_bounded(self, a: sympy.Symbol, upper_bound: int) -> None:
        # TODO: Do something nontrivial when upper_bound is expression
        pass

    @record_shapeenv_event()
    def _constrain_range_for_size(
        self, a: sympy.Symbol, min: Optional[int] = None, max: Optional[int] = None
    ) -> None:
        if min is None:
            min = 0
        if max is None:
            max = int_oo

        if max < min:
            raise ValueError(
                "Maximum value to constrain_as_size can't be less than the specified min value, "
                "received min={min} and max={max}"
            )

        self.constrain_symbol_range(
            a,
            compiler_min=min,
            compiler_max=max,
        )
        self.size_like.add(a)

    @record_shapeenv_event()
    def _constrain_range(self, a: sympy.Expr, min: int, max: int) -> None:
        if isinstance(a, sympy.Integer):
            if not (min <= int(a) <= max):
                raise ValueRangeError(f"Invalid value {int(a)} for range [{min}:{max}]")
            return

        # TODO: Shouldn't we install a guard if the symbol is backed?  Or is the
        # semantics that this is an "unchecked" assert (but it this actually
        # something useful?  Might be better to restrict only for unbacked
        # SymInt).
        if isinstance(a, sympy.Symbol):
            self.constrain_symbol_range(
                a,
                compiler_min=min,
                compiler_max=max,
            )

    @record_shapeenv_event()
    def _constrain_unify(self, a: SymInt, b: SymInt) -> None:
        """
        Given two SymInts, constrain them so that they must be equal.  NB:
        this will not work with SymInts that represent nontrivial expressions
        (yet!)
        """
        # TODO: this does not install a deferred runtime assert yet

        # TODO: Maybe dedupe this with _maybe_guard_rel?
        # Update Feb 2024: this is extra important to do, this doesn't handle
        # unbacked replacements properly nor does it generate deferred runtime
        # asserts
        if not isinstance(a, SymInt):
            if not isinstance(b, SymInt):
                assert a == b
            else:
                assert isinstance(
                    b.node.expr, sympy.Symbol
                ), "constraining non-Symbols NYI"
                assert b.node.shape_env is self
                self.replacements[b.node.expr] = sympy.Integer(a)
        else:
            # TODO: Actually, we can support this as long as one of them is a symbol.
            # NB: We can't actually do "unification" as our operators are not
            # injective
            assert isinstance(a.node.expr, sympy.Symbol), "constraining non-Symbols NYI"
            assert a.node.shape_env is self
            if not isinstance(b, SymInt):
                self.replacements[a.node.expr] = sympy.Integer(b)
            else:
                assert a.node.shape_env is b.node.shape_env
                assert isinstance(
                    b.node.expr, sympy.Symbol
                ), "constraining non-Symbols NYI"
                new_var = self._find(a.node.expr)
                self.replacements[b.node.expr] = new_var

    def _ignore_fresh_unbacked_symbols_tls(self) -> bool:
        return getattr(TLS, "ignore_fresh_unbacked_symbols", False)

    @record_shapeenv_event()
    def _ignore_fresh_unbacked_symbols_set(self, b: bool) -> bool:
        prev = self._ignore_fresh_unbacked_symbols_tls()
        TLS.ignore_fresh_unbacked_symbols = b
        return prev

    @contextmanager
    def ignore_fresh_unbacked_symbols(self) -> Iterator[None]:
        """
        Indicates that the newly allocated unbacked SymInts are being
        discarded
        """
        prev = self._ignore_fresh_unbacked_symbols_set(True)
        try:
            yield
        finally:
            self._ignore_fresh_unbacked_symbols_set(prev)

    @record_shapeenv_event()
    def freeze(self) -> None:
        """Freeze this ShapeEnv to stop accumulating guards

        A frozen ShapeEnv will ignore any further guards generated on it and
        only emit a warning which may lead to accuracy problems.
        """
        self.frozen = True

    @record_shapeenv_event()
    def freeze_runtime_asserts(self) -> None:
        """Freeze this ShapeEnv to stop adding deferred runtime asserts.

        We will error if you try to install a new runtime assert when it is
        frozen.  This would indicate a lowering violation, or perhaps something
        we know statically is already True but we are checking it again in a way
        that is not clearly dischargeable.
        """
        # self.prefer_deferred_runtime_asserts_over_guards = False
        self.runtime_asserts_frozen = True

    def _create_symbol_for_source(self, source: Source) -> Optional[sympy.Symbol]:
        if not self._translation_validation_enabled:
            return None
        srcname = source.name()
        if source not in self.source_to_symbol:
            self.source_to_symbol[srcname] = sympy.Symbol(srcname, integer=True)
        return self.source_to_symbol[srcname]

    def _add_z3var(self, symbol: sympy.Symbol, type: type) -> None:
        if self._translation_validation_enabled:
            self.validator.add_var(symbol, type)

    def _add_target_expr(self, expr: SympyBoolean) -> None:
        if self._translation_validation_enabled:
            self.validator.add_target_expr(expr)

    def _add_assertion(self, expr: SympyBoolean) -> None:
        if self._translation_validation_enabled:
            self.validator.add_assertion(expr)

    def _check_translation_validate(self) -> None:
        if self._translation_validation_enabled:
            self.validator.validate()

    @record_shapeenv_event()
    def _create_fx_call_function(
        self,
        op: Callable,
        args: tuple,
    ) -> tuple[Optional[torch.fx.Node], bool]:
        # Cache this tuple in order to avoid duplicated nodes.
        node_key = (op, args)
        # Flags whether the returned node was cached or not.
        fresh = False

        if self._translation_validation_enabled and node_key not in self.fx_node_cache:
            # Presence of None in the arguments implies that we should ignore this operation.
            if any(a is None for a in args):
                # We check if we are not mixing SymNode that should not be ignored
                # (fx_node is not None) with those that should (fx_node is None).
                assert all(not isinstance(a, torch.fx.Node) for a in args)
                return None, fresh

            fresh = True

            # If translation validation is enabled, all arguments must have its
            # own FX node.
            assert all(
                a is not None for a in args
            ), f"missing arg in FX graph ({op.__name__}): {args}"
            node = self.fx_node_cache[node_key] = self.graph.call_function(op, args)
            self.name_to_node[node.name] = node

        return self.fx_node_cache.get(node_key, None), fresh

    def _create_fx_placeholder_and_z3var(
        self,
        symbol: sympy.Symbol,
        type: type,
    ) -> Optional[torch.fx.Node]:
        if not self._translation_validation_enabled:
            return None

        node_key = (self.graph.placeholder, (symbol,))

        # Check if we haven't added this symbol already.
        # If so, skip the placeholder creation, as it
        # generates invalid Python code.
        if node_key not in self.fx_node_cache:
            # Add a Z3 variable according to 'type'.
            self._add_z3var(symbol, type)
            # Create the FX placeholder out of a mangled name.
            mangled_name = re.sub(
                r"[^a-zA-Z0-9]", "_", re.sub(r"[()]", "", symbol.name)
            )
            node = self.fx_node_cache[node_key] = self.graph.placeholder(mangled_name)
            self.name_to_node[node.name] = node
            # Attach the 'symbol' to the placeholder so that we can retrieve
            # the Z3 variable later.
            node.meta["symbol"] = symbol

        return self.fx_node_cache[node_key]

    def _remove_fx_node(self, node: Optional[torch.fx.Node]) -> None:
        if self._translation_validation_enabled and node is not None:
            self.name_to_node.pop(node.name)
            self.graph.erase_node(node)

    def _add_fx_node_metadata(self, node: torch.fx.Node) -> None:
        from torch._dynamo.utils import get_current_node

        if self.should_record_events:
            node.meta[SHAPEENV_EVENT_KEY] = self._last_event_index()
            node.meta[CURRENT_NODE_KEY] = get_current_node()

    def _suppress_guards_tls(self) -> bool:
        return getattr(TLS, "suppress_guards", False)

    @record_shapeenv_event()
    def _suppress_guards_enter(self) -> None:
        if not hasattr(TLS, "suppress_guards_stack"):
            TLS.suppress_guards_stack = []
        old = self._suppress_guards_tls()
        TLS.suppress_guards_stack.append(old)
        TLS.suppress_guards = True

    @record_shapeenv_event()
    def _suppress_guards_exit(self) -> None:
        old = (
            TLS.suppress_guards_stack.pop()
            if len(TLS.suppress_guards_stack) > 0
            else False
        )
        TLS.suppress_guards = old

    def suppress_guards(self) -> _GeneratorContextManager[None]:
        """Context manager to ignore all guards generated inside"""
        return _suppress_guards(self)

    def _get_key(self) -> tuple[int, int, int, int]:
        """
        Defines the current "state" of the guards we've accumulated in this ShapeEnv.
        Determines when we need to invalidate our cache
        """
        return (
            len(self.replacements),
            len(self.divisible),
            self.num_deferred_runtime_asserts,
            len(self.unbacked_var_to_val),
        )

    def _update_version_counter(self) -> None:
        # if the change to shape env effects self.divisible set
        # _resimplify_floor_div_axioms.
        # This is used to trigger a resimplication of FloorDiv to CleanDivs
        # in implication inside the function resimplify_floor_div.
        if len(self.divisible) != self._prev_cache_key[1]:
            self._resimplify_floor_div_axioms = True

        # The shape environment is queried orders of magnitude more often than
        # it is changed, so we summarise the cache key into a linearly
        # increasing version counter which is cheaper to check in _lru_cache

        # Only update version counter if the state actually changed
        cur_key = self._get_key()

        if self._prev_cache_key != cur_key:
            self._prev_cache_key = cur_key
            self._version_counter += 1

    def _produce_dyn_sizes(
        self,
        ex_size: Sequence[Union[int, SymInt]],
        source: Source,
        symbolic_context: SymbolicContext,
    ) -> list[sympy.Expr]:
        return self._produce_dyn_sizes_from_int_tuple(
            tuple(ex_size), source, symbolic_context
        )

    def _produce_dyn_sizes_from_int_tuple(
        self,
        tensor_size: Sequence[Union[int, SymInt]],
        source: Source,
        symbolic_context: SymbolicContext,
    ) -> list[sympy.Expr]:
        assert all(
            not is_symbolic(val) for val in tensor_size
        ), f"Expect size to be a plain tuple of ints but got {tensor_size}"
        from torch._dynamo.source import TensorProperty, TensorPropertySource

        _assert_symbol_context(symbolic_context)
        dynamic_dims = symbolic_context.dynamic_sizes  # type: ignore[attr-defined]
        constraint_dims = symbolic_context.constraint_sizes  # type: ignore[attr-defined]
        size = []
        for i, val in enumerate(tensor_size):
            size.append(
                self.create_symbol(
                    val,
                    TensorPropertySource(source, TensorProperty.SIZE, i),
                    dynamic_dims[i],
                    constraint_dims[i],
                    symbolic_context=symbolic_context,
                )
            )
        return size

    def create_symbolic_sizes_strides_storage_offset(
        self,
        ex: torch.Tensor,
        source: Source,
        *,
        symbolic_context: Optional[SymbolicContext] = None,
    ) -> tuple[
        tuple[Union[int, SymInt], ...],
        tuple[Union[int, SymInt], ...],
        Union[int, SymInt],
    ]:
        """
        Returns a list of symbolic sizes and strides for the given tensor.
        We try our best to express stride in terms of the sizes, so as to not
        introduce new symbolic variables.
        """

        ex_size = tuple(
            self._maybe_specialize_sym_int_with_hint(sz) for sz in ex.size()
        )
        ex_stride = tuple(
            self._maybe_specialize_sym_int_with_hint(sd) for sd in ex.stride()
        )
        ex_storage_offset = self._maybe_specialize_sym_int_with_hint(
            ex.storage_offset()
        )

        return self._create_symbolic_sizes_strides_storage_offset(
            ex_size,
            ex_stride,
            ex_storage_offset,
            [_is_dim_dynamic(ex, i) for i in range(ex.dim())],
            source,
            symbolic_context=symbolic_context,
        )

    # Dynamo may want to wrap FakeTensors with SymInt sizes up e.g. make_fx(opt_f(), tracing_mode="symbolic").
    # We create symbols in shape_env using the backed hints behind SymInt.

    # Case 1: when SymInt is backed, dynamo can proceed with FakeTensors that have concrete shape.
    # produce_guards will trigger specializations on the outer stuff

    # Case 2: when the SymInt is unbacked, we will throw an data dependent error in require_hint().
    #
    # It's probably good for now but it's important to note that this approach has implications for
    # the original shape_env when checking guards in different order.

    # Example:
    # ---------
    # Consider a function "opt_f" as shown below:

    # @torch.compile()
    # def opt_f(x: bool, y: Tensor):
    #   if x == True:
    #     return y + torch.randn([4])
    #   else:
    #     return y
    # Depending on the sequence of calls, we might install two different sets of guards:

    # 1. opt_f(False, y):
    #    - "x == False" (always works for any size y)

    # 2. opt_f(True, y):
    #    - Triggers recompilation and results in guards like:
    #      - "x == True and y.size(0) == 4"
    #      - (or "y.size(0) == 4 and x == True")

    # The order of checking the guards matters. In this specific example:
    # If True branch guard check precedes False branch and for True branch, y.size(0) check precedes x == True,
    # we may have an unnessary shape speciliazation for y.
    def _maybe_specialize_sym_int_with_hint(
        self, maybe_sym: Union[int, SymInt]
    ) -> Union[int, SymInt]:
        assert isinstance(maybe_sym, (int, torch.SymInt))
        if is_symbolic(maybe_sym):
            assert (
                maybe_sym.node.shape_env is not self
            ), "expect the symbol is created from an shape env other than current one."
            return maybe_sym.node.require_hint()
        return maybe_sym

    @record_shapeenv_event()
    def _create_symbolic_sizes_strides_storage_offset(
        self,
        # NB: SymInt is allowed here due to nested int, normally you don't
        # actually pass true symbolic sizes to this function
        ex_size: Sequence[Union[int, SymInt]],
        ex_stride: Sequence[Union[int, SymInt]],
        ex_storage_offset: Union[int, SymInt],
        is_dim_dynamic: Sequence[bool],
        source: Source,
        *,
        symbolic_context: Optional[SymbolicContext] = None,
    ) -> tuple[
        tuple[Union[int, SymInt], ...],
        tuple[Union[int, SymInt], ...],
        Union[int, SymInt],
    ]:
        dim = len(ex_size)

        # Reimplement the legacy behavior
        if symbolic_context is None:
            constraint_sizes: list[DimConstraint] = [None] * dim
            constraint_strides: list[DimConstraint] = [None] * dim
            dynamic_dims = []
            dynamic_strides = []
            for i in range(dim):
                # NB: This is encapsulation breaking!  Legacy behavior was
                # bad.
                if is_dim_dynamic[i]:
                    r = DimDynamic.DYNAMIC
                elif self.assume_static_by_default:
                    r = DimDynamic.STATIC
                else:
                    r = DimDynamic.DUCK
                dynamic_dims.append(r)
                dynamic_strides.append(r)
            dynamic_dims = [DimDynamic.DUCK] * dim
            dynamic_strides = [DimDynamic.INFER_STRIDE] * dim
            # symbolic_context is None - set one
            symbolic_context = StatelessSymbolicContext(
                dynamic_sizes=dynamic_dims,
                dynamic_strides=dynamic_strides,
                constraint_sizes=constraint_sizes,
                constraint_strides=constraint_strides,
            )
        # We got a StatelessSymbolicContext
        _assert_symbol_context(symbolic_context)
        constraint_sizes = symbolic_context.constraint_sizes  # type: ignore[attr-defined]
        constraint_strides = symbolic_context.constraint_strides  # type: ignore[attr-defined]
        dynamic_sizes = symbolic_context.dynamic_sizes  # type: ignore[attr-defined]
        dynamic_strides = symbolic_context.dynamic_strides  # type: ignore[attr-defined]

        # TODO: make this configurable from outside symbolic_context; we made a symbolic_context
        # decision here where if all sizes are static, we are going to
        # specialize all of the inner strides/offset too. We don't have to
        # do this, and arguably we should ALWAYS allow for dynamic offset,
        # this is cheap.
        # TODO: This should be DYNAMIC, using DUCK for BC
        dynamic_offset = (
            DimDynamic.STATIC
            if all(r == DimDynamic.STATIC for r in dynamic_sizes)
            else DimDynamic.DUCK
        )
        are_sizes_static = all(r == DimDynamic.STATIC for r in dynamic_sizes)

        assert len(dynamic_sizes) == dim, f"{len(dynamic_sizes)} != {dim}"
        assert len(dynamic_strides) == dim, f"{len(dynamic_sizes)} != {dim}"
        assert len(constraint_sizes) == dim
        assert len(constraint_strides) == dim

        from torch._dynamo.source import TensorProperty, TensorPropertySource

        size: list[sympy.Expr] = self._produce_dyn_sizes_from_int_tuple(
            ex_size, source, symbolic_context
        )
        stride = self._compute_symbolic_stride(
            source,
            size,
            ex_size,
            ex_stride,
            dynamic_strides,
            constraint_strides,
            are_sizes_static,
            symbolic_context,
        )

        sym_sizes = [
            self.create_symintnode(
                sym,
                hint=hint,
                source=TensorPropertySource(source, TensorProperty.SIZE, i),
            )
            for i, (sym, hint) in enumerate(zip(size, ex_size))
        ]
        sym_stride = []
        for i, stride_expr in enumerate(stride):
            # NB: Don't duck size the stride; instead use the expression
            # we computed
            assert stride_expr is not None
            sym_stride.append(
                self.create_symintnode(
                    stride_expr,
                    hint=ex_stride[i],
                    source=TensorPropertySource(source, TensorProperty.STRIDE, i),
                )
            )
        sym_storage_offset = self.create_symintnode(
            self.create_symbol(
                ex_storage_offset,
                TensorPropertySource(source, TensorProperty.STORAGE_OFFSET),
                dynamic_dim=dynamic_offset,
                constraint_dim=None,
                symbolic_context=symbolic_context,
            ),
            hint=ex_storage_offset,
            source=TensorPropertySource(source, TensorProperty.STORAGE_OFFSET),
        )
        return tuple(sym_sizes), tuple(sym_stride), sym_storage_offset

    def _compute_symbolic_stride(
        self,
        source: Source,
        size: Sequence[sympy.Expr],
        ex_size: Sequence[Union[int, SymInt]],
        ex_stride: Sequence[Union[int, SymInt]],
        dynamic_strides: Sequence[DimDynamic],
        constraint_strides: Sequence[
            Optional[Union[StrictMinMaxConstraint, RelaxedUnspecConstraint]]
        ],
        are_sizes_static: bool,
        symbolic_context: SymbolicContext,
    ) -> list[sympy.Expr]:
        from torch._dynamo.source import TensorProperty, TensorPropertySource

        stride: list[Optional[sympy.Expr]] = [None] * len(size)
        candidates: dict[Union[int, SymInt], sympy.Expr] = {}

        # iterate over unbound strides in val ascending order with
        # index descending as a tie breaker since for cases like
        # [(1, 1), (1, 0)], we want to fill in the right most
        # stride first.
        val_list = [(val, -i) for i, val in enumerate(ex_stride)]
        val_list.sort(key=_nested_int_aware_sort)

        for val, neg_i in val_list:
            i = -neg_i
            contiguous_stride = (
                i != len(ex_stride) - 1
                and ex_stride[i] == ex_size[i + 1] * ex_stride[i + 1]
            )
            if val in (0, 1) and not contiguous_stride:
                out_stride = sympy.Integer(val)
            else:
                dynamic_stride = dynamic_strides[i]
                if dynamic_stride == DimDynamic.INFER_STRIDE and val in candidates:
                    # Set stride to a candidate only for DimDynamic.INFER_STRIDE
                    out_stride = candidates[val]
                else:
                    # Set INFER_STRIDE to STATIC or DUCK depending on sizes
                    dyn_stride = dynamic_stride
                    if dynamic_stride == DimDynamic.INFER_STRIDE:
                        dyn_stride = (
                            DimDynamic.STATIC if are_sizes_static else DimDynamic.DUCK
                        )
                    out_stride = self.create_symbol(
                        val,
                        TensorPropertySource(source, TensorProperty.STRIDE, i),
                        dynamic_dim=dyn_stride,
                        constraint_dim=constraint_strides[i],
                        symbolic_context=symbolic_context,
                    )
            stride[i] = out_stride
            candidates[ex_size[i] * val] = size[i] * out_stride

        assert all(x is not None for x in stride)
        return stride

    @record_shapeenv_event()
    def create_symintnode(
        self,
        sym: sympy.Expr,
        *,
        hint: Optional[int],
        source: Optional[Source] = None,
    ) -> Union[int, SymInt]:
        """Create a SymInt value from a symbolic expression

        If you know what the current hint value of the SymInt to be created
        is, pass it into hint.  Otherwise, pass None and we will make our best
        guess

        """
        if self._translation_validation_enabled and source is not None:
            # Create a new symbol for this source.
            symbol = self._create_symbol_for_source(source)
            assert symbol is not None

            # Create a new FX placeholder and Z3 variable for 'symbol'.
            fx_node = self._create_fx_placeholder_and_z3var(symbol, int)

            # Add an equality assertion for the newly created symbol and 'sym'.
            self._add_assertion(sympy.Eq(symbol, sym))
        else:
            fx_node = None

        out: Union[int, SymInt]
        if isinstance(sym, sympy.Integer):
            if hint is not None:
                assert int(sym) == hint
            out = int(sym)
        else:
            # How can this occur? When we mark_unbacked, we end up with a real
            # tensor that has hints for all sizes, but we MUST NOT create a
            # SymNode with a hint, because we're hiding the hint from our eyes
            # with the unbacked Symbol.  And in fact, the hint compute may be
            # inconsistent with size oblivious tests.
            if free_unbacked_symbols(sym):
                hint = None
            out = SymInt(SymNode(sym, self, int, hint, fx_node=fx_node))
        return out

    @record_shapeenv_event()
    def create_symfloatnode(
        self,
        sym: sympy.Expr,
        *,
        hint: Optional[int],
        source: Optional[Source] = None,
    ) -> Union[float, SymFloat]:
        """Create a SymFloat value from a symbolic expression"""
        if self._translation_validation_enabled and source is not None:
            # Create a new symbol for this source.
            symbol = self._create_symbol_for_source(source)
            assert symbol is not None

            # Create a new FX placeholder and Z3 variable for 'symbol'.
            fx_node = self._create_fx_placeholder_and_z3var(symbol, float)

            # Add an equality assertion for the newly created symbol and 'sym'.
            self._add_assertion(sympy.Eq(symbol, sym))
        else:
            fx_node = None

        out: Union[float, SymFloat]
        if isinstance(sym, sympy.Float):
            if hint is not None:
                assert float(sym) == hint
            out = float(sym)
        else:
            # You could give this the same treatment as SymInt above if
            # you supported mark_unbacked on a float, but it's a kind of
            # strange thing to do though because floats don't get 0/1
            # specialization anyway
            if free_unbacked_symbols(sym):
                assert hint is None, sym
            out = SymFloat(SymNode(sym, self, float, hint, fx_node=fx_node))
        return out

    @record_shapeenv_event()
    def create_unspecified_symint_and_symbol(
        self, value: int, source: Source, dynamic_dim: DimDynamic
    ) -> Union[int, SymInt]:
        """Create a SymInt wrapping a new unspecified symbol"""
        return self.create_symintnode(
            self.create_unspecified_symbol(
                value,
                source=source,
                dynamic_dim=dynamic_dim,
            ),
            hint=value,
            source=source,
        )

    def create_symboolnode(self, sym: sympy.Expr) -> SymBool:
        """Create a SymBool object from a sympy boolean expression"""
        # This function is only being used in serialization, so we do not track it
        # for validation.
        return SymBool(SymNode(sym, self, bool, None))

    def _log_create_unbacked_symbol(
        self,
        prefix: str,
        symbol: sympy.Symbol,
        vr: ValueRanges,
        source: Optional[Source] = None,
        sym_node: Optional[SymNode] = None,
    ) -> None:
        is_debug = config.extended_debug_create_symbol is not None and str(
            symbol
        ) in config.extended_debug_create_symbol.split(",")
        sloc: Union[str, SLoc]
        if source is None:
            sloc, maybe_extra_debug = self._get_stack_summary(is_debug)
        else:
            sloc, maybe_extra_debug = source.name(), ""
        log.info(
            "%s %s [%s, %s] %s%s",
            prefix,
            symbol,
            vr.lower,
            vr.upper,
            sloc,
            maybe_extra_debug,
            stack_info=is_debug,
        )
        trace_structured(
            "create_unbacked_symbol",
            metadata_fn=lambda: {
                "symbol": str(symbol),
                "node_id": id(sym_node),
                "vr": f"[{vr.lower}, {vr.upper}]",
                "user_stack": structured.get_user_stack(3),
                "stack": structured.get_framework_stack(),
            },
        )

    @record_shapeenv_event()
    def create_unbacked_symfloat(self) -> SymFloat:
        """Create a symbolic float without a hint value"""
        symbol: sympy.Symbol = make_symbol(
            SymT.UNBACKED_FLOAT, next(self.unbacked_symfloat_counter)
        )
        self.counter["create_unbacked_symbol"] += 1
        if not self._ignore_fresh_unbacked_symbols_tls():
            self.pending_fresh_unbacked_symbols.append(symbol)
        self.var_to_stack[symbol] = CapturedTraceback.extract(skip=1)
        vr = self.var_to_range[symbol] = ValueRanges.unknown()
        assert vr.is_float
        sloc = self._get_sloc()
        self.var_to_range_sloc[symbol] = ValueRangesSLoc(sloc, sloc)

        # Create a new FX placeholder and Z3 variable for 'symbol'.
        fx_node = self._create_fx_placeholder_and_z3var(symbol, float)

        sym_node = SymNode(symbol, self, float, None, fx_node=fx_node)
        self._log_create_unbacked_symbol(
            "create_unbacked_symfloat", symbol, vr, sym_node=sym_node
        )

        return SymFloat(sym_node)

    @record_shapeenv_event()
    def create_unbacked_symint(self, source: Optional[Source] = None) -> SymInt:
        """Create a symbolic integer without a hint value"""
        symbol: sympy.Symbol = make_symbol(
            SymT.UNBACKED_INT, next(self.unbacked_symint_counter), integer=True
        )
        if not self._ignore_fresh_unbacked_symbols_tls():
            self.pending_fresh_unbacked_symbols.append(symbol)
        self.counter["create_unbacked_symbol"] += 1
        self.var_to_stack[symbol] = CapturedTraceback.extract(skip=1)
        vr = self.var_to_range[symbol] = self._default_unspecified_value_range()
        assert vr.is_int
        sloc = self._get_sloc()
        self.var_to_range_sloc[symbol] = ValueRangesSLoc(sloc, sloc)

        # Create a new FX placeholder and Z3 variable for 'symbol'.
        fx_node = self._create_fx_placeholder_and_z3var(symbol, int)

        sym_node = SymNode(symbol, self, int, None, fx_node=fx_node)
        self._log_create_unbacked_symbol(
            "create_unbacked_symint", symbol, vr, source, sym_node=sym_node
        )

        return SymInt(sym_node)

    def is_unbacked_symint(self, symbol: sympy.Symbol) -> bool:
        """Check if a sympy symbol matches the naming convention for unbacked symbols"""
        return symbol_is_type(symbol, SymT.UNBACKED_INT)

    @record_shapeenv_event()
    def create_unbacked_symbool(self) -> SymBool:
        """Create a symbolic boolean without a hint value"""
        symbol: sympy.Symbol = make_symbol(
            SymT.UNBACKED_INT, next(self.unbacked_symint_counter), integer=True
        )
        if not self._ignore_fresh_unbacked_symbols_tls():
            self.pending_fresh_unbacked_symbols.append(symbol)
        self.counter["create_unbacked_symbol"] += 1
        self.var_to_stack[symbol] = CapturedTraceback.extract(skip=1)
        vr = self.var_to_range[symbol] = ValueRanges(0, 1)
        assert vr.is_int
        sloc = self._get_sloc("default value range for unbacked SymBool")
        self.var_to_range_sloc[symbol] = ValueRangesSLoc(sloc, sloc)

        # Create a new FX placeholder and Z3 variable for 'symbol'.
        fx_node = self._create_fx_placeholder_and_z3var(symbol, bool)

        sym_node = SymNode(sympy.Eq(symbol, 1), self, bool, None, fx_node=fx_node)
        self._log_create_unbacked_symbol(
            "create_unbacked_symbool", symbol, vr, sym_node=sym_node
        )

        return SymBool(sym_node)

    @record_shapeenv_event()
    def create_unspecified_symbol(
        self,
        val: Union[int, SymInt, float, SymFloat],
        source: Source,
        dynamic_dim: DimDynamic = DimDynamic.DUCK,
        constraint_dim: DimConstraint = None,  # NB: includes None
        symbolic_context: Optional[StatelessSymbolicContext] = None,
    ) -> sympy.Expr:
        """
        Create a symbol with an unspecified value

        Compared to standard symbols we do not assume the value is positive,
        nor do we specialze on zero or one values.
        """
        # 'positive' is None for unspecified symbols, since we can't
        # assume that it will be neither positive nor negative.

        # We don't want to specialize zero one val for unspecified symbol
        # so that we can always get a new symbol despite val.
        return self.create_symbol(
            val,
            source,
            dynamic_dim,
            constraint_dim,
            positive=None,
            do_not_specialize_zero_one=True,
            symbolic_context=symbolic_context,
        )

    @record_shapeenv_event()
    def create_symbol(
        self,
        val: int,
        source: Source,
        dynamic_dim: DimDynamic = DimDynamic.DUCK,
        constraint_dim: DimConstraint = None,  # NB: includes None
        positive: Optional[bool] = True,
        do_not_specialize_zero_one: bool = False,
        symbolic_context: Optional[StatelessSymbolicContext] = None,
    ) -> sympy.Expr:
        """Create a new symbol which is tracked by this ShapeEnv"""
        # check if constraint_dim is actually static integer
        if (
            isinstance(constraint_dim, StrictMinMaxConstraint)
            and constraint_dim.vr.lower == constraint_dim.vr.upper
        ):
            dynamic_dim = DimDynamic.STATIC
            if constraint_dim.vr.lower != val:
                raise ConstraintViolationError(
                    f"Static shape constraint of {constraint_dim.vr.lower} does not match input size of {val}, "
                    f"for {source.name()}"
                )
            if symbolic_context:
                from torch._dynamo.source import TensorPropertySource

                assert isinstance(source, TensorPropertySource)
                # TODO: storage_offset handling?
                assert source.idx is not None
                symbolic_context.dynamic_sizes[source.idx] = dynamic_dim
                symbolic_context.constraint_sizes[source.idx] = None
            constraint_dim = None

        # see note [Tensor Fakification and Symbol Caching]
        source_name = source.name()
        if (
            isinstance(symbolic_context, StatefulSymbolicContext)
            and id(self) not in symbolic_context.shape_env_to_source_to_symbol_cache
        ):
            symbolic_context.shape_env_to_source_to_symbol_cache[id(self)] = {}

        if (
            isinstance(symbolic_context, StatefulSymbolicContext)
            and source_name
            and (
                source_name
                in symbolic_context.shape_env_to_source_to_symbol_cache[id(self)]
            )
        ):
            return symbolic_context.shape_env_to_source_to_symbol_cache[id(self)][
                source_name
            ]

        if dynamic_dim in (DimDynamic.SIZE_LIKE_UNBACKED, DimDynamic.OBLIVIOUS_SIZE):
            out = self.create_unbacked_symint(source).node.expr
            self._constrain_range_for_size(out)
            if isinstance(symbolic_context, StatefulSymbolicContext) and source_name:
                symbolic_context.shape_env_to_source_to_symbol_cache[id(self)][
                    source_name
                ] = out
            if dynamic_dim is DimDynamic.OBLIVIOUS_SIZE:
                self.oblivious_var_to_val[out] = val
            return out

        if do_not_specialize_zero_one:
            specialize_zero_one = False
        else:
            specialize_zero_one = self.specialize_zero_one

        assert isinstance(source, Source), f"{type(source)} {source}"
        assert not (positive and val < 0), f"positive set for negative value: {val}"
        # It's always sound to allocate a symbol as DYNAMIC.  If the user
        # constrained the symbol, force the symbolic_context to DYNAMIC, because our
        # constraint code will do weird stuff if, e.g., it's duck shaped
        if constraint_dim is not None:
            dynamic_dim = DimDynamic.DYNAMIC

        if dynamic_dim is DimDynamic.STATIC:
            out = sympy.Integer(val)
            if isinstance(symbolic_context, StatefulSymbolicContext) and source_name:
                symbolic_context.shape_env_to_source_to_symbol_cache[id(self)][
                    source_name
                ] = out
            return out

        elif dynamic_dim is DimDynamic.DUCK:
            # duck_shape can be used to globally turn off duck shaping, even
            # if it was requested
            duck = self.duck_shape
        elif dynamic_dim is DimDynamic.DYNAMIC:
            duck = False
        else:
            raise AssertionError(f"unhandled dynamic_dim {dynamic_dim}")

        sloc = self._get_sloc()

        if val in (0, 1) and specialize_zero_one:
            r = self.val_to_var[val]
        elif not duck or val not in self.val_to_var:
            # If we're not duck shaping, we always create a new symbol
            # Even if we're duck shaping, if we haven't seen this particular
            # value before, we also create a new symbol
            if type(val) is int or is_nested_int(val):
                sympy_expr = make_symbol(
                    SymT.SIZE, len(self.var_to_val), positive=positive, integer=True
                )
            else:
                sympy_expr = make_symbol(
                    SymT.FLOAT, len(self.var_to_val), positive=positive, real=True
                )
            self.source_to_var[source_name] = sympy_expr
            # We always associate vars to vals
            if isinstance(val, int):
                self.var_to_val[sympy_expr] = sympy.Integer(val)
            elif isinstance(val, float):
                self.var_to_val[sympy_expr] = sympy.Float(val)
            else:
                # Only used for jagged layout nested tensors
                self.var_to_val[sympy_expr] = SingletonInt(
                    val.node.nested_int(), coeff=val.node.nested_int_coeff()
                )

            # Do the appending later, because we always want to populate this
            self.var_to_sources[sympy_expr] = []
            # Create a Z3 variable for the new symbol.
            self._add_z3var(sympy_expr, int)

            if duck:
                # Make sure to reuse this symbol for subsequent duck shaping
                self.val_to_var[val] = sympy_expr

            if isinstance(val, int):
                if positive:
                    # Add assertions for the newly created symbols
                    self._add_assertion(sympy_expr > 1)

                    # Apply default range, which assumes not zero-one
                    self.var_to_range[sympy_expr] = self._default_value_range()
                    self.var_to_range_sloc[sympy_expr] = ValueRangesSLoc(
                        self._get_sloc(
                            "user code shown is first use of this value--the guard itself is not "
                            "due user code but due to 0/1 specialization in the framework; to "
                            "avoid specialization try torch._dynamo.mark_unbacked(tensor, dim)"
                            if self.specialize_zero_one
                            else None
                        ),
                        sloc,
                    )
                else:
                    self.var_to_range[
                        sympy_expr
                    ] = self._default_unspecified_value_range()
                    self.var_to_range_sloc[sympy_expr] = ValueRangesSLoc(sloc, sloc)

                # Small performance optimization: if we have a min-max constraint,
                # we can proactively narrow to that range
                if isinstance(constraint_dim, StrictMinMaxConstraint):
                    assert not duck
                    self._update_var_to_range(
                        sympy_expr, constraint_dim.vr, is_constraint=True
                    )

                vr = self.var_to_range[sympy_expr]
                assert vr.is_int

                if val not in vr:
                    raise ConstraintViolationError(
                        f"{val} not in range [{vr.lower}, {vr.upper}]"
                    )

                range_str = f"[{vr.lower}, {vr.upper}]"
            elif isinstance(val, float):
                self.var_to_range[sympy_expr] = vr = ValueRanges(-sympy.oo, sympy.oo)
                self.var_to_range_sloc[sympy_expr] = ValueRangesSLoc(sloc, sloc)
                range_str = f"[{vr.lower}, {vr.upper}]"
                assert vr.is_float
            else:
                # Skip var_range logic for SingletonInt
                # Only used for jagged layout nested tensors
                range_str = ""

            r = sympy_expr

            is_debug = config.extended_debug_create_symbol is not None and str(
                sympy_expr
            ) in config.extended_debug_create_symbol.split(",")
            maybe_more_info = ""
            if not is_debug and os.getenv("TORCHDYNAMO_EXTENDED_ADVICE", "1") not in (
                "0",
                "",
            ):
                maybe_more_info = (
                    ", for more info run with "
                    f'TORCHDYNAMO_EXTENDED_DEBUG_CREATE_SYMBOL="{sympy_expr}" '
                    "or to suppress this message run with "
                    'TORCHDYNAMO_EXTENDED_ADVICE="0"'
                )
            sloc, maybe_extra_debug = self._get_stack_summary(is_debug)
            self.log.info(
                "create_symbol %s = %s for %s %s %s%s%s",
                sympy_expr,
                val,
                source.name(),
                range_str,
                sloc,
                maybe_more_info,
                maybe_extra_debug,
                stack_info=is_debug,
            )
            trace_structured(
                "create_symbol",
                metadata_fn=lambda: {
                    "symbol": str(sympy_expr),
                    "val": repr(val),
                    "vr": range_str,
                    "source": source.name(),
                    "user_stack": structured.from_traceback(
                        TracingContext.extract_stack()
                    ),
                    "stack": structured.from_traceback(
                        CapturedTraceback.extract(skip=1).summary()
                    ),
                },
            )

            self.counter["create_symbol"] += 1
        else:
            # This implements duck-shaping: input sizes that match are assigned
            # the same symint
            r = self.val_to_var[val]
            self.source_to_var[source_name] = r
            self.log.debug("create_symbol %s duck sized %s", r, source.name())

        if isinstance(r, sympy.Symbol):
            r_sources = self.var_to_sources[r]
            r_sources.append(source)
            if not source.is_ephemeral() and r_sources[0].is_ephemeral():
                # prefer non-ephemeral source first since it may be guarded on later
                r_sources[0], r_sources[-1] = r_sources[-1], r_sources[0]

            # This ensures we get zeros in symbol_guard_counts, which makes
            # some queries simpler (since we will accumulate mass on 0 this
            # way)
            self.symbol_guard_counter[r] = 0

        if isinstance(symbolic_context, StatefulSymbolicContext) and source_name:
            symbolic_context.shape_env_to_source_to_symbol_cache[id(self)][
                source_name
            ] = r
        return r

    def add_var_to_val(self, expr: sympy.Symbol, val: int) -> None:
        """Adds a new symbol to the symbolic environment."""
        log.debug("add_var_to_val %s %s", expr, val, stack_info=True)
        assert expr not in self.var_to_val, f"{expr} already exists"
        self.var_to_val[expr] = sympy.Integer(val)

    def _debug_name(self, source: Source) -> str:
        src_name = source.name()
        return self.source_name_to_debug_name.get(src_name, src_name)

    def _render_range_for_constraint_violation(
        self, source: Source, c: Union[StrictMinMaxConstraint, RelaxedUnspecConstraint]
    ) -> str:
        if isinstance(c, StrictMinMaxConstraint):
            lower, upper = c.vr.lower, c.vr.upper
            default = self._default_value_range()
            if lower <= default.lower:
                lower = None
            if upper >= default.upper:
                upper = None
            c_render = (
                f"{self._debug_name(source)} = {source.name()} in the specified range"
            )
            if lower is not None and upper is not None:
                c_render += f" {lower} <= {self._debug_name(source)} <= {upper}"
            elif lower is None and upper is not None:
                c_render += f" {self._debug_name(source)} <= {upper}"
            elif lower is not None and upper is None:
                c_render += f" {lower} <= {self._debug_name(source)}"
            return c_render
        return c.render(source)

    def produce_guards(self, *args: Any, **kwargs: Any) -> list[str]:
        """
        Like produce_guards_verbose, but only returns the non-verbose python guard expressions
        (no verbose guards produced.)
        """
        return self.produce_guards_verbose(*args, **kwargs, langs=("python",))[0].exprs

    def produce_guards_verbose(
        self,
        placeholders: Sequence[FakeTensor],
        sources: Sequence[Source],
        source_ref: Callable[[Source], str] = lambda n: n.name(),
        *,
        guards: Optional[list[ShapeGuard]] = None,
        input_contexts: Optional[DimList[SymbolicContext]] = None,
        # Encodes user-specified input shape equations of the form s = s' and s = fn(s').
        # (See docs on EqualityConstraint for details of the encoding.)
        equalities_inputs: Optional[EqualityConstraint] = None,
        _simplified: bool = False,
        # Indicates if we should produce guards for known static values.
        ignore_static: bool = True,
        langs: tuple[str, ...] = ("python", "verbose_python"),
    ) -> list[_ShapeGuardsHelper]:
        """
        Generates a list of guards strings which, when evaluated in a context that
        defines tensors for all the sources, returns True or False depending
        on if the guards in the list evaluated to True or not.  Primarily used by Dynamo,
        but this is also helpful for manual testing of guards (see
        evaluate_guards_for_args)

        For convenience in testing, a source is allowed to be a str,
        in which case we will assume it is a LocalSource

        simplified lets you omit duck sizing, equality and 0/1 guards.
        This is useful for testing when you don't care about the boilerplate
        guards, and it may be helpful for user output too (be careful though;
        some equality guards are nontrivial!  It would be nice to get simplified
        output to print them too).  It's private because it's not
        intended for normal use

        Returns guards in python and python with verbose comments (verbose) by
        default.
        """
        self.log.info("produce_guards")

        # Check if we get to the same ShapeEnv state by replaying the recorded events.
        # This will create a new ShapeEnv instance, and call all recorded function
        # calls on this new instance. Finally, it will check whether this new instance
        # has equal state.
        #
        # It's important that we do it in the begining of this function, since it modifies
        # self.dim_constraints through its execution. Changes that happen in this method
        # aren't interesting, since this is the function call we wish to reproduce at the
        # end. If we wish to simply reproduce ShapeEnv instances even after this call,
        # this method should also be recorded.
        if self.check_recorded_events:
            shape_env = replay_shape_env_events(self.events)
            self.check_equal(shape_env)

        assert len(placeholders) == len(
            sources
        ), f"len({placeholders}) != len({sources})"
        Tensorlike = (torch.Tensor, FakeTensorMeta)

        def _create_no_constraints_context(t: Tensor) -> StatelessSymbolicContext:
            return StatelessSymbolicContext(
                # Ignored; only the constraints part is relevant below.
                dynamic_sizes=[DimDynamic.DYNAMIC] * t.dim(),
                dynamic_strides=[DimDynamic.INFER_STRIDE] * t.dim(),
                constraint_sizes=[None] * t.dim(),
                constraint_strides=[None] * t.dim(),
            )

        # Expand optional inputs, or verify invariants are upheld
        if input_contexts is None:
            input_contexts = [
                _create_no_constraints_context(t) if isinstance(t, Tensorlike) else None
                for t in placeholders
            ]
        else:
            assert len(input_contexts) == len(placeholders)
            for i, (t, context) in enumerate(zip(placeholders, input_contexts)):
                if isinstance(t, Tensorlike):
                    if context is None:
                        input_contexts[i] = _create_no_constraints_context(t)
                else:
                    assert isinstance(t, (SymInt, int, SymFloat, float))
                    assert not isinstance(context, list)

        # It took a lot of sweat to figure out the algorithm here.  Let's
        # explain how it works.
        #
        # The ShapeEnv lifecycle looks something like this:
        #
        # - For each input, you either generate a fresh Sympy symbol (s0) to
        #   represent its value (a binding site), or you reuse some
        #   preexisting symbol or expression, skipping the symbol allocation
        #   (e.g., duck sizing to a preexisting symbol, or expressing a
        #   stride as a multiplication of a separate stride and size.)
        #   Naively, you might expect to bind a fresh Sympy symbol for
        #   every input, but this is fairly wasteful as most of these
        #   symbols immediately simplify away, and if you don't eagerly
        #   specialize, e.g., 0/1 symbols, you end up with very complicated
        #   expressions that are not optimizable in practice.
        #
        # - You perform some compute on these symbols, occasionally
        #   introducing guards on boolean expressions on these symbols.
        #   In particular, whenever we guard on equality (_maybe_guard_rel),
        #   we can simplify shapes; e.g., when s0 == s1 * 2, we can now
        #   replace all occurrences of s0 with s1 * 2.  Sometimes, a
        #   boolean expression evaluation doesn't introduce a guard, as
        #   the guard is already entailed by the simplifications we have
        #   applied.
        #
        # - In the end, you have a bunch of replacements (saying how to
        #   simplify shapes) and a bunch of guards (all the equality guards
        #   are trivial, because they're covered by the replacements).
        #
        # From the ShapeEnv, we must generate a Python expression that, when
        # evaluated on a set of inputs, tells us whether or not these boolean
        # expressions would have evaluated in the same way.  However,
        # we cannot easily compute this, as we elide recording boolean
        # expressions when we think they are vacuously true.  Thus, we seek
        # an approximation: we must generate an expression, if true, would have
        # produced an "equivalent" ShapeEnv, which would answer guard
        # expressions in the same way.
        #
        # Our notion of equivalence is a bit subtle.  For example, consider
        # the ShapeEnv created from an input of size (5, 4) versus (4, 4)
        # (no other guards.)  Duck sizing would generate (s0, s1) in the first
        # case but (s0, s0) in the second.  We do NOT assume that size
        # variables are disjoint; so in fact a graph that assumes the input
        # could be (s0, s1) subsumes (s0, s0) (setting s0 == s1), but not
        # vice versa.  However, consider an analogous case (1,) versus (2,).
        # Duck sizing generates (1,) and (s0,); the (s0,) graph does NOT
        # subsume the (1,) graph because we assume that any size variables
        # is NOT 0/1 (and make simplifications according to this; e.g., if
        # we queried s0 == 0, we would immediately return False without
        # returning a guard.)
        #
        # So, it is perhaps easier to flip things on their head: the guard
        # expressions we generate here say what simplifications are valid,
        # and what are not. Below, we explain each of the guard expressions
        # we generate

        # TODO: Make this more efficient by binding all the size/stride/offsets
        # to locals before performing tests on them.

        from torch._dynamo.source import TensorProperty, TensorPropertySource

        # Actual codegen must be delayed as we don't necessarily know what
        # the symbol mapping is
        input_guards = []

        symbol_to_source: dict[sympy.Symbol, list[Source]] = collections.defaultdict(
            list
        )
        symbol_to_constraints: defaultdict[
            sympy.Symbol, set[Constraint]
        ] = collections.defaultdict(set)
        constraint_violations: list[tuple[bool, str, Callable[[], str]]] = []

        printers: list[_ShapeGuardPrinter] = []
        py_printer = ShapeGuardPythonPrinter(
            symbol_to_source, source_ref, self.var_to_sources
        )
        for lang in langs:
            if lang in ["python", "verbose_python"]:
                printers.append(py_printer)
            elif lang == "cpp":
                printers.append(
                    _ShapeGuardCppPrinter(
                        symbol_to_source, source_ref, self.var_to_sources
                    )
                )
            else:
                raise NotImplementedError(f"Unknown lang: {lang}")

        def record_constraint_violation(
            warn_only: bool,
            debug_name: str,
            msg: str,
            hint: Optional[Callable[[], str]] = None,
        ) -> None:
            constraint_violations.append(
                (warn_only, debug_name, lambda: f"{msg}{hint()}" if hint else msg)
            )

        def is_dim(src: object) -> TypeGuard[TensorPropertySource]:
            return (
                isinstance(src, TensorPropertySource)
                and src.prop is TensorProperty.SIZE
            )

        if equalities_inputs:
            source_index = {}
            for i, src in enumerate(sources):
                source_index[src.name()] = i

            def get_expression(tensor_dim_src: Source) -> sympy.Expr:
                fake = placeholders[source_index[tensor_dim_src.base.name()]]  # type: ignore[attr-defined]
                assert tensor_dim_src.idx is not None  # type: ignore[attr-defined]
                symint = fake.shape[tensor_dim_src.idx]  # type: ignore[attr-defined]
                if isinstance(symint, torch.SymInt):
                    return symint.node.expr
                else:
                    assert type(symint) is int, f"Expected int, got {type(symint)}"
                    return sympy.Integer(symint)

            for src1, src2 in equalities_inputs.source_pairs:
                expr1, expr2 = get_expression(src1), get_expression(src2)  # type: ignore[]
                # Check whether given input shape values satisfy a specified equation s = s'.
                # - Raise when the equation was violated by the given input shape values.
                # - Otherwise issue a guard to constrain them.
                concrete_val = self.evaluate_expr(sympy.Eq(expr1, expr2))
                if not concrete_val:
                    raise ConstraintViolationError(
                        f"{src1.name()} = {expr1 if isinstance(expr1, int) else expr1.xreplace(self.var_to_val)}"
                        " is not equal to "
                        f"{src2.name()} = {expr2 if isinstance(expr2, int) else expr2.xreplace(self.var_to_val)}"
                    )

            for srcEq, root, fn in equalities_inputs.derived_equalities:
                expr1 = get_expression(srcEq)
                # recall that root is either a phantom symbol or an input source
                expr2, debug_name = (
                    (root, self.var_to_sources[root][0].name())
                    if isinstance(root, sympy.Symbol)
                    else (get_expression(root), self._debug_name(root))
                )
                expr2_ = fn(expr2)
                # Check whether given input shape values satisfy a specified equation s = fn(s').
                # - Raise when the equation was violated by the given input shape values.
                # - Otherwise issue a guard to constrain them.
                concrete_val = self.evaluate_expr(sympy.Eq(expr1, expr2_))
                if not concrete_val:
                    raise ConstraintViolationError(
                        f"Expected input {srcEq.name()} to be equal to "
                        f"{fn(sympy.Symbol(debug_name))}, "
                        f"where {debug_name} = {expr2.xreplace(self.var_to_val)}, "
                        f"but got {expr1.xreplace(self.var_to_val)}"
                    )

            for phantom_symbol in equalities_inputs.phantom_symbols:
                # we created additional phantom symbols that are not input shape dimensions
                symbol_to_source[phantom_symbol].extend(
                    self.var_to_sources[phantom_symbol]
                )

        # How do we know what the value of s0 is?  Fresh variables can only be
        # bound by inputs, so there MUST be some other input which binds the
        # variable.  If there is no such input, this is an error in our
        # system.  We record where all symbols come from, to help you diagnose
        # why those symbols didn't occur.
        #
        # In fact, generally speaking it is only possible for the "outermost"
        # user of a ShapeEnv to evaluate the guards, because some inputs may
        # not be available to inner levels.  For example, Dynamo can guard on
        # tensors that never actually become graph arguments (they are
        # pruned).  In this case, only Dynamo knows about these arguments.
        def track_symint(
            source: Source, val: Union[SymInt, int], constraint: DimConstraint = None
        ) -> None:
            log.debug("track_symint %s %s %s", LazyString(source.name), val, constraint)
            assert not isinstance(val, SymInt) or is_symbolic(val)

            if isinstance(val, SymInt) and val.node.maybe_as_int() is not None:
                val = val.node.maybe_as_int()

            if isinstance(val, SymInt):
                s = val.node.expr
                if isinstance(s, sympy.Symbol):
                    symbol_to_source[s].append(source)
                    if constraint is not None and not isinstance(
                        constraint, RelaxedUnspecConstraint
                    ):
                        symbol_to_constraints[s].add(constraint)
                else:
                    constraint_violated = False
                    if isinstance(constraint, StrictMinMaxConstraint):
                        # try inferring the ranges of the expr s
                        sym_vrs = {
                            x: self.var_to_range.get(x, None) for x in s.free_symbols
                        }
                        if any(vr is None for vr in sym_vrs.values()):
                            # some of the free symbols in s don't have ranges
                            constraint_violated = True
                    elif isinstance(constraint, RelaxedUnspecConstraint):
                        if s.is_number:
                            i = int(s)
                            # Don't complain about 0/1 specialization, we
                            # expect to have to compile in this case anyway
                            if i not in (0, 1):
                                constraint_violated = True
                    if constraint_violated:
                        assert constraint is not None

                        def hint(s: sympy.Expr) -> str:
                            sexpr = py_printer.doprint(s)
                            return f"{sexpr}."

                        var_with_range = self._render_range_for_constraint_violation(
                            source, constraint
                        )
                        msg = (
                            f"Not all values of {var_with_range} are valid because "
                            f"{self._debug_name(source)} was inferred to be equal to "
                        )
                        record_constraint_violation(
                            constraint.warn_only,
                            self._debug_name(source),
                            msg,
                            hint=functools.partial(hint, s),
                        )

                input_guards.append((source, s))
            else:
                s = sympy.Integer(val)
                input_guards.append((source, s))
                constraint_violated = False
                if isinstance(constraint, StrictMinMaxConstraint):
                    if not (
                        s == constraint.vr.lower == constraint.vr.upper
                    ):  # allow static constraints
                        constraint_violated = True
                elif isinstance(constraint, RelaxedUnspecConstraint):
                    # Don't complain about 0/1 specialization, we
                    # expect to have to compile in this case anyway
                    if val not in (0, 1):
                        constraint_violated = True
                if constraint_violated:
                    assert constraint is not None
                    var_with_range = self._render_range_for_constraint_violation(
                        source, constraint
                    )
                    msg = (
                        f"Not all values of {var_with_range} are valid because "
                        f"{self._debug_name(source)} was inferred to be a constant ({val})."
                    )
                    record_constraint_violation(
                        constraint.warn_only, self._debug_name(source), msg
                    )

        def track_symfloat(source: Source, val: Union[float, SymFloat]) -> None:
            log.debug("track_symfloat %s %s", LazyString(source.name), val)
            assert not isinstance(val, SymFloat) or is_symbolic(val)

            if isinstance(val, SymFloat) and val.node.maybe_as_float() is not None:
                val = val.node.maybe_as_float()

            if isinstance(val, SymFloat):
                s = val.node.expr
                if isinstance(s, sympy.Symbol):
                    symbol_to_source[s].append(source)
                input_guards.append((source, s))
            else:
                s = sympy.Float(val)
                input_guards.append((source, s))

        for t, source, context in zip(placeholders, sources, input_contexts):
            if isinstance(source, str):
                from torch._dynamo.source import LocalSource

                source = LocalSource(source)
            assert isinstance(source, Source)
            if t is None:
                continue
            if isinstance(t, (SymInt, int)):
                track_symint(source, t)
                continue
            elif isinstance(t, (SymFloat, float)):
                track_symfloat(source, t)
                continue
            assert isinstance(t, Tensorlike)
            if is_traceable_wrapper_subclass(t):
                from torch._dynamo.source import AttrSource

                assert isinstance(context, SubclassSymbolicContext)

                # For subclasses, we need to track symints on BOTH the outer
                # and inner tensors.
                # TODO: type this better
                sources_tensors_constraints: list[tuple[Source, Any, Any, Any]] = [
                    (source, t, context.constraint_sizes, context.constraint_strides)
                ]
                attrs, _ = t.__tensor_flatten__()
                for attr in attrs:
                    inner_t = getattr(t, attr)
                    inner_context = context.inner_contexts[attr]
                    sources_tensors_constraints.append(
                        (
                            AttrSource(source, attr),
                            inner_t,
                            inner_context.constraint_sizes,  # type: ignore[attr-defined]
                            inner_context.constraint_strides,  # type: ignore[attr-defined]
                        )
                    )
            else:
                sources_tensors_constraints = [
                    (source, t, context.constraint_sizes, context.constraint_strides)  # type: ignore[attr-defined]
                ]

            for (
                src,
                curr_t,
                constraint_size,
                constraint_stride,
            ) in sources_tensors_constraints:
                if is_sparse_any(curr_t):
                    for i, ss in enumerate(curr_t.size()):
                        property_source = TensorPropertySource(
                            src, TensorProperty.SIZE, i
                        )
                        track_symint(property_source, ss, constraint_size[i])
                else:
                    for i, ss in enumerate(curr_t.size()):
                        property_source = TensorPropertySource(
                            src, TensorProperty.SIZE, i
                        )
                        track_symint(property_source, ss, constraint_size[i])
                    for i, ss in enumerate(curr_t.stride()):
                        property_source = TensorPropertySource(
                            src, TensorProperty.STRIDE, i
                        )
                        track_symint(property_source, ss, constraint_stride[i])
                    track_symint(
                        TensorPropertySource(src, TensorProperty.STORAGE_OFFSET),
                        curr_t.storage_offset(),
                    )

        # 1. Every input must equal the final simplified symbolic expression
        #    stored on the placeholder.  Given a placeholder (s0*2, s1),
        #    if we have an input (2, 3), we must show s0*2 == 2 and s1 == 3.
        #    This does a lot of work: it covers duck sizing and equality guards.
        all_exprs: list[list[str]] = [[] for _ in langs]
        self.dim_constraints = DimConstraints(
            symbol_to_source,
            self.var_to_val,
            set(symbol_to_constraints.keys()),
            self.source_name_to_debug_name,
        )

        if not _simplified:
            for source, expr in input_guards:
                srcname = source.name()
                if self._translation_validation_enabled:
                    # Ignore sources that were not turned into SymInts.
                    if srcname in self.source_to_symbol:
                        self._add_target_expr(
                            sympy.Eq(self.source_to_symbol[srcname], expr)
                        )

                # Small optimization
                if (
                    isinstance(expr, sympy.Symbol)
                    and symbol_to_source.get(expr)
                    and source == symbol_to_source[expr][0]
                ):
                    continue

                # This logic excludes static values found on tensors from guarding, because
                # dynamo's check_tensor_fn does that (see guards.cpp).
                # However, for non tensor sources, we still need to guard here.
                if ignore_static and isinstance(source, TensorPropertySource):
                    if expr.is_number:
                        self.log.debug(
                            "Skipping guard %s", f"{source_ref(source)} == {expr}"
                        )
                        continue

                if is_dim(source):
                    self.dim_constraints.add_equality(source, expr)

                for exprs, printer, lang in zip(all_exprs, printers, langs):
                    res = f"{printer.print_source(source)} == {printer.doprint(expr)}"

                    if lang == "verbose_python":
                        if (s0 := self.source_to_var.get(srcname)) is not None:
                            if source != self.var_to_sources[s0][0]:
                                res = (
                                    f"{res}  # duck sizing added this equality because these "
                                    f"variables had the same size {self.var_to_val[s0]} "
                                    "(to avoid this specialization, set torch.fx.experimental._config.use_duck_shape = False)"
                                )
                            elif (sloc := self.replacements_slocs.get(s0)) is not None:
                                res = f"{res}  # {sloc}"
                            else:
                                res = f"{res}  # (unknown var {s0}, please file a bug)"
                        else:
                            res = f"{res}  # (unknown source {srcname}, please file a bug)"
                    exprs.append(res)

                if (
                    isinstance(source, TensorPropertySource)
                    and source.prop is TensorProperty.SIZE
                    and equalities_inputs
                    and len(expr.free_symbols) == 1
                ):
                    symbol = next(iter(expr.free_symbols))
                    if (
                        isinstance(expr, sympy.Symbol)
                        and expr in symbol_to_constraints
                        and not equalities_inputs.is_equal(
                            source, symbol_to_source[expr][0]
                        )
                    ):
                        msg = (
                            f"The values of {self._debug_name(source)} = {source.name()} and "
                            f"{self._debug_name(symbol_to_source[expr][0])} = {symbol_to_source[expr][0].name()} "
                            "must always be equal."
                        )
                        record_constraint_violation(
                            equalities_inputs.warn_only, self._debug_name(source), msg
                        )

                    if (
                        not isinstance(expr, sympy.Symbol)
                        and symbol in symbol_to_constraints
                        and not equalities_inputs.is_derived(
                            source,
                            symbol_to_source[symbol][0],
                            lambda x: expr.xreplace({symbol: x}),
                        )
                    ):
                        src = symbol_to_source[symbol][0]
                        msg = (
                            f"The values of {self._debug_name(source)} = {source.name()} must always be related to "
                            f"the values of {self._debug_name(src)} = {src.name()} by "
                            f"{self._debug_name(source)} = {expr.xreplace({symbol: sympy.sympify(self._debug_name(src))})}."
                        )
                        record_constraint_violation(
                            equalities_inputs.warn_only, self._debug_name(source), msg
                        )

                # NB: Not necessary to report constraint violations here:
                # constraints are guaranteed to be on symbols (we've already
                # caught constants and non-atomic expressions), so we only
                # have relational constraints, but we don't support those
                # at the moment

        # 2. Every guard must evaluate to True (but remember many guards
        #    like s0 == s1*2 because trivial due to simplification)
        issued = set()

        def issue_guard(guard: ShapeGuard) -> None:
            expr = self.simplify(guard.expr)

            # Avoid re-issueing the same guard.
            if expr in issued:
                return

            issued.add(expr)

            try:
                is_trivial = False
                if any(
                    is_dim(source)
                    for s in expr.free_symbols
                    for source in symbol_to_source[s]
                ):
                    assert self.dim_constraints is not None
                    is_trivial = self.dim_constraints.add(expr)

                for exprs, printer, lang in zip(all_exprs, printers, langs):
                    guard_expr = printer.doprint(expr)
                    if lang == "verbose_python":
                        guard_expr = f"{guard_expr}  # {guard.sloc}"
                    exprs.append(guard_expr)

                self._add_target_expr(expr)
                # A non-relational constraint on a single sizevar can violate
                # a constraint
                if not is_trivial and len(expr.free_symbols) == 1:
                    symbol = next(iter(expr.free_symbols))
                    source = symbol_to_source[symbol][0]
                    constraints = symbol_to_constraints[symbol]
                    for c in constraints:
                        if isinstance(c, StrictMinMaxConstraint):
                            var_with_range = (
                                self._render_range_for_constraint_violation(source, c)
                            )
                            msg = (
                                f"Not all values of {var_with_range} "
                                f"satisfy the generated guard {py_printer.doprint(expr)}."
                            )
                            record_constraint_violation(
                                c.warn_only, self._debug_name(source), msg
                            )
                        elif isinstance(c, RelaxedUnspecConstraint):
                            # This is fine, we allow guards here as long as it
                            # didn't constrain it to one value  (we don't
                            # actually know this; this depends on our
                            # ValueRanges reasoning capability)
                            pass
                        else:
                            raise AssertionError(f"unrecognized constraint {c}")
            except Exception:
                self.log.warning("Failing guard allocated at %s", guard.sloc)
                raise

        # First, issue all guards.
        # This removes all the checks that follow from bounds
        # We could simply emit those and also the bounds 2 <= size when necessary
        for guard in guards if guards is not None else self.guards:
            if self._maybe_evaluate_static(guard.expr, axioms=()) is not None:
                continue
            issue_guard(guard)

        # Because there are guards that export's constraint solver can suggest good fixes for, that we may have
        # deferred as runtime asserts, and that produce_guards() alone won't do anything with (e.g. divisiblity guards),
        # we want to send runtime asserts to export's constraint solver too. These will still stay in the graph as asserts,
        # but export's constraint solver can decide whether to do anything with them (i.e. raise an error and provide
        # suggested fixes, or decide it's out of scope and leave as a runtime assert in the graph).
        for ra in self.deferred_runtime_asserts.get(None, []):
            if self._maybe_evaluate_static(ra.expr, axioms=()) is not None:
                continue
            expr = self.simplify(ra.expr)
            self.dim_constraints.add(expr)

        # 3. Every symbol must be within its value range (this handles 0/1
        # specialization too).
        for symbol, sources in symbol_to_source.items():
            r = self.var_to_range.get(symbol)
            if r is None:
                continue
            vr_sloc = self.var_to_range_sloc[symbol]

            assert sources
            bounds = []
            rf = source_ref(sources[0])
            verbose_expr = ""
            if r.lower not in (-sympy.oo, -int_oo):
                if any(is_dim(source) for source in sources):
                    self.dim_constraints.add(sympy.Ge(symbol, r.lower))
                # Only print lower bound in simplified mode if it is not the
                # default
                if not _simplified or r.lower != self._default_value_range().lower:
                    bounds.append(sympy.Le(r.lower, symbol, evaluate=False))
                verbose_expr = f"{r.lower} <= {rf}  # {vr_sloc.lower}"
            if r.upper not in (sympy.oo, int_oo):
                if any(is_dim(source) for source in sources):
                    self.dim_constraints.add(sympy.Le(symbol, r.upper))
                # nontrivial upper bound is always interesting
                bounds.append(sympy.Le(symbol, r.upper, evaluate=False))
                if verbose_expr:
                    verbose_expr = f"{r.lower} <= {rf} <= {r.upper}  # {vr_sloc.lower} and {vr_sloc.upper}"
                else:
                    verbose_expr = f"{rf} <= {r.upper}  # {vr_sloc.upper}"
            if bounds:
                bound = sympy.And(*bounds, evaluate=False)

                for exprs, printer, lang in zip(all_exprs, printers, langs):
                    if lang == "verbose_python":
                        exprs.append(verbose_expr)
                    else:
                        exprs.append(printer.doprint(bound))
                # NB: verbose_exprs are done above

                # Check constraints
                constraints = symbol_to_constraints[symbol]
                for c in constraints:
                    if isinstance(c, StrictMinMaxConstraint):
                        # TODO: With int_oo, I think this condition is a noop
                        # now
                        if not (c.vr & self._default_value_range()).issubset(r):
                            source = sources[0]

                            expr = sympy.And(
                                sympy.Le(r.lower, symbol), sympy.Le(symbol, r.upper)
                            )
                            guard_expr = py_printer.doprint(expr)
                            var_with_range = (
                                self._render_range_for_constraint_violation(source, c)
                            )
                            msg = f"Not all values of {var_with_range} satisfy the generated guard {guard_expr}"
                            record_constraint_violation(
                                c.warn_only,
                                self._debug_name(source),
                                msg,
                            )
            # We NaN specialize, which means similar to 0/1 specialization we
            # should assume that the float is NOT nan.  This is load bearing
            # if you have something like an equality guard, nan will play
            # merry hell with the reasoning.
            if symbol_is_type(symbol, SymT.FLOAT):
                res = f"not math.isnan({py_printer.print_source(sources[0])})"
                for exprs, printer, lang in zip(all_exprs, printers, langs):
                    if lang == "verbose_python":
                        exprs.append(
                            f"{res}  # implicit guard for float input due to NaN specialization in the framework"
                        )
                    elif lang == "python":
                        exprs.append(res)
                    elif lang == "cpp":
                        exprs.append(f"~std::isnan({printer.print_source(sources[0])})")
                    else:
                        raise NotImplementedError(f"Unimplemented for lang: {lang}")

        if constraint_violations:
            warn_msgs: list[str] = []
            error_msgs: list[str] = []
            debug_names = set()
            for warn_only, debug_name, msg_cb in constraint_violations:
                if warn_only:
                    str_msg = f"  {len(warn_msgs) + 1}. {msg_cb()}"
                    warn_msgs.append(str_msg)
                else:
                    str_msg = f"  - {msg_cb()}"
                    error_msgs.append(str_msg)
                    debug_names.add(debug_name)
            if len(error_msgs) > 0:
                debug_names_str = ", ".join(sorted(debug_names))
                err = "\n".join(error_msgs)
                raise ConstraintViolationError(
                    f"Constraints violated ({debug_names_str})! "
                    'For more information, run with TORCH_LOGS="+dynamic".\n'
                    f"{err}"
                )
            elif len(warn_msgs) > 0:
                log.debug("%s Warning only constraints violated", len(warn_msgs))

        signpost_event(
            "dynamic",
            "produce_guards",
            {
                **self.co_fields,
                **self.counter,
                "num_guards": len(all_exprs[0]),
                "free_symbols": sum(1 for v in symbol_to_source.values() if v),
                # The keys are meaningless from an aggregate perspective, so
                # don't include them.  Biggest first.
                "symbol_guard_counts": sorted(
                    self.symbol_guard_counter.values(), reverse=True
                ),
            },
        )

        if self._translation_validation_enabled:
            from torch.fx.experimental.validator import PopulateValidator

            # Add all deferred runtime assertions; these are not technically
            # handled by produce_guards but we need to put them in the target
            # set
            for ras in self.deferred_runtime_asserts.values():
                for ra in ras:
                    self._add_target_expr(ra.expr)

            # Add value range bound guards for all symbols with no trivial bounds.
            # Reason: '_maybe_evaluate_static' may eliminate guards based on the
            # refined value ranges.
            for sym, vr in self.var_to_range.items():
                if vr.lower not in (-sympy.oo, -int_oo):
                    self._add_target_expr(sympy.Le(vr.lower, sym))
                if vr.upper not in (sympy.oo, int_oo):
                    self._add_target_expr(sympy.Le(sym, vr.upper))

            # Before validating, populate the input of the validator with the
            # built FX graph.
            with fx_traceback.preserve_node_meta():
                PopulateValidator(self.graph, self.validator).run()

        # Only run translation validation when we are not passing custom guards
        if guards is None:
            self._check_translation_validate()

        helpers: list[_ShapeGuardsHelper] = []
        for exprs, printer, lang in zip(all_exprs, printers, langs):
            if lang == "cpp":
                assert isinstance(printer, _ShapeGuardCppPrinter)
                helpers.append(_CppShapeGuardsHelper(exprs, printer.source_to_symbol))
            else:
                helpers.append(_ShapeGuardsHelper(exprs))
        return helpers

    def produce_guards_expression(
        self,
        placeholders: Sequence[Union[SymInt, FakeTensor]],
        *,
        guards: Optional[list[ShapeGuard]] = None,
        ignore_static: bool = True,
    ) -> Optional[str]:
        """
        Expected to be used with evaluate_guards_expression(). Produces the guards
        for the given placeholders and returns a string expression to be evaluated
        by evaluate_guards_expression given concrete values for the placeholders.
        """
        from torch._dynamo.source import LocalSource

        arg_names = [f"t{i}" for i in range(len(placeholders))]
        produced_guards = self.produce_guards(
            placeholders,
            [LocalSource(a) for a in arg_names],
            guards=guards,
            ignore_static=ignore_static,
        )
        if produced_guards:
            return " and ".join(produced_guards)
        return None

    def evaluate_symexpr(self, code: str) -> Union[int, float, bool]:
        """
        To be used by compile_fx to evaluate symexprs
        """
        args = {str(e): val for e, val in self.var_to_val.items()}
        return eval(code, SYMPY_INTERP, args)

    def deserialize_symexpr(self, code: str) -> Union[SymInt, SymFloat, SymBool]:
        """
        To be used by compile_fx to deserialize symexprs
        """
        args = {
            str(e): SymInt(SymNode(e, self, int, int(val), fx_node=None))
            for e, val in self.var_to_val.items()
        }
        return eval(code, SYMPY_INTERP, args)

    def evaluate_guards_expression(self, code: str, args: Sequence[object]) -> bool:
        """
        Expected to be used with produce_guards_expression(). Evaluates an expression
        generated by produce_guards_expression for the given concrete args.
        """
        arg_names = [f"t{i}" for i in range(len(args))]
        return eval(code, SYMPY_INTERP, {"L": dict(zip(arg_names, args))})

    def evaluate_guards_for_args(
        self,
        placeholders: Sequence[FakeTensor],
        args: Sequence[Tensor],
        *,
        ignore_static: bool = True,
    ) -> bool:
        """Generate guards for a graph's placeholder values and evaluate the guards with args"""
        code = self.produce_guards_expression(placeholders, ignore_static=ignore_static)
        if code:
            return self.evaluate_guards_expression(code, args)
        return True

    def get_pruned_guards(self, symints: Sequence[torch.SymInt]) -> list[ShapeGuard]:
        """
        Get a list of guards, but pruned so it only provides guards that
        reference symints from the passed in input
        """
        symints = {
            s.node.expr for s in symints if isinstance(s.node.expr, sympy.Symbol)
        }
        guards = [
            g for g in self.guards if all(s in symints for s in g.expr.free_symbols)
        ]
        return guards

    def bind_symbols(
        self, placeholders: Sequence[FakeTensor], args: Sequence[Tensor]
    ) -> dict[sympy.Symbol, int]:
        """
        Given a paired list of placeholders (fake tensors with
        symbolic sizes) and concrete arguments (regular tensors
        with real sizes), returns a dictionary mapping each
        symbol to its real value.  So for example, if you
        have a placeholder with size (s0, s1), binding
        (2, 4) to it will give you {s0: 2, s1: 4}.  This is
        not guaranteed to bind ALL symbols in the ShapeEnv;
        we can't bind a symbol if it doesn't occur in any placeholder,
        and symbols that already have replacements won't get bindings.

        This is a little duplicative with evaluate_guards but
        it's different enough that it seemed cleanest to make
        another copy.  This assumes the guards are already checked,
        though if it's cheap we'll check for shenanigans
        """
        bindings: dict[sympy.Symbol, int] = {}

        def bind_symint(arg: object, val: object) -> None:
            if isinstance(val, SymInt):
                assert isinstance(arg, int)
                s = val.node.expr

                if isinstance(s, sympy.Symbol):
                    if s in bindings:
                        assert bindings[s] == arg, f"{bindings[s]} != {arg}"
                    else:
                        bindings[s] = arg
                elif isinstance(-s, sympy.Symbol):
                    if -s in bindings:
                        assert bindings[-s] == -arg, f"{bindings[-s]} != {-arg}"
                    else:
                        bindings[-s] = -arg

        for t, arg in zip(placeholders, args):
            if t is None:
                continue
            if isinstance(t, SymInt):
                bind_symint(arg, t)
                continue
            assert isinstance(t, torch.Tensor)
            for i, s in enumerate(t.size()):
                bind_symint(arg.size(i), s)
            for i, s in enumerate(t.stride()):
                bind_symint(arg.stride(i), s)
            bind_symint(arg.storage_offset(), t.storage_offset())

        return bindings

    def get_nontrivial_guards(self) -> list[SympyBoolean]:
        """Returns a list of guard expressions that aren't statically known (i.e. not trivial)"""
        return [
            self.simplify(guard.expr)
            for guard in self.guards
            if self._maybe_evaluate_static(guard.expr, axioms=()) is None
        ]

    def format_guards(self, verbose: bool = False) -> str:
        """Format this shape env's guard expressions with optional traceback info if verbose"""

        return "\n".join(
            f" - {guard.expr}{' ' + str(guard.sloc) if verbose else ''}"
            for guard in self.guards
        )

    def bound_sympy(
        self, expr: sympy.Expr, size_oblivious: bool = False
    ) -> ValueRanges:
        """Given a sympy expression, computes a ValueRanges bound for what values it can be"""
        # TODO: maybe it's guaranteed x in is var_to_range?
        var_to_range = {x: self.var_to_range.get(x, None) for x in expr.free_symbols}
        if size_oblivious:
            # Clamp values of size-like variables
            # NB: discarding the old upper bound in intentional, per
            # https://github.com/pytorch/pytorch/pull/123675
            for x in self.size_like & var_to_range.keys():
                if var_to_range[x] is not None:
                    # NB: do NOT set upper to 2 ** 48, we're using this solely
                    # to determine if we can do size-like replacement, the
                    # upper bound is irrelevant here
                    var_to_range[x] = ValueRanges(2, int_oo)
        return bound_sympy(expr, var_to_range)  # type: ignore[arg-type]

    @_lru_cache
    def get_axioms(
        self,
        symbols: Optional[tuple[sympy.Symbol]] = None,
        compute_hint: bool = False,
    ) -> tuple[SympyBoolean, ...]:
        """
        Given the symbols in an expression, it returns all the runtime asserts that have those symbols
        concatenated with all the guards.
        If symbols is None, it returns all the runtime asserts (and all the guards)
        """
        if symbols is None:
            runtime_asserts = (
                r.expr for rs in self.deferred_runtime_asserts.values() for r in rs
            )
        else:
            runtime_asserts = (
                r.expr
                for s in symbols
                if s not in self.var_to_val
                for r in self.deferred_runtime_asserts.get(s, ())
            )
        guards: Iterator[SympyBoolean] = (g.expr for g in self.guards)
        axioms: Iterator[SympyBoolean] = itertools.chain(guards, runtime_asserts)
        if compute_hint:
            axioms = (
                canonicalize_bool_expr(a.xreplace(self.var_to_val)) for a in axioms
            )
        return tuple(dict.fromkeys(axioms).keys())

    @lru_cache(None)
    def get_implications(
        self, e: SympyBoolean
    ) -> tuple[tuple[SympyBoolean, sympy.logic.boolalg.BooleanAtom], ...]:
        """Given a expression, it returns a list of predicates that follow from it"""
        equiv: dict[SympyBoolean, sympy.logic.boolalg.BooleanAtom] = {}

        def add_expr(expr: SympyBoolean) -> None:
            expr = canonicalize_bool_expr(expr)
            if isinstance(expr, (sympy.Eq, sympy.Ne)):
                # No need to canonicalize
                # TODO We could further canonicalize Eq ordering the lhs and rhs somehow
                # With this, we could remove the need for the commutativity part
                opposite = sympy.Eq if isinstance(expr, sympy.Ne) else sympy.Ne
                # Commutativity of == and !=
                equiv[type(expr)(expr.lhs, expr.rhs, evaluate=False)] = sympy.true
                equiv[type(expr)(expr.rhs, expr.lhs, evaluate=False)] = sympy.true
                equiv[opposite(expr.lhs, expr.rhs, evaluate=False)] = sympy.false
                equiv[opposite(expr.rhs, expr.lhs, evaluate=False)] = sympy.false
            else:
                # Expr and negation
                equiv[expr] = sympy.true
                # we do not pass evaluate=False like others on purpose here!
                # we want not(a<b) to be a>=b and not ~(a<b).
                equiv[canonicalize_bool_expr(sympy.Not(expr))] = sympy.false

        add_expr(e)
        # Other relational expressions this expression implies
        if isinstance(e, sympy.Eq):
            add_expr(sympy.Le(e.lhs, e.rhs, evaluate=False))
            add_expr(sympy.Ge(e.lhs, e.rhs, evaluate=False))
        elif isinstance(e, sympy.Lt):
            add_expr(sympy.Le(e.lhs, e.rhs, evaluate=False))
            add_expr(sympy.Ne(e.lhs, e.rhs, evaluate=False))
            if e.lhs.is_integer and e.rhs.is_integer:  # type: ignore[attr-defined]
                add_expr(sympy.Le(e.lhs, e.rhs - 1, evaluate=False))
        elif isinstance(e, sympy.Le):
            add_expr(sympy.Lt(e.lhs, e.rhs + 1, evaluate=False))

        return tuple(equiv.items())

    @_lru_cache
    def _maybe_evaluate_static(
        self,
        expr: sympy.Basic,
        *,
        unbacked_only: bool = False,
        compute_hint: bool = False,
        size_oblivious: bool = False,
        axioms: Optional[tuple[SympyBoolean]] = None,
        var_to_range: Optional[tuple[tuple[sympy.Symbol, ValueRanges]]] = None,
    ) -> Optional[sympy.Basic]:
        """
        Tries to evaluate expr without introducing guards

        If unbacked_only == True, then we only do substitutions on
        unbacked SymInts (leaving regular hinted integers alone).  This could
        result in an expression that still contains backed SymInts, which you
        could then potentially guard on.

        Use compute_hint == True if you are trying to compute a non-binding
        hint for the particular hint values of backed and unbacked SymInts,
        e.g., if s0 happens to be 3 this run, compute_hint will subsitute s0 with 3.
        """

        # axioms with compute hint NYE
        assert not compute_hint or not axioms
        expr = self.simplify(expr)

        if compute_hint:
            expr = expr.xreplace(self.var_to_val).xreplace(self.unbacked_var_to_val)

        expr = canonicalize_bool_expr(expr)

        def resimplify_floor_div(axioms: dict[sympy.Expr, sympy.Expr]) -> None:
            if not self._resimplify_floor_div_axioms:
                return
            self._resimplify_floor_div_axioms = False
            new_items = {}
            for k, v in axioms.items():
                # A FloorDiv in implications could have became CleanDiv at this point, due to new facts
                # to the shapeEnv. This handles such issue but its not ideal. This is the only expression
                # simplification that depends on the global state of shape env.
                # TODO try to get rid of CleanDiv since it breaks the invariant thats simplifications of sympy
                # expressions only depend on the expression itself.
                if k.has(FloorDiv):
                    new_items.update({self.simplify(k): v})
            axioms.update(new_items)

        # Pattern matching
        if axioms is None:
            resimplify_floor_div(self.axioms)
            subst = self.axioms
        else:
            subst = {}
            for e in axioms:
                if e.free_symbols.issubset(expr.free_symbols):
                    subst.update(dict(self.get_implications(self.simplify(e))))

            resimplify_floor_div(subst)

        expr = expr.xreplace(subst)
        # TODO: compute hint might have gotten broken here

        fs = expr.free_symbols

        if not fs and (expr.is_number or expr.is_Boolean):
            return expr

        if var_to_range is None:
            var_ranges = self.var_to_range
        else:
            var_ranges = dict(var_to_range)

        symbol_info = tuple(
            _SymbolInfo(
                s,
                var_ranges.get(s),
                self.var_to_val.get(s),
                s in self.size_like,
            )
            for s in sorted(fs, key=str)  # TODO: speed up sort?
        )

        r = _maybe_evaluate_static_worker(
            expr, symbol_info, unbacked_only, size_oblivious
        )
        return r

    @_lru_cache
    def replace(self, expr: _SympyT) -> _SympyT:
        """Apply symbol replacements to any symbols in the given expression"""
        replacements = {}
        for s in expr.free_symbols:
            r = self._find(s)
            # Micro-optimization: only do replacements if r and s are different
            # Otherwise, xreplace is not a no-op and will trigger expensive
            # assumption queries if expr has a relational node.
            if not r.is_Symbol or r != s:
                replacements[s] = r
        if replacements:
            return safe_expand(expr.xreplace(replacements))
        else:
            return expr

    @_lru_cache
    def _update_divisible(self) -> None:
        new_divisible = set()
        for k in self.divisible:
            res = self.replace(k)
            if not res.is_number:
                new_divisible.add(k)

        self.divisible = new_divisible
        self._update_version_counter()

    @_lru_cache
    def simplify(self, expr: _SympyT) -> _SympyT:
        """Use known constraints and replacements to simplify the given expr"""
        expr = safe_expand(expr)
        expr = self.replace(expr)
        # TODO it would seem that this pass is not necessary given the
        # below replacement of // with /, but for nested FloorDivs
        # the non-recursive replacement doesn't work, and
        # recursive makes it hard to look up divisibility,
        # because existing divisibility info has FloorDiv in it, not /
        # for now just do a separate pass to catch common nested case
        if expr.has(FloorDiv):
            self._update_divisible()
            div_replacements = {}
            for atom in expr.atoms(FloorDiv):
                base, divisor = atom.args
                if isinstance(divisor, FloorDiv):
                    base1, divisor1 = divisor.args
                    if (
                        self.replace(Mod(base, divisor)) in self.divisible
                        and base == base1
                        and self.replace(Mod(base1, divisor1)) in self.divisible
                    ):
                        div_replacements[atom] = divisor1
            if div_replacements:
                expr = expr.xreplace(div_replacements)
                expr = safe_expand(expr)
        if expr.has(FloorDiv):
            div_replacements = {}
            pows = expr.atoms(sympy.Pow)
            rationals = expr.atoms(sympy.Rational).difference(expr.atoms(sympy.Integer))
            for fd in expr.atoms(FloorDiv):
                base, divisor = fd.args
                if self.replace(Mod(base, divisor)) in self.divisible:
                    div_replacements[fd] = CleanDiv(base, divisor)
            if div_replacements:
                new_expr = expr.xreplace(div_replacements)
                new_expr = safe_expand(new_expr)
                new_pows = new_expr.atoms(sympy.Pow)
                new_rationals = new_expr.atoms(sympy.Rational).difference(
                    new_expr.atoms(sympy.Integer)
                )
                # divisions simplified away
                if new_pows.issubset(pows) and new_rationals.issubset(rationals):
                    expr = new_expr
        return expr

    # TODO: overload for allow_none literal
    @lru_cache(256)
    def size_hint(
        self, expr: sympy.Basic, *, allow_none: bool = False
    ) -> Optional[sympy.Basic]:
        """
        Gets a size hint for a given expression from the underlying shapes we had.
        Does not introduce a guard, so only use this when you can guarantee that
        your code is still valid for arbitrary shapes (such as optimization decisions)
        """
        result_expr = safe_expand(expr).xreplace(self.var_to_val)
        if not result_expr.is_number:
            from torch.utils._sympy.singleton_int import SingletonInt

            if isinstance(result_expr, SingletonInt):
                return None
            r = self._maybe_evaluate_static(result_expr, compute_hint=True)
            if r is not None:
                return r
            if allow_none:
                return None

            if self.oblivious_var_to_val:
                # See https://github.com/pytorch/pytorch/issues/137100#issuecomment-2495778113
                correct_hint = result_expr.xreplace(self.oblivious_var_to_val)
                counterfactual_hint = result_expr.xreplace(
                    {k: max(v, 2) for k, v in self.oblivious_var_to_val.items()}
                )
                if (
                    not correct_hint.free_symbols
                    and not counterfactual_hint.free_symbols
                ):
                    if correct_hint == counterfactual_hint:
                        log.info("oblivious_size hit %s -> %s", expr, correct_hint)
                        return correct_hint
                    else:
                        log.info(
                            "oblivious_size counterfactual failed %s -> %s != %s",
                            expr,
                            correct_hint,
                            counterfactual_hint,
                        )
                else:
                    log.info(
                        "oblivious_size miss %s -> %s (counterfactual: %s)",
                        expr,
                        correct_hint,
                        counterfactual_hint,
                    )

            if self.unbacked_var_to_val:
                unsound_expr = result_expr.xreplace(self.unbacked_var_to_val)
                if not unsound_expr.free_symbols:
                    log.warning(
                        "propagate_real_tensors size_hint(%s) -> %s", expr, unsound_expr
                    )
                    trace_structured(
                        "propagate_real_tensors",
                        metadata_fn=lambda: {
                            "expr": repr(expr),
                            "result": repr(unsound_expr),
                            "stack": structured.from_traceback(
                                CapturedTraceback.extract(skip=1).summary()
                            ),
                        },
                    )
                    self.defer_runtime_assert(
                        sympy.Eq(result_expr, unsound_expr),
                        f"propagate_real_tensors: {result_expr} == {unsound_expr}",
                    )
                    return unsound_expr

            raise self._make_data_dependent_error(result_expr, expr)
        return result_expr

    # NB: keep in sync with size_hint
    @lru_cache(256)
    def has_hint(self, expr: sympy.Expr) -> bool:
        result_expr = safe_expand(expr).xreplace(self.var_to_val)
        return (
            result_expr.is_number
            or self._maybe_evaluate_static(result_expr) is not None
        )

    def _make_data_dependent_error(
        self,
        expr: sympy.Basic,
        unhinted_expr: sympy.Basic,
        *,
        size_oblivious_result: Optional[sympy.Basic] = None,
    ) -> GuardOnDataDependentSymNode:
        # TODO: in a Dynamo context, having user code, and having the
        # name of the local, will be much better
        size_like_symbols = []
        for s in expr.free_symbols:
            stacktrace = "".join(self.var_to_stack[s].format())
            self.log.debug(
                "Data dependent variable '%s' allocated at:\n%s", s, stacktrace
            )
            if s in self.size_like:
                size_like_symbols.append(s)
        size_oblivious_result_msg = ""
        if size_oblivious_result is not None:
            size_oblivious_result_msg = (
                f"ATTENTION: guard_size_oblivious would fix the error, evaluating expression to {size_oblivious_result}.\n"
                "Maybe you need to add guard_size_oblivious to framework code, see doc below for more guidance.\n\n"
            )
        sloc, maybe_extra_debug = self._get_stack_summary(True)
        if expr.is_integer:  # type: ignore[attr-defined]
            desc = (
                "Could not extract specialized integer from data-dependent expression"
            )
        else:
            desc = "Could not guard on data-dependent expression"
        msg = (
            f"{desc} {expr} (unhinted: {unhinted_expr}).  "
            f"(Size-like symbols: {', '.join(map(str, size_like_symbols)) or 'none'})\n\n"
            f"{size_oblivious_result_msg}"
            f"Caused by: {sloc}\n"
            'For more information, run with TORCH_LOGS="dynamic"\n'
            "For extended logs when we create symbols, also add "
            f"TORCHDYNAMO_EXTENDED_DEBUG_CREATE_SYMBOL=\"{','.join(map(str, expr.free_symbols))}\"\n"
            "If you suspect the guard was triggered from C++, add TORCHDYNAMO_EXTENDED_DEBUG_CPP=1\n"
            "For more debugging help, see "
            "https://docs.google.com/document/d/1HSuTTVvYH1pTew89Rtpeu84Ht3nQEFTYhAX3Ypa_xJs/edit?usp=sharing\n"
            + maybe_extra_debug
            # TODO: Help text about how to use our runtime tests to fix this
            # problem
        )
        return GuardOnDataDependentSymNode(expr, msg)

    def _update_var_to_range(
        self,
        symbol: sympy.Symbol,
        vr: ValueRanges,
        vr_sloc: Optional[ValueRangesSLoc] = None,
        *,
        is_constraint: bool = False,
    ) -> None:
        lower, upper = vr.lower, vr.upper

        # If we have a size-like unbacked SymInt, refuse to refine the range to be
        # less than two.  This is because when we intersect this range
        # with [2, inf] for size oblivious tests, the range would be
        # unsatisfiable.  In other words, once you have a size-like
        # unbacked SymInt, we can never learn that it is exactly zero or one,
        # because we would now give inconsistent results for all size
        # oblivous tests!
        if upper < 2 and symbol in self.size_like:
            vr = ValueRanges(lower, 2)

        # Updates the range and the guards corresponding to each bound of the symbol.
        if symbol not in self.var_to_range:
            self.log.debug("_update_var_to_range %s = %s (new)", symbol, vr)
            self.var_to_range[symbol] = vr
            if vr_sloc is None:
                sloc = self._get_sloc()
                vr_sloc = ValueRangesSLoc(sloc, sloc)
            self.var_to_range_sloc[symbol] = vr_sloc
        else:
            old = self.var_to_range[symbol]
            new = old & vr
            if new != old:
                if vr_sloc is None:
                    sloc = self._get_sloc()
                    vr_sloc = ValueRangesSLoc(sloc, sloc)
                if new.lower != old.lower:
                    self.var_to_range_sloc[symbol].lower = vr_sloc.lower
                if new.upper != old.upper:
                    self.var_to_range_sloc[symbol].upper = vr_sloc.upper
                self.var_to_range[symbol] = new
                self.log.debug("_update_var_to_range %s = %s (update)", symbol, new)

        if (v := self.var_to_val.get(symbol)) is not None:
            r = self.var_to_range[symbol]
            if v not in r:
                # For constraint failure, delay this for later
                # TODO: Rework all of this, the constraint logic is very
                # duplicative with regular reasoning
                if not is_constraint:
                    assert v in r, f"{v} not in {r}"

    def _set_replacement(self, a: sympy.Symbol, tgt: sympy.Expr, msg: str) -> None:
        """
        Adds or updates a replacement for a symbol.
        Use this instead of `self.replacements[a] = tgt`.
        """
        if tgt == self.replacements.get(a, None):
            return

        if a in tgt.free_symbols:
            return

        # Precondition: a == tgt
        assert isinstance(a, sympy.Symbol)

        if (
            self.allow_complex_guards_as_runtime_asserts
            and not _is_supported_equivalence(tgt)
        ):
            return  # continuing leads to placeholder shapes having complex expressions that we can't resolve

        # Handles nested tensor symbolic variables which don't have
        # var_to_range bounds
        tgt_bound = None
        if a in self.var_to_range:
            src_bound = self.var_to_range[a]

            # First, refine the value range of a based on the computed value range
            # of tgt.  This is always OK to do, even if we decide not to do the
            # substitution in the end.  This might be a no-op, if a already has
            # a tighter bound
            tgt_bound = self.bound_sympy(tgt)
            self._update_var_to_range(a, tgt_bound)

            # Next, check if we can update the range of free symbols in tgt
            # based on the range in a. But only do it if:
            #  - the source bound non-trivially improves over what we get out of
            #    the existing bounds.
            #  - the replacement is univariate and we can invert the tgt expression
            if not tgt_bound.issubset(src_bound) and len(tgt.free_symbols) == 1:
                b = next(iter(tgt.free_symbols))
                # Try to invert the equality
                r = try_solve(sympy.Eq(a, tgt), b, floordiv_inequality=False)
                if r is not None:
                    self.log.debug(
                        "set_replacement: solve for %s in %s == %s gives %s",
                        b,
                        a,
                        tgt,
                        r,
                    )
                    # The solution here can be non-integral, for example, if
                    # we have s0 = 2*s1, then s1 = s0/2.  What we would like
                    # to do is calculated the bounds in arbitrary precision,
                    # and then requantize the bound to integers when we are
                    # done.
                    rat_b_bound = self.bound_sympy(r[1])
                    b_bound = ValueRanges(
                        CeilToInt(rat_b_bound.lower), FloorToInt(rat_b_bound.upper)
                    )
                    self._update_var_to_range(b, b_bound, self.var_to_range_sloc[a])
                    tgt_bound = self.bound_sympy(tgt)
                    assert tgt_bound.issubset(
                        src_bound
                    ), f"{tgt_bound=} not a subset of {src_bound=}"

            # TODO: Should we propagate size-like-ness?
            #
            # Pros: if u0 is size-like, intuitively u0 == u1 should cause u1
            # to become size-like.
            #
            # Cons: if u0 is size-like, what about u0 - 1 == u1?  You CAN'T
            # propagate in this case, because what if u0 == 0, then u1 is negative
            # and clearly isn't a size.  So, at minimum, any f(x) whose value
            # range isn't [0, inf] given x in [0, inf] cannot propagate
            # size-like-ness.  But there are many situations where you could
            # imagine u1 is going to be size-like and actually you just didn't
            # have a refined enough value range on u0.  Since even innocuous
            # looking arithmetic operations can destroy size-like-ness, it's
            # best to not propagate it at all and force the user to annotate it
            # as necessary.
            #
            # Compromise: we preserve size-like-ness only for exact equality
            # and nothing else.
            if a in self.size_like and isinstance(tgt, sympy.Symbol):
                self.size_like.add(tgt)
            elif isinstance(tgt, sympy.Symbol) and tgt in self.size_like:
                self.size_like.add(a)

            # Now, decide if we will do the substitution.
            #
            #  - If the source has a non-trivial range, only substitute if
            #    we preserve this range.  Note that we may have propagated
            #    the src_range to free variables in tgt when tgt is univariate
            #    and we could find an inverse, which helps us achieve this.
            #    This ensures we never "forget" about user defined ranges,
            #    even if they end up being defined on composite formulas
            #    like s0 + s1.
            #
            #  - If the variable is unbacked, only substitute if the substitution
            #    would preserve the bounds also under size-like-ness conditions.

            if not tgt_bound.issubset(src_bound):
                self.log.debug(
                    "skipped set_replacement %s = %s (%s) [%s not subset of %s]",
                    a,
                    tgt,
                    msg,
                    tgt_bound,
                    src_bound,
                )
                return
            elif a in self.size_like:
                tgt_bound_so = self.bound_sympy(tgt, size_oblivious=True)
                src_bound_so = self.bound_sympy(a, size_oblivious=True)
                if not tgt_bound_so.issubset(src_bound_so):
                    self.log.debug(
                        "skipped set_replacement %s = %s (%s) "
                        "[%s not subset of %s (size-oblivious conditions)]",
                        a,
                        tgt,
                        msg,
                        tgt_bound_so,
                        src_bound_so,
                    )
                    return

        if isinstance(tgt, (sympy.Integer, sympy.Float)):
            # specializing to a constant, which is likely unexpected (unless
            # you specified dynamic=True)

            user_tb = TracingContext.extract_stack()
            trace_structured(
                "symbolic_shape_specialization",
                metadata_fn=lambda: {
                    "symbol": repr(a),
                    "sources": [s.name() for s in self.var_to_sources.get(a, [])],
                    "value": repr(tgt),
                    "reason": msg,
                    "stack": structured.from_traceback(
                        CapturedTraceback.extract(skip=1).summary()
                    ),
                    "user_stack": (
                        structured.from_traceback(user_tb) if user_tb else None
                    ),
                },
            )

            if config.print_specializations:
                self.log.warning(
                    "Specializing %s to %s", self.var_to_sources[a][0].name(), tgt
                )
                self.log.debug("SPECIALIZATION", stack_info=True)
        log.info("set_replacement %s = %s (%s) %s", a, tgt, msg, tgt_bound)
        self.replacements[a] = tgt
        # NB: the replacement may get refined, but the user will find the
        # FIRST one most useful (TODO: Maybe we could consider tracking all of
        # them)
        if a not in self.replacements_slocs:
            self.replacements_slocs[a] = self._get_sloc()
        self._update_version_counter()

        # When specializing 'a == tgt', the equality should be also conveyed to
        # Z3, in case an expression uses 'a'.
        self._add_target_expr(sympy.Eq(a, tgt, evaluate=False))

    def _add_divisible(self, expr: sympy.Expr) -> None:
        self.divisible.add(expr)
        self._update_version_counter()

    @_lru_cache
    @record_shapeenv_event()
    def _find(self, a: sympy.Symbol) -> sympy.Expr:
        """
        Implements a DSU-like algorithm to find the variable that represents a
        Also handles transitive non-identity replacements.

        a: b + c
        c: d
        """
        if a not in self.replacements:
            return a
        res = self.replacements[a]
        cur_replace = {s: self._find(s) for s in res.free_symbols}
        replaced, changed = self.replacements[a]._xreplace(cur_replace)
        if changed:
            self._set_replacement(a, replaced, "find")
        return self.replacements[a]

    @lru_cache(256)
    def _maybe_guard_rel(self, expr: sympy.Rel) -> None:
        """
        The relational guard is guarded to be true.  Use this information to
        simplify shapes (i.e. a == b or a % 5 == 0)
        """
        assert isinstance(expr, sympy.Rel)

        # A good example of what goes wrong if you don't do this is
        # python test/functorch/test_aotdispatch.py -k
        # test_aot_autograd_symbolic_module_exhaustive_nn_LazyConv3d_cpu_float32
        if isinstance(expr, sympy.Ne):
            return

        free = list(expr.free_symbols)

        assert (
            len(free) > 0
        ), f"The expression should not be static by this point: {expr}"
        # In case of really gnarly expression, we don't blow up
        if len(free) > 5:
            return

        # Prioritize unbacked symints for solving by ordering them last.
        # Prefer to simplify out lexicographically higher symbols (i.e. simplify out s4 over s3).
        #   (NB: this unfortunately isn't strictly equivalent to simplifying out newer symbols)
        # Prefer to simplify out symbols with ephemeral sources.
        def _smart_symbol_sort(x: sympy.Symbol) -> tuple[int, int, str]:
            has_only_ephemeral_sources = x in self.var_to_sources and all(
                s.is_ephemeral() for s in self.var_to_sources[x]
            )
            # NB: size_hint is int, not sympy.Expr, do not use int_oo here
            hint_size = self.size_hint(x, allow_none=True)
            if hint_size is None:
                size = sys.maxsize
            elif symbol_is_type(x, SymT.SIZE):
                assert isinstance(hint_size, sympy.Expr)
                size = int(hint_size)
            else:
                size = sys.maxsize
            name = x.name
            # 1 puts ephemeral sourced symbols first when sorting in reverse
            return (1 if has_only_ephemeral_sources else 0, size, name)

        free = sorted(free, key=_smart_symbol_sort, reverse=True)  # type: ignore[attr-defined]
        lhs = expr.lhs
        rhs = expr.rhs

        self._refine_ranges(expr)

        # The rest of this stuff is for equality only
        if not isinstance(expr, sympy.Eq):
            return

        if not expr.has(Mod):
            try:
                floor_div_atoms = lhs.atoms(FloorDiv).union(rhs.atoms(FloorDiv))
                if len(floor_div_atoms) > 0 and any(
                    a.divisor != 1 for a in floor_div_atoms
                ):
                    raise NotImplementedError

                # Never replace unbacked symbols with other unbacked symbols.
                # This is error prone because you can cause references to
                # unbacked symbols to time travel backwards.  E.g.,
                #
                # u1 = x.item()
                # ... use of u1 ...
                # u2 = y.item()
                # u3 = z.item()
                # torch._check(u1 == u2 + u3)
                #
                # If you replace u1 with u2 + u3, then the use of u1 now
                # references u2 and u3 prior to them actually being bound at
                # runtime.  It's pretty inconvenient to setup control
                # dependencies for substitutions, so ban it entirely.
                def trivial_solve(lhs: sympy.Expr, rhs: sympy.Expr) -> bool:
                    if isinstance(lhs, sympy.Symbol):
                        if free_unbacked_symbols(lhs) and not free_unbacked_symbols(
                            rhs
                        ):
                            return True
                        if symbol_is_type(lhs, SymT.FLOAT):
                            return True
                        # TODO: Maybe trivial solutions for int should also be
                        # done?
                    return False

                # short-circuit when no solving is needed
                if trivial_solve(lhs, rhs):
                    self._set_replacement(lhs, self._find(rhs), "trivial_lhs")
                elif trivial_solve(rhs, lhs):
                    self._set_replacement(rhs, self._find(lhs), "trivial_rhs")
                else:
                    r = try_solve(expr, free[0], floordiv_inequality=False)
                    if r is not None and all(
                        t.is_integer for t in sympy.preorder_traversal(r[1])
                    ):
                        new_var = self._find(r[1])
                        ok = len(free_unbacked_symbols(new_var)) == 0
                        if ok:
                            self._set_replacement(free[0], new_var, "solve")
            except NotImplementedError:
                pass
        if expr.has(Mod):
            mod_expr = next(iter(expr.atoms(Mod)))
            try:
                r = try_solve(expr, mod_expr, floordiv_inequality=False)
                if r is not None and r[1] == 0:
                    self._add_divisible(mod_expr)
                    # This is a little bit of extra logic to make things like
                    # torch.empty(i0, q).view(c, -1, q) work out
                    p, q = mod_expr.args
                    if (
                        isinstance(q, sympy.Number)
                        and isinstance(p, sympy.Mul)
                        and len(p.args) == 2
                    ):
                        c, i0 = p.args
                        # Given Mod(c * i0, q) == 0
                        if (
                            isinstance(c, sympy.Number)
                            and isinstance(i0, sympy.Symbol)
                            and self.is_unbacked_symint(i0)
                        ):
                            # We have Mod(i0, q / c) == 0, which means we can
                            # rewrite i0 as (q / gcd(q, c)) * i1
                            d = q / sympy.gcd(q, c)  # TODO: CleanDiv?
                            i1 = self.create_unbacked_symint().node.expr
                            # Propagate the value ranges.  It doesn't really
                            # matter if we use truediv or floordiv, because we
                            # have established divisibility.
                            self._update_var_to_range(
                                i1,
                                SymPyValueRangeAnalysis.floordiv(
                                    self.var_to_range[i0], ValueRanges.wrap(d)
                                ),
                            )
                            # Propagate hints (real tensor tracing)
                            if i0 in self.unbacked_var_to_val:
                                self.set_unbacked_var_to_val(
                                    i1, self.unbacked_var_to_val[i0] // d
                                )
                            # Propagate size-like-ness
                            if i0 in self.size_like:
                                self.size_like.add(i1)
                            self._set_replacement(i0, d * i1, "divisibility")

            except NotImplementedError:
                pass
        return

    # See: Note - On 0/1 specialization
    def _default_value_range(self) -> ValueRanges:
        lower = 2 if self.specialize_zero_one else 0
        return ValueRanges(lower, int_oo)

    def _default_unspecified_value_range(self) -> ValueRanges:
        return ValueRanges.unknown_int()

    @_lru_cache
    def _simplify_floor_div(self, expr: sympy.Expr) -> sympy.Expr:
        floor_divs = tuple(expr.atoms(FloorDiv))
        # we expect floor_divs to be exact,
        # and thus add the guards for the exact floordivs,
        # even if tracing doesn't require them otherwise
        for fd in reversed(floor_divs):
            base, divisor = fd.args
            mod_expr = Mod(base, divisor)
            eq_expr = sympy.Eq(mod_expr, 0)
            # add necessary mod guards
            self.evaluate_expr(eq_expr)
        return self.simplify(expr)

    # We're about to add a guard/runtime assert, check if the ShapeEnv is frozen
    # and if so issue a warning
    def _check_frozen(self, expr: sympy.Basic, concrete_val: sympy.Basic) -> None:
        if self.frozen:
            self.counter["ignored_backward_guard"] += 1
            signpost_event(
                "dynamic",
                "evaluate_expr_frozen",
                {
                    **self.co_fields,
                    "ignored_guard": f"{expr} == {concrete_val}",
                    # no version = original state (this signpost is expected)
                    # version 2 = dynamic backwards is eagerly compiled
                    "version": 2,
                },
            )
            log.info(
                "Ignored guard %s == %s, this could result in accuracy problems",
                expr,
                concrete_val,
                # only print stack trace when debug mode is on (e.g. TORCH_LOGS="dynamic")
                stack_info=True if log.getEffectiveLevel() < logging.WARNING else False,
            )

    def _get_stack_summary(
        self, is_debug: bool = False, framework_loc: Optional[str] = None
    ) -> tuple[SLoc, str]:
        floc: Optional[Union[str, traceback.FrameSummary]] = framework_loc
        if floc is None:
            frame = inspect.currentframe()
            try:
                while frame is not None:
                    if frame.f_code.co_filename not in uninteresting_files():
                        floc = traceback.FrameSummary(
                            frame.f_code.co_filename,
                            frame.f_lineno,
                            frame.f_code.co_name,
                        )
                        break
                    frame = frame.f_back
            finally:
                del frame

        # NB: this stack is truncated, but it's fine because the main
        # stack_info will give you the rest of the info you need
        maybe_user_loc = None
        user_tb = TracingContext.extract_stack()
        if user_tb:
            idx = len(user_tb) - 1
            while idx > 0 and user_tb[idx].filename in uninteresting_files():
                idx -= 1
            maybe_user_loc = format_frame(user_tb[idx], line=True)

        maybe_extra_debug = ""
        if is_debug and user_tb:
            maybe_extra_debug = (
                "\nUser Stack (most recent call last):\n"
                + "  (snipped, see stack below for prefix)\n"
                + "".join(traceback.format_list(user_tb))
            )
        if is_debug and config.extended_debug_cpp:
            cpp_stack = CapturedTraceback.extract(cpp=True)
            maybe_extra_debug += "\nC++ stack trace:\n" + "".join(cpp_stack.format())
        elif is_debug:
            maybe_extra_debug += (
                "\nFor C++ stack trace, run with TORCHDYNAMO_EXTENDED_DEBUG_CPP=1"
            )

        return SLoc(floc, maybe_user_loc), maybe_extra_debug

    # Pass in framework_loc to override the framework location info
    def _get_sloc(self, framework_loc: Optional[str] = None) -> SLoc:
        sloc, _ = self._get_stack_summary(framework_loc=framework_loc)
        return sloc

    def _find_frame_locals(self) -> _FrameLocalResult:
        """
        Given the current user code frame, finds the relevant lines of code,
        values of symbolic locals, and free symbols involved.
        """
        frame_locals: dict[str, Any] = {}
        frame_symbols: dict[str, str] = {}

        if (
            frame := _find_user_code_frame()
        ) is None or frame.f_code.co_filename == "<string>":
            return _FrameLocalResult()

        # find bytecode instructions relevant to the frame
        instructions = list(dis.Bytecode(frame.f_code))
        co_lines, offset = inspect.getsourcelines(frame.f_code)
        start, end, cur = None, None, None
        for i, instr in enumerate(instructions):
            if instr.starts_line is not None:
                cur = instr.starts_line
            if cur != frame.f_lineno:
                continue
            if start is None:
                start = end = i
            else:
                end = i

        if start is None or end is None:  # no instructions found
            return _FrameLocalResult()

        # track involved locals and free symbols
        def go(x: Any) -> Optional[str]:
            if isinstance(x, torch.Tensor):
                for y in x.size():
                    go(y)
                for y in x.stride():
                    go(y)
                go(x.storage_offset())
                return (
                    f"Tensor(shape: {x.size()}, "
                    f"stride: {x.stride()}, "
                    f"storage_offset: {x.storage_offset()})"
                )
            elif isinstance(x, (SymBool, SymInt, SymFloat)):
                for s in x.node.expr.free_symbols:
                    if str(s) in frame_symbols:  # type: ignore[operator]
                        continue
                    frame_symbols[str(s)] = (  # type: ignore[index]
                        self.var_to_sources[s][0].name()  # type: ignore[assignment]
                        if s in self.var_to_sources
                        else None  # unbacked
                    )
                return str(x)
            return None

        # go through instructions, seeing linenos & involved locals
        last_lineno = frame.f_lineno
        for instr in instructions[start : end + 1]:
            if (lineno := instr.starts_line) is not None:
                last_lineno = max(last_lineno, lineno)
            if isinstance(instr.argval, str) and instr.argval in frame.f_locals:
                frame_locals[instr.argval] = pytree.tree_map(
                    go, frame.f_locals[instr.argval]  # type: ignore[index]
                )

        # store LOC
        locs = co_lines[frame.f_lineno - offset : last_lineno + 1 - offset]
        indent = len(locs[0]) - len(locs[0].lstrip())
        frame_loc = "".join([loc[indent:] for loc in locs]).strip()  # type: ignore[assignment]
        return _FrameLocalResult(
            loc=frame_loc, locals=frame_locals, symbols=frame_symbols
        )

    def _log_guard(self, prefix: str, g: SympyBoolean, forcing_spec: bool) -> None:
        dtrace_structured(
            "guard_added",
            metadata_fn=lambda: {
                "expr": str(g),
                "stack": structured.from_traceback(
                    CapturedTraceback.extract(skip=1).summary()
                ),
                "symbol_to_sources": {
                    str(v): k
                    for k, v in self.source_to_var.items()
                    if v in g.free_symbols
                },
                "frame_locals": asdict(self._find_frame_locals()),
            },
        )
        trace_structured(
            "guard_added_fast",
            metadata_fn=lambda: {
                "expr": str(g),
                "user_stack": structured.from_traceback(TracingContext.extract_stack()),
                "stack": structured.from_traceback(
                    CapturedTraceback.extract(skip=1).summary()
                ),
            },
        )
        if self.log.isEnabledFor(logging.INFO):
            str_g = str(g)
            is_debug = (
                config.extended_debug_guard_added is not None
                and str_g == config.extended_debug_guard_added
            )
            sloc, maybe_extra_debug = self._get_stack_summary(is_debug)
            maybe_more_info = ""
            if not is_debug:
                maybe_more_info = (
                    ", for more info run with "
                    f'TORCHDYNAMO_EXTENDED_DEBUG_GUARD_ADDED="{str_g}"'
                )
            self.log.info(
                "%s %s [guard added] %s%s%s",
                prefix if not forcing_spec else f"{prefix} (forcing_spec)",
                str_g,
                sloc,
                maybe_more_info,
                maybe_extra_debug,
                stack_info=is_debug,
            )

    @lru_cache(256)
    @record_shapeenv_event(save_tracked_fakes=True)
    def evaluate_expr(
        self,
        orig_expr: sympy.Basic,
        hint: Optional[Union[int, bool, float]] = None,
        fx_node: Optional[torch.fx.Node] = None,
        size_oblivious: bool = False,
        *,
        forcing_spec: bool = False,
        expr_sym_node: Optional[SymNode] = None,
    ) -> sympy.Basic:
        try:
            return self._evaluate_expr(
                orig_expr,
                hint,
                fx_node,
                size_oblivious,
                forcing_spec=forcing_spec,
                expr_sym_node=expr_sym_node,
            )
        except Exception:
            self.log.warning(
                "failed during evaluate_expr(%s, hint=%s, size_oblivious=%s, forcing_spec=%s",
                orig_expr,
                hint,
                size_oblivious,
                forcing_spec,
            )
            raise

    def _evaluate_expr(
        self,
        orig_expr: sympy.Basic,
        hint: Optional[Union[bool, int, float]] = None,
        fx_node: Optional[torch.fx.Node] = None,
        size_oblivious: bool = False,
        *,
        forcing_spec: bool = False,
        expr_sym_node: Optional[SymNode] = None,
    ) -> sympy.Basic:
        """
        Given an expression, evaluates it, adding guards if necessary
        """

        # TODO: split conjunctions and evaluate them separately

        if isinstance(
            orig_expr,
            (sympy.logic.boolalg.BooleanTrue, sympy.logic.boolalg.BooleanFalse),
        ):
            return orig_expr

        # Don't track this one
        @functools.lru_cache(None)
        def compute_concrete_val() -> sympy.Basic:
            if hint is None:
                # This is only ever called for expressions WITHOUT unbacked
                # symbols
                r = self.size_hint(orig_expr)
                assert r is not None
                return r
            else:
                return sympy.sympify(hint)

        concrete_val: Optional[sympy.Basic]

        # Check if:
        #   1. 'translation_validation' is set
        #   2. the corresponding 'fx_node' is not 'None'
        #   3. the guard should not be suppressed
        #   4. the guard doesn't contain backed symfloat symbols
        #      since z3 can't handle floats
        #
        # If all of the above check, we create an FX node representing the
        # actual expression to be guarded.
        node = None
        fresh = False
        if (
            self._translation_validation_enabled
            and fx_node is not None
            and not self._suppress_guards_tls()
            and not size_oblivious
            and not any(symbol_is_type(s, SymT.FLOAT) for s in orig_expr.free_symbols)
        ):
            # TODO: does this even worked with unbacked :think:
            concrete_val = compute_concrete_val()
            if concrete_val is sympy.true:
                node, fresh = self._create_fx_call_function(torch._assert, (fx_node,))
            elif concrete_val is sympy.false:
                neg, _ = self._create_fx_call_function(operator.not_, (fx_node,))
                node, fresh = self._create_fx_call_function(torch._assert, (neg,))
            else:
                eql, _ = self._create_fx_call_function(
                    operator.eq, (fx_node, concrete_val)
                )
                node, fresh = self._create_fx_call_function(torch._assert, (eql,))

            assert node is not None
            # If this is a fresh node, we have to remember the event index that
            # corresponds to this assertion node.
            # Reason: so that, given an assertion node, we can replay the ShapeEnv
            # events until the point where this assertion node was freshly created.
            if fresh:
                self._add_fx_node_metadata(node)

        # After creating the FX node corresponding to orig_expr, we must make sure that
        # no error will be raised until the end of this function.
        #
        # Reason: the translation validation may become invalid otherwise.
        #
        # If an error is raised before the end of this function, we remove the FX node
        # inserted, and re-raise the error.
        guard = None

        try:
            if orig_expr.is_number:
                self.log.debug("eval %s [trivial]", orig_expr)
                if hint is not None:
                    assert orig_expr == hint, f"{orig_expr} != {hint}"
                return orig_expr

            expr = orig_expr

            static_expr = self._maybe_evaluate_static(
                expr, size_oblivious=size_oblivious
            )
            if static_expr is not None:
                self.log.debug(
                    "eval %s == %s [statically known]",
                    f"size_oblivious({orig_expr})"
                    if size_oblivious
                    else size_oblivious,
                    static_expr,
                )
                if hint is not None:
                    assert static_expr == hint, f"{static_expr} != {hint}"
                return static_expr

            transmute_into_runtime_assert = False

            concrete_val = None
            if not (expr.free_symbols <= self.var_to_val.keys()):
                # TODO: dedupe this with _maybe_evaluate_static
                # Attempt to eliminate the unbacked SymInt
                new_expr = self._maybe_evaluate_static(expr, unbacked_only=True)
                assert new_expr is not None
                if not (new_expr.free_symbols <= self.var_to_val.keys()):
                    size_oblivious_result = None
                    if not size_oblivious:
                        size_oblivious_result = self._maybe_evaluate_static(
                            expr, size_oblivious=True
                        )

                    ok = False

                    # Last ditch
                    if (
                        self.oblivious_var_to_val
                        and not (
                            correct_hint := orig_expr.xreplace(
                                self.oblivious_var_to_val
                            )
                        ).free_symbols
                        and not (
                            counterfactual_hint := orig_expr.xreplace(
                                {
                                    k: max(2, v)
                                    for k, v in self.oblivious_var_to_val.items()
                                }
                            )
                        ).free_symbols
                        and correct_hint == counterfactual_hint
                    ):
                        # TODO: better logging
                        log.info(
                            "oblivious_size %s -> %s (passed counterfactual)",
                            orig_expr,
                            correct_hint,
                        )
                        concrete_val = correct_hint
                        # NB: do NOT transmute into runtime assert
                        ok = True

                    if (
                        not ok
                        and self.unbacked_var_to_val
                        and not (
                            unsound_result := orig_expr.xreplace(
                                self.unbacked_var_to_val
                            )
                        ).free_symbols
                    ):
                        log.warning(
                            "propagate_real_tensors evaluate_expr(%s) -> %s",
                            orig_expr,
                            unsound_result,
                        )

                        trace_structured(
                            "propagate_real_tensors",
                            metadata_fn=lambda: {
                                "expr": repr(orig_expr),
                                "result": repr(unsound_result),
<<<<<<< HEAD
                                "expr_node_id": id(expr_sym_node),
                                "user_stack": structured.get_user_stack(3),
                                "stack": structured.get_framework_stack(3),
=======
                                "stack": structured.from_traceback(
                                    CapturedTraceback.extract(skip=1).summary()
                                ),
>>>>>>> 8f630340
                            },
                        )
                        dtrace_structured(
                            "propagate_real_tensors_provenance",
                            metadata_fn=lambda: {
                                "expr": repr(orig_expr),
                                "result": repr(unsound_result),
                                "expr_node_id": id(expr_sym_node),
                                "stack": structured.from_traceback(
                                    CapturedTraceback.extract(skip=1).summary()
                                ),
                                "symbol_to_sources": {
                                    str(v): k
                                    for k, v in self.source_to_var.items()
                                    if v in orig_expr.free_symbols
                                },
                                "frame_locals": asdict(self._find_frame_locals()),
                            },
                        )
                        transmute_into_runtime_assert = True
                        concrete_val = unsound_result
                        ok = True

                    if not ok:
                        raise self._make_data_dependent_error(
                            expr.xreplace(self.var_to_val),
                            expr,
                            size_oblivious_result=size_oblivious_result,
                        )
                else:
                    expr = new_expr

            if concrete_val is None:
                concrete_val = compute_concrete_val()
            self._check_frozen(expr, concrete_val)

            if (
                config.inject_EVALUATE_EXPR_flip_equality_TESTING_ONLY
                and isinstance(hint, bool)
                and isinstance(expr, (sympy.Eq, sympy.Ne))
            ):
                expr = sympy.Not(expr)

            # Turn this into a boolean expression, no longer need to consult
            # concrete_val
            if concrete_val is sympy.true:
                g = cast(SympyBoolean, expr)
            elif concrete_val is sympy.false:
                g = sympy.Not(expr)
            else:
                g = sympy.Eq(expr, concrete_val)  # type: ignore[arg-type]

            if transmute_into_runtime_assert:
                self.defer_runtime_assert(
                    g, f"propagate_real_tensors: {orig_expr} == {concrete_val}"
                )
                return concrete_val

            if not self._suppress_guards_tls():
                self._log_guard("eval", g, forcing_spec=forcing_spec)

                if isinstance(g, sympy.Rel):
                    # TODO: If we successfully eliminate a symbol via equality, it
                    # is not actually necessary to save a guard for the equality,
                    # as we will implicitly generate a guard when we match that
                    # input against the symbol.  Probably the easiest way to
                    # implement this is to have maybe_guard_rel return a bool
                    # saying if it "subsumed" the guard (and therefore the guard
                    # is no longer necessary)
                    self._maybe_guard_rel(g)

                if not self.allow_complex_guards_as_runtime_asserts:
                    # at this point, we've evaluated the concrete expr value, and have
                    # flipped/negated the guard if necessary. Now we know what to guard
                    # or defer to runtime assert on.
                    guard = ShapeGuard(g, self._get_sloc())
                    self.guards.append(guard)
                    self.axioms.update(dict(self.get_implications(self.simplify(g))))
                else:
                    # it's fine to defer simple guards here without checking,
                    # the _maybe_guard_rel() call above will set replacements if possible,
                    # and so the result here will be statically known
                    self.defer_runtime_assert(g, f"evaluate_expr: {orig_expr}")
            else:
                self._log_guard("eval [guard suppressed]", g, forcing_spec=forcing_spec)

        except Exception:
            if fresh:
                self._remove_fx_node(node)
            raise
        else:
            if not self._suppress_guards_tls():
                if guard is not None:  # we might have deferred this to runtime assert
                    for s in g.free_symbols:
                        self.symbol_guard_counter[s] += 1
                        # Forcing_spec to avoid infinite recursion
                        if (
                            not forcing_spec
                            and config.symbol_guard_limit_before_specialize is not None
                            and self.symbol_guard_counter[s]
                            > config.symbol_guard_limit_before_specialize
                        ):
                            # Force specialization
                            self.log.info(
                                "symbol_guard_limit_before_specialize=%s exceeded on %s",
                                config.symbol_guard_limit_before_specialize,
                                s,
                            )
                            self.evaluate_expr(s, forcing_spec=True)

        return concrete_val

    def cleanup(self) -> None:
        """
        Break reference cycles.

        This destroys the stacks. If you really want to keep them, we
        just need some way to break references on code objects.
        """
        for s in self.var_to_stack.values():
            s.cleanup()
        for ras in self.deferred_runtime_asserts.values():
            for ra in ras:
                ra.stack.cleanup()

    @lru_cache(256)
    @record_shapeenv_event(save_tracked_fakes=True)
    def defer_runtime_assert(
        self, orig_expr: SympyBoolean, msg: str, fx_node: Optional[torch.fx.Node] = None
    ) -> bool:
        """Create an assert that is checked at runtime

        Args:
            orig_expr (sympy.Expr): Boolean expression to assert is true
            msg (str): Message to display on assertion failure
            fx_node (Optional, torch.fx.Node): node in ``self.graph`` corresponding
                to the expression, if applicable

        """
        expr = orig_expr

        # TODO: split conjunctions and evaluate them separately

        static_expr = self._maybe_evaluate_static(expr)
        if static_expr is not None:
            self.log.debug(
                "runtime_assert %s == %s [statically known]", orig_expr, static_expr
            )
            # TODO: assert bool(static_expr)
            return bool(static_expr)

        # Attempt to eliminate the unbacked SymInt
        new_expr = self._maybe_evaluate_static(expr, unbacked_only=True)
        assert new_expr is not None
        if (
            not self.prefer_deferred_runtime_asserts_over_guards
            and new_expr.free_symbols <= self.var_to_val.keys()
        ):
            # Do a normal guard
            return self.evaluate_expr(new_expr, fx_node=fx_node)
        # NB: Don't use new_expr as expr; it could contain gunk like shape0
        # which we don't want to guard on

        if (
            self._translation_validation_enabled
            and fx_node is not None
            and not self._suppress_guards_tls()
        ):
            node, fresh = self._create_fx_call_function(torch._assert, (fx_node,))
            assert node is not None
            if fresh:
                self._add_fx_node_metadata(node)

        if not self._suppress_guards_tls():
            self._log_guard("runtime_assert", orig_expr, forcing_spec=False)
            # If you're here because of this assert, read Note [Backwards runtime asserts]
            # in torch/_inductor/graph.py
            if self.runtime_asserts_frozen:
                log.warning("runtime_asserts_frozen but then got %s", expr)
            self._check_frozen(expr, sympy.true)
            # eliminate symbols on equality tests / refine ranges
            if isinstance(expr, sympy.Rel):
                self._maybe_guard_rel(expr)

            # canonicalise to remove equations that are trivially equal
            orig_expr = expr
            expr = canonicalize_bool_expr(expr)
            stack = CapturedTraceback.extract(skip=1)
            ra = RuntimeAssert(expr, msg, stack)
            # TODO: Do this in a way that is less janky than int(s.name[1:])
            cands = sorted(
                (s for s in expr.free_symbols if symbol_is_type(s, SymT.UNBACKED_INT)),
                key=lambda s: int(s.name[1:]),
            )
            # Is None when prefer_deferred_runtime_asserts_over_guards=True
            # and the guard in question has no unbacked SymInts in front
            ix = cands[-1] if cands else None
            self.deferred_runtime_asserts.setdefault(ix, []).append(ra)
            self.axioms.update(dict(self.get_implications(self.simplify(expr))))
            self.num_deferred_runtime_asserts += 1
            self._update_version_counter()
        else:
            self._log_guard(
                "runtime_assert [guard suppressed]", orig_expr, forcing_spec=False
            )

        return True

    # Refines the ranges of the variables present in 'guard'.
    #
    # This function tries to refine the range of the variables inside
    # 'guard' by reasoning about it. Specifically, when 'guard' is a
    # 'sympy.Relational' operation.
    #
    # It does mainly 3 things:
    #   1. Tries to isolate a variable in the left-hand side
    #   2. Compute the value range of the right-hand side
    #   3. Update the value range of the variable, if better
    def _refine_ranges(self, expr: SympyBoolean) -> None:
        expr = self.simplify(expr)

        for symbol in expr.free_symbols:
            assert isinstance(symbol, sympy.Symbol)

            if isinstance(self.var_to_val.get(symbol, None), SingletonInt):
                # Skip var_to_range logic for SingletonInt which is only used
                # for jagged layout NestedTensors today
                continue

            r = try_solve(expr, symbol)

            if r is None or not (symbol.is_integer and r[1].is_integer):
                # Range refinement only supports integer symbols for now.
                # There are lots of SymPy bugs when it comes to comparing
                # reals and integers, so we skip that for now.
                continue

            r_expr, rhs = r
            vr = self.var_to_range[symbol]
            lower, upper = vr.lower, vr.upper

            rhs_vr = bound_sympy(rhs, self.var_to_range)

            # Let's suppose that we have a preexisting range for x [0, 100].
            # Now, we issue a guard x > y, where the range for y is [50, 150].
            # Then, lower = 0, rhs_vr.lower = 50 and therefore refinement can happen,
            # refining x to [51, 100], since x must be greater than y, but the lowest
            # y could be is 50.
            #
            # sympy.Eq may update both lower and upper bounds.
            # sympy.G{t,e} may update the lower bound, only.
            # sympy.L{t,e} may update the upper bound, only.
            if lower < rhs_vr.lower and isinstance(
                r_expr, (sympy.Eq, sympy.Ge, sympy.Gt)
            ):
                # Strictly greater relations allow us to refine a bit more, since
                # x < y implies that the lower bound for x is: y + 1.
                lower = rhs_vr.lower + int(isinstance(r_expr, sympy.Gt))
            if upper > rhs_vr.upper and isinstance(
                r_expr, (sympy.Eq, sympy.Le, sympy.Lt)
            ):
                upper = rhs_vr.upper - int(isinstance(r_expr, sympy.Lt))

            # Do nothing if the new value range is no better than what we already have.
            if vr == ValueRanges(lower, upper):
                continue

            # Updates the range and the guards corresponding to each bound of the symbol.
            self._update_var_to_range(symbol, ValueRanges(lower, upper))
            # If the range is refined to singleton, set replacement
            if self.var_to_range[symbol].is_singleton():
                self._set_replacement(
                    symbol,
                    self.var_to_range[symbol].lower,
                    "range_refined_to_singleton",
                )

            # Clears the cache, since this update can change the result.
            self._maybe_evaluate_static.cache_clear()

    @lru_cache(maxsize=None)
    @record_shapeenv_event()
    def constrain_symbol_range(
        self, s: sympy.Symbol, compiler_min: int, compiler_max: int
    ) -> None:
        upd_vr = ValueRanges(compiler_min, compiler_max)
        old_vr = self.var_to_range.get(s, ValueRanges.unknown())
        self._update_var_to_range(s, upd_vr)
        if (new_vr := self.var_to_range[s]) != old_vr:
            log.info(
                "constrain_symbol_range %s [%s, %s]", s, new_vr.lower, new_vr.upper
            )


def _is_int(expr: object) -> bool:
    return isinstance(expr, SymInt) and expr.node.expr.is_number


# WARNING: This is legacy, DO NOT USE
def _is_dim_dynamic(t: torch.Tensor, d: int) -> bool:
    return hasattr(t, "_dynamo_dynamic_indices") and d in t._dynamo_dynamic_indices


class PropagateUnbackedSymInts(torch.fx.Interpreter):
    def run_node(self, n: torch.fx.Node) -> Result:
        """
        Run an FX node, propagating unbacked Symbol bindings to the new fake tensor
        """
        from torch._guards import detect_fake_mode

        result = super().run_node(n)
        rebind_unbacked(detect_fake_mode().shape_env, n, result)
        return result


def _find_user_code_frame() -> Optional[types.FrameType]:
    frame = inspect.currentframe()
    while frame is not None:
        if not frame.f_code.co_filename.startswith(
            os.path.dirname(inspect.getfile(torch)) + os.path.sep
        ):
            break
        frame = frame.f_back
    return frame


def _blame_user_code(e: Exception, frame: types.FrameType) -> None:
    frame_summary = traceback.FrameSummary(
        frame.f_code.co_filename,
        frame.f_lineno,
        frame.f_code.co_name,
    )
    msg = e.args[0]
    msg += "\n\nThe following call raised this error:\n" + "".join(
        traceback.StackSummary.from_list([frame_summary]).format()
    )
    e.args = (msg,)


class _PythonMsgPrinter(PythonPrinter):
    """
    Util printer that replaces sympy symbols with their source-level names
    and renders sympy relational operators (e.g., Eq, Ne, Ge, Le) inline
    (i.e., as ==, !=, >, <).
    """

    def __init__(self, src_map: dict[str, list[str]]) -> None:
        super().__init__()
        self.src_map = src_map

    def _print_Symbol(self, sym: sympy.Symbol) -> str:
        return self.src_map[sym.name][0]


def _suggest_torch_checks(
    e: GuardOnDataDependentSymNode, src_map: defaultdict[str, list[str]]
) -> None:
    # extract the unresolved condition on unbacked symints in the error
    cond = e.cond
    diff = ", ".join(s.name for s in cond.free_symbols if s.name not in src_map)
    if diff:
        log.warning("Unable to find user code corresponding to {%s}", diff)
        return
    printer = _PythonMsgPrinter(src_map)
    msg = e.args[0]
    msg += "\nTo fix the error, insert one of the following checks before this call:"
    # suggested fixes to resolve `cond`` are to tell the compiler to assume
    # either `cond` or its negation (the user will need to select which)
    suggested_fixes = [
        f"torch._check({printer.doprint(cond)})",
        f"torch._check({printer.doprint(sympy.Not(cond))})",
    ]
    for i, fix in enumerate(suggested_fixes):
        msg += f"\n  {i + 1}. {fix}"
    src_mapped = ", ".join(
        f"`{s}` with {' or '.join(src_map[s])}"
        for s in sorted(s.name for s in cond.free_symbols)
    )
    msg += f"\n\n(These suggested fixes were derived by replacing {src_mapped} in {cond} and its negation.)"
    e.args = (msg,)


def _suggest_fixes_for_data_dependent_error_non_strict(
    e: GuardOnDataDependentSymNode,
) -> None:
    """
    Given a raised data-dependent error, add the following to the error message:
    1. the closest user code location that raised the error;
    2. suggested fixes for the error in terms of live variables at that location.
    """

    # walk the stack up from the data-dependent error until a non-torch frame is found
    frame = _find_user_code_frame()
    if frame is not None:
        # add frame info to error message
        _blame_user_code(e, frame)

        # map symbol names reachable via frame locals to their source-level names
        src_map = defaultdict(list)
        for var, val in frame.f_locals.items():
            try:
                tree_leaves_with_path = pytree.tree_leaves_with_path(val)
            except ValueError:
                log.warning(
                    "pytree.tree_leaves_with_path failed for value of type {%s} in local variable {%s}",
                    type(val),
                    var,
                )
                continue
            # figure out how to access any symbol inside `val` through `var`
            for path, leaf in tree_leaves_with_path:
                name = var + pytree.keystr(path)
                if isinstance(leaf, torch.SymInt):
                    src_map[str(leaf.node.expr)].append(name)
                elif isinstance(leaf, torch.Tensor):
                    for i, dim in enumerate(leaf.shape):
                        if isinstance(dim, torch.SymInt):
                            src_map[str(dim.node.expr)].append(f"{name}.shape[{i}]")

        # add suggested torch.check()s based on `src_map` to the error message
        # replacing unbacked symints in the unresolved condition in the error
        _suggest_torch_checks(e, src_map)<|MERGE_RESOLUTION|>--- conflicted
+++ resolved
@@ -294,8 +294,6 @@
     mods = [
         sys.modules[__name__],
         torch.fx.experimental.recording,
-        torch._logging.structured,
-        torch._logging._internal,
         torch.fx.experimental.sym_node,
         torch.fx.interpreter,
         torch,
@@ -5905,6 +5903,7 @@
         unhinted_expr: sympy.Basic,
         *,
         size_oblivious_result: Optional[sympy.Basic] = None,
+        expr_sym_node: Optional[SymNode] = None,
     ) -> GuardOnDataDependentSymNode:
         # TODO: in a Dynamo context, having user code, and having the
         # name of the local, will be much better
@@ -5943,6 +5942,18 @@
             + maybe_extra_debug
             # TODO: Help text about how to use our runtime tests to fix this
             # problem
+        )
+
+        dtrace_structured(
+            "guard_on_data_dependent_error",
+            metadata_fn=lambda: {
+                "expr": repr(expr),
+                "unhinted_expr": repr(unhinted_expr),
+                "expr_id": id(expr_sym_node),
+                "stack": structured.from_traceback(
+                    CapturedTraceback.extract(skip=1).summary()
+                ),
+            },
         )
         return GuardOnDataDependentSymNode(expr, msg)
 
@@ -6754,21 +6765,15 @@
                             orig_expr,
                             unsound_result,
                         )
-
                         trace_structured(
                             "propagate_real_tensors",
                             metadata_fn=lambda: {
                                 "expr": repr(orig_expr),
                                 "result": repr(unsound_result),
-<<<<<<< HEAD
-                                "expr_node_id": id(expr_sym_node),
-                                "user_stack": structured.get_user_stack(3),
-                                "stack": structured.get_framework_stack(3),
-=======
                                 "stack": structured.from_traceback(
                                     CapturedTraceback.extract(skip=1).summary()
                                 ),
->>>>>>> 8f630340
+                                "expr_node_id": id(expr_sym_node),
                             },
                         )
                         dtrace_structured(
@@ -6777,9 +6782,8 @@
                                 "expr": repr(orig_expr),
                                 "result": repr(unsound_result),
                                 "expr_node_id": id(expr_sym_node),
-                                "stack": structured.from_traceback(
-                                    CapturedTraceback.extract(skip=1).summary()
-                                ),
+                                "user_stack": structured.get_user_stack(3),
+                                "stack": structured.get_framework_stack(3),
                                 "symbol_to_sources": {
                                     str(v): k
                                     for k, v in self.source_to_var.items()
@@ -6797,6 +6801,7 @@
                             expr.xreplace(self.var_to_val),
                             expr,
                             size_oblivious_result=size_oblivious_result,
+                            expr_sym_node=expr_sym_node,
                         )
                 else:
                     expr = new_expr
