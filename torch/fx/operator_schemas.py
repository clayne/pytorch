# mypy: allow-untyped-defs
import enum
import inspect
import numbers
import types
import typing
import warnings
from typing import (
    Any,
    Callable,
    cast,
    Dict,
    List,
    NamedTuple,
    Optional,
    Tuple,
    TYPE_CHECKING,
)

import torch
from torch._jit_internal import boolean_dispatched
from torch._ops import OpOverload, OpOverloadPacket

from ._compatibility import compatibility


if TYPE_CHECKING:
    from .node import Argument

__all__ = [
    "ArgsKwargsPair",
    "check_for_mutable_operation",
    "get_signature_for_torch_op",
    "create_type_hint",
    "type_matches",
    "normalize_function",
    "normalize_module",
]


@compatibility(is_backward_compatible=False)
class ArgsKwargsPair(NamedTuple):
    """
    Simple named tuple for wrapping args/kwargs pairs.
    """

    args: Tuple[Any, ...]
    kwargs: Dict[str, Any]


_manual_overrides: Dict[Callable, List[inspect.Signature]] = {}


def _nonzero_schemas():
    signatures = []

    def nonzero(self):
        pass

    signatures.append(inspect.signature(nonzero))

    def nonzero(self, *, as_tuple: bool):  # type: ignore[no-redef]
        pass

    signatures.append(inspect.signature(nonzero))

    return signatures


_manual_overrides[torch.nonzero] = _nonzero_schemas()


class _FakeGlobalNamespace:
    def __getattr__(self, name):
        if name == "torch":
            return torch
        raise RuntimeError("Expected a torch namespace lookup")


_type_eval_globals = {
    "Tensor": torch.Tensor,
    "Device": torch.device,
    "Layout": torch.layout,
    "number": numbers.Number,
    "Future": torch.jit.Future,
    "AnyEnumType": enum.Enum,
    "QScheme": torch.qscheme,
    "__torch__": _FakeGlobalNamespace(),
    "NoneType": type(None),
    "Storage": torch.UntypedStorage,
    "t": typing.TypeVar("t"),
}
for k in dir(typing):
    _type_eval_globals[k] = getattr(typing, k)


def _torchscript_type_to_python_type(ts_type: "torch._C.JitType") -> Any:
    """
    Convert a TorchScript type to a Python type (including subtypes) via
    eval'ing the annotation_str. _type_eval_globals sets up expressions
    like "List" and "Future" to map to actual types (typing.List and jit.Future)
    """
    return eval(ts_type.annotation_str, _type_eval_globals)


def _torchscript_schema_to_signature_impl(
    ts_schema: torch._C.FunctionSchema,
) -> inspect.Signature:
    from inspect import Parameter

    parameters: List[Parameter] = []
    for arg in ts_schema.arguments:
        arg_type = _torchscript_type_to_python_type(arg.type)
        default = arg.default_value if arg.has_default_value() else Parameter.empty
        # TODO: Figure out if this is safe. It seems like when generating the type signatures for
        # PythonArgParser, we emit signatures with `input` instead of `self` as the first tensor
        # argument name. Downstream, if someone converts that positional argument to a keyword
        # argument, the name mismatch will break things, so here we're going to normalize the
        # name to "input"
        name = arg.name if arg.name != "self" else "input"
        kind = (
            Parameter.KEYWORD_ONLY
            if arg.kwarg_only
            else Parameter.POSITIONAL_OR_KEYWORD
        )
        # "from" is a keyword therefore it must be a POSITIONAL_ONLY argument
        if name == "from":
            assert kind == Parameter.POSITIONAL_OR_KEYWORD
            # ParameterKind type is internal implementation detail to inspec package
            # which makes it hard to do type annotation
            kind = Parameter.POSITIONAL_ONLY  # type: ignore[assignment]
            # This renders all previous arguments to positional only
            for idx, p in enumerate(parameters):
                assert p.kind == Parameter.POSITIONAL_OR_KEYWORD
                parameters[idx] = Parameter(
                    name=p.name,
                    kind=Parameter.POSITIONAL_ONLY,
                    default=p.default,
                    annotation=p.annotation,
                )
        parameters.append(
            Parameter(name=name, kind=kind, default=default, annotation=arg_type)
        )
    return_types = [
        _torchscript_type_to_python_type(ret.type) for ret in ts_schema.returns
    ]
    if len(return_types) == 0:
        return_type = None
    elif len(return_types) == 1:
        return_type = return_types[0]
    else:
        return_type = tuple(return_types)

    return inspect.Signature(parameters, return_annotation=return_type)


_SCHEMA_TO_SIGNATURE_CACHE: Dict[Tuple[str, str], inspect.Signature] = {}


def _torchscript_schema_to_signature(
    ts_schema: torch._C.FunctionSchema,
) -> inspect.Signature:
    # Cached as it's called in the hot path of FakeTensor dispatch
    cache_key = ts_schema.name, ts_schema.overload_name
    cache_val = _SCHEMA_TO_SIGNATURE_CACHE.get(cache_key)
    if cache_val is not None:
        return cache_val

    res = _torchscript_schema_to_signature_impl(ts_schema)
    _SCHEMA_TO_SIGNATURE_CACHE[cache_key] = res
    return res


@compatibility(is_backward_compatible=False)
def check_for_mutable_operation(
    target: Callable, args: Tuple["Argument", ...], kwargs: Dict[str, "Argument"]
):
    signatures, schemas = get_signature_for_torch_op(target, return_schemas=True)

    if signatures and schemas:
        matched_schemas = []

        # Iterate through all of the schema until we find one that matches
        # If one matches, populate `new_args_and_kwargs` with the new args/kwargs
        # values. If none matches, `new_args_and_kwargs` will be None
        for candidate_signature, schema in zip(signatures, schemas):
            try:
                candidate_signature.bind(*args, **kwargs)
                matched_schemas.append((candidate_signature, schema))
            except TypeError:
                continue

        def throw_if_mutable(schema):
            if schema.is_mutable:
                raise RuntimeError(
                    f"Tried to trace mutable operation {schema}. FX only supports functional "
                    f"code, so operations that mutate operands in-place (e.g. via `out` arguments) "
                    f"are not supported"
                )

        if len(matched_schemas) == 0:
            # Did not match any schema. Cannot check for mutation
            pass
        elif len(matched_schemas) == 1:
            # Matched exactly one schema, unambiguous
            _, schema_to_check = matched_schemas[0]
            throw_if_mutable(schema_to_check)
        else:
            # Ambiguous schema match. Since mutability checking is best effort,
            # do nothing.
            pass


@compatibility(is_backward_compatible=False)
def get_signature_for_torch_op(op: Callable, return_schemas: bool = False):
    """
    Given an operator on the `torch` namespace, return a list of `inspect.Signature`
    objects corresponding to the overloads of that op.. May return `None` if a signature
    could not be retrieved.

    Args:
        op (Callable): An operator on the `torch` namespace to look up a signature for

    Returns:
        Optional[List[inspect.Signature]]: A list of signatures for the overloads of this
            operator, or None if the operator signatures could not be retrieved. If
            return_schemas=True, returns a tuple containing the optional Python signatures
            and the optional TorchScript Function signature
    """
    if isinstance(op, OpOverload):
        schemas = [op._schema]
    elif isinstance(op, OpOverloadPacket):
        schemas = [getattr(op, overload)._schema for overload in op.overloads()]
    else:
        override = _manual_overrides.get(op)
        if override:
            return (override, None) if return_schemas else None

        aten_fn = torch.jit._builtins._find_builtin(op)

        if aten_fn is None:
            return (None, None) if return_schemas else None
        schemas = torch._C._jit_get_schemas_for_operator(aten_fn)

    signatures = [_torchscript_schema_to_signature(schema) for schema in schemas]
    return (signatures, schemas) if return_schemas else signatures


@compatibility(is_backward_compatible=False)
def create_type_hint(x):
    """
    Produces a type hint for the given argument.

    The :func:`create_type_hint` looks for a type hint compatible with the input argument `x`.

    If `x` is a `list` or `tuple`, it looks for an object in the list whose type is a superclass
    of the rest, and uses that as `base_type` for the `List` or `Tuple` to be returned.
    If no such object is found, it defaults to `List[Any]`.

    If `x` is neither a `list` nor a `tuple`, it returns `x`.
    """
    try:
        if isinstance(x, (list, tuple)):
            # todo(chilli): Figure out the right way for mypy to handle this
            if isinstance(x, list):

                def ret_type(x):
                    return List[x]  # type: ignore[valid-type]

            else:

                def ret_type(x):
                    return Tuple[x, ...]

            if len(x) == 0:
                return ret_type(Any)
            base_type = x[0]
            for t in x:
                if issubclass(t, base_type):
                    continue
                elif issubclass(base_type, t):
                    base_type = t
                else:
                    return ret_type(Any)
            return ret_type(base_type)
    except Exception:
        # We tried to create a type hint for list but failed.
        warnings.warn(
            f"We were not able to successfully create type hint from the type {x}"
        )
    return x


@compatibility(is_backward_compatible=False)
def type_matches(signature_type: Any, argument_type: Any):
    sig_origin_type = getattr(signature_type, "__origin__", signature_type)

    if signature_type is argument_type:
        return True

    # Union types in signature. Given type needs to match one of the
    # contained types in the Union
    if sig_origin_type is typing.Union and signature_type != argument_type:
        sig_contained = signature_type.__args__
        return any(type_matches(c, argument_type) for c in sig_contained)

    if signature_type is List[int] and argument_type is int:
        # int can be promoted to List[int]
        return True

    if getattr(signature_type, "__origin__", None) in {list, List}:
        sig_el_type = signature_type.__args__[0]
        if not inspect.isclass(sig_el_type):
            warnings.warn(
                f"Does not support nested parametric types, got {signature_type}. Please file a bug."
            )
            return False
        if getattr(argument_type, "__origin__", None) in {list, List}:
            return issubclass(argument_type.__args__[0], sig_el_type)

        def is_homogeneous_tuple(t):
            if getattr(t, "__origin__", None) not in {tuple, Tuple}:
                return False
            contained = t.__args__
            if t.__args__ == ((),):  # Tuple[()].__args__ == ((),) for some reason
                return True
            return all((c is Ellipsis) or issubclass(c, sig_el_type) for c in contained)

        # Tuple[T] is accepted for List[T] parameters
        return is_homogeneous_tuple(argument_type)

    # Dtype is an int in schemas
    if signature_type is int and argument_type is torch.dtype:
        return True

    if signature_type is numbers.Number and argument_type in {int, float}:
        return True
    if inspect.isclass(argument_type) and inspect.isclass(signature_type):
        return issubclass(argument_type, signature_type)

    return False


@compatibility(is_backward_compatible=False)
def normalize_function(
    target: Callable,
    args: Tuple[Any],
    kwargs: Optional[Dict[str, Any]] = None,
    arg_types: Optional[Tuple[Any]] = None,
    kwarg_types: Optional[Dict[str, Any]] = None,
    normalize_to_only_use_kwargs: bool = False,
) -> Optional[ArgsKwargsPair]:
    """
    Returns normalized arguments to PyTorch functions. This means that
    `args/kwargs` will be matched up to the functional's
    signature and return exclusively kwargs in positional order if
    `normalize_to_only_use_kwargs` is True.
    Also populates default values. Does not support positional-only
    parameters or varargs parameters (*args, **kwargs). Does not support modules.

    May require `arg_types` and `kwarg_types` in order to disambiguate overloads.

    Args:
        target (Callable): Function that we are normalizing
        args (Tuple[Any]): Tuple of args to the function
        kwargs (Optional[Dict[str, Any]]): Dict of kwargs to the function
        arg_types (Optional[Tuple[Any]]): Tuple of arg types for the args
        kwarg_types (Optional[Dict[str, Any]]): Dict of arg types for the kwargs
        normalize_to_only_use_kwargs (bool): Whether to normalize to only use kwargs.

    Returns:

        Returns normalized_args_and_kwargs, or `None` if not successful.
    """
    if kwargs is None:
        kwargs = {}
    new_args_and_kwargs = None
    if not isinstance(target, types.BuiltinFunctionType) and not (
        isinstance(target, (OpOverloadPacket, OpOverload))
    ):
        target_for_analysis = target
        if target in boolean_dispatched:
            # HACK: `boolean_dispatch` as used in `torch.nn.functional` makes it so that we have
            # a 2-way dispatch based on a boolean value. Here we check that the `true` and `false`
            # branches of the dispatch have exactly the same signature. If they do, use the `true`
            # branch signature for analysis. Otherwise, leave this un-normalized
            assert not isinstance(target, str)
            dispatched = boolean_dispatched[target]
            if_true, if_false = dispatched["if_true"], dispatched["if_false"]
            if (
                inspect.signature(if_true).parameters
                != inspect.signature(if_false).parameters
            ):
                return None
            target_for_analysis = if_true

        assert callable(target_for_analysis)
        sig = inspect.signature(inspect.unwrap(target_for_analysis))
        new_args_and_kwargs = _args_kwargs_to_normalized_args_kwargs(
            sig, args, kwargs, normalize_to_only_use_kwargs
        )
    else:
        assert callable(target)
        torch_op_schemas = get_signature_for_torch_op(target)
        matched_schemas = []
        if torch_op_schemas:
            # Iterate through all of the schema until we find one that matches
            # If one matches, populate `new_args_and_kwargs` with the new args/kwargs
            # values. If none matches, `new_args_and_kwargs` will be None
            for candidate_signature in torch_op_schemas:
                try:
                    candidate_signature.bind(*args, **kwargs)
                    matched_schemas.append(candidate_signature)
                except TypeError:
                    continue

            if len(matched_schemas) == 0:
                # Did not match any schema. Cannot normalize
                pass
            elif len(matched_schemas) == 1:
                # Matched exactly one schema, unambiguous
                new_args_and_kwargs = _args_kwargs_to_normalized_args_kwargs(
                    matched_schemas[0], args, kwargs, normalize_to_only_use_kwargs
                )
            else:
                if arg_types is not None or kwarg_types is not None:
                    arg_types = arg_types if arg_types else cast(Tuple[Any], ())
                    kwarg_types = kwarg_types if kwarg_types else {}
                    for candidate_signature in torch_op_schemas:
                        sig_matches = True
                        try:
                            bound_types = candidate_signature.bind(
                                *arg_types, **kwarg_types
                            )
                            for arg_name, arg_type in bound_types.arguments.items():
                                param = candidate_signature.parameters[arg_name]
<<<<<<< HEAD
                                sig_matches = sig_matches and type_matches(param.annotation, arg_type)
=======
                                sig_matches = sig_matches and type_matches(
                                    param.annotation, arg_type
                                )
>>>>>>> 04bb82f0
                        except TypeError:
                            sig_matches = False
                        if sig_matches:
                            new_args_and_kwargs = (
                                _args_kwargs_to_normalized_args_kwargs(
                                    candidate_signature,
                                    args,
                                    kwargs,
                                    normalize_to_only_use_kwargs,
                                )
                            )
                            break
                else:
                    # Matched more than one schema. In this situation, the caller must provide the types of
                    # the arguments of the overload they expect.
                    schema_printouts = "\n".join(
                        str(schema) for schema in matched_schemas
                    )
                    raise RuntimeError(
                        f"Tried to normalize arguments to {torch.typename(target)} but "
                        f"the schema match was ambiguous! Please provide argument types to "
                        f"the normalize_arguments() call. Available schemas:\n{schema_printouts}"
                    )

    return new_args_and_kwargs


@compatibility(is_backward_compatible=False)
def normalize_module(
    root: torch.nn.Module,
    target: str,
    args: Tuple[Any],
    kwargs: Optional[Dict[str, Any]] = None,
    normalize_to_only_use_kwargs: bool = False,
) -> Optional[ArgsKwargsPair]:
    """
    Returns normalized arguments to PyTorch modules. This means that
    `args/kwargs` will be matched up to the functional's
    signature and return exclusively kwargs in positional order if
    `normalize_to_only_use_kwargs` is True.
    Also populates default values. Does not support positional-only
    parameters or varargs parameters (*args, **kwargs).

    Args:
        root (nn.Module): root module upon which we query modules
        target (Callable): Function that we are normalizing
        args (Tuple[Any]): Tuple of args to the function
        kwargs (Optional[Dict[str, Any]]): Dict of kwargs to the function
        normalize_to_only_use_kwargs (bool): Whether to normalize to only use kwargs.

    Returns:

        Returns normalized_args_and_kwargs, or `None` if not successful.
    """
    try:
        submod = root.get_submodule(target)
    except AttributeError as e:
        raise RuntimeError(
            f"Tried to normalize node with target {target} but root did not "
            f"have that target!"
        ) from e
    if hasattr(submod.__class__, "__name__"):
        classname = submod.__class__.__name__
        if getattr(torch.nn, classname, None) == submod.__class__:
            sig = inspect.signature(inspect.unwrap(submod.forward))
            if kwargs is None:
                kwargs = {}
            new_args_and_kwargs = _args_kwargs_to_normalized_args_kwargs(
                sig, args, kwargs, normalize_to_only_use_kwargs
            )
            return new_args_and_kwargs
    return None


def _args_kwargs_to_normalized_args_kwargs(
    sig: inspect.Signature,
    args: Tuple[Any, ...],
    kwargs: Dict[str, Any],
    normalize_to_only_use_kwargs: bool,
) -> Optional[ArgsKwargsPair]:
    """
    Given a call target, args, and kwargs, return the arguments normalized into
    an ArgsKwargsPair, or None if the type signature is not supported by
    this normalization.

    Args:

        sig (inspect.Signature): Signature object for the target
        args (Tuple): Arguments that appear at the callsite for `target`
        kwargs (Dict): Keyword arguments that appear at the callsite for `target`
        normalize_to_only_use_kwargs (bool): Whether to normalize to only use kwargs.

    Returns:

        Optional[ArgsKwargsPair]: Normalized args and kwargs for `target`, or `None` if
            this target is not supported.
    """

    # Don't currently support positional-only
    # or varargs (*args, **kwargs) signatures
    supported_parameter_types = {
        inspect.Parameter.POSITIONAL_OR_KEYWORD,
        inspect.Parameter.KEYWORD_ONLY,
    }
    if any(p.kind not in supported_parameter_types for p in sig.parameters.values()):
        # Add an exception for one signature, which is common for random/uniform, i.e.:
        # Tensor(a!) self, float from=0, float to=1, *, Generator? generator=None
        # `from` is Python keyword and as such functions with that signature should have
        # positional-only args, but at the same time they could be dispatched as kwargs
        if list(sig.parameters.keys()) != ["input", "from", "to", "generator"]:
            return None

    bound_args = sig.bind(*args, **kwargs)
    bound_args.apply_defaults()

    new_kwargs: Dict[str, Any] = {}
    new_args: List[Any] = []
    for i, param in enumerate(sig.parameters):
        if not normalize_to_only_use_kwargs and i < len(args):
            new_args.append(bound_args.arguments[param])
        else:
            new_kwargs[param] = bound_args.arguments[param]

    return ArgsKwargsPair(tuple(new_args), new_kwargs)<|MERGE_RESOLUTION|>--- conflicted
+++ resolved
@@ -434,13 +434,9 @@
                             )
                             for arg_name, arg_type in bound_types.arguments.items():
                                 param = candidate_signature.parameters[arg_name]
-<<<<<<< HEAD
-                                sig_matches = sig_matches and type_matches(param.annotation, arg_type)
-=======
                                 sig_matches = sig_matches and type_matches(
                                     param.annotation, arg_type
                                 )
->>>>>>> 04bb82f0
                         except TypeError:
                             sig_matches = False
                         if sig_matches:
