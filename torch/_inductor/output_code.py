"""
This provides an abstract class which parametrizes over an "output code" concept
for Inductor.  Intuitively, this represents the compiled callable which Inductor
produces which you can call to get optimized code.  However, this callable
has some other capabilities:

- It is serializable, so you can save/load this product from disk without
  having to do compilation again.

- (When using remote cache) it is addressable, so you can save just a key
  which you can use to load this product from remote cache later.

This class is abstract because we have several different implementations of
serialized format:

- Python wrapper (the default)

- AOTInductor (this produces ABI stable binaries which work across PyTorch
  versions)

"""

from __future__ import annotations

import dataclasses
<<<<<<< HEAD
from typing import Any, Callable, TYPE_CHECKING
=======
import logging
import os
import re
from pathlib import Path
from typing import (
    Any,
    Callable,
    Counter,
    Dict,
    List,
    Optional,
    Sequence,
    Set,
    Tuple,
    TYPE_CHECKING,
    Union,
)
>>>>>>> 5a115dca
from typing_extensions import TypeAlias

import torch
from torch._dynamo.utils import counters
from torch._inductor.cudagraph_utils import (
    BoxedDeviceIndex,
    CudagraphCachedInfo,
    get_placeholder_info,
    log_cudagraph_skip_and_bump_counter,
)
from torch._inductor.utils import (
    align_inputs_from_check_idxs,
    BoxedBool,
    InputType,
    output_node,
    set_tracing_context_output_strides,
)

from . import config
from .runtime.autotune_cache import AutotuneCacheBundler


if TYPE_CHECKING:
    from collections import Counter
    from collections.abc import Sequence

    from torch._inductor import metrics
    from torch._inductor.graph import GraphLowering

    from .compile_fx import _CompileFxKwargs
    from .triton_bundler import TritonKernelArtifacts

log = logging.getLogger(__name__)


@dataclasses.dataclass
class OutputCode:
    # TODO: Remove underscores here

    # None if the output is not remote cacheable
    _fx_graph_cache_key: str | None = dataclasses.field(default=None, init=False)

    # How long it took to compile this OutputCode, end to end
    _time_taken_ns: int | None = dataclasses.field(default=None, init=False)

    def __call__(self, inputs: Sequence[Any]) -> Any:
        raise NotImplementedError(type(self))

    def post_compile(
        self,
        example_inputs: Sequence[InputType],
        cudagraphs: BoxedBool,
        constants: CompiledFxGraphConstants,
    ) -> None:
        raise NotImplementedError(type(self))

    # TODO: Get rid of this
    def set_triton_bundle(self, triton_bundle: Any) -> None:
        raise NotImplementedError(type(self))


_StrideExprStr: TypeAlias = str


def has_frozen_params(gm: torch.fx.GraphModule) -> bool:
    return getattr(gm, "_has_frozen_params", False)


# copy_ fails when trying to write to tensors with memory overlap,
# for expanded dimensions (a dimension which used to have size 1 -> ?)
# we can select one element from that dimension and write to it
# to achieve writing to all values of that dimension of the input tensor
def get_expanded_dims(t: torch.Tensor) -> list[int]:
    if not isinstance(t, torch.Tensor):
        return None
    return [i for i in range(t.ndim) if t.stride(i) == 0 and t.size(i) != 1]


def index_expanded_dims(t: torch.Tensor, expanded_dims: list[int]) -> torch.Tensor:
    for expanded_dim in expanded_dims:
        t = torch.ops.aten.slice(t, expanded_dim, 0, 1)
    return t


def complex_memory_overlap(t: torch.Tensor) -> bool:
    if config.always_complex_memory_overlap_TESTING_ONLY:
        return True

    # if torch._debug_has_internal_overlap thinks this tensor potentially has
    # memory overlap internally, let's dig deeper to find out whether it's true.
    #
    # Call squeeze() so that dimension with size 1 does not cause false positive.
    t = index_expanded_dims(t, get_expanded_dims(t)).squeeze()
    if torch._debug_has_internal_overlap(t) != 0:
        strides = t.stride()
        sizes = t.shape
        indices = list(range(len(strides)))
        indices = [x for _, x in sorted(zip(strides, indices))]
        for i in range(len(strides)):
            prev_stride = 1 if i == 0 else strides[indices[i - 1]]
            prev_size = 1 if i == 0 else sizes[indices[i - 1]]
            if strides[indices[i]] < prev_stride * prev_size:
                return True
    return False


def cudagraph_post_compile(
    example_inputs: Sequence[InputType],
    compiled_graph: CompiledFxGraph,
    cudagraphs: BoxedBool,
    constants: Dict[str, torch.Tensor],
) -> None:
    """
    Checks for any reasons not to run cudagraphs and then
    runs it on compiled_graph.
    Mutates the `compiled_graph.current_callable` and `cudagraphs`
    """
    assert compiled_graph.current_callable is not None
    assert compiled_graph.cudagraph_info is not None
    cached_info = compiled_graph.cudagraph_info
    cudagraph_fail_reasons = cached_info.cudagraph_fail_reasons
    inputs_to_check = compiled_graph.inputs_to_check
    boxed_forward_device_index = compiled_graph.boxed_forward_device_index
    is_inference = compiled_graph.fx_kwargs["is_inference"]
    is_backward = compiled_graph.fx_kwargs["is_backward"]

    if not cudagraph_fail_reasons:
        fx_kwargs = compiled_graph.fx_kwargs
        static_input_idxs = fx_kwargs["static_input_idxs"]

        placeholders = cached_info.placeholders
        stack_traces = cached_info.stack_traces
        if not config.triton.cudagraph_trees:
            # Force specialize all inputs so that CUDA graphs will work
            for t in example_inputs:
                if isinstance(t, torch.SymInt):
                    int(t)  # guard

        if (
            boxed_forward_device_index is not None
            and not is_inference
            and not is_backward
        ):
            boxed_forward_device_index.set(next(iter(compiled_graph.device_idxs)))

        from .compile_fx import cudagraphify

        current_callable = compiled_graph.current_callable
        assert current_callable is not None
        compiled_graph.current_callable = cudagraphify(
            current_callable,
            static_input_idxs=static_input_idxs or (),
            device_index=next(iter(compiled_graph.device_idxs)),
            stack_traces=stack_traces,
            is_backward=is_backward,
            is_inference=is_inference,
            constants=tuple(constants.values()),
            placeholders=placeholders,
            mutated_input_idxs=tuple(compiled_graph.mutated_input_idxs),
        )

    else:
        BoxedBool.disable(cudagraphs)

        # See [Backward Generation Handling]
        # if cudagraph'd the forward and set the device, we need to let the cudagraph manager
        # know we are we running the backward even if we will not run it in cudagraphs
        if is_backward and config.triton.cudagraph_trees:
            assert boxed_forward_device_index is not None
            assert boxed_forward_device_index.value is not None
            compiled_graph_callable = compiled_graph.current_callable

            manager = torch._inductor.cudagraph_trees.get_manager(
                boxed_forward_device_index.value, create_if_none_exists=False
            )
            # should already exist from forward
            assert manager is not None

            def compiled_artifact(new_inputs: List[Any]) -> Callable[..., Any]:
                manager.set_to_running_backward()  # type: ignore[union-attr]
                return compiled_graph_callable(new_inputs)

            compiled_graph.current_callable = compiled_artifact

        if "cuda" in compiled_graph.device_types:
            # prefer better disable_cudagraphs_reason bc stack trace
            # TODO: migrate all disable reasons to stack trace, refactor
            if compiled_graph.disabled_cudagraphs_reason:
                log_cudagraph_skip_and_bump_counter(
                    compiled_graph.disabled_cudagraphs_reason
                )
            else:
                log_cudagraph_skip_and_bump_counter(
                    f"skipping cudagraphs due to {cudagraph_fail_reasons}"
                )


def maybe_realign_inputs(
    ran_cudagraphs: BoxedBool,
    compiled_graph: CompiledFxGraph,
    inputs_to_check: Sequence[int],
) -> None:
    """
    Realigns input strides from inputs_to_check if
    we didn't end up running cudagraphs. Mutates
    `compiled_graph.current_callable` if cudagraphs
    was run. Otherwise, does nothing.
    """
    if not ran_cudagraphs:
        assert compiled_graph.current_callable is not None
        new_callable = align_inputs_from_check_idxs(
            compiled_graph.current_callable, inputs_to_check
        )
        if new_callable is not compiled_graph.current_callable:
            compiled_graph.current_callable = new_callable


class CompiledFxGraphConstants:
    """Wrapper class that unwraps constants from a compiled fx graph. This
    version of the class only supports directly grabbing the saved constants off of
    a CompiledFxGraph.

    With freezing, FxGraphCache doesn't store the constants of the input
    GraphModule it gets from AOTAutograd. Instead, it saves just the **names**
    of those constants, and grabs the constant values directly from the graph module
    passed in at runtime.

    Thing is, we don't always *have* the graph module available at runtime, hence
    the existence of this class and its CompiledFxGraphConstantsWithGm counterpart.

    To support freezing, FXGraphCache gets passed a CompiledFxGraphConstantsWithGm during
    post compile. Otherwise, CompiledFxGraphConstants supports the basic case of loading
    the value of constants directly off of the original saved object.
    """

    def unwrap(self, g: CompiledFxGraph) -> Dict[str, torch.Tensor]:
        assert g.constants is not None
        return g.constants


class CompiledFxGraphConstantsWithGm(CompiledFxGraphConstants):
    """
    This version of CompiledFxGraphConstants, instead of grabbing constants
    directly saved on CompiledFxGraphs, will just grab their names. Then, it takes
    a second GraphModule to grab the corresponding constant values out of.

    This is necessary for supporting freezing in FxGraphCache.
    """

    def __init__(self, gm: torch.fx.GraphModule) -> None:
        self.gm = gm

    def unwrap(self, g: CompiledFxGraph) -> Dict[str, torch.Tensor]:
        if g.allocated_constant_name is not None:
            return {
                name: getattr(self.gm, name)
                for name in g.allocated_constant_name.values()
            }
        else:
            assert g.constants is not None
            return g.constants


@dataclasses.dataclass
class CompiledFxGraph(OutputCode):
    """
    Class holding a compiled FX graph. This is the object serialized on disk
    to support FxGraph caching.
    """

    current_callable: Callable[..., Any] | None
    cache_key: str
    source_code: str = dataclasses.field(repr=False)  # Do not display source_code
    cache_linemap: list[tuple[int, str]] | None
    device_types: set[str]
    device_idxs: set[int]
    mutated_inputs: set[str]
    mutated_input_idxs: set[int]
    # We populate exactly one of the next two fields. In the common case, we store the
    # constant attirbutes in the cache entry and re-attach them to the module created in
    # PyCodeCache.load_by_key_path. In the case that the graph has frozen parameters,
    # however, we save the mapping from attribute names in the GraphLowering to the
    # original name of the attribute in the GraphModule. When we create the module from
    # the cache entry, we then look up the constants from the current GraphModule. This
    # scheme allows us to support caching with freezing.
    allocated_constant_name: dict[str, str] | None
    constants: dict[str, torch.Tensor] | None
    torchbind_constants: dict[str, torch._C.ScriptObject]
    output_strides: list[tuple[_StrideExprStr, ...] | None] | None
    disabled_cudagraphs_reason: str | None
    metrics_deltas: metrics.CachedMetricsDeltas
    counter_deltas: Counter[str]
    # This is a string representation of an expression we serialize
    # with the object so the guards can be evaluated in a different
    # context in order to verify the validity of serving a cached
    # fx graph. The expression must be generated by:
    # ShapeEnv.produce_guards_expression()
    guards_expr: str | None

    cudagraph_info: CudagraphCachedInfo | None
    fx_kwargs: _CompileFxKwargs
    inputs_to_check: Sequence[int]
    boxed_forward_device_index: BoxedDeviceIndex | None

    _boxed_call: bool | None = None
    _triton_bundle: list[TritonKernelArtifacts] | None = None

    def __init__(
        self,
        current_callable: Callable[..., Any] | None,
        graph: GraphLowering,
        gm: torch.fx.GraphModule,
        output_strides: list[tuple[_StrideExprStr, ...] | None],
        disabled_cudagraphs_reason: str | None,
        metrics_deltas: metrics.CachedMetricsDeltas,
        counter_deltas: Counter[str],
        cudagraphs: BoxedBool,
        example_inputs: Sequence[InputType],
        static_input_idxs: Sequence[int],
        fx_kwargs: _CompileFxKwargs,
        inputs_to_check: Sequence[int],
        boxed_forward_device_index: BoxedDeviceIndex | None,
    ) -> None:
        self.current_callable = current_callable
        self.cache_key = graph.cache_key
        if graph.cache_path:
            with open(graph.cache_path) as f:
                self.source_code = f.read()
        self.cache_linemap = graph.cache_linemap
        # TODO - ordered set
        self.device_types = set(graph.device_types)
        self.device_idxs = set(graph.device_idxs)
        self.mutated_inputs = set(graph.mutated_inputs)
        self.mutated_input_idxs = set(graph.mutated_input_idxs)
        if has_frozen_params(gm):
            self.allocated_constant_name = graph.allocated_constant_name
            self.constants = None
        else:
            self.allocated_constant_name = None
            self.constants = graph.constants
        self.torchbind_constants = graph.torchbind_constants
        self.output_strides = output_strides
        self.disabled_cudagraphs_reason = disabled_cudagraphs_reason
        self.metrics_deltas = metrics_deltas
        self.counter_deltas = counter_deltas
        self.guards_expr = None
        self.cudagraph_info = None
        self.fx_kwargs = {}
        self.inputs_to_check = ()
        self.boxed_forward_device_index = None

        cudagraph_info = None
        if cudagraphs:
            # check cudagraph disabling reasons from inductor lowering
            if self.disabled_cudagraphs_reason:
                if "cuda" in self.device_types:
                    log_cudagraph_skip_and_bump_counter(
                        f"skipping cudagraphs due to {self.disabled_cudagraphs_reason}"
                    )
                else:
                    counters["inductor"]["cudagraph_skips"] += 1
                BoxedBool.disable(cudagraphs)
            else:
                complex_memory_overlap_inputs = any(
                    complex_memory_overlap(t)
                    for t in example_inputs
                    if isinstance(t, torch.Tensor)
                )

                if not config.triton.cudagraph_support_input_mutation:
                    # Skip supports for cudagraph-managed tensors
                    from torch._inductor.cudagraph_utils import (
                        check_for_mutation_ignore_cuda_graph_managed_tensor,
                    )

                    has_mutation_str = (
                        check_for_mutation_ignore_cuda_graph_managed_tensor(
                            gm,
                            self,
                            static_input_idxs,
                        )
                    )
                    has_mutation = has_mutation_str is not None

                    if has_mutation:
                        self.disabled_cudagraphs_reason = has_mutation_str
                else:
                    # Check mutation later to support cudagraph-managed tensors
                    has_mutation = None

                cudagraph_tests = [
                    (not has_mutation, "mutated inputs"),
                    (not complex_memory_overlap_inputs, "complex memory overlap"),
                    (
                        all(
                            isinstance(t, (torch.Tensor, torch.SymInt))
                            for t in example_inputs
                        ),
                        "non-Tensor inputs",
                    ),
                ]
                output = output_node(gm)
                # output args are tuple of first argument
                assert len(output.args) == 1
                stack_traces = [
                    (arg.stack_trace if isinstance(arg, torch.fx.node.Node) else None)
                    for arg in output.args[0]
                ]
                cudagraph_fail_reasons = [s for b, s in cudagraph_tests if not b]
                placeholders = tuple(get_placeholder_info(gm.graph))
                cudagraph_info = CudagraphCachedInfo(
                    placeholders, stack_traces, cudagraph_fail_reasons
                )

        self.cudagraph_info = cudagraph_info
        self.inputs_to_check = inputs_to_check
        self.fx_kwargs = fx_kwargs
        # TODO: should this be part of fx_kwargs
        self.boxed_forward_device_index = boxed_forward_device_index

        # aot autograd needs to know to pass in inputs as a list
        self._boxed_call = True

    def __call__(self, inputs: Sequence[Any]) -> Any:
        assert self.current_callable is not None
        try:
            return self.current_callable(inputs)
        finally:
            AutotuneCacheBundler.end_compile()

    def post_compile(
        self,
        example_inputs: Sequence[InputType],
        cudagraphs: BoxedBool,
        constants: CompiledFxGraphConstants,
    ) -> None:
        """
        Run a set of post processing steps after loading from the cache. These involve:
         - Setting the tracing context output strides
         - Running cudagraphs if enabled
         - Realigning inputs

        This runs whether or not we have a cache hit, and always runs directly after we get a CompiledFxGraph.
        The results of this function are *not* saved in the cache itself.
        """
        set_tracing_context_output_strides(example_inputs, self)

        if cudagraphs:
            # It's possible that cudagraphs is enabled, but was disabled
            # during a previous compilation we're loading from the cache.
            # If so, we need to disable it on this new process too.
            if self.disabled_cudagraphs_reason:
                if "cuda" in self.device_types:
                    log_cudagraph_skip_and_bump_counter(
                        f"skipping cudagraphs due to {self.disabled_cudagraphs_reason}"
                    )
                else:
                    counters["inductor"]["cudagraph_skips"] += 1
                BoxedBool.disable(cudagraphs)
            else:
                cudagraph_post_compile(
                    example_inputs,
                    self,
                    cudagraphs,
                    constants.unwrap(self),
                )
        inputs_to_check = self.inputs_to_check
        # cudagraphs could have been disabled from the earlier conditions
        # so we still need to realign inputs if that happens
        maybe_realign_inputs(
            cudagraphs,
            self,
            inputs_to_check,
        )

    def set_triton_bundle(self, triton_bundle: Any) -> None:
        self._triton_bundle = triton_bundle

<<<<<<< HEAD
    def get_constants(self, gm: torch.fx.GraphModule | None) -> dict[str, torch.Tensor]:
        """
        Get the constant attributes.
        """
        # Normal case: The constants are stored in the entry.
        if self.constants is not None:
            return self.constants
=======
    def prepare_for_serialization(self) -> None:
        # We can't really serialize callables that may be C++/Triton/etc.,
        # so we serialize their PyCodeCache disk cache location instead.
        # TODO: This could be better if we're ever able to serialize compiled
        # models to disk.
        self.current_callable = None

    def after_deserialization(self, constants: CompiledFxGraphConstants) -> str:
        from torch._dynamo.utils import counters, dynamo_timed
        from torch._inductor.codecache import (
            cpp_prefix_path,
            get_path,
            PyCodeCache,
            write_atomic,
        )

        # See _save_graph(); we don't store the callable in the cache entry so
        # recreate it here from the PyCodeCache disk cache.
        artifact_path = get_path(self.cache_key, "py")[2]
        code = self.source_code
        if not os.path.exists(artifact_path):
            counters["inductor"]["fxgraph_lookup_write_file"] += 1
            Path(os.path.dirname(artifact_path)).mkdir(parents=True, exist_ok=True)
            cpp_pp = cpp_prefix_path()
            if os.path.basename(cpp_pp) in code:
                if cpp_pp in code:
                    # Great the name is correct
                    pass
                else:
                    # Old dir name is included, replace it
                    pattern = rf'#include\s*"[^"]+{os.path.basename(cpp_pp)}"'
                    code = re.sub(pattern, f'#include "{cpp_pp}"', code)
                    self.source_code = code

            write_atomic(artifact_path, code, make_dirs=True)
>>>>>>> 5a115dca

        from .graph import GraphLowering

        # This is used by tests to check the output for specific details.
        GraphLowering.save_output_code(code)

        try:
            with dynamo_timed(
                "PyCodeCache.load_by_key_path",
                log_pt2_compile_event=True,
            ):
                self.current_callable = PyCodeCache.load_by_key_path(
                    self.cache_key,
                    artifact_path,
                    self.cache_linemap,
                    constants.unwrap(self),
                ).call
        except OSError:
            log.error("Failed to load artifact: %s", artifact_path)
            raise

        return artifact_path


def _typecheck_CompiledFxGraph(h: CompiledFxGraph) -> OutputCode:
    return h


@dataclasses.dataclass
class CompiledAOTI(OutputCode):
    """
    Class holding an AOTInductor compiled so.
    """

    filename: str | list[str]

    def __call__(self, inputs: Sequence[Any]) -> Any:
        raise NotImplementedError("NYI")

    def post_compile(
        self,
        example_inputs: Sequence[InputType],
        cudagraphs: BoxedBool,
        constants: CompiledFxGraphConstants,
    ) -> None:
        pass

    def set_triton_bundle(self, triton_bundle: Any) -> None:
        pass


def _typecheck_CompiledAOTI(h: CompiledAOTI) -> OutputCode:
    return h


@dataclasses.dataclass
class MockFXGraphCacheOutput(OutputCode):
    gm: Any = None

    def __post_init__(self) -> None:
        self._boxed_call = True

    def post_compile(
        self,
        example_inputs: Sequence[InputType],
        cudagraphs: BoxedBool,
        constants: CompiledFxGraphConstants,
    ) -> None:
        pass

    def __call__(self, inputs: Sequence[Any]) -> Any:
        return self.gm(inputs)

    def set_triton_bundle(self, triton_bundle: Any) -> None:
        pass<|MERGE_RESOLUTION|>--- conflicted
+++ resolved
@@ -23,27 +23,11 @@
 from __future__ import annotations
 
 import dataclasses
-<<<<<<< HEAD
-from typing import Any, Callable, TYPE_CHECKING
-=======
 import logging
 import os
 import re
 from pathlib import Path
-from typing import (
-    Any,
-    Callable,
-    Counter,
-    Dict,
-    List,
-    Optional,
-    Sequence,
-    Set,
-    Tuple,
-    TYPE_CHECKING,
-    Union,
-)
->>>>>>> 5a115dca
+from typing import Any, Callable, TYPE_CHECKING
 from typing_extensions import TypeAlias
 
 import torch
@@ -154,7 +138,7 @@
     example_inputs: Sequence[InputType],
     compiled_graph: CompiledFxGraph,
     cudagraphs: BoxedBool,
-    constants: Dict[str, torch.Tensor],
+    constants: dict[str, torch.Tensor],
 ) -> None:
     """
     Checks for any reasons not to run cudagraphs and then
@@ -222,7 +206,7 @@
             # should already exist from forward
             assert manager is not None
 
-            def compiled_artifact(new_inputs: List[Any]) -> Callable[..., Any]:
+            def compiled_artifact(new_inputs: list[Any]) -> Callable[..., Any]:
                 manager.set_to_running_backward()  # type: ignore[union-attr]
                 return compiled_graph_callable(new_inputs)
 
@@ -279,7 +263,7 @@
     the value of constants directly off of the original saved object.
     """
 
-    def unwrap(self, g: CompiledFxGraph) -> Dict[str, torch.Tensor]:
+    def unwrap(self, g: CompiledFxGraph) -> dict[str, torch.Tensor]:
         assert g.constants is not None
         return g.constants
 
@@ -296,7 +280,7 @@
     def __init__(self, gm: torch.fx.GraphModule) -> None:
         self.gm = gm
 
-    def unwrap(self, g: CompiledFxGraph) -> Dict[str, torch.Tensor]:
+    def unwrap(self, g: CompiledFxGraph) -> dict[str, torch.Tensor]:
         if g.allocated_constant_name is not None:
             return {
                 name: getattr(self.gm, name)
@@ -522,15 +506,6 @@
     def set_triton_bundle(self, triton_bundle: Any) -> None:
         self._triton_bundle = triton_bundle
 
-<<<<<<< HEAD
-    def get_constants(self, gm: torch.fx.GraphModule | None) -> dict[str, torch.Tensor]:
-        """
-        Get the constant attributes.
-        """
-        # Normal case: The constants are stored in the entry.
-        if self.constants is not None:
-            return self.constants
-=======
     def prepare_for_serialization(self) -> None:
         # We can't really serialize callables that may be C++/Triton/etc.,
         # so we serialize their PyCodeCache disk cache location instead.
@@ -566,7 +541,6 @@
                     self.source_code = code
 
             write_atomic(artifact_path, code, make_dirs=True)
->>>>>>> 5a115dca
 
         from .graph import GraphLowering
 
