--- conflicted
+++ resolved
@@ -399,6 +399,10 @@
     compiled_fn_runner: Optional[Any]
     cache_key: str
     source_code: str = dataclasses.field(repr=False)  # Do not display source_code
+    runnable_graph_str: str = dataclasses.field(repr=False)  # Do not display graph
+    inductor_post_grad_graph_str: str = dataclasses.field(
+        repr=False
+    )  # Do not display graph
     cache_linemap: Optional[list[tuple[int, str]]]
     device_types: OrderedSet[str]
     device_idxs: OrderedSet[int]
@@ -440,13 +444,9 @@
         static_input_idxs: Sequence[int],
         fx_kwargs: _CompileFxKwargs,
         inputs_to_check: Sequence[int],
-<<<<<<< HEAD
-        recursively_apply_fns: Optional[Callable[..., Any]] = None,
-=======
         runnable_graph_str: str,
         inductor_post_grad_graph_str: str,
         compiled_fn_runner: Optional[Any] = None,
->>>>>>> 119f64d0
     ) -> None:
         self.current_callable = current_callable
         self.compiled_fn_runner = compiled_fn_runner
@@ -459,6 +459,8 @@
         if graph.cache_path:
             with open(graph.cache_path) as f:
                 self.source_code = f.read()
+        self.runnable_graph_str = runnable_graph_str
+        self.inductor_post_grad_graph_str = inductor_post_grad_graph_str
         self.cache_linemap = graph.cache_linemap
         # TODO - ordered set
         self.device_types = OrderedSet(graph.device_types)
@@ -668,14 +670,9 @@
         self.recursively_apply_fns = None
         self.compiled_fn_runner = None
 
-    def after_deserialization(self, constants: CompiledFxGraphConstants) -> str:
-        from torch._dynamo.utils import counters, dynamo_timed
-        from torch._inductor.codecache import (
-            cpp_prefix_path,
-            get_path,
-            PyCodeCache,
-            write_atomic,
-        )
+    def write_to_disk(self) -> str:
+        from torch._dynamo.utils import counters
+        from torch._inductor.codecache import cpp_prefix_path, get_path, write_atomic
 
         # See _save_graph(); we don't store the callable in the cache entry so
         # recreate it here from the PyCodeCache disk cache.
@@ -696,6 +693,13 @@
                     self.source_code = code
 
             write_atomic(artifact_path, code, make_dirs=True)
+        return artifact_path
+
+    def after_deserialization(self, constants: CompiledFxGraphConstants) -> str:
+        from torch._dynamo.utils import dynamo_timed
+        from torch._inductor.codecache import PyCodeCache
+
+        artifact_path = self.write_to_disk()
 
         try:
             with dynamo_timed(
