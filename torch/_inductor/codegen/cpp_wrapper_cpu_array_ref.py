--- conflicted
+++ resolved
@@ -753,19 +753,11 @@
         codegen_args: Sequence[str],
         op_overload: Union[torch._ops.OpOverload, torch._ops.HigherOrderOperator],
         raw_args: Sequence[Any],
-<<<<<<< HEAD
-        outputs: Sequence[Any],
-    ):
-        # No stack allocation when there is a fallback op
-        self.allow_stack_allocation = False
-        return super().generate_fallback_kernel_with_runtime_lookup(
-=======
         outputs: Sequence[ir.Buffer],
     ) -> None:
         # No stack allocation when there is a fallback op
         self.allow_stack_allocation = False
         super().generate_fallback_kernel_with_runtime_lookup(
->>>>>>> e31cda13
             buf_name, python_kernel_name, codegen_args, op_overload, raw_args, outputs
         )
 
