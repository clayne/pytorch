from __future__ import annotations

import atexit
import contextlib
import dataclasses
import enum
import functools
import itertools
import logging
import math
import operator
import os
import re
import tempfile
from abc import ABC, abstractmethod
from enum import auto, Enum
from itertools import chain
from typing import (
    Any,
    Callable,
    cast,
    ClassVar,
    Generic,
    NamedTuple,
    Optional,
    TYPE_CHECKING,
    Union,
)
from typing_extensions import Self, TypeVar

import sympy

import torch
import torch.fx
from torch._prims_common import ELEMENTWISE_TYPE_PROMOTION_KIND
from torch.utils import _pytree as pytree
from torch.utils._config_module import ConfigModule
from torch.utils._ordered_set import OrderedSet
from torch.utils._sympy.numbers import int_oo
from torch.utils._sympy.printers import PythonPrinter as _PythonPrinter
from torch.utils._sympy.symbol import free_symbol_is_type, symbol_is_type, SymT
from torch.utils._sympy.value_ranges import bound_sympy, ValueRanges

from .. import config, metrics
from ..dtype_propagation import DtypePropagationOpsHandler
from ..ops_handler import BasicMathOpsMixin, DefaultHandler
from ..shape_propagation import ShapePropagationOpsHandler
from ..utils import (
    boolean_ops,
    DeferredLineBase,
    generate_assert,
    get_current_backend,
    IndentedBuffer,
    ir_dataclass,
    ScopedDict,
    sympy_dot,
    sympy_index_symbol,
    sympy_subs,
    triton_type,
    unique,
)
from ..virtualized import ops, OpsHandler, OpsValue, ReductionType, StoreMode, V


if TYPE_CHECKING:
    from collections.abc import Iterator, MutableMapping, Sequence

    from torch.fx import GraphModule

    from ..custom_graph_pass import CustomGraphModulePass
    from ..ir import Buffer, ChoiceCaller, FixedLayout, IRNode
    from ..loop_body import LoopBody
    from ..scheduler import BaseScheduling, Scheduler, SchedulerNode
    from ..shape_propagation import BlockShapeType
    from .wrapper import PythonWrapperCodegen

    _T = TypeVar("_T")
    SchedulingConstructor = Callable[[Optional[Scheduler]], BaseScheduling]
    WrapperConstructor = type[PythonWrapperCodegen]
    SymbolLike = Union[str, sympy.Symbol]

    # OpVarT should really be Union[CSEVariable, str], however this
    # causes typing errors in subclasses (defined in other files).
    OpVarT = str

schedule_log = torch._logging.getArtifactLogger(__name__, "schedule")
log = logging.getLogger(__name__)


def data_type_logger(msg: str) -> None:
    if schedule_log.isEnabledFor(logging.DEBUG):
        schedule_log.debug("Data type propagation: %s", msg)


@dataclasses.dataclass
class FileBackedGraphModule:
    """
    Output of FX wrapper codegen. Exposes the same methods as ModuleType, but these
    map back to a GraphModule instead of Python source.
    """

    gm: GraphModule
    compiled_fn: Callable[..., Any]

    def __post_init__(self) -> None:
        # Write the code to a file for compatibility with debugging utilities.
        # The file is deleted upon program termination.
        self.tempfile = tempfile.NamedTemporaryFile(
            mode="w+", suffix=".py", delete=False
        )
        atexit.register(os.remove, self.tempfile.name)
        with self.tempfile as f:
            f.write(self.value)

    @property
    def __file__(self) -> str:
        return self.tempfile.name

    def call(self, args: list[Any]) -> Any:
        return self.compiled_fn(*args)

    @property
    def value(self) -> str:
        return self.gm.code


class WorkspaceZeroMode(enum.Enum):
    UNINITIALIZED = 0
    ZERO_ON_CALL = 1  # kernel may leave workspace dirty
    ZERO_PER_GRAPH = 2  # must be re-zeroed by kernel

    @staticmethod
    def combine(a: WorkspaceZeroMode, b: WorkspaceZeroMode) -> WorkspaceZeroMode:
        if a == b or b == WorkspaceZeroMode.UNINITIALIZED:
            return a
        if a == WorkspaceZeroMode.UNINITIALIZED:
            return b
        raise NotImplementedError(f"WorkspaceZeroMode.combine({a!r}, {b!r})")

    @staticmethod
    def from_bool(zero_fill: bool) -> WorkspaceZeroMode:
        if zero_fill:
            return WorkspaceZeroMode.ZERO_ON_CALL
        return WorkspaceZeroMode.UNINITIALIZED


class CodegenSymbol(ABC):
    """
    An IR object possibly corresponding to a variable in the wrapper code.
    """

    @abstractmethod
    def get_name(self) -> str:
        pass

    @abstractmethod
    def get_example(self) -> Union[torch.Tensor, sympy.Symbol]:
        pass


@ir_dataclass(frozen=True)
class WorkspaceArg(CodegenSymbol):
    """A temporary buffer used for a single kernel, then discarded.

    Not registered as a traditional buffer since there are no users,
    so it would be dead code eliminated.

    Args:
        nbytes: The size of the buffer in bytes.
        zero_fill: Whether the buffer should be initialized to zero.

    """

    count: sympy.Expr
    zero_mode: WorkspaceZeroMode
    device: torch.device
    outer_name: str
    inner_name: str = "ws_ptr"
    dtype: torch.dtype = torch.uint8

    @staticmethod
    def unique_name(prefix: str = "workspace_") -> str:
        return f"{prefix}{next(V.graph.workspace_id)}"

    @staticmethod
    def can_join(a: WorkspaceArg, b: WorkspaceArg) -> bool:
        return (
            a.inner_name == b.inner_name and a.dtype == b.dtype and a.device == b.device
        )

    @staticmethod
    def join(a: WorkspaceArg, b: WorkspaceArg) -> WorkspaceArg:
        return WorkspaceArg(
            count=a.count + b.count,
            zero_mode=WorkspaceZeroMode.combine(a.zero_mode, b.zero_mode),
            dtype=a.dtype,
            device=a.device,
            inner_name=a.inner_name,
            outer_name=a.outer_name,
        )

    @staticmethod
    def maximum(a: WorkspaceArg, b: WorkspaceArg) -> WorkspaceArg:
        assert (
            a.dtype == b.dtype and a.device == b.device and a.inner_name == b.inner_name
        )
        return WorkspaceArg(
            count=sympy.Max(a.count, b.count),
            zero_mode=WorkspaceZeroMode.combine(a.zero_mode, b.zero_mode),
            dtype=a.dtype,
            device=a.device,
            inner_name=a.inner_name,
            outer_name=a.outer_name,
        )

    # These methods let WorkspaceArg pretend it is a buffer to reuse allocation code
    def get_device(self) -> torch.device:
        return self.device

    get_device_or_error = get_device

    def get_dtype(self) -> torch.dtype:
        return self.dtype

    def get_example(self) -> Union[torch.Tensor, sympy.Symbol]:
        return self.get_layout().get_example()

    def get_layout(self) -> FixedLayout:
        from ..ir import FixedLayout

        return FixedLayout(
            device=self.device,
            dtype=self.dtype,
            size=[self.count],
            stride=[1],
        )

    @property
    def layout(self) -> FixedLayout:
        return self.get_layout()

    get_output_spec = get_layout
    maybe_get_output_spec = get_layout
    maybe_get_layout = get_layout

    def get_offset(self) -> sympy.Expr:
        return sympy.S.Zero

    def get_size(self) -> list[sympy.Expr]:
        return [self.count]

    def get_stride(self) -> list[sympy.Expr]:
        return [sympy.S.One]

    def get_name(self) -> str:
        return self.outer_name

    def get_is_pinned(self) -> bool:
        return False

    def get_inputs_that_alias_output(self) -> list[str]:
        return []


class TritonScratchWorkspace:
    def __init__(self, size: int, generate_dtype_str: Callable[..., str]):
        self.size = size
        self._generate_dtype_str = generate_dtype_str

    def generate_dtype_str(self) -> str:
        return self._generate_dtype_str()


@dataclasses.dataclass
class TensorArg:
    name: str
    buffer: str
    dtype: torch.dtype
    offset: sympy.Expr = sympy.S.Zero  # c++ only
    alias_of: Optional[str] = None  # halide only


@dataclasses.dataclass
class SizeArg:
    name: str
    expr: sympy.Expr

    @property
    def alias_of(self) -> Optional[str]:
        return None


@dataclasses.dataclass
class ConstexprArg:
    name: str


@dataclasses.dataclass
class TMADescriptorArg:
    name: str
    api_type: str  # "experimental" or "stable"
    block_shape: Optional[list[sympy.Expr]]  # only needed for "stable"
    dtype: Optional[torch.dtype]  # only needed for "stable"


@dataclasses.dataclass
class DeviceCodegen:
    scheduling: SchedulingConstructor
    wrapper_codegen: WrapperConstructor
    cpp_wrapper_codegen: Optional[WrapperConstructor] = None
    fx_wrapper_codegen: Optional[WrapperConstructor] = None


KernelArgType = Union[WorkspaceArg, TensorArg, SizeArg, TMADescriptorArg, ConstexprArg]

device_codegens: dict[str, DeviceCodegen] = {}


class DeviceOpOverrides:
    def import_get_raw_stream_as(self, name: str) -> str:
        raise NotImplementedError

    def set_device(self, device_idx: int) -> str:
        raise NotImplementedError

    def synchronize(self) -> str:
        raise NotImplementedError

    def device_guard(self, device_idx: int) -> str:
        raise NotImplementedError

    def cpp_device_guard(self) -> str:
        raise NotImplementedError

    def cpp_aoti_device_guard(self) -> str:
        raise NotImplementedError

    def cpp_stream_guard(self) -> str:
        raise NotImplementedError

    def cpp_aoti_stream_guard(self) -> str:
        raise NotImplementedError

    def cpp_getStreamFromExternal(self) -> str:
        raise NotImplementedError

    def kernel_header(self) -> str:
        raise NotImplementedError

    def kernel_driver(self) -> str:
        raise NotImplementedError

    def cpp_stream_type(self) -> str:
        raise NotImplementedError

    def aoti_get_stream(self) -> str:
        raise NotImplementedError

    def cpp_kernel_type(self) -> str:
        raise NotImplementedError

    def cpp_device_ptr(self) -> str:
        raise NotImplementedError

    def tma_descriptor_helpers(self) -> str:
        raise NotImplementedError

    def cpp_scratch(
        self, idx: int, workspace: TritonScratchWorkspace, prefix: Optional[str] = None
    ) -> Optional[tuple[list[str], str]]:
        # optionally return (scratch definition, arg name)
        raise NotImplementedError


device_op_overrides_dict: dict[str, DeviceOpOverrides] = {}
custom_backend_passes: dict[str, Optional[CustomGraphModulePass]] = {}
custom_backend_codegen_configs: dict[str, Optional[ConfigModule]] = {}


# The code generated by Inductor consists of two main parts: kernel code and wrapper code.
# For any new backend looking to integrate with Inductor, customization of these two main
# parts are necessary to generate its specific code.
#
# Kernel code generation is determined by different Scheduling. Consequently, a new
# backend needs to provide a custom Scheduling for its unique kernel code generation. Currently,
# CppScheduling and TritonScheduling serve the C++/OpenMP and Triton backends, respectively.
#
# For the Wrapper, Inductor provides a PythonWrapperCodegen class to generate the Python wrapper code
# that bridges kernels. This allows out-of-tree backends to inherit from PythonWrapperCodegen,
# and override specific member functions to create backend-specific Python wrapper code.
#
# Other classes, such as CppKernel and TritonKernel, used for code generation, typically form part
# of the logic for either Scheduling or PythonWrapperCodegen. So the Scheduling and PythonWrapperCodegen interfaces
# provide flexibility to the backend. A backend can choose to implement these classes from scratch,
# or reuse them by extending and overriding as necessary. And Inductor provides the registration API,
# register_backend_for_device, to equip a new backend at runtime.
#
# Intel has developed a new backend on top of Triton to support Intel GPUs, leveraging these interfaces.
# This backend can be used as a reference:
# https://github.com/intel/intel-extension-for-pytorch/blob/5dcc9d57e5422cf295e1a1ee97896d6b6a554a85/intel_extension_for_pytorch/_inductor/__init__.py#L9
def register_backend_for_device(
    device: str,
    device_scheduling: SchedulingConstructor,
    device_wrapper_codegen: WrapperConstructor,
    device_cpp_wrapper_codegen: Optional[WrapperConstructor] = None,
    device_fx_wrapper_codegen: Optional[WrapperConstructor] = None,
    device_custom_pass: Optional[CustomGraphModulePass] = None,
    device_custom_config: Optional[ConfigModule] = None,
) -> None:
    device_codegens[device] = DeviceCodegen(
        device_scheduling,
        device_wrapper_codegen,
        device_cpp_wrapper_codegen,
        device_fx_wrapper_codegen,
    )
    custom_backend_passes[device] = device_custom_pass
    if device_custom_config:
        assert (
            isinstance(device_custom_config, ConfigModule)
            and device_custom_config is not config
        ), (
            f"{device_custom_config=} cannot be the same as the default inductor config {config=}"
        )
    custom_backend_codegen_configs[device] = device_custom_config


class BackendFeature(Enum):
    FOREACH = auto()
    BUCKETIZE = auto()
    INPLACE_BUFFERS = auto()
    MASKED_SCATTER_WITH_INDEX = auto()
    SCAN = auto()
    SORT = auto()
    TUPLE_REDUCTION = auto()
    PREFER_STORE_LOOP_ORDER = auto()
    TRITON_TEMPLATES = auto()
    REDUCE_TO_SINGLE_ELEMENT = auto()


def get_backend_features(
    device: Union[torch.device, str, None],
) -> OrderedSet[BackendFeature]:
    if device is None:
        return OrderedSet()
    init_backend_registration()
    if isinstance(device, torch.device):
        device_type = device.type
    else:
        assert isinstance(device, str), type(device)
        device_type = device
        device = torch.device(device_type)
    scheduling_ctor = get_scheduling_for_device(device_type)
    assert scheduling_ctor
    scheduling = scheduling_ctor(None)
    return scheduling.get_backend_features(device)


def has_backend_feature(
    device: Union[torch.device, str, None], feature: BackendFeature
) -> bool:
    """See also V.graph.has_feature"""
    assert isinstance(feature, BackendFeature)
    return feature in get_backend_features(device)


def get_scheduling_for_device(device: str) -> Optional[SchedulingConstructor]:
    return device_codegens[device].scheduling if device in device_codegens else None


def get_wrapper_codegen_for_device(
    device: str, cpp_wrapper: bool = False, fx_wrapper: bool = False
) -> Optional[WrapperConstructor]:
    if device in device_codegens:
        wrapper_codegen_obj: DeviceCodegen = device_codegens[device]
        if fx_wrapper:
<<<<<<< HEAD
            from .wrapper_fxir import WrapperFxCodegen

            return WrapperFxCodegen
=======
            return wrapper_codegen_obj.fx_wrapper_codegen
>>>>>>> 0b594928
        elif cpp_wrapper:
            return wrapper_codegen_obj.cpp_wrapper_codegen
        else:
            return wrapper_codegen_obj.wrapper_codegen
    return None


def get_custom_backend_pass_for_device(device: str) -> Optional[CustomGraphModulePass]:
    return custom_backend_passes[device] if device in custom_backend_passes else None


def get_custom_backend_config_for_device(device: str) -> Optional[ConfigModule]:
    return (
        custom_backend_codegen_configs[device]
        if device in custom_backend_codegen_configs
        else None
    )


@functools.cache
def init_backend_registration() -> None:
    """
    Register the backend for different devices, including the scheduling
    for kernel code generation and the host side wrapper code generation.
    """
    from .cpp import CppScheduling
    from .cpp_wrapper_cpu import CppWrapperCpu
    from .cpp_wrapper_cpu_array_ref import CppWrapperCpuArrayRef
    from .cpp_wrapper_gpu import CppWrapperGpu
    from .cpp_wrapper_mps import CppWrapperMps
    from .cuda_combined_scheduling import CUDACombinedScheduling
    from .halide import HalideScheduling
    from .mps import MetalScheduling
    from .python_wrapper_mtia import PythonWrapperMtia
    from .triton import TritonScheduling
    from .wrapper import PythonWrapperCodegen
    from .wrapper_fxir import WrapperFxCodegen

    if get_scheduling_for_device("cpu") is None:
        cpu_backends = {
            "cpp": CppScheduling,
            "halide": HalideScheduling,
            "triton": TritonScheduling,
        }
        register_backend_for_device(
            "cpu",
            lambda scheduling: cpu_backends[config.cpu_backend](scheduling),
            PythonWrapperCodegen,
            CppWrapperCpuArrayRef
            if config.aot_inductor.allow_stack_allocation
            else CppWrapperCpu,
            WrapperFxCodegen,
        )

    if get_scheduling_for_device("cuda") is None:
        # CUDACombinedScheduling combines Triton and CUDA C++ scheduling for CUDA devices via delegation
        cuda_backends = {
            "triton": CUDACombinedScheduling,
            "halide": HalideScheduling,
        }
        register_backend_for_device(
            "cuda",
            lambda scheduling: cuda_backends[config.cuda_backend](scheduling),
            PythonWrapperCodegen,
            CppWrapperGpu,
            WrapperFxCodegen,
        )

    if get_scheduling_for_device("xpu") is None:
        register_backend_for_device(
            "xpu",
            TritonScheduling,
            PythonWrapperCodegen,
            CppWrapperGpu,
            WrapperFxCodegen,
        )

    if get_scheduling_for_device("mps") is None:
        register_backend_for_device(
            "mps",
            MetalScheduling,
            PythonWrapperCodegen,
            CppWrapperMps,
            WrapperFxCodegen,
        )

    if get_scheduling_for_device("mtia") is None:
        register_backend_for_device(
            "mtia",
            TritonScheduling,
            PythonWrapperMtia,
            CppWrapperGpu,
            WrapperFxCodegen,
        )

    private_backend = torch._C._get_privateuse1_backend_name()
    if (
        private_backend != "privateuseone"
        and get_scheduling_for_device(private_backend) is None
    ):
        from torch.utils.backend_registration import _get_custom_mod_func

        try:
            device_scheduling = _get_custom_mod_func("Scheduling")
            wrapper_codegen = _get_custom_mod_func("PythonWrapperCodegen")
            cpp_wrapper_codegen = _get_custom_mod_func("CppWrapperCodegen")
            fx_wrapper_codegen = _get_custom_mod_func("WrapperFxCodegen")
            if device_scheduling and wrapper_codegen and cpp_wrapper_codegen:
                register_backend_for_device(
                    private_backend,
                    device_scheduling,
                    wrapper_codegen,
                    cpp_wrapper_codegen,
                    fx_wrapper_codegen,
                )
        except RuntimeError:
            pass


def index_prevent_reordering(
    index: Sequence[sympy.Expr],
    index_vars: Sequence[sympy.Expr],
    sizes: Sequence[sympy.Expr],
) -> list[sympy.Expr]:
    from ..ir import FlexibleLayout

    # added contiguous index prevents reordering
    return [*index, sympy_dot(index_vars, FlexibleLayout.contiguous_strides(sizes))]


def register_device_op_overrides(
    device: str, device_op_overrides: DeviceOpOverrides
) -> None:
    device_op_overrides_dict[device] = device_op_overrides


def get_device_op_overrides(device: str) -> DeviceOpOverrides:
    assert isinstance(device, str), type(device)

    if not device_op_overrides_dict:
        from . import cpu_device_op_overrides, mps_device_op_overrides  # noqa: F401
        from .cuda import device_op_overrides  # noqa: F401
        from .mtia import device_op_overrides as mtia_op_overrides  # noqa: F401
        from .xpu import device_op_overrides as xpu_op_overrides  # noqa: F401

    return device_op_overrides_dict[device]


DTYPE_TO_COMPUTATION_DTYPE: dict[torch.dtype, torch.dtype] = {
    torch.bfloat16: torch.float,
    torch.float16: torch.float,
    **{
        dtype: dtype
        for dtype in [
            torch.bool,
            torch.float32,
            torch.float64,
            torch.int8,
            torch.int16,
            torch.int32,
            torch.int64,
            torch.uint8,
            torch.uint16,
            torch.uint32,
            torch.uint64,
        ]
    },
}


def deduce_output_dtype_by_name(
    op_name: str,
    *args: Any,
    **kwargs: Any,
) -> Optional[torch.dtype]:
    """
    Given op name and a list of input dtypes, deduce the output dtype
    """
    if op_name in boolean_ops():
        return torch.bool
    elif op_name in (
        "to_dtype",
        "index_expr",
    ):
        return kwargs["dtype"] if "dtype" in kwargs else args[-1]
    elif op_name in (
        "rand",
        "randn",
    ):
        return torch.float
    elif op_name in (
        "get_index",
        "randint64",
        "load_seed",
    ):
        return torch.int64
    elif op_name == "reduction":
        return kwargs["dtype"] if "dtype" in kwargs else args[1]
    elif op_name == "constant":
        return kwargs["dtype"] if "dtype" in kwargs else args[-1]
    elif op_name in (
        "load",
        "store",
        "store_reduction",
    ):
        buf_name = args[1]
        return V.graph.get_dtype(buf_name)  # type: ignore[arg-type]
    elif op_name == "to_dtype_bitcast":
        return kwargs["dtype"] if "dtype" in kwargs else args[-2]
    return None


def check_dtype(
    buffer: IndentedBuffer, var: CSEVariableType, dtype: torch.dtype
) -> None:
    backend = get_current_backend()
    if config.test_configs.runtime_triton_dtype_assert and backend == "triton":
        buffer.writeline(f"tl.static_assert({var}.dtype == {triton_type(dtype)})")
    elif config.test_configs.static_cpp_dtype_assert and backend == "cpp":
        from .cpp_utils import CppCSEVariable, DTYPE_TO_CPP

        assert isinstance(var, CppCSEVariable), type(var)
        if dtype == torch.bool:
            if var.is_vec:
                is_same_dt = f"IsVecMaskType<decltype({var})>::value"
            else:
                # operator&(bool, bool) returns int and it can be used as boolean in C++
                is_same_dt = f"std::is_same_v<decltype({var}), bool> || std::is_same_v<decltype({var}), int>"
        else:
            c_var_type = f"decltype({var})"
            if var.is_vec:
                c_var_type = f"typename {c_var_type}::value_type"
            is_same_dt = f"std::is_same_v<{c_var_type}, {DTYPE_TO_CPP[dtype]}>"

        buffer.writeline(f"static_assert({is_same_dt});")


class DataTypePropagation:
    def __init__(self, body: LoopBody) -> None:
        self.body = body
        self.graphs: dict[Union[Callable[..., Any], str], Any] = {
            "root": body.root_block.graph
        }
        for k, v in body.subblocks.items():
            self.graphs[k] = v.graph

    def deduce_node_dtype_by_inputs(self, node: torch.fx.Node) -> Optional[torch.dtype]:
        inputs = node.all_input_nodes
        input_nodes = [
            n for n in inputs if isinstance(n, torch.fx.Node) and n.op != "placeholder"
        ]
        if len(input_nodes) == 0:
            return None

        all_input_nodes_propagated = all(
            OptimizationContext.key in n.meta
            and n.meta[OptimizationContext.key].dtype is not None
            for n in input_nodes
        )
        if not all_input_nodes_propagated:
            return None

        return functools.reduce(
            torch.promote_types,
            [n.meta[OptimizationContext.key].dtype for n in input_nodes],
        )

    def deduce_node_dtype_by_subgraph(self, node: torch.fx.Node) -> torch.dtype:
        sub_graph = self.graphs[node.target]
        dtype = self.propagate_graph(sub_graph)
        assert dtype
        return dtype

    def deduce_node_dtype(self, node: torch.fx.Node) -> Optional[torch.dtype]:
        if node.op == "placeholder":
            return None

        if node.target == "output" and len(node.args) != 1:
            # we can infer output node if it only have 1 arg
            return None

        if node.target == operator.getitem:
            node_arg = node.args[0]
            assert isinstance(node_arg, torch.fx.Node), type(node_arg)
            return self.deduce_node_dtype(node_arg)

        assert isinstance(node.target, str), type(node.target)

        if node.target.startswith("masked_subblock"):
            return self.deduce_node_dtype_by_subgraph(node)

        if (
            output_dtype := deduce_output_dtype_by_name(
                node.target,
                *node.args,
                **node.kwargs,
            )
        ) is not None:
            return output_dtype

        return self.deduce_node_dtype_by_inputs(node)

    def propagate_graph(self, graph: torch.fx.Graph) -> Optional[torch.dtype]:
        assert graph.nodes
        graph_dtype: Optional[torch.dtype] = None
        # For masked_subblock, we use output's dtype to represent
        # the dtype of this subgraph. For other cases, graph_dtype
        # might be None
        for node in graph.nodes:
            if OptimizationContext.key in node.meta:
                opt_ctx = node.meta[OptimizationContext.key]
            else:
                opt_ctx = OptimizationContext()

            opt_ctx.dtype = self.deduce_node_dtype(node)
            node.meta[OptimizationContext.key] = opt_ctx
            if node.target == "output":
                graph_dtype = opt_ctx.dtype
        return graph_dtype

    def propagate(self) -> Optional[torch.dtype]:
        return self.propagate_graph(self.graphs["root"])

    @classmethod
    def propagate_loopbody(cls, body: LoopBody) -> Optional[torch.dtype]:
        return cls(body).propagate()

    @classmethod
    def propagate_scheduler_node(cls, node: SchedulerNode) -> Optional[torch.dtype]:
        from ..loop_body import LoopBody
        from ..scheduler import SchedulerNode

        assert isinstance(node, SchedulerNode), type(node)
        assert isinstance(node._body, LoopBody), type(node._body)
        return DataTypePropagation.propagate_loopbody(node._body)


class PythonPrinter(_PythonPrinter):
    def doprint(
        self, expr: sympy.Expr, *, simplify: bool = True, p: bool = True
    ) -> str:
        # TODO: why are people passing strings to the printer here :think:
        if simplify and isinstance(expr, sympy.Expr) and hasattr(V.graph, "sizevars"):
            expr = V.graph.sizevars.simplify(expr)
        return super().doprint(expr)

    def parenthesize(self, item: sympy.Expr, level: int, strict: bool = False) -> str:
        if isinstance(item, sympy.Mod):
            # use parenthesis to enforce precedence.
            # in sympy 1.13.3, -2*Mod(x,y) becomes -2*x%y, which is wrong.
            return f"({self._print(item)})"
        else:
            return super().parenthesize(item, level, strict)


class OpDecompositions:
    """
    Decomposes inductor ops
    """

    @staticmethod
    def identity(value: OpVarT) -> OpVarT:
        # used to trigger cse
        return value

    @staticmethod
    def reciprocal(x: OpVarT) -> OpVarT:
        return ops.truediv(ops.constant(1, torch.int32), x)

    @staticmethod
    def square(x: OpVarT) -> OpVarT:
        return ops.mul(x, x)

    @staticmethod
    def erfc(x: OpVarT) -> OpVarT:
        return ops.sub(ops.constant(1, torch.float32), ops.erf(x))

    @staticmethod
    def erfcx(x: OpVarT) -> OpVarT:
        return ops.mul(ops.exp(ops.square(x)), ops.erfc(x))

    @staticmethod
    def expm1(x: OpVarT) -> OpVarT:
        return ops.sub(ops.exp(x), ops.constant(1, torch.float32))

    @staticmethod
    def log10(x: OpVarT) -> OpVarT:
        return ops.mul(ops.log(x), ops.constant(1 / math.log(10), torch.float32))

    @staticmethod
    def log2(x: OpVarT) -> OpVarT:
        return ops.mul(ops.log(x), ops.constant(1 / math.log(2), torch.float32))

    @staticmethod
    def exp2(x: OpVarT) -> OpVarT:
        return ops.exp(ops.mul(x, ops.constant(math.log(2), torch.float32)))

    @staticmethod
    def log1p(x: OpVarT) -> OpVarT:
        return ops.log(ops.add(x, ops.constant(1, torch.int32)))

    @staticmethod
    def sigmoid(x: OpVarT) -> OpVarT:
        one = ops.constant(1, torch.int32)
        return ops.truediv(one, ops.add(one, ops.exp(ops.neg(x))))

    @staticmethod
    def relu(x: OpVarT) -> OpVarT:
        return ops.maximum(x, ops.constant(0, torch.int32))

    @staticmethod
    def fma(x: OpVarT, y: OpVarT, z: OpVarT) -> OpVarT:
        # for backends that don't override this (halide)
        return ops.add(ops.mul(x, y), z)

    @staticmethod
    def floor_to_int(a: OpVarT, dtype: torch.dtype) -> OpVarT:
        return ops.to_dtype(ops.floor(a), dtype)

    @staticmethod
    def ceil_to_int(a: OpVarT, dtype: torch.dtype) -> OpVarT:
        return ops.to_dtype(ops.ceil(a), dtype)

    @staticmethod
    def trunc_to_int(a: OpVarT, dtype: torch.dtype) -> OpVarT:
        return ops.to_dtype(ops.trunc(a), dtype)

    @staticmethod
    def remainder(a: OpVarT, b: OpVarT) -> OpVarT:
        r = ops.mod(a, b)
        cond = ops.and_(
            ops.ne(r, ops.constant(0, torch.int32)),
            ops.ne(ops.signbit(r), ops.signbit(b)),
        )
        return ops.where(cond, ops.add(r, b), r)

    @staticmethod
    def round_to_int(a: OpVarT, dtype: torch.dtype) -> OpVarT:
        return ops.to_dtype(ops.round(a), dtype)


_RE_PAREN_NOT_NEEDED = re.compile(r"[a-z0-9_.]+|\([^)]*\)|", flags=re.IGNORECASE)


def _all_in_parens(string: str) -> bool:
    if string[0] != "(" or len(string) < 2:
        return False
    count = 1
    for i, char in enumerate(string[1:]):
        if char == "(":
            count += 1
        elif char == ")":
            count -= 1
        if count == 0 and i != len(string) - 2:
            return False
    assert count == 0
    return True


class OpOverrides(BasicMathOpsMixin, OpDecompositions, OpsHandler[Any]):
    @staticmethod
    def paren(string: OpVarT) -> OpVarT:
        if (
            isinstance(string, CSEVariable)
            or _RE_PAREN_NOT_NEEDED.fullmatch(string)
            or _all_in_parens(string)
        ):
            # don't put extra parens for strings that are already wrapped in parens
            return string
        return f"({string})"

    @staticmethod
    def constant(value: Union[bool, float, int], dtype: torch.dtype) -> OpVarT:
        return repr(value)

    @staticmethod
    def bitwise_not(x: OpVarT) -> OpVarT:
        return f"~{OpOverrides.paren(x)}"

    @staticmethod
    def logical_not(a: OpVarT) -> OpVarT:
        return f"{OpOverrides.paren(a)} == 0"

    @staticmethod
    def bitwise_and(x: OpVarT, y: OpVarT) -> OpVarT:
        return f"{OpOverrides.paren(x)} & {OpOverrides.paren(y)}"

    @staticmethod
    def bitwise_or(x: OpVarT, y: OpVarT) -> OpVarT:
        return f"{OpOverrides.paren(x)} | {OpOverrides.paren(y)}"

    @staticmethod
    def bitwise_xor(x: OpVarT, y: OpVarT) -> OpVarT:
        return f"{OpOverrides.paren(x)} ^ {OpOverrides.paren(y)}"

    @staticmethod
    def bitwise_left_shift(x: OpVarT, y: OpVarT) -> OpVarT:
        return f"{OpOverrides.paren(x)} << {OpOverrides.paren(y)}"

    @staticmethod
    def bitwise_right_shift(x: OpVarT, y: OpVarT) -> OpVarT:
        return f"{OpOverrides.paren(x)} >> {OpOverrides.paren(y)}"

    @staticmethod
    def int_truediv(a: OpVarT, b: OpVarT) -> OpVarT:
        # TODO: this is wrong
        # TODO: an easy bandaid is to generate runtime asserts that it's
        # <= 2**53, which is when this equation is correct
        return ops.truediv(a, b)

    @staticmethod
    def load_seed(name: str, offset: OpVarT) -> OpVarT:
        return ops.load(name, sympy.Integer(offset))

    def indirect_indexing(
        self,
        var: OpVarT,
        size: Union[sympy.Expr, int],
        check: bool = True,
        wrap_neg: bool = True,
    ) -> sympy.Symbol:
        return sympy_index_symbol(str(var))

    def check_bounds(
        self, expr: sympy.Expr, size: sympy.Expr, lower: bool, upper: bool
    ) -> None:
        raise NotImplementedError(
            f"{type(self).__name__}: check_bounds should be handled by CSEProxy"
        )

    def load(self, name: str, index: sympy.Expr) -> OpVarT:
        raise NotImplementedError(
            f"{type(self).__name__}: load should be handled by CSEProxy"
        )

    def store(
        self, name: str, index: sympy.Expr, value: OpVarT, mode: StoreMode = None
    ) -> None:
        raise NotImplementedError(
            f"{type(self).__name__}: store should be handled by CSEProxy"
        )

    def store_reduction(self, name: str, index: sympy.Expr, value: OpVarT) -> None:
        raise NotImplementedError(
            f"{type(self).__name__}: store_reduction should be handled by CSEProxy"
        )

    def reduction(
        self,
        dtype: torch.dtype,
        src_dtype: torch.dtype,
        reduction_type: ReductionType,
        value: Union[OpVarT, tuple[OpVarT, ...]],
    ) -> Union[OpVarT, tuple[OpVarT, ...]]:
        raise NotImplementedError(
            f"{type(self).__name__}: reduction should be handled by CSEProxy"
        )

    def scan(
        self,
        dtypes: tuple[torch.dtype, ...],
        combine_fn: Callable[
            [tuple[OpVarT, ...], tuple[OpVarT, ...]],
            tuple[OpVarT, ...],
        ],
        values: tuple[OpVarT, ...],
    ) -> tuple[OpVarT, ...]:
        raise NotImplementedError(
            f"{type(self).__name__}: scan should be handled by CSEProxy"
        )

    def sort(
        self,
        dtypes: tuple[torch.dtype, ...],
        values: tuple[OpVarT, ...],
        stable: bool,
        descending: bool,
    ) -> tuple[OpVarT, ...]:
        raise NotImplementedError(
            f"{type(self).__name__}: sort should be handled by CSEProxy"
        )

    def bucketize(
        self,
        values: OpVarT,
        boundaries: tuple[str, sympy.Expr, sympy.Expr, sympy.Expr],
        boundary_indices: OpVarT,
        indexing_dtype: torch.dtype,
        right: bool,
        sorter: Optional[tuple[str, sympy.Expr]] = None,
        sorter_indices: Optional[OpVarT] = None,
    ) -> OpVarT:
        raise NotImplementedError(
            f"{type(self).__name__}: bucketize should be handled by CSEProxy"
        )

    def halide_clamp(self, value: OpVarT, size: sympy.Expr, check: bool) -> OpVarT:
        raise NotImplementedError(
            f"{type(self).__name__}: halide_clamp only implemented for Halide backend"
        )

    def inline_asm_elementwise(
        self,
        *inputs: OpVarT,
        asm: str,
        constraints: Optional[str] = None,
        dtype: torch.dtype = torch.float32,
        is_pure: bool = True,
        pack: int = 1,
    ) -> OpVarT:
        raise NotImplementedError(
            f"{type(self).__name__}: inline_asm_elementwise only implemented for Triton backend"
        )

    def output(self, *args: OpVarT) -> None:
        raise AssertionError(
            f"{type(self).__name__}: ops.output should not appear at codegen time"
        )

    def placeholder(self, index: int) -> OpVarT:
        raise AssertionError(
            f"{type(self).__name__}: ops.placeholder should not appear at codegen time"
        )

    @staticmethod
    def _unimplemented(name: str) -> Callable[..., OpVarT]:
        def unimplemented(self: OpOverrides, *args: Any, **kwargs: Any) -> OpVarT:
            raise NotImplementedError(
                f"{type(self).__name__} does not implement ops.{name}"
            )

        unimplemented.__name__ = name
        unimplemented.is_unimplemented = True  # type: ignore[attr-defined]
        return unimplemented

    @classmethod
    def _is_unimplemented(cls, name: str) -> bool:
        fn = getattr(cls, name, None)
        default_fn = getattr(OpsHandler, name, None)
        return not fn or fn == default_fn or getattr(fn, "is_unimplemented", False)

    @classmethod
    def _initialize_pointwise_overrides(cls, target: str) -> None:
        assert target in ("triton", "cpp", "cppvec", "halide", "mps"), target

        for funcname, data in pointwise_overrides_data.items():
            impl = getattr(data, target)
            if impl is None:
                if cls._is_unimplemented(funcname):
                    setattr(cls, funcname, cls._unimplemented(funcname))
            else:
                assert funcname not in cls.__dict__, (
                    f"multiple definitions of {funcname} on {cls.__name__}"
                )
                impl.__name__ = funcname
                setattr(cls, funcname, staticmethod(impl))


@dataclasses.dataclass
class OverridesData:
    name: str
    cpp: Callable[..., str]
    # None when not impl in libdevice/triton
    triton: Optional[Callable[..., str]] = None
    # None when not impl in aten/.../vec
    cppvec: Optional[Callable[..., str]] = None
    type_promotion_kind: ELEMENTWISE_TYPE_PROMOTION_KIND = (
        ELEMENTWISE_TYPE_PROMOTION_KIND.DEFAULT
    )
    halide: Optional[Callable[..., str]] = None
    mps: Optional[Callable[..., str]] = None


# NB: if you add a new special function, don't forget to update
# torch._inductor.ops_handler too
pointwise_overrides_data: dict[str, OverridesData] = dict(
    airy_ai=OverridesData(
        type_promotion_kind=ELEMENTWISE_TYPE_PROMOTION_KIND.INT_TO_FLOAT,
        cpp=lambda x: f"airy_ai_forward({x})",
        name="special_airy_ai",
    ),
    bessel_j0=OverridesData(
        type_promotion_kind=ELEMENTWISE_TYPE_PROMOTION_KIND.INT_TO_FLOAT,
        cpp=lambda x: f"bessel_j0_forward({x})",
        triton=lambda x: f"libdevice.j0({x})",
        name="special_bessel_j0",
    ),
    bessel_j1=OverridesData(
        type_promotion_kind=ELEMENTWISE_TYPE_PROMOTION_KIND.INT_TO_FLOAT,
        cpp=lambda x: f"bessel_j1_forward({x})",
        triton=lambda x: f"libdevice.j1({x})",
        name="special_bessel_j1",
    ),
    bessel_y0=OverridesData(
        type_promotion_kind=ELEMENTWISE_TYPE_PROMOTION_KIND.INT_TO_FLOAT,
        cpp=lambda x: f"bessel_y0_forward({x})",
        triton=lambda x: f"libdevice.y0({x})",
        name="special_bessel_y0",
    ),
    bessel_y1=OverridesData(
        type_promotion_kind=ELEMENTWISE_TYPE_PROMOTION_KIND.INT_TO_FLOAT,
        cpp=lambda x: f"bessel_y1_forward({x})",
        triton=lambda x: f"libdevice.y1({x})",
        name="special_bessel_y1",
    ),
    digamma=OverridesData(
        type_promotion_kind=ELEMENTWISE_TYPE_PROMOTION_KIND.INT_TO_FLOAT,
        cpp=lambda x: f"calc_digamma({x})",
        cppvec=lambda x: f"{x}.digamma()",
        name="digamma",
    ),
    # no cpp nor triton implementation for entr, it is defined as decomposition
    # erf, erfc
    erfcx=OverridesData(
        type_promotion_kind=ELEMENTWISE_TYPE_PROMOTION_KIND.INT_TO_FLOAT,
        cpp=lambda x: f"calc_erfcx({x})",
        triton=lambda x: f"libdevice.erfcx({x})",
        name="special_erfcx",
    ),
    fma=OverridesData(
        type_promotion_kind=ELEMENTWISE_TYPE_PROMOTION_KIND.INT_TO_FLOAT,
        cpp=lambda x, y, z: f"std::fma({x}, {y}, {z})",
        cppvec=lambda x, y, z: f"fmadd({x}, {y}, {z})",
        triton=lambda x, y, z: f"libdevice.fma({x}, {y}, {z})",
        name="fma",
    ),
    # erfinv, exp2, expit, gammaln
    igamma=OverridesData(
        type_promotion_kind=ELEMENTWISE_TYPE_PROMOTION_KIND.INT_TO_FLOAT,
        cpp=lambda x, y: f"calc_igamma({x}, {y})",
        name="igamma",
    ),
    igammac=OverridesData(
        type_promotion_kind=ELEMENTWISE_TYPE_PROMOTION_KIND.INT_TO_FLOAT,
        cpp=lambda x, y: f"calc_igammac({x}, {y})",
        name="igammac",
    ),
    gammainc=OverridesData(
        type_promotion_kind=ELEMENTWISE_TYPE_PROMOTION_KIND.INT_TO_FLOAT,
        cpp=lambda x, y: f"calc_igamma({x}, {y})",
        name="special_gammainc",
    ),
    gammaincc=OverridesData(
        type_promotion_kind=ELEMENTWISE_TYPE_PROMOTION_KIND.INT_TO_FLOAT,
        cpp=lambda x, y: f"calc_igammac({x}, {y})",
        name="special_gammaincc",
    ),
    i0=OverridesData(
        type_promotion_kind=ELEMENTWISE_TYPE_PROMOTION_KIND.INT_TO_FLOAT,
        cpp=lambda x: f"calc_i0({x})",
        triton=lambda x: f"libdevice.cyl_bessel_i0({x})",
        cppvec=lambda x: f"{x}.i0()",
        name="i0",
    ),
    i0e=OverridesData(
        type_promotion_kind=ELEMENTWISE_TYPE_PROMOTION_KIND.INT_TO_FLOAT,
        cpp=lambda x: f"calc_i0e({x})",
        cppvec=lambda x: f"{x}.i0e()",
        name="special_i0e",
    ),
    i1=OverridesData(
        type_promotion_kind=ELEMENTWISE_TYPE_PROMOTION_KIND.INT_TO_FLOAT,
        cpp=lambda x: f"calc_i1({x})",
        triton=lambda x: f"libdevice.cyl_bessel_i1({x})",
        name="special_i1",
    ),
    i1e=OverridesData(
        type_promotion_kind=ELEMENTWISE_TYPE_PROMOTION_KIND.INT_TO_FLOAT,
        cpp=lambda x: f"calc_i1e({x})",
        name="special_i1e",
    ),
    log_ndtr=OverridesData(
        type_promotion_kind=ELEMENTWISE_TYPE_PROMOTION_KIND.INT_TO_FLOAT,
        cpp=lambda x: f"calc_log_ndtr({x})",
        name="special_log_ndtr",
    ),
    # logit
    modified_bessel_i0=OverridesData(
        type_promotion_kind=ELEMENTWISE_TYPE_PROMOTION_KIND.INT_TO_FLOAT,
        cpp=lambda x: f"modified_bessel_i0_forward({x})",
        triton=lambda x: f"libdevice.cyl_bessel_i0({x})",
        name="special_modified_bessel_i0",
    ),
    modified_bessel_i1=OverridesData(
        type_promotion_kind=ELEMENTWISE_TYPE_PROMOTION_KIND.INT_TO_FLOAT,
        cpp=lambda x: f"modified_bessel_i1_forward({x})",
        triton=lambda x: f"libdevice.cyl_bessel_i1({x})",
        name="special_modified_bessel_i1",
    ),
    modified_bessel_k0=OverridesData(
        type_promotion_kind=ELEMENTWISE_TYPE_PROMOTION_KIND.INT_TO_FLOAT,
        cpp=lambda x: f"modified_bessel_k0_forward({x})",
        name="special_modified_bessel_k0",
    ),
    modified_bessel_k1=OverridesData(
        type_promotion_kind=ELEMENTWISE_TYPE_PROMOTION_KIND.INT_TO_FLOAT,
        cpp=lambda x: f"modified_bessel_k1_forward({x})",
        name="special_modified_bessel_k1",
    ),
    # multigamma
    ndtr=OverridesData(
        type_promotion_kind=ELEMENTWISE_TYPE_PROMOTION_KIND.INT_TO_FLOAT,
        cpp=lambda x: f"calc_ndtr({x})",
        name="special_ndtr",
    ),
    ndtri=OverridesData(
        type_promotion_kind=ELEMENTWISE_TYPE_PROMOTION_KIND.INT_TO_FLOAT,
        cpp=lambda x: f"calc_ndtri({x})",
        name="special_ndtri",
    ),
    polygamma=OverridesData(
        type_promotion_kind=ELEMENTWISE_TYPE_PROMOTION_KIND.INT_TO_FLOAT,
        cpp=lambda x,
        y: f"{x} == 0 ? calc_digamma({y}) : ({x} == 1 ? trigamma({y}) : calc_polygamma({y}, {x}))",
        name="polygamma",
    ),
    # psi - alias to digamma
    # round
    scaled_modified_bessel_k0=OverridesData(
        type_promotion_kind=ELEMENTWISE_TYPE_PROMOTION_KIND.INT_TO_FLOAT,
        cpp=lambda x: f"scaled_modified_bessel_k0_forward({x})",
        name="special_scaled_modified_bessel_k0",
    ),
    scaled_modified_bessel_k1=OverridesData(
        type_promotion_kind=ELEMENTWISE_TYPE_PROMOTION_KIND.INT_TO_FLOAT,
        cpp=lambda x: f"scaled_modified_bessel_k1_forward({x})",
        name="special_scaled_modified_bessel_k1",
    ),
    # sinc
    spherical_bessel_j0=OverridesData(
        type_promotion_kind=ELEMENTWISE_TYPE_PROMOTION_KIND.INT_TO_FLOAT,
        cpp=lambda x: f"spherical_bessel_j0_forward({x})",
        name="special_spherical_bessel_j0",
    ),
    zeta=OverridesData(
        type_promotion_kind=ELEMENTWISE_TYPE_PROMOTION_KIND.INT_TO_FLOAT,
        cpp=lambda x, y: f"zeta({x}, {y})",
        name="special_zeta",
    ),
    chebyshev_polynomial_t=OverridesData(
        type_promotion_kind=ELEMENTWISE_TYPE_PROMOTION_KIND.INT_TO_FLOAT,
        cpp=lambda x, y: f"chebyshev_polynomial_t_forward({x}, {y})",
        name="special_chebyshev_polynomial_t",
    ),
    chebyshev_polynomial_u=OverridesData(
        type_promotion_kind=ELEMENTWISE_TYPE_PROMOTION_KIND.INT_TO_FLOAT,
        cpp=lambda x, y: f"chebyshev_polynomial_u_forward({x}, {y})",
        name="special_chebyshev_polynomial_u",
    ),
    chebyshev_polynomial_v=OverridesData(
        type_promotion_kind=ELEMENTWISE_TYPE_PROMOTION_KIND.INT_TO_FLOAT,
        cpp=lambda x, y: f"chebyshev_polynomial_v_forward({x}, {y})",
        name="special_chebyshev_polynomial_v",
    ),
    chebyshev_polynomial_w=OverridesData(
        type_promotion_kind=ELEMENTWISE_TYPE_PROMOTION_KIND.INT_TO_FLOAT,
        cpp=lambda x, y: f"chebyshev_polynomial_w_forward({x}, {y})",
        name="special_chebyshev_polynomial_w",
    ),
    legendre_polynomial_p=OverridesData(
        type_promotion_kind=ELEMENTWISE_TYPE_PROMOTION_KIND.INT_TO_FLOAT,
        cpp=lambda x, y: f"legendre_polynomial_p_forward({x}, {y})",
        name="special_legendre_polynomial_p",
    ),
    shifted_chebyshev_polynomial_t=OverridesData(
        type_promotion_kind=ELEMENTWISE_TYPE_PROMOTION_KIND.INT_TO_FLOAT,
        cpp=lambda x, y: f"shifted_chebyshev_polynomial_t_forward({x}, {y})",
        name="special_shifted_chebyshev_polynomial_t",
    ),
    shifted_chebyshev_polynomial_u=OverridesData(
        type_promotion_kind=ELEMENTWISE_TYPE_PROMOTION_KIND.INT_TO_FLOAT,
        cpp=lambda x, y: f"shifted_chebyshev_polynomial_u_forward({x}, {y})",
        name="special_shifted_chebyshev_polynomial_u",
    ),
    shifted_chebyshev_polynomial_v=OverridesData(
        type_promotion_kind=ELEMENTWISE_TYPE_PROMOTION_KIND.INT_TO_FLOAT,
        cpp=lambda x, y: f"shifted_chebyshev_polynomial_v_forward({x}, {y})",
        name="special_shifted_chebyshev_polynomial_v",
    ),
    shifted_chebyshev_polynomial_w=OverridesData(
        type_promotion_kind=ELEMENTWISE_TYPE_PROMOTION_KIND.INT_TO_FLOAT,
        cpp=lambda x, y: f"shifted_chebyshev_polynomial_w_forward({x}, {y})",
        name="special_shifted_chebyshev_polynomial_w",
    ),
    hermite_polynomial_h=OverridesData(
        type_promotion_kind=ELEMENTWISE_TYPE_PROMOTION_KIND.INT_TO_FLOAT,
        cpp=lambda x, y: f"hermite_polynomial_h_forward({x}, {y})",
        name="special_hermite_polynomial_h",
    ),
    hermite_polynomial_he=OverridesData(
        type_promotion_kind=ELEMENTWISE_TYPE_PROMOTION_KIND.INT_TO_FLOAT,
        cpp=lambda x, y: f"hermite_polynomial_he_forward({x}, {y})",
        name="special_hermite_polynomial_he",
    ),
    laguerre_polynomial_l=OverridesData(
        type_promotion_kind=ELEMENTWISE_TYPE_PROMOTION_KIND.INT_TO_FLOAT,
        cpp=lambda x, y: f"laguerre_polynomial_l_forward({x}, {y})",
        name="special_laguerre_polynomial_l",
    ),
)


def is_buffer_removed(name: str) -> bool:
    return any(
        name in x
        for x in (
            V.graph.removed_buffers,
            V.kernel.removed_buffers,
            V.graph.inplaced_to_remove,
            V.kernel.inplaced_to_remove,
        )
    )


class DeferredLine(DeferredLineBase):
    """A line that can be 'unwritten' by adding name to V.graph.removed_buffers"""

    def __init__(self, name: str, line: str):
        super().__init__(line)
        self.name = name
        assert not isinstance(line, DeferredLineBase)

    def __call__(self) -> Optional[str]:
        if not is_buffer_removed(self.name):
            return self.line
        return None

    def _new_line(self, line: str) -> DeferredLine:
        return DeferredLine(self.name, line)


class BracesBuffer(IndentedBuffer):
    def indent(self, offset: int = 1) -> contextlib.AbstractContextManager[None]:
        @contextlib.contextmanager
        def ctx() -> Iterator[None]:
            for _ in range(offset):
                self.writeline("{")
                self._indent += 1
            for _ in range(-offset):
                self._indent -= 1
                self.writeline("}")
            yield
            for _ in range(-offset):
                self.writeline("{")
                self._indent += 1
            for _ in range(offset):
                self._indent -= 1
                self.writeline("}")

        return ctx()


class InplacedBuffer(NamedTuple):
    inner_name: str
    other_names: list[str]


@dataclasses.dataclass
class ArgName:
    name: str
    # is_constexpr=True is used to attach a " : tl.constexpr" into the argument list
    is_constexpr: bool = False

    def full_name(self) -> str:
        return f"{self.name}{' : tl.constexpr' if self.is_constexpr else ''}"


class RemovedArg:
    def __str__(self) -> str:
        return "REMOVED"


REMOVED = RemovedArg()


class KernelArgs:
    @staticmethod
    def _lookup(
        prefix: str,
        odict: Union[dict[_T, Union[str, RemovedArg]], dict[_T, str]],
        name: _T,
    ) -> str:
        result: Union[str, RemovedArg] = odict.get(name, REMOVED)
        if isinstance(result, RemovedArg):
            odict[name] = new_result = f"{prefix}{len(odict)}"
            return new_result
        return result

    def __init__(self) -> None:
        self.input_buffers: dict[str, str] = {}
        self.output_buffers: dict[str, Union[str, RemovedArg]] = {}
        self.inplace_buffers: dict[str, Union[InplacedBuffer, RemovedArg]] = {}
        self.sizevars: dict[sympy.Expr, str] = {}
        self.workspace_args: list[WorkspaceArg] = []

    def __repr__(self) -> str:
        return "KernelArgs({})".format(
            ", ".join(
                map(
                    repr,
                    [
                        self.input_buffers,
                        self.output_buffers,
                        self.inplace_buffers,
                        self.sizevars,
                    ],
                )
            )
        )

    @staticmethod
    def _buffer_is_marked_removed(name: Any) -> bool:
        # this function is needed by MTIA
        return isinstance(name, RemovedArg)

    def input(self, name: str) -> str:
        if V.graph.scheduler:
            name = V.graph.scheduler.mutation_real_name.get(name, name)
        assert name not in V.graph.removed_buffers, name
        if name in self.output_buffers:
            return cast(str, self.output_buffers[name])
        if name in self.inplace_buffers:
            return cast(InplacedBuffer, self.inplace_buffers[name]).inner_name
        if name.startswith("seed"):
            return self._lookup("seed", self.input_buffers, name)
        return self._lookup("in_ptr", self.input_buffers, name)

    def output(self, name: str) -> str:
        if V.graph.scheduler:
            name = V.graph.scheduler.mutation_real_name.get(name, name)
        assert name not in V.graph.removed_buffers, name
        if name in self.inplace_buffers:
            return cast(InplacedBuffer, self.inplace_buffers[name]).inner_name
        return self._lookup("out_ptr", self.output_buffers, name)

    def make_inplace(self, input_name: str, output_name: str) -> None:
        if input_name in V.graph.unaligned_buffers:
            V.graph.unaligned_buffers.add(output_name)
        assert output_name not in self.inplace_buffers, output_name
        if input_name in self.inplace_buffers:
            buf = self.inplace_buffers[input_name]
            assert not isinstance(buf, RemovedArg)
            buf.other_names.append(output_name)
            self.inplace_buffers[output_name] = buf
        else:
            alive_buffers = [
                val
                for val in self.inplace_buffers.values()
                if not isinstance(val, RemovedArg)
            ]
            removed_buffers = [
                val
                for val in self.inplace_buffers.values()
                if isinstance(val, RemovedArg)
            ]
            inplace_buffer_idx = len(unique(alive_buffers)) + len(removed_buffers)
            buf = InplacedBuffer(
                f"in_out_ptr{inplace_buffer_idx}",
                [input_name, output_name],
            )
            self.inplace_buffers[input_name] = buf
            self.inplace_buffers[output_name] = buf

    def workspace(self, nbytes: sympy.Expr, zero_fill: bool) -> tuple[str, int]:
        """
        Allocate or extend a workspace buffer of nbytes bytes.

        This function manages the allocation of a workspace buffer. It either creates
        a new WorkspaceArg or extends an existing one.

        Note:
        - Calling this function will in-place mutate the args by adding or updating
        a WorkspaceArg.
        - The codegen for generating the Python argdefs and call_defs will check
        this field and allocate the buffer accordingly.
        - A new argument "ws_ptr" will be present in the generated code.

        Args:
            nbytes (sympy.Expr): The number of bytes to allocate.
            zero_fill (bool): Whether to initialize the buffer to zero.

        Returns:
            Tuple[str, int]: A tuple containing:
                - "ws_ptr": A string identifier for the workspace pointer.
                - offset: An integer representing the byte offset in the workspace.
        """
        arg = WorkspaceArg(
            count=nbytes,
            zero_mode=WorkspaceZeroMode.from_bool(zero_fill),
            device=V.graph.get_current_device_or_throw(),
            outer_name=WorkspaceArg.unique_name(),
        )
        for i, existing_arg in enumerate(self.workspace_args):
            if WorkspaceArg.can_join(existing_arg, arg):
                offset = existing_arg.count
                self.workspace_args[i] = WorkspaceArg.join(existing_arg, arg)
                return existing_arg.inner_name, offset
            assert (
                existing_arg.inner_name != arg.inner_name
                and existing_arg.outer_name != arg.outer_name
            ), existing_arg
        self.workspace_args.append(arg)
        return arg.inner_name, 0

    def semaphores(self, min_size: sympy.Expr) -> str:
        """
        Lazily allocate a graph-wide semaphores buffer with at least min_size.  This is a single buffer shared by
        all kernels and zero initialized once at graph start.  Each kernel must leave the buffer zeroed on exit.

        Warning: multiple calls to this function will return the same buffer.

        Args:
            min_size: the number of int32 semaphores required

        Returns:
            name of the semaphores buffer
        """
        current_device = V.graph.get_current_device_or_throw()
        arg = WorkspaceArg(
            count=min_size,
            zero_mode=WorkspaceZeroMode.ZERO_PER_GRAPH,
            dtype=torch.uint32,
            inner_name="sem_ptr",
            outer_name=f"semaphores_{current_device.type}_{current_device.index}",
            device=current_device,
        )
        for existing_arg in self.workspace_args:
            if existing_arg.inner_name == arg.inner_name:
                assert arg == existing_arg, (arg, existing_arg)
        self.workspace_args.append(arg)
        return arg.inner_name

    def seed_offset(self, name: str, value: int) -> str:
        assert isinstance(value, int), (type(value), value)
        # here we are lifting a constant integer into an arg to the kernel to try to get additional cache hits
        value = sympy.Integer(value)
        if value in self.sizevars:
            return self.sizevars[value]
        if name in self.sizevars.values():
            name = (
                f"{name}{sum(1 for v in self.sizevars.values() if v.startswith(name))}"
            )
        self.sizevars[value] = name
        return name

    def size(self, name: sympy.Symbol) -> str:
        assert isinstance(name, sympy.Symbol), (type(name), name)
        if name.name == "seed":
            self.sizevars[name] = "seed"  # don't manage the name of seeds
            return "seed"
        return self._lookup("ks", self.sizevars, name)

    def call_names(self) -> Iterator[str]:
        return chain(
            self.input_buffers.keys(), self.output_buffers.keys(), self.sizevars.keys()
        )

    def arg_name(self, name: str) -> Optional[str]:
        """
        Returns inner name of a given outer name.
        """
        inplaced = self.inplace_buffers.get(name, None)
        if inplaced is not None and not isinstance(inplaced, RemovedArg):
            return inplaced.inner_name
        output_name = self.output_buffers.get(name, None)
        if output_name is not None and not isinstance(output_name, RemovedArg):
            return output_name
        return self.input_buffers.get(name, None)

    def wrap_ptr_arg(self, buf: str, dtype: torch.dtype) -> str:
        return buf

    def wrap_size_arg(self, size: SymbolLike) -> str:
        return str(size)

    def cpp_argdefs(
        self, dtype_to_cpp_type: Optional[dict[torch.dtype, str]] = None
    ) -> tuple[list[str], list[str], list[str]]:
        from .cpp_utils import INDEX_TYPE

        if dtype_to_cpp_type is None:
            from .cpp_utils import DTYPE_TO_CPP

            dtype_to_cpp_type = DTYPE_TO_CPP

        call_args = []
        arg_defs = []
        arg_types = []
        for inplaced in unique(self.inplace_buffers.values()):
            if isinstance(inplaced, RemovedArg):
                continue
            outer = inplaced.other_names[-1]
            inner = inplaced.inner_name
            dtype = V.graph.get_dtype(outer)
            cpp_dtype = dtype_to_cpp_type[dtype]
            arg_defs.append(f"{cpp_dtype}* {inner}")
            call_args.append(self.wrap_ptr_arg(outer, dtype))
            arg_types.append(f"{cpp_dtype}*")
        for outer, inner in self.input_buffers.items():
            if outer in self.inplace_buffers:
                continue
            dtype = V.graph.get_dtype(outer)
            cpp_dtype = dtype_to_cpp_type[dtype]
            arg_defs.append(f"const {cpp_dtype}* {inner}")
            call_args.append(self.wrap_ptr_arg(outer, dtype))
            arg_types.append(f"const {cpp_dtype}*")
        for outer, maybe_inner in self.output_buffers.items():
            if outer in self.inplace_buffers or isinstance(maybe_inner, RemovedArg):
                continue
            dtype = V.graph.get_dtype(outer)
            cpp_dtype = dtype_to_cpp_type[dtype]
            arg_defs.append(f"{cpp_dtype}* {maybe_inner}")
            call_args.append(self.wrap_ptr_arg(outer, dtype))
            arg_types.append(f"{cpp_dtype}*")
        for outer, inner in self.sizevars.items():
            arg_defs.append(f"const {INDEX_TYPE} {inner}")
            call_args.append(self.wrap_size_arg(outer))
            arg_types.append(f"const {INDEX_TYPE}")
            if V.graph.wrapper_code:
                V.graph.wrapper_code.ensure_size_computed(outer)
        assert not self.workspace_args, "Workspace not supported on CPU "
        return arg_defs, call_args, arg_types

    def python_argdefs(
        self,
    ) -> tuple[list[ArgName], list[str], list[KernelArgType], list[Any]]:
        arg_defs: list[ArgName] = []
        call_args: list[str] = []
        arg_types: list[Any] = []
        precompile_args: list[KernelArgType] = []
        for inplaced in unique(self.inplace_buffers.values()):
            if isinstance(inplaced, RemovedArg):
                continue
            arg_defs.append(ArgName(inplaced.inner_name))
            call_args.append(inplaced.other_names[-1])
            arg_types.append(V.graph.get_dtype(inplaced.other_names[-1]))
            precompile_args.append(
                TensorArg(
                    name=inplaced.inner_name,
                    buffer=inplaced.other_names[-1],
                    dtype=V.graph.get_dtype(inplaced.other_names[-1]),
                )
            )
        for outer, inner in chain(
            self.input_buffers.items(), self.output_buffers.items()
        ):
            if outer in self.inplace_buffers or isinstance(inner, RemovedArg):
                continue
            arg_defs.append(ArgName(inner))
            call_args.append(outer)
            arg_types.append(V.graph.get_dtype(outer))
            precompile_args.append(
                TensorArg(
                    name=inner,
                    buffer=outer,
                    dtype=V.graph.get_dtype(outer),
                )
            )
        for outer, inner in self.sizevars.items():
            arg_defs.append(ArgName(inner))
            call_args.append(outer)
            arg_types.append(type(outer))
            precompile_args.append(SizeArg(inner, outer))
            if V.graph.wrapper_code:
                V.graph.wrapper_code.ensure_size_computed(outer)
        for arg in self.workspace_args:
            arg_defs.append(ArgName(arg.inner_name))
            call_args.append(arg.outer_name)
            precompile_args.append(arg)
            arg_types.append(arg.dtype)
        return arg_defs, call_args, precompile_args, arg_types

    def aliases(self) -> Iterator[tuple[str, str]]:
        for inplaced in unique(self.inplace_buffers.values()):
            if isinstance(inplaced, RemovedArg):
                continue
            for other in inplaced.other_names:
                if (
                    other in V.graph.inplaced_to_remove
                    or other in V.kernel.inplaced_to_remove
                ):
                    continue
                if other in self.input_buffers:
                    yield self.input_buffers[other], inplaced.inner_name
                if other in self.output_buffers:
                    yield cast(str, self.output_buffers[other]), inplaced.inner_name

    def is_removed(self, name: str) -> bool:
        return isinstance(
            self.output_buffers.get(name, REMOVED), RemovedArg
        ) and isinstance(self.inplace_buffers.get(name, REMOVED), RemovedArg)

    # Includes inplace buffers, excludes removed buffers.  Essentially,
    # after you do a call into this kernel, which buffers actually contain
    # updated data?  Modeled off of python_argdefs.
    def live_output_buffers(self) -> OrderedSet[str]:
        live_outs: OrderedSet[str] = OrderedSet()
        for inplaced in unique(self.inplace_buffers.values()):
            if isinstance(inplaced, RemovedArg):
                continue
            live_outs.add(inplaced.other_names[-1])
        for outer, inner in self.output_buffers.items():
            if outer in self.inplace_buffers or isinstance(inner, RemovedArg):
                continue
            live_outs.add(outer)
        return live_outs


class CSEVariable:
    """A CSEVariable is just a name for an expression but it is useful to be able to annotate them on a backend dependent basis.
    To do so, the backends can simply overload `Kernel.create_cse_var`
    The "CSEVariable.update_on_args" method gives you a hook for annotations
    See example of TritonCSEVariable in triton.py
    """

    def __init__(
        self,
        name: str,
        bounds: ValueRanges[Any],
        dtype: Optional[torch.dtype] = None,
        shape: BlockShapeType = None,
    ):
        super().__init__()
        assert isinstance(bounds, ValueRanges), type(bounds)
        self.name = name
        self.bounds = bounds
        self.use_count = 1  # track how many times this expression is used
        self.dtype = dtype
        self.shape = shape

    def __str__(self) -> str:
        return self.name

    def __hash__(self) -> int:
        return hash(self.name)

    def __eq__(self, other: object) -> bool:
        return isinstance(other, CSEVariable) and other.name == self.name

    def update_on_args(self, name: str, args: Any, kwargs: Any) -> None:
        pass

    def __repr__(self) -> str:
        return f"{self.__class__.__name__}({self.name!r})"


AugmentedKeyT = TypeVar("AugmentedKeyT", default=str)
CSEVariableType = TypeVar("CSEVariableType", bound=CSEVariable, default=CSEVariable)

if TYPE_CHECKING:
    ReductionCacheKey = tuple[
        torch.dtype,
        ReductionType,
        Union[CSEVariable, tuple[CSEVariable, ...]],
    ]


class CSE(Generic[CSEVariableType, AugmentedKeyT]):
    """Common subexpression elimination"""

    def __init__(
        self,
        prefix: str = "",
        suffix: str = "",
        name_prefix: str = "tmp",
        iter_buffers: Optional[itertools.count[int]] = None,
        store_cache: Optional[MutableMapping[str, CSEVariableType]] = None,
        reduction_cache: Optional[
            MutableMapping[ReductionCacheKey, CSEVariableType]
        ] = None,
        varname_map: Optional[dict[str, CSEVariableType]] = None,
    ):
        self.prefix = prefix
        self.suffix = suffix
        self._cache: MutableMapping[AugmentedKeyT, CSEVariableType] = {}
        self.name_prefix = name_prefix
        self.store_cache: MutableMapping[str, CSEVariableType] = store_cache or {}
        self.reduction_cache: MutableMapping[ReductionCacheKey, CSEVariableType] = (
            reduction_cache or {}
        )
        self.iter_buffer_ids: itertools.count[int] = iter_buffers or itertools.count()
        self.invalidated_stores: OrderedSet[str] = OrderedSet()
        self.varname_map: dict[str, CSEVariableType] = varname_map or {}

    def invalidate(self, keep_vars: OrderedSet[CSEVariable]) -> None:
        for name, tmp in [*self.store_cache.items()]:
            if tmp not in keep_vars:
                del self.store_cache[name]
                self.invalidated_stores.add(name)
        if keep_vars:
            self._cache = {k: v for k, v in self._cache.items() if v in keep_vars}
        else:
            self._cache = {}

    def clone(self) -> Self:
        return type(self)(
            prefix=self.prefix,
            suffix=self.suffix,
            name_prefix=self.name_prefix,
            iter_buffers=self.iter_buffer_ids,
            store_cache=self.store_cache,
            varname_map=self.varname_map,
            reduction_cache=self.reduction_cache,
        )

    def scoped_copy(self) -> Self:
        """Return a copy of using ScopedDict so changes to *_cache aren't visible in self"""
        new_cse = self.clone()
        new_cse._cache = ScopedDict(self._cache)
        new_cse.reduction_cache = ScopedDict(self.reduction_cache)
        new_cse.store_cache = ScopedDict(self.store_cache)
        return new_cse

    def augment_key(self, cache_key: str) -> AugmentedKeyT:
        "Override this method to augment cache key with backend specifics"
        return cast(AugmentedKeyT, cache_key)

    def put(self, cache_key: str, val: CSEVariableType) -> None:
        self._cache[self.augment_key(cache_key)] = val

    def contains(self, cache_key: str) -> bool:
        return self.augment_key(cache_key) in self._cache

    def try_get(self, cache_key: str) -> Optional[CSEVariableType]:
        return self._cache.get(self.augment_key(cache_key), None)

    def get(self, cache_key: str) -> CSEVariableType:
        return self._cache[self.augment_key(cache_key)]

    def generate(
        self,
        buffer: IndentedBuffer,
        expr: Union[str, CSEVariable, OpsValue, IndentedBuffer, DeferredLineBase],
        *,
        bounds: ValueRanges[Any] = ValueRanges.unknown(),
        write: bool = True,
        assignment: bool = True,
        dtype: Optional[torch.dtype] = None,
        shape: BlockShapeType = None,
    ) -> CSEVariableType:
        if isinstance(expr, OpsValue):
            expr = expr.value

        assert write or assignment
        if isinstance(expr, CSEVariable):
            # If the expressions were always created with all the information, we could
            # assert expr.bounds == bounds, but sometimes the expression is created
            # with the loose ValueRanges.unknown(), so we need to tighten the bounds
            expr.bounds = expr.bounds.tighten(bounds)
            expr.use_count += 1
            return cast(CSEVariableType, expr)
        elif isinstance(expr, IndentedBuffer):
            cache_key = expr.getvalue()
        elif isinstance(expr, DeferredLineBase):
            cache_key = expr.line
        else:
            assert isinstance(expr, str)
            cache_key = expr
        var = self.try_get(cache_key)
        if shape is None and not assignment:
            # since there's no assignment to a variable, use any shape here
            # other than None to avoid the unknown shape failures
            shape = ()
        if not var:
            var = self.newvar(bounds, dtype, shape)
            self.put(cache_key, var)
            if write:
                if V.kernel.current_node:
                    V.kernel.current_node.codegen_originating_info(
                        buffer, only_once=True
                    )
                if isinstance(expr, IndentedBuffer):
                    if assignment:
                        buffer.writeline(f"{self.prefix}{var} =")
                    buffer.splice(expr)
                    buffer.writeline(self.suffix)
                elif isinstance(expr, DeferredLineBase):
                    assert assignment
                    buffer.writeline(
                        expr._new_line(f"{self.prefix}{var} = {expr.line}{self.suffix}")
                    )
                else:
                    if assignment:
                        line = f"{self.prefix}{var} = {expr}{self.suffix}"
                    else:
                        line = f"{expr}{self.suffix}"
                    buffer.writeline(line)

                    # cpp backend cannot determine is_vec at this point
                    if (
                        assignment
                        and (
                            config.test_configs.runtime_triton_dtype_assert
                            or config.test_configs.static_cpp_dtype_assert
                        )
                        and dtype is not None
                        and get_current_backend() != "cpp"
                    ):
                        check_dtype(buffer, var, dtype)

        else:
            var.bounds = var.bounds.tighten(bounds)
            var.use_count += 1

        return var

    def newvar(
        self,
        bounds: ValueRanges[Any] = ValueRanges.unknown(),
        dtype: Optional[torch.dtype] = None,
        shape: BlockShapeType = None,
    ) -> CSEVariableType:
        var_name = f"{self.name_prefix}{next(self.iter_buffer_ids)}"
        var = V.kernel.create_cse_var(var_name, bounds, dtype, shape)
        self.varname_map[var_name] = var
        return var

    def namedvar(
        self,
        name: str,
        bounds: ValueRanges[Any] = ValueRanges.unknown(),
        dtype: Optional[torch.dtype] = None,
        shape: BlockShapeType = None,
    ) -> CSEVariableType:
        torch._check_value(
            name not in self.varname_map, lambda: f"duplicate name: {name}"
        )
        var = V.kernel.create_cse_var(name, bounds, dtype, shape)
        self.varname_map[name] = var
        return var


class CodeGen:
    def __init__(self) -> None:
        super().__init__()
        self.exit_stack = contextlib.ExitStack()

    def __enter__(self) -> Self:
        self.exit_stack.__enter__()
        return self

    def __exit__(self, exc_type: Any, exc_val: Any, exc_tb: Any) -> None:
        self.exit_stack.__exit__(exc_type, exc_val, exc_tb)


class Kernel(CodeGen, Generic[CSEVariableType]):
    newvar_prefix: str = ""
    suffix: str = ""
    overrides: Optional[Callable[[], OpsHandler[Any]]] = None

    def __init__(
        self, args: Optional[KernelArgs] = None, increase_kernel_count: bool = True
    ) -> None:
        super().__init__()
        if increase_kernel_count:
            metrics.generated_kernel_count += 1
        self.args = args or KernelArgs()
        self.loads = IndentedBuffer()
        self.compute = IndentedBuffer()
        self.stores = IndentedBuffer()

        self.num_load = 0
        self.num_reduction = 0

        self.cse: CSE[CSEVariableType, Any] = CSE(self.newvar_prefix, self.suffix)
        self.must_keep_buffers: OrderedSet[str] = OrderedSet()
        self.store_buffer_names: OrderedSet[str] = OrderedSet()
        self._load_mask: Optional[str] = None
        self._load_other: Union[None, int, float] = None
        # OrderedSet in set_current_node
        self.current_node: Optional[SchedulerNode] = None
        self.node_to_bounds: Optional[dict[torch.fx.Node, ValueRanges[Any]]] = None

        self.removed_buffers: OrderedSet[str] = OrderedSet()
        self.inplaced_to_remove: OrderedSet[str] = OrderedSet()

        # key: the buffer to write
        # value: the buffer to read and whose memory can be reused for
        #   the buffer specified by key
        self.inplace_update_buffers: dict[str, str] = {}
        # Set minimum number of elements processed per thread.
        self.min_elem_per_thread = 1
        self.kernel_name: Optional[str] = None

    @contextlib.contextmanager
    def set_current_node(self, node: SchedulerNode) -> Iterator[None]:
        prior = self.current_node
        self.current_node = node
        self.node_to_bounds = node._body.bounds().get_bounds()
        try:
            yield
        finally:
            self.current_node = prior

    @contextlib.contextmanager
    def swap_buffers(
        self,
        lb: IndentedBuffer,
        cb: Optional[IndentedBuffer] = None,
        sb: Optional[IndentedBuffer] = None,
    ) -> Iterator[None]:
        if cb is None:
            cb = lb
        if disallow_stores := sb is None:
            sb = IndentedBuffer()
        loads = self.loads
        compute = self.compute
        stores = self.stores
        cse = self.cse
        self.loads = lb
        self.compute = cb
        self.stores = sb
        self.cse = cse.scoped_copy()
        try:
            yield
        finally:
            self.loads = loads
            self.compute = compute
            self.stores = stores
            self.cse = cse
            if disallow_stores:
                assert not sb, "unexpected store inside swap_buffers"

    def load(self, name: str, index: sympy.Expr) -> CSEVariable:
        raise NotImplementedError

    def indirect_load(self, name: str, index: sympy.Expr) -> CSEVariable:
        """A load the depends on an index we have read"""
        prior = self.loads
        try:
            # put the load in the compute section as it might have deps
            self.loads = self.compute
            return self.load(name, index)
        finally:
            self.loads = prior

    def store_reduction(self, name: str, index: sympy.Expr, value: CSEVariable) -> None:
        raise NotImplementedError

    def store(
        self, name: str, index: sympy.Expr, value: CSEVariable, mode: StoreMode = None
    ) -> None:
        raise NotImplementedError

    def reduction(
        self,
        dtype: torch.dtype,
        src_dtype: torch.dtype,
        reduction_type: ReductionType,
        value: Union[CSEVariable, tuple[CSEVariable, ...]],
    ) -> Union[CSEVariable, tuple[CSEVariable, ...]]:
        raise NotImplementedError

    def scan(
        self,
        dtypes: tuple[torch.dtype, ...],
        combine_fn: Callable[
            [tuple[CSEVariable, ...], tuple[CSEVariable, ...]], tuple[CSEVariable, ...]
        ],
        values: tuple[CSEVariable, ...],
    ) -> tuple[CSEVariable, ...]:
        raise NotImplementedError

    def sort(
        self,
        dtypes: tuple[torch.dtype, ...],
        values: tuple[CSEVariable, ...],
        stable: bool,
        descending: bool,
    ) -> tuple[CSEVariable, ...]:
        raise NotImplementedError

    def var_ranges(self) -> dict[sympy.Symbol, sympy.Expr]:
        raise NotImplementedError

    def bucketize(
        self,
        values: CSEVariable,
        boundaries: tuple[str, sympy.Expr, sympy.Expr, sympy.Expr],
        boundary_indices: CSEVariable,
        indexing_dtype: torch.dtype,
        right: bool,
        sorter: Optional[tuple[str, sympy.Expr]] = None,
        sorter_indices: Optional[CSEVariable] = None,
    ) -> CSEVariable:
        """
        See [Note: Inductor bucketize op]
        """
        raise NotImplementedError

    @property
    def assert_function(self) -> str:
        raise NotImplementedError

    def indirect_assert(
        self,
        var: Union[CSEVariable, str],
        lower: Optional[str],
        upper: Optional[str],
        mask: Optional[Union[CSEVariable, str]] = None,
    ) -> str:
        if isinstance(var, CSEVariable):
            var = str(var)
        assert isinstance(var, str), type(var)
        assert lower is None or isinstance(lower, str)
        assert upper is None or isinstance(upper, str)
        if lower and upper:
            # The conditions need to be in parens because of Python's operator precedence.
            # It'd be less error-prone to use and/or/not, which is supported by triton
            cond = f"({lower} <= {var}) & ({var} < {upper})"
            cond_print = f"{lower} <= {var} < {upper}"
        elif lower:
            cond = f"{lower} <= {var}"
            cond_print = cond
        else:
            assert upper
            cond = f"{var} < {upper}"
            cond_print = cond

        if mask:
            cond = f"({cond}) | ~({mask})"

        return f'{self.assert_function}({cond}, "index out of bounds: {cond_print}")'

    def check_bounds(
        self, expr: sympy.Expr, size: sympy.Expr, lower: bool, upper: bool
    ) -> None:
        raise NotImplementedError

    def index_to_str(self, index: sympy.Expr) -> str:
        raise NotImplementedError

    def __enter__(self) -> Self:
        super().__enter__()
        assert self.overrides
        self.exit_stack.enter_context(
            V.set_ops_handler(CSEProxy(self, self.overrides()))
        )
        self.exit_stack.enter_context(V.set_kernel_handler(self))
        return self

    def __exit__(self, exc_type: Any, exc_val: Any, exc_tb: Any) -> None:
        self.remove_kernel_local_buffers()
        super().__exit__(exc_type, exc_val, exc_tb)

    def remove_kernel_local_buffers(self) -> None:
        """
        Any buffers that are both created and have a last use in the
        same kernel can be removed.

        Note that V.graph.scheduler can be None when codegening triton template
        kernels.
        """
        scheduler = V.graph.scheduler
        if not scheduler:
            return
        fused_node_names = OrderedSet(
            scheduler.name_to_buf[buf].defining_op_name()
            for buf in self.store_buffer_names
            if buf in scheduler.name_to_buf
        )
        names_to_remove: OrderedSet[str] = OrderedSet()
        for name in self.store_buffer_names:
            if (
                name not in self.must_keep_buffers
                and name not in self.args.input_buffers
                and scheduler.can_buffer_be_removed_through_fusion(
                    name, fused_node_names
                )
            ):
                names_to_remove.add(name)

        for name in names_to_remove:
            if name in self.args.inplace_buffers:
                buf = self.args.inplace_buffers[name]
                if isinstance(buf, RemovedArg):
                    continue
                remove = all(n in names_to_remove for n in buf.other_names)
                if remove:
                    self.remove_inplace_buffer(name)
                self.inplaced_to_remove.add(name)
            else:
                self.remove_buffer(name)

    def remove_buffer(self, name: str) -> None:
        # Assign a special value instead of deleting the entry
        # because we still rely on output_buffers's length to
        # generate unique arg name.
        log.debug("remove_buffer(%r)", name)
        self.args.output_buffers[name] = REMOVED
        self.removed_buffers.add(name)

    def remove_inplace_buffer(self, name: str) -> None:
        log.debug("removing_inplace_buffer(%r)", name)
        self.args.inplace_buffers[name] = REMOVED
        self.removed_buffers.add(name)

    def rename_indexing(
        self, index: Union[list[sympy.Expr], tuple[sympy.Expr, ...], sympy.Expr]
    ) -> sympy.Expr:
        # adds the necessary kernel args for index expressions
        # and renames variables in index expressions to kernel arg names
        if isinstance(index, (list, tuple)):
            return [self.rename_indexing(x) for x in index]
        index = V.graph.sizevars.simplify(index)
        sorted_symbols = sorted(index.free_symbols, key=lambda s: s.name)
        replacements = {
            x: self.args.size(x)
            for x in sorted_symbols
            if symbol_is_type(
                x,
                (
                    SymT.UNBACKED_INT,
                    SymT.SIZE,
                    SymT.PRECOMPUTED_SIZE,
                ),
            )
        }
        return sympy_subs(index, replacements)

    def create_cse_var(self, *args: Any, **kwargs: Any) -> CSEVariable:
        return CSEVariable(*args, **kwargs)

    def arg_name(self, node: IRNode) -> Optional[str]:
        """
        Returns arg name of a given input or output node.
        """
        if node is None:
            return None
        return self.args.arg_name(node.get_name())


@dataclasses.dataclass
class OptimizationContext:
    key: ClassVar[str] = "opt_ctx"

    dtype: Optional[torch.dtype] = None
    ops_name: str = ""


@functools.cache
def jinja2_env() -> Any:
    try:
        import jinja2

        return jinja2.Environment(
            undefined=jinja2.StrictUndefined,
        )
    except ImportError:
        return None


class KernelTemplate:
    """
    Base class for defining kernel templates.

    Children classes: TritonTemplate, CUDATemplate
    """

    @staticmethod
    def indent_except_first(
        source: str, num_indents: int, indents_spacing: int = 4
    ) -> str:
        lines = source.splitlines(True)
        if len(lines) > 1:
            lines[1:] = [
                (" " * indents_spacing * num_indents) + line for line in lines[1:]
            ]
        return "".join(lines)

    @staticmethod
    def _template_from_string(source: str) -> Any:
        env = jinja2_env()
        if env is None:
            return None
        env.filters["indent_except_first"] = KernelTemplate.indent_except_first
        from jinja2 import TemplateSyntaxError

        try:
            return env.from_string(source)
        except TemplateSyntaxError as e:

            class DetailedTemplateSyntaxError(TemplateSyntaxError):
                def __init__(self, original_error: TemplateSyntaxError) -> None:
                    super().__init__(
                        original_error.message,
                        original_error.lineno,
                        original_error.name,
                        original_error.filename,
                    )
                    self.original_error = original_error

                def __str__(self) -> str:
                    error_info = f"Error in template at line {self.lineno}\n"
                    error_info += f"Error message: {self.message}\n"
                    if hasattr(self.original_error, "source"):
                        lines = self.original_error.source.split("\n")
                        error_info += "Context:\n"
                        start = max(0, self.lineno - 2)
                        end = min(len(lines), self.lineno + 2)
                        for i in range(start, end):
                            if i == self.lineno - 1:
                                error_info += f"{i + 1}: --> {lines[i]}\n"
                                if hasattr(self.original_error, "column"):
                                    error_info += (
                                        "     "
                                        + " " * (self.original_error.column - 1)
                                        + "^\n"
                                    )
                            else:
                                error_info += f"{i + 1}:     {lines[i]}\n"
                    return error_info

            raise DetailedTemplateSyntaxError(e) from e

    @staticmethod
    def _fake_get_dtype(
        fake_outs: Union[list[Buffer], Buffer],
    ) -> Callable[[str], torch.dtype]:
        _get_dtype_real = V.graph.get_dtype
        if isinstance(fake_outs, (list, tuple)):
            lookup = {buf.get_name(): buf.get_dtype() for buf in fake_outs}
        else:
            lookup = {fake_outs.get_name(): fake_outs.get_dtype()}

        def get_dtype(name: str) -> torch.dtype:
            result = lookup.get(name)
            if result is not None:
                return result
            return _get_dtype_real(name)

        return get_dtype

    def __init__(self, name: str, hash: Optional[str] = None) -> None:
        self.name = name
        self._hash = hash

    @property
    def uid(self) -> str:
        """
        entry point to override for templates to ensure a uid e.g. through a prefix

        the purpose of this is that every KernelTemplate/ExternKernelChoice is unique
        in the system, but reproducible e.g. restarting pytorch should yield the same id
        """
        # TODO(coconutruben): add some central registration to assert on global uniqueness
        return self.name

    @property
    def src_hash(self) -> Union[str, None]:
        """
        source hash for a Template.

        Templates can optionally provide a src hash to make it easier to cache/validate that
        a template has not changed from one version to another. Override this if that detection
        is different for your specific Template
        """
        return self._hash

    def choice_or_none(self, **kwargs: Any) -> Optional[ChoiceCaller]:
        """
        Maybe generates a new ChoiceCaller and returns it, or None if generation fails.

        kwargs: Additional kwargs to be passed to self.generate() to generate a new ChoiceCaller.
        """
        temp_choices: list[Any] = []
        result = self.maybe_append_choice(temp_choices, **kwargs)
        if result is None and len(temp_choices) == 1:
            return temp_choices[0]
        return None

    def maybe_append_choice(
        self, choices: list[Any], **kwargs: Any
    ) -> Optional[NotImplementedError]:
        """
        Maybe generates a new ChoiceCaller and appends it into existing choices.
        Returns None if success, otherwise returns the error.

        choices: A list of ChoiceCallers.
        kwargs: Additional kwargs to be passed to self.generate() to generate a new ChoiceCaller.
        """

        try:
            choices.append(self.generate(**kwargs))
            return None
        except NotImplementedError as e:
            log.info(
                "Cannot Append Choice: %s. KernelTemplate type is %s",
                e,
                type(self),
                stack_info=log.getEffectiveLevel() < logging.INFO,
            )
            return e

    def generate(self, **kwargs: Any) -> ChoiceCaller:
        """
        Generates a ChoiceCaller instance from the given arguments.
        """

        raise NotImplementedError


class CSEProxy(DefaultHandler):
    name = "CSEProxy"

    def __init__(self, kernel: Kernel[Any], parent_handler: OpsHandler[Any]):
        super().__init__()
        from ..bounds import ValueRangeAnalysis

        self.vr_analysis = ValueRangeAnalysis()
        self.kernel = kernel
        self.parent_handler = parent_handler

    def _default(self, name: str, args: tuple[Any, ...], kwargs: dict[str, Any]) -> Any:
        bounds = self._bound_variable(name, *args, **kwargs)

        value = getattr(self.parent_handler, name)(*args, **kwargs)
        dtype_handler = DtypePropagationOpsHandler()
        shape_handler = ShapePropagationOpsHandler()

        backend = get_current_backend()

        shape_op = getattr(shape_handler, name)
        output_dtype = None
        output_shape = None

        if name == "masked" and backend == "triton":
            output_dtype = value.dtype
            output_shape = value.shape
        elif name == "masked" and backend == "cpp":
            output_dtype = V.interpreter.current_node.meta.get(
                OptimizationContext.key, None
            ).dtype
            # TODO: fix me
            output_shape = None
        elif backend in ("triton", "cpp", "mps"):
            dtype_op = getattr(dtype_handler, name)
            output_dtype = dtype_op(*args, **kwargs)
            output_shape = shape_op(*args, **kwargs)

        if backend in ("triton", "cpp"):
            # maybe there are some exceptions on mps?
            assert output_dtype is not None

        output_idx = 0

        def do_cse(v: Union[str, CSEVariable]) -> CSEVariable:
            # we tree_map over the output, so we need to fetch corresponding dtype
            nonlocal output_idx
            var_dtype: Optional[torch.dtype] = (
                output_dtype[output_idx]
                if isinstance(output_dtype, (list, tuple))
                else output_dtype
            )
            var_shape: BlockShapeType = (
                output_shape[output_idx]  # type: ignore[assignment]
                if isinstance(output_shape, (list, tuple))
                and len(output_shape) > 0
                and isinstance(output_shape[0], (list, tuple))
                else output_shape
            )
            output_idx += 1

            # some cpp op implementations don't set the dtype
            if isinstance(v, CSEVariable):
                if backend == "cpp" and v.dtype is None:
                    v.dtype = var_dtype
                if v.shape is None:
                    v.shape = var_shape

            csevar = V.kernel.cse.generate(
                V.kernel.compute,
                v,
                bounds=bounds,
                dtype=output_dtype,
                shape=output_shape,
            )

            csevar.update_on_args(name, args, kwargs)

            if (
                config.test_configs.runtime_triton_dtype_assert
                or config.test_configs.static_cpp_dtype_assert
            ):
                assert var_dtype is not None
                check_dtype(V.kernel.compute, csevar, var_dtype)
            return csevar

        return pytree.tree_map(do_cse, value)

    def _bound_variable(self, name: str, *args: Any, **kwargs: Any) -> ValueRanges[Any]:
        """
        If the variable comes from an FX node, we forward the bound we have already computed
        Else, if the variable when codegen'ing another op, we try to compute its bounds
        """
        from ..bounds import ValueRangeAnalysis
        from ..select_algorithm import TritonTemplateKernel
        from .cuda.cuda_kernel import CUDATemplateKernel

        if isinstance(V.kernel, TritonTemplateKernel):
            return ValueRanges.unknown()

        if isinstance(V.kernel, CUDATemplateKernel):
            return ValueRanges.unknown()

        fx_node = V.interpreter.current_node
        if fx_node.target == name and self.kernel.node_to_bounds is not None:
            assert isinstance(self.kernel.node_to_bounds, dict), type(
                self.kernel.node_to_bounds
            )
            return self.kernel.node_to_bounds.get(fx_node, ValueRanges.unknown())
        elif config.compute_all_bounds and hasattr(ValueRangeAnalysis, name):
            # These create lots of inner strings. We would need to compute the bounds at the ops
            # We will also likely not get much from computing VRs on these nodes
            if any(s in fx_node.target for s in ("set_indirect", "reduction", "scan")):
                return ValueRanges.unknown()

            # We assume that the inputs come from `ops.` and are not strings. If you want to generate
            # intermediary strings, wrap them in CSE variables with properly initialised bounds.

            # If there is no FX bound but we know how to compute one we do so
            assert not kwargs

            def arg_to_bound(x: Any) -> Any:
                if isinstance(x, CSEVariable):
                    return x.bounds
                elif isinstance(x, sympy.Expr):
                    return bound_sympy(x)
                else:
                    return x

            arg_bounds = list(map(arg_to_bound, args))
            return getattr(self.vr_analysis, name)(*arg_bounds)
        return ValueRanges.unknown()

    def indirect_indexing(
        self,
        var: CSEVariable,
        size: Union[sympy.Expr, int],
        check: bool = True,
        wrap_neg: bool = True,
    ) -> sympy.Symbol:
        if isinstance(size, int):
            size = sympy.Integer(size)
        assert isinstance(size, sympy.Expr), (type(size), size)
        # Skip CSE since this doesn't return an expression

        if var.bounds.lower < 0:
            if wrap_neg:
                stm = ops.add(var, ops.index_expr(size, torch.long))
                # Mixed negative and non-negative
                if var.bounds.upper >= 0:
                    lt = ops.lt(var, 0)
                    stm = ops.where(lt, stm, var)
            else:
                stm = var

            # Propagate bounds as we know how to compute them properly
            new_bounds = ValueRanges.unknown()
            if var.bounds != ValueRanges.unknown() and isinstance(size, sympy.Number):
                # Take the negative part of the bound and add size to it
                # Then take union of that and the positive part
                # This is a tighter bound than that of a generic ops.where, as we have info on the cond
                neg_bounds = var.bounds & ValueRanges(-int_oo, -1)
                new_bounds = ValueRanges(
                    neg_bounds.lower + size, neg_bounds.upper + size
                )
                # We don't have a good way of representing the empty range
                if var.bounds.upper >= 0:
                    pos = var.bounds & ValueRanges(0, int_oo)
                    new_bounds = new_bounds | pos

            var = self.kernel.cse.generate(
                self.kernel.compute,
                stm,
                bounds=new_bounds,
                dtype=var.dtype,
                shape=var.shape,
            )

        sympy_var = self.parent_handler.indirect_indexing(var, size, check)
        if generate_assert(check):
            assert_lower = not (var.bounds.lower >= 0)
            # value ranges cannot x < s when x and s are symbols
            assert_upper = not isinstance(size, sympy.Number) or not (
                var.bounds.upper < size
            )
            self.kernel.check_bounds(sympy_var, size, assert_lower, assert_upper)
        return sympy_var

    def check_bounds(
        self, expr: sympy.Expr, size: sympy.Expr, lower: bool, upper: bool
    ) -> None:
        return self.kernel.check_bounds(expr, size, lower, upper)

    def load(self, name: str, index: sympy.Expr) -> CSEVariable:
        if name in self.kernel.cse.invalidated_stores:
            # A load from an invalidated store requires us to
            # keep the actual buffer around
            V.kernel.must_keep_buffers.add(name)
        if free_symbol_is_type(index, SymT.TMP):
            return self.kernel.indirect_load(name, index)
        store_cache = self.kernel.cse.store_cache
        if name in store_cache:
            return store_cache[name]
        out = self.kernel.load(name, index)
        # count load that is not in the store_cache, and also not in the
        # cse cache.
        if out.use_count == 1:
            self.kernel.num_load += 1
        return out

    def _update_store_cache(self, name: str, value: CSEVariable) -> None:
        self.kernel.cse.store_cache[name] = value
        if self.kernel.current_node and name in V.graph.name_to_buffer:
            buf = self.kernel.current_node.get_output(name)
            for other_name in buf.get_mutations():
                self.kernel.cse.store_cache[other_name] = value

    def store(
        self, name: str, index: sympy.Expr, value: CSEVariable, mode: StoreMode = None
    ) -> None:
        self.kernel.store_buffer_names.add(name)
        if mode is None:
            self._update_store_cache(name, value)
        if name not in V.graph.removed_buffers:
            self.kernel.store(name, index, value, mode=mode)

    def store_reduction(self, name: str, index: sympy.Expr, value: CSEVariable) -> None:
        self.kernel.store_buffer_names.add(name)
        self._update_store_cache(name, value)

        if name not in V.graph.removed_buffers:
            return self.kernel.store_reduction(name, index, value)

    def reduction(
        self,
        dtype: torch.dtype,
        src_dtype: torch.dtype,
        reduction_type: ReductionType,
        value: Union[CSEVariable, tuple[CSEVariable, ...]],
    ) -> Union[CSEVariable, tuple[CSEVariable, ...]]:
        self.kernel.num_reduction += 1
        return self.kernel.reduction(dtype, src_dtype, reduction_type, value)

    def scan(
        self,
        dtypes: tuple[torch.dtype, ...],
        combine_fn: Callable[
            [tuple[CSEVariable, ...], tuple[CSEVariable, ...]],
            tuple[CSEVariable, ...],
        ],
        values: tuple[CSEVariable, ...],
    ) -> tuple[CSEVariable, ...]:
        return self.kernel.scan(dtypes, combine_fn, values)

    def sort(
        self,
        dtypes: tuple[torch.dtype, ...],
        values: tuple[CSEVariable, ...],
        stable: bool,
        descending: bool,
    ) -> tuple[CSEVariable, ...]:
        return self.kernel.sort(dtypes, values, stable, descending)

    def bucketize(
        self,
        values: CSEVariable,
        boundaries: tuple[str, sympy.Expr, sympy.Expr, sympy.Expr],
        boundary_indices: CSEVariable,
        indexing_dtype: torch.dtype,
        right: bool,
        sorter: Optional[tuple[str, sympy.Expr]] = None,
        sorter_indices: Optional[CSEVariable] = None,
    ) -> CSEVariable:
        """
        [Note: Inductor bucketize op]

        Inputs:
        -------
        values: the values to be bucketized.
        boundaries: a tuple containing
          (a) the name of the boundaries tensor (which must be sorted, unless
          the sorting tensor is present),
          (b) the length of the tensor in the last dimension (i.e. the length of
          one set of boundaries),
          (c) the number of elements in the underlying storage (i.e. the length
          of the flattened tensor, ignoring striding), and
          (d) the stride of the tensor in the last dimension.
        boundary_indices: indices into a flattened version of the boundaries
        tensor, of the same size and shape as "values".  Each index points to
        the first element in the set of boundaries to be used for the
        corresponding value.
        indexing_dtype: the dtype to use when indexing into the boundaries
        tensor.  This must be int64 or int32.  This additionally specifies the
        dtype of the return value.
        right: see "Details" below.
        sorter: an optional tuple containing
          (a) the name of an optional sorting tensor, used to access unsorted
          boundaries without reordering the boundaries tensor, and
          (b) the stride of the tensor in the last dimension.
        The values in the sorting tensor are used as indices into the *last*
        dimension of the boundaries tensor, with all other indices matching.
        The size of the sorting and boundaries tensors must be equivalent.
        sorter_indices: must be present if the sorting array is present; see
        "boundary_indices" for the equivalent definition for the boundaries
        tensor.

        Output:
        -------
        The buckets each value belongs in, within a given set of boundaries.  0
        indicates a position before the first boundary, and len(boundaries_set)
        represents a position after the last boundary.

        Details:
        --------
        Given a value and a set of boundaries, calculate the bucket that each
        value belongs to.  This works differently in 1-D and N-D cases.

        for values [[-1, 0, 1, 2], [3, 4, 5, 9]], boundaries [0, 4, 4, 8], right=True
        return =   [[ 0, 1, 1, 1], [1, 3, 3, 4]].

        for values [[-1, 0, 1, 2], [3, 4, 5, 9]], boundaries [[0, 4], [4, 8]], right=True
        return =   [[ 0, 1, 1, 1], [0, 1, 1, 2]]

        Note that in the N-D boundaries case, the shape of "values" and
        "boundaries" must match in every dimension _except_ the last.

        When right == False, bucket i refers to range (boundaries[i], boundaries[i+1]].
        When right == True,  bucket i refers to range [boundaries[i], boundaries[i+1]).

        Boundaries must be non-decreasing, or a sorter must be provided which
        would re-index offsets in a non-decreasing order (e.g. the second output
        of torch.sort(offsets)).  Otherwise, the result is undefined.
        """
        return self.kernel.bucketize(
            values,
            boundaries,
            boundary_indices,
            indexing_dtype,
            right,
            sorter,
            sorter_indices,
        )<|MERGE_RESOLUTION|>--- conflicted
+++ resolved
@@ -473,13 +473,7 @@
     if device in device_codegens:
         wrapper_codegen_obj: DeviceCodegen = device_codegens[device]
         if fx_wrapper:
-<<<<<<< HEAD
-            from .wrapper_fxir import WrapperFxCodegen
-
-            return WrapperFxCodegen
-=======
             return wrapper_codegen_obj.fx_wrapper_codegen
->>>>>>> 0b594928
         elif cpp_wrapper:
             return wrapper_codegen_obj.cpp_wrapper_codegen
         else:
