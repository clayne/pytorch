--- conflicted
+++ resolved
@@ -147,56 +147,13 @@
 
                 cpp_wrapper_src = (
                 '''
-<<<<<<< HEAD
-=======
-                #include <optional>
-                #include <Python.h>
-
-                #define PYBIND11_SIMPLE_GIL_MANAGEMENT
                 """
             )
-            self.header.splice(
-                "#include <pybind11/pybind11.h>"
-                if config.is_fbcode()
-                else "#include <pybind11/gil.h>"
-            )
-            self.header.splice(
-                """
-                namespace py = pybind11;
-
-                class RAIIPyObject {
-                public:
-                    RAIIPyObject() : obj_(nullptr) {}
-                    RAIIPyObject(PyObject* obj) : obj_(obj) {}
-                    ~RAIIPyObject() {
-                        Py_XDECREF(obj_);
-                    }
-                    RAIIPyObject& operator=(const RAIIPyObject& other) {
-                        if (this != &other) {
-                            Py_XDECREF(obj_);
-                            obj_ = other.obj_;
-                            Py_XINCREF(obj_);
-                        }
-                        return *this;
-                    }
-                    operator PyObject*() {
-                        return obj_;
-                    }
-                    PyObject* get() {
-                        return obj_;
-                    }
-                private:
-                    PyObject* obj_;
-                };
-
-                #include <torch/csrc/inductor/aoti_runtime/device_utils.h>
-                #include <torch/csrc/inductor/aoti_runtime/utils.h>
-                using namespace torch::aot_inductor;
->>>>>>> 0674ab7e
-                """
-            )
 
         self.header.splice(self.get_device_include())
+
+        if config.is_fbcode():
+            self.header.splice("#include <pybind11/pybind11.h>")
 
         if V.graph.aot_mode:
             with open(
