# mypy: allow-untyped-defs
import functools
import math
import os
import sys
from itertools import count
from typing import Callable, Dict, List, Optional, Sequence, Set, Tuple

import sympy
from sympy import Expr

import torch
import torch._inductor.async_compile  # noqa: F401 required to warm up AsyncCompile pools
import torch._ops
from torch._inductor.runtime.runtime_utils import dynamo_timed
from torch.fx.experimental.symbolic_shapes import ConvertIntKey, DivideByKey, SymTypes
from torch.utils._sympy.symbol import symbol_is_type, SymT

from .. import config, ir
from ..utils import _align, ALIGN_BYTES, cache_on_self, normalize_name
from ..virtualized import V
from .aoti_hipify_utils import maybe_hipify_code_wrapper
from .common import get_device_op_overrides, IndentedBuffer, Kernel
from .cpp_utils import cexpr, DEVICE_TO_ATEN, DTYPE_TO_ATEN, DTYPE_TO_CPP
from .triton_utils import should_unwrap_unspec_arg
from .wrapper import (
    EnterSubgraphLine,
    ExitSubgraphLine,
    PythonWrapperCodegen,
    SymbolicCallArg,
)


class CppWrapperCpu(PythonWrapperCodegen):
    """
    Generates cpp wrapper for running on CPU and calls cpp kernels
    """

    def __init__(self):
        if not hasattr(self, "device"):
            self.device = "cpu"
        super().__init__()
        self.declare = "auto "
        self.declare_maybe_reference = "decltype(auto) "
        self.ending = ";"
        self.comment = "//"
        self.none_str = "nullptr"
        self.supports_intermediate_hooks = False
        self.outputs_need_copy = set()
        self.kernel_callsite_id = count()
        self.var_array_id = (
            count()
        )  # for different types of local array variable declarations
        self.declared_var_array_vars = set()
        self.int_array_id = count()  # for int array local variable declarations
        self.declared_int_array_vars = set()
        self.tmp_tensor_id = count()  # for tmp tensor local variable declarations
        self.arg_var_id = count()
        self.used_cached_devices = set()
        self.used_cached_dtypes = set()
        self.used_cached_layouts = set()
        self.used_cached_memory_formats = set()
        self.used_cond_predicate = set()
        self.cached_output_id = count()
        self.scalar_to_tensor_id = count()
        self.custom_op_wrapper_loaded = False
        # For GEMM kernels that must be initialized and are resolved at linking.
        self.initialized_kernels: Dict[str, Kernel] = {}
        self.device_codegen = get_device_op_overrides(self.device)

    @staticmethod
    def create(
        is_subgraph: bool, subgraph_name: str, parent_wrapper: PythonWrapperCodegen
    ):
        # TODO - support subgraph codegen by lifting functions. Check the
        # comment at CppWrapperCpu `codegen_subgraph` function.
        return CppWrapperCpu()

    def generate_kernel_call(
        self,
        kernel_name: str,
        call_args,
        grid=None,
        device_index=None,
        gpu=False,
        triton=False,
        arg_types=None,
        raw_args=None,
        grid_fn: str = "grid",
        triton_meta=None,
        autotune_configs=None,
        grid_extra_kwargs="",
    ):
        """
        Generates kernel call code.

        gpu: Defines whether the backend is GPU. Otherwise the backend is CPU.

        triton: Defines whether the GPU backend uses Triton for codegen.
                Otherwise it uses the CUDA language for codegen.
                Only valid when cuda == True.
        """
        assert not gpu, "CppWrapperCpu.generate_kernel_call does not support GPU"
        assert arg_types is not None and len(call_args) == len(
            arg_types
        ), "Mismatch call_args and arg_types in generate_kernel_call"
        new_args = []
        for idx, arg in enumerate(call_args):
            if "*" in arg_types[idx]:
                new_args.append(f"({arg_types[idx]})({arg}.data_ptr())")
            else:
                # arg is a scalar
                new_args.append(arg)
        # debug printer related logic for cpp kernel type.
        debug_printer_manager = V.graph.wrapper_code.debug_printer
        debug_printer_manager.set_printer_args(
            call_args,
            kernel_name,
            None,
            None,
            "cpp",
        )
        with debug_printer_manager:
            self.writeline(self.wrap_kernel_call(kernel_name, new_args))

    def write_constant(self, name, hashed):
        # include a hash so our code cache gives different constants different files
        self.header.writeline(f"// {name} {hashed}")

    def write_header(self):
        if V.graph.is_const_graph:
            # We do not write header for constant graph, it will be written by main module.
            return

        if V.graph.aot_mode:
            self.header.splice(
                """
                #include <torch/csrc/inductor/aoti_runtime/interface.h>
                #include <torch/csrc/inductor/aoti_runtime/model.h>
                """
            )
            with open(
                os.path.join(os.path.dirname(__file__), "aoti_runtime", "interface.cpp")
            ) as f:
                self.header.splice(f.read())
        else:
            self.header.splice(
                """
                import torch
                from torch._inductor.codecache import CppWrapperCodeCache

                cpp_wrapper_src = (
                '''
                #include <pybind11/pybind11.h>
                namespace py = pybind11;

                class RAIIPyObject {
                public:
                    RAIIPyObject() : obj_(nullptr) {}
                    RAIIPyObject(PyObject* obj) : obj_(obj) {}
                    ~RAIIPyObject() {
                        Py_XDECREF(obj_);
                    }
                    RAIIPyObject& operator=(const RAIIPyObject& other) {
                        if (this != &other) {
                            Py_XDECREF(obj_);
                            obj_ = other.obj_;
                            Py_XINCREF(obj_);
                        }
                        return *this;
                    }
                    operator PyObject*() {
                        return obj_;
                    }
                    PyObject* get() {
                        return obj_;
                    }
                private:
                    PyObject* obj_;
                };

                #include <torch/csrc/inductor/aoti_runtime/device_utils.h>
                #include <torch/csrc/inductor/aoti_runtime/utils.h>
                using namespace torch::aot_inductor;
                """
            )

        self.header.splice(
            f"""
            #include <torch/csrc/inductor/aoti_runtime/arrayref_tensor.h>
            #include <torch/csrc/inductor/aoti_runtime/thread_local.h>
            #include <torch/csrc/inductor/aoti_runtime/scalar_to_tensor.h>
            #include <torch/csrc/inductor/aoti_torch/generated/c_shim_{self.device}.h>

            #include <c10/util/generic_math.h>
            typedef at::Half half;
            typedef at::BFloat16 bfloat16;

            // Round up to the nearest multiple of {ALIGN_BYTES}
            [[maybe_unused]] static int64_t align(int64_t nbytes) {{
              return (nbytes + {ALIGN_BYTES} - 1) & -{ALIGN_BYTES};
            }}
            """
        )
        extend_aoti_c_shim_include = (
            f"torch/csrc/inductor/aoti_torch/generated/extend/c_shim_{self.device}.h"
        )
        extend_aoti_c_shim_path = os.path.join(
            os.path.dirname(torch.__file__),
            "include",
            extend_aoti_c_shim_include,
        )
        if os.path.exists(extend_aoti_c_shim_path):
            self.header.splice(f"#include <{extend_aoti_c_shim_include}>")

        enable_kernel_profile = config.cpp.enable_kernel_profile and sys.platform in [
            "linux",
            "win32",
        ]
        if config.profiler_mark_wrapper_call or enable_kernel_profile:
            # No C shim for profiling APIs, assuming profiling is a debugging feature which
            # does not provide any ABI compatibility promise.
            self.header.splice("#include <ATen/record_function.h>")

    @functools.lru_cache(None)  # noqa: B019
    def include_extra_header(self, header: str):
        # This is needed for cpp to python dtype conversion
        self.header.splice(f"#include <{header}>")

    def mark_output_type(self):
        # mark output type to unwrap tensor back to python scalar
        from ..ir import ShapeAsConstantBuffer

        output_is_tensor = {}
        for idx, x in enumerate(V.graph.graph_outputs):
            if isinstance(x, ShapeAsConstantBuffer):
                output_is_tensor[idx] = False
            else:
                output_is_tensor[idx] = True

        self.output_is_tensor = output_is_tensor

    def write_prefix(self):
        if V.graph.is_const_graph:
            # We do not write prefix for constant graph, it will be written by main module.
            return
        if V.graph.aot_mode:
            self.prefix.writeline("namespace torch::aot_inductor {")

    def write_input_output_info(
        self,
        info_kind: str,
        idx: int,
        name: str,
    ):
        self.prefix.writeline(f"""{info_kind}[{idx}].name = "{name}";""")

    def codegen_input_symbol_assignment(
        self,
        name: str,
        value: ir.TensorBox,
        bound_vars: Set[sympy.Symbol],
    ):
        code = self.prefix

        @functools.lru_cache(None)
        def sizeof(name):
            self.codegen_input_size_var_decl(code, name)
            return f"{name}_size"

        @functools.lru_cache(None)
        def strideof(name):
            self.codegen_input_stride_var_decl(code, name)
            return f"{name}_stride"

        if isinstance(value, sympy.Expr):
            if not isinstance(value, sympy.Symbol) or value in bound_vars:
                return
            if value.is_integer:
                decl = "int64_t"
            elif value.is_float:
                decl = "double"
            else:
                raise AssertionError("Unexpected symbol type")
            code.writeline(f"{decl} {value} = {name};")
            bound_vars.add(value)
        elif isinstance(value, ir.TensorBox):
            for dim, size in enumerate(value.get_size()):
                if isinstance(size, sympy.Symbol) and size not in bound_vars:
                    code.writeline(f"int64_t {size} = {sizeof(name)}[{dim}];")
                    bound_vars.add(size)
            for dim, stride in enumerate(value.get_stride()):
                if isinstance(stride, sympy.Symbol) and stride not in bound_vars:
                    code.writeline(f"int64_t {stride} = {strideof(name)}[{dim}];")
                    bound_vars.add(stride)
        else:
            raise AssertionError(f"Unknown value type: {type(value)}")

    def generate_input_output_runtime_checks(self):
        # In debug_compile mode, we generate checks to ensure the dtype/shape/stride of each
        # real input/output tensor match ones provided at compile time via sample
        # input/output.
        def gen_check(handle_kind, idx, name, tensor):
            # Wrap AtenTensorHandle with ConstantHandle for cleaner utility function access
            self.prefix.writeline(
                f"ConstantHandle {name} = ConstantHandle({handle_kind}[{idx}]);"
            )
            self.codegen_tensor_dtype_var_decl(self.prefix, name)
            expected_dtype_name = DTYPE_TO_ATEN[tensor.dtype]
            dtype_str = str(tensor.dtype).split(".")[-1]
            self.prefix.splice(
                f"""
                    int32_t {name}_expected_dtype = aoti_torch_dtype_{dtype_str}();
                    if ({name}_expected_dtype != {name}_dtype) {{
                        std::stringstream ss;
                        ss << "{handle_kind}[{idx}]: unmatched dtype, "
                           << "expected: " << {name}_expected_dtype << "({expected_dtype_name}), "
                           << "but got: " << {name}_dtype << "\\n";
                        throw std::runtime_error(ss.str());
                    }}
                """
            )
            self.codegen_input_size_var_decl(self.prefix, name)
            for dim_idx, d in enumerate(tensor.get_size()):
                if isinstance(d, (int, sympy.Integer)):
                    self.prefix.splice(
                        f"""
                            if ({d} != {name}_size[{dim_idx}]) {{
                                std::stringstream ss;
                                ss << "{handle_kind}[{idx}]: unmatched dim value at {dim_idx}, "
                                   << "expected: {d}, " << "but got: " << {name}_size[{dim_idx}]
                                   << "\\n";
                                throw std::runtime_error(ss.str());
                            }}
                        """
                    )
                else:
                    from torch.utils._sympy.value_ranges import bound_sympy

                    sym_range = bound_sympy(d, V.graph.sizevars.shape_env.var_to_range)
                    if not math.isinf(sym_range.lower):
                        self.prefix.splice(
                            f"""
                                if ({name}_size[{dim_idx}] < {sym_range.lower}) {{
                                    std::stringstream ss;
                                    ss << "{handle_kind}[{idx}]: dim value is too small at {dim_idx}, "
                                       << "expected it to be >= {sym_range.lower}, " << "but got: "
                                       << {name}_size[{dim_idx}] << "\\n";
                                    throw std::runtime_error(ss.str());
                                }}
                            """
                        )
                    if not math.isinf(sym_range.upper):
                        self.prefix.splice(
                            f"""
                                if ({name}_size[{dim_idx}] > {sym_range.upper}) {{
                                    std::stringstream ss;
                                    ss << "{handle_kind}[{idx}]: dim value is too large at {dim_idx}, "
                                       << "expected to be <= {sym_range.upper}, " << "but got: "
                                       << {name}_size[{dim_idx}] << "\\n";
                                    throw std::runtime_error(ss.str());
                                }}
                            """
                        )

            self.codegen_input_stride_var_decl(self.prefix, name)
            for stride_idx, s in enumerate(tensor.get_stride()):
                if not isinstance(s, (int, sympy.Integer)):
                    continue
                self.prefix.splice(
                    f"""
                        if ({s} != {name}_stride[{stride_idx}]) {{
                            std::stringstream ss;
                            ss << "{handle_kind}[{idx}]: unmatched stride value at {stride_idx}, "
                               << "expected: {s}, " << "but got: " << {name}_stride[{stride_idx}]
                               << "\\n";
                            throw std::runtime_error(ss.str());
                        }}
                    """
                )

        # force noinline to avoid any potential compilation slowdown due to aggressive
        # inline done by the host compiler
        self.prefix.splice(
            """
            AOTI_NOINLINE static void __check_inputs_outputs(
                AtenTensorHandle* input_handles,
                AtenTensorHandle* output_handles) {
            """
        )
        with self.prefix.indent():
            for idx, (name, tensor) in enumerate(V.graph.graph_inputs.items()):
                gen_check("input_handles", idx, name, tensor)
        self.prefix.writeline("}")

    def write_wrapper_decl(self):
        inputs_len = len(V.graph.graph_inputs.keys())
        if V.graph.aot_mode:
            if V.graph.const_module:
                self.header.splice(V.graph.const_module.wrapper_code.header)
                self.prefix.splice(V.graph.const_code)

            if V.graph.is_const_graph:
                self.prefix.splice(
                    """
                    void AOTInductorModel::_const_run_impl(
                        std::vector<AtenTensorHandle>& output_handles,
                        DeviceStreamType stream,
                        AOTIProxyExecutorHandle proxy_executor
                    ) {
                    """
                )
            else:
                if not config.aot_inductor.use_runtime_constant_folding:
                    # If we do not split the constant graph, we'll just create
                    # an empty implementation when wrapping the main module.
                    self.prefix.splice(
                        """
                        void AOTInductorModel::_const_run_impl(
                            std::vector<AtenTensorHandle>& output_handles,
                            DeviceStreamType stream,
                            AOTIProxyExecutorHandle proxy_executor
                        ) {}

                        """
                    )

                run_impl_proto = """
                    void AOTInductorModel::run_impl(
                        AtenTensorHandle*
                            input_handles, // array of input AtenTensorHandle; handles
                                            // are stolen; the array itself is borrowed
                        AtenTensorHandle*
                            output_handles, // array for writing output AtenTensorHandle; handles
                                            // will be stolen by the caller; the array itself is
                                            // borrowed
                        DeviceStreamType stream,
                        AOTIProxyExecutorHandle proxy_executor
                    ) {
                    """
                if config.aot_inductor.debug_compile:
                    self.generate_input_output_runtime_checks()
                    run_impl_proto += """
                        __check_inputs_outputs(input_handles, output_handles);
                    """

                self.prefix.splice(run_impl_proto)
        else:
            # cpp entry function for JIT with cpp wrapper
            self.prefix.splice(
                """
                void inductor_entry_impl(
                    AtenTensorHandle*
                        input_handles, // array of input AtenTensorHandle; handles
                                        // are stolen; the array itself is borrowed
                    AtenTensorHandle*
                        output_handles  // array for writing output AtenTensorHandle; handles
                                        // will be stolen by the caller; the array itself is
                                        // borrowed)
                ) {
                """
            )
        with self.prefix.indent():
            # assign inputs and outputs in both cases so the later codegen can be simplified
            if not V.graph.is_const_graph:
                if V.graph.aot_mode:
                    num_args = len(V.graph.graph_inputs)
                else:
                    # Weights are promoted in the JIT mode
                    num_args = len(V.graph.graph_inputs) + len(V.graph.constants)
                    # release GIL to support multiple instances inference (in different threads of the same process)
                    self.prefix.splice("py::gil_scoped_release release;")

                self.prefix.splice(
                    f"""
                        auto inputs = steal_from_raw_handles_to_raii_handles(input_handles, {num_args});
                    """
                )

            if inputs_len != 0:
                for idx, input_key in enumerate(V.graph.graph_inputs.keys()):
                    # unwrap input tensor back to scalar
                    if isinstance(V.graph.graph_inputs[input_key], sympy.Expr):
                        from ..graph import may_get_constant_buffer_dtype

                        dtype = may_get_constant_buffer_dtype(
                            V.graph.graph_inputs[input_key]  # type: ignore[arg-type]
                        )
                        assert (
                            dtype is not None
                        ), "Fails to get the dtype of the sympy.Expr"
                        self.codegen_tensor_item(
                            dtype, f"inputs[{idx}]", input_key, self.prefix
                        )
                    else:
                        self.prefix.writeline(
                            f"auto {input_key} = std::move(inputs[{idx}]);"
                        )
                # debug printing for all input args to AOTI model
                debug_printer_manager = V.graph.wrapper_code.debug_printer
                debug_printer_manager.codegen_model_inputs_value_print(
                    input_args_to_print=[
                        input_key
                        for input_key in V.graph.graph_inputs.keys()
                        if input_key.startswith("arg")
                    ]
                )

            assert all(
                isinstance(v, torch.Tensor) for v in list(V.graph.constants.values())
            ), "Expect all constants to be Tensor"
            for idx, constants_key in enumerate(V.graph.constants.keys()):
                if V.graph.aot_mode:
                    # Weights are stored in constants_ and owned by RAIIAtenTensorHandle there.
                    # Don't call std::move here because it will cause constants_ to lose the ownership.
                    self.prefix.writeline(
                        f"""[[maybe_unused]] auto {constants_key} = constants_->at({idx});"""
                    )
                else:
                    # Append constants as inputs to the graph
                    constants_idx = inputs_len + idx
                    self.prefix.writeline(
                        f"[[maybe_unused]] auto {constants_key} = std::move(inputs[{constants_idx}]);"
                    )

            self.codegen_inputs()

            if V.graph.aot_mode:
                if not V.graph.is_const_graph:
                    self.prefix.writeline("inputs.clear();")
                self.prefix.writeline(
                    "auto& kernels = static_cast<AOTInductorModelKernels&>(*this->kernels_.get());"
                )

    def codegen_tensor_dtype_var_decl(self, code: IndentedBuffer, name):
        code.writeline(f"int32_t {name}_dtype;")
        code.writeline(
            "AOTI_TORCH_ERROR_CODE_CHECK(aoti_torch_get_dtype"
            f"({name}, &{name}_dtype));"
        )

    def codegen_input_size_var_decl(self, code: IndentedBuffer, name):
        code.writeline(f"auto {name}_size = {name}.sizes();")

    def codegen_input_stride_var_decl(self, code: IndentedBuffer, name):
        code.writeline(f"auto {name}_stride = {name}.strides();")

    def codegen_model_kernels(self):
        self.prefix.writeline("namespace {")

        # Tell compiler we need to link with the non-mangled symbols
        for kernel in self.initialized_kernels.values():
            assert hasattr(
                kernel, "get_signature"
            ), f"{kernel} must have get_signature implemented"
            signature = kernel.get_signature()
            self.prefix.writeline(f'extern "C" {signature};')

        self.prefix.writeline(
            "class AOTInductorModelKernels : public AOTInductorModelKernelsBase {"
        )
        self.prefix.writeline("  public:")
        declare_kernel = set(self.src_to_kernel.values()) - set(
            self.initialized_kernels.keys()
        )
        declare_kernel.update(
            entry[0] for entry in self.user_defined_kernel_cache.values()
        )
        if V.graph.const_module:
            declare_kernel.update(
                V.graph.const_module.wrapper_code.src_to_kernel.values()
            )
        for kernel in sorted(declare_kernel):
            self.prefix.writeline(
                maybe_hipify_code_wrapper(
                    f"    {self.device_codegen.cpp_kernel_type()} {kernel}{{nullptr}};"
                )
            )
        for name, kernel in self.initialized_kernels.items():
            assert hasattr(
                kernel, "get_signature"
            ), f"{kernel} must have get_signature implemented"
            kernel_ptr = f"(*{name})"
            signature = kernel.get_signature().replace(name, kernel_ptr)
            self.prefix.writeline(f"    {signature} = torch::aot_inductor::{name};")
        self.prefix.writeline("};")
        self.prefix.writeline("}  // namespace")

    def codegen_model_constructor(self):
        """
        // Generated code example
        AOTInductorModel::AOTInductorModel()
            : AOTInductorModelBase(4, 1) {
        inputs_info_[0].name = "input0";
        inputs_info_[0].dtype = "torch.float16";
        ...
        constants_info_[0].name = "L__self___weight";
        constants_info_[0].dtype = at::kFloat;
        constants_info_[0].offset = 0;
        constants_info_[0].data_size = 8192;
        constants_info_[0].shape = {64, 32};
        constants_info_[0].stride = {32, 1};
        ...
        outputs_info_[0].name = "output0";
        outputs_info_[0].dtype = "torch.float16";
        }
        """

        num_inputs = len(V.graph.graph_inputs)
        num_outputs = len(V.graph.graph_outputs)
        num_constants = len(V.graph.constants)
        include_weights = (
            "true" if config.aot_inductor.package_constants_in_so else "false"
        )
        self.prefix.splice(
            f"""
            AOTInductorModel::AOTInductorModel(std::shared_ptr<ConstantMap> constants_map,
                                               std::shared_ptr<std::vector<ConstantHandle>> constants_array,
                                               const std::string& device_str,
                                               std::optional<std::string> cubin_dir,
                                               bool include_weights)
                : AOTInductorModelBase({num_inputs}, {num_outputs}, {num_constants}, device_str, cubin_dir, {include_weights}) {{
            """
        )

        with self.prefix.indent():
            for idx, (name, inp) in enumerate(V.graph.graph_inputs.items()):
                assert not isinstance(
                    inp, sympy.Expr
                ), f"input {name=} cannot be symbolic"
                self.write_input_output_info("inputs_info_", idx, name)

            all_cuda = all(
                V.graph.get_original_value_of_constant(name).is_cuda
                for name in V.graph.constants.keys()
                if name not in V.graph.folded_constants
            )
            for idx, name in enumerate(V.graph.constants.keys()):
                tensor = V.graph.get_original_value_of_constant(name)
                assert isinstance(tensor, torch.Tensor)
                self.prefix.writeline(f"""constants_info_[{idx}].name = "{name}";""")
                self.prefix.writeline(
                    f"constants_info_[{idx}].dtype = static_cast<int32_t>({self.codegen_dtype(tensor.dtype)});"
                )
                self.prefix.writeline(
                    f"constants_info_[{idx}].offset = {tensor.storage_offset()};"
                )

                # If constants to serialize contain cpu tensors, we always align data_size it to 64.
                # When loading the constants, the valid data will depends on the size
                # not the data_size so there won't be correctness issue.
                data_size = (
                    torch.ops.mkldnn._nbytes(tensor)
                    if tensor.is_mkldnn
                    else tensor.untyped_storage().nbytes()
                )
                self.prefix.writeline(
                    f"constants_info_[{idx}].data_size = {data_size if all_cuda else _align(data_size)};"
                )

                from_folded = "true" if name in V.graph.folded_constants else "false"
                self.prefix.writeline(
                    f"constants_info_[{idx}].from_folded = {from_folded};"
                )

                if name in V.graph.folded_constants:
                    constant_type_str = "FoldedConstant"
                elif name.startswith("_tensor_constant"):
                    constant_type_str = "TensorConstant"
                elif any(
                    name == normalize_name(parameter_name)
                    for parameter_name, _ in V.graph.orig_gm.named_parameters()
                ):
                    constant_type_str = "Parameter"
                elif any(
                    name == normalize_name(buffer_name)
                    for buffer_name, _ in V.graph.orig_gm.named_buffers()
                ):
                    constant_type_str = "Buffer"
                else:
                    constant_type_str = "Unknown"
                self.prefix.writeline(
                    f"constants_info_[{idx}].type = static_cast<int32_t>(torch::aot_inductor::ConstantType::{constant_type_str});"
                )

                size_str = ", ".join([str(s) for s in tensor.size()])
                self.prefix.writeline(f"constants_info_[{idx}].shape = {{{size_str}}};")

                stride_str = ", ".join([str(s) for s in tensor.stride()])
                self.prefix.writeline(
                    f"constants_info_[{idx}].stride = {{{stride_str}}};"
                )
                self.prefix.writeline(
                    f"constants_info_[{idx}].layout = static_cast<int32_t>({self.codegen_layout(tensor.layout)});"
                )

                if tensor.is_mkldnn:
                    opaque_metadata_tensor = torch.ops.mkldnn._get_mkldnn_serialized_md(
                        tensor
                    )
                    assert (
                        opaque_metadata_tensor.dim() == 1
                    ), "Expect opaque_metadata_tensor to be 1-D"

                    opaque_metadata_list = opaque_metadata_tensor.tolist()
                    opaque_metadata_str = self.codegen_shape_tuple(opaque_metadata_list)
                    self.prefix.writeline(
                        f"constants_info_[{idx}].opaque_metadata = {opaque_metadata_str};"
                    )
                if name in V.graph.dynamo_flat_name_to_original_fqn:
                    original_fqn = V.graph.dynamo_flat_name_to_original_fqn.get(
                        name, name
                    )
                elif name in V.graph.allocated_constant_name:
                    original_fqn = V.graph.allocated_constant_name[name]
                else:
                    raise AssertionError("original_fqn must be set for constant")
                self.prefix.writeline(
                    f"""constants_info_[{idx}].original_fqn = "{original_fqn}";"""
                )
            self.prefix.writeline("update_constants_map(std::move(constants_map));")
            self.prefix.writeline("update_constants_array(std::move(constants_array));")

            def escape_string(x):
                return (
                    x.replace("\\", "\\\\")
                    .replace('"', '\\"')
                    .replace("\n", "\\n")
                    .replace("\t", "\\t")
                )

            self.prefix.writeline(
                f'in_spec_ = "{escape_string(config.aot_inductor.serialized_in_spec)}";'
            )
            self.prefix.writeline(
                f'out_spec_ = "{escape_string(config.aot_inductor.serialized_out_spec)}";'
            )

            for idx, output in enumerate(V.graph.graph_outputs):
                assert not isinstance(
                    output, sympy.Expr
                ), f"output {name=} cannot be symbolic"
                name = f"output{idx}"
                self.write_input_output_info("outputs_info_", idx, name)

            self.prefix.writeline(
                "this->kernels_ = std::make_unique<AOTInductorModelKernels>();"
            )

        self.prefix.writeline("}")

    def codegen_const_run_driver(self):
        """
        // Generated code example
        std::unordered_map<std::string, AtenTensorHandle> AOTInductorModel::const_run_impl(
            DeviceStreamType stream,
            AOTIProxyExecutorHandle proxy_executor,
            bool initialization
        ) {
            std::unordered_map<std::string, AtenTensorHandle> folded_constants_map;
            std::vector<AtenTensorHandle> output_handles;
            // build up output_handles over here.
            _const_run_impl(output_handles, stream, proxy_executor);
            // build up folded_constants_map
            return folded_constants_map;
        }
        """

        self.prefix.splice(
            """
            std::unordered_map<std::string, AtenTensorHandle> AOTInductorModel::const_run_impl(
                DeviceStreamType stream,
                AOTIProxyExecutorHandle proxy_executor,
                bool initialization
            ) {
            """
        )
        if not config.aot_inductor.use_runtime_constant_folding:
            self.prefix.splice(
                """
                    if (!initialization) {
                        std::cerr << "[WARNING] Calling constant_folding in model, but compiled with config: "
                                  << "aot_inductor.use_runtime_constant_folding=False\\n";
                    }
                    return {};
                }
                """
            )
            return

        with self.prefix.indent():
            # This is a mapping to the index of constant folding graph's output
            const_index_mapping: List[Optional[Tuple[int, str]]] = [None] * len(
                V.graph.const_output_index
            )
            for idx, (name, _) in enumerate(V.graph.constants.items()):
                if name in V.graph.const_output_index:
                    const_index_mapping[V.graph.const_output_index[name]] = (idx, name)  # type: ignore[call-overload]
            assert (
                None not in const_index_mapping
            ), "Not all constant gets mapped for constant folding graph."

            self.prefix.writeline(
                f"""
                std::unordered_map<std::string, AtenTensorHandle> folded_constants_map;
                folded_constants_map.reserve({len(const_index_mapping)});
                std::vector<AtenTensorHandle> output_handles({len(const_index_mapping)});
                """
            )

            self.prefix.splice(
                """
                // The below assignment of output_handles to constants is not used directly.
                // It's only used to memo the correspondence of handle and constants.
                """
            )

            for output_idx, (const_idx, _) in enumerate(const_index_mapping):  # type: ignore[misc]
                self.prefix.writeline(
                    f"output_handles[{output_idx}] = constants_->at({const_idx});"
                )

            self.prefix.writeline(
                "_const_run_impl(output_handles, stream, proxy_executor);"
            )

            for output_idx, (_, const_name) in enumerate(const_index_mapping):  # type: ignore[misc]
                self.prefix.writeline(
                    f'folded_constants_map["{const_name}"] = output_handles[{output_idx}];'
                )
            self.prefix.writeline("return folded_constants_map;")

        self.prefix.writeline("}")

    def generate(self, is_inference):
        with dynamo_timed("CppWrapperCpu.generate", log_pt2_compile_event=True):
            if V.graph.aot_mode and not V.graph.is_const_graph:
                self.codegen_model_kernels()
                self.codegen_model_constructor()
                self.codegen_const_run_driver()
            self.write_wrapper_decl()
            return super().generate(is_inference)

    def finalize_prefix(self):
        cached_dtypes_buffer = IndentedBuffer()
        for dtype in self.used_cached_dtypes:
            cached_dtypes_buffer.writeline(f"CACHE_TORCH_DTYPE({dtype});")
        for device in self.used_cached_devices:
            cached_dtypes_buffer.writeline(f"CACHE_TORCH_DEVICE({device});")
        for layout in self.used_cached_layouts:
            cached_dtypes_buffer.writeline(f"CACHE_TORCH_LAYOUT({layout});")
        for memory_format in self.used_cached_memory_formats:
            cached_dtypes_buffer.writeline(
                f"CACHE_TORCH_MEMORY_FORMAT({memory_format});"
            )
        cached_dtypes_buffer.splice(self.prefix)
        self.prefix = cached_dtypes_buffer

    def define_kernel(
        self,
        kernel_name: str,
        kernel_body: str,
        metadata: Optional[str] = None,
        gpu=False,
    ):
        self.header.splice(f"\n{kernel_body}\n")

    def codegen_scalar_to_tensor(self, output: str):
        name = f"scalar_to_tensor_{next(self.scalar_to_tensor_id)}"
        self.wrapper_call.writeline(
            f"RAIIAtenTensorHandle {name} = scalar_to_tensor_handle({output});"
        )
        return name

    def codegen_tensor_item(
        self, dtype: torch.dtype, tensor: str, scalar: str, indented_buffer=None
    ):
        dtype_str = str(dtype).split(".")[-1]
        writer = indented_buffer or self

        if dtype == torch.float16 or dtype == torch.bfloat16:
            scalar_tmp = f"{scalar}_tmp"
            writer.writeline(f"{DTYPE_TO_CPP[dtype]} {scalar_tmp};")
            writer.writeline(
                f"AOTI_TORCH_ERROR_CODE_CHECK(aoti_torch_item_{dtype_str}({tensor}, &{scalar_tmp}));"
            )
            writer.writeline(f"float {scalar} = float({scalar_tmp});")
        else:
            writer.writeline(f"{DTYPE_TO_CPP[dtype]} {scalar};")
            writer.writeline(
                f"AOTI_TORCH_ERROR_CODE_CHECK(aoti_torch_item_{dtype_str}({tensor}, &{scalar}));"
            )

    @cache_on_self
    def get_output_refs(self):
        return [x.codegen_reference(self.wrapper_call) for x in V.graph.graph_outputs]

    def generate_return(self, output_refs: List[str]):
        cst_names = V.graph.constants.keys()
        output2idx: Dict[str, int] = {}
        for idx, output in enumerate(output_refs):
            if output == "nullptr":
                continue

            is_constant_buffer = output in cst_names
            output_buffer = V.graph.graph_outputs[idx]
            if isinstance(output_buffer, ir.BaseView):
                output_storage = output_buffer.unwrap_view()
                if isinstance(output_storage.data, ir.ConstantBuffer):
                    is_constant_buffer = True

            if isinstance(output_buffer, ir.ShapeAsConstantBuffer):
                # Need to wrap scalar into tensor as the main function returns a vector of tensors
                output_tensor = self.codegen_scalar_to_tensor(output)
                self.wrapper_call.writeline(
                    f"output_handles[{idx}] = {output_tensor}.release();"
                )
<<<<<<< HEAD
                with self.wrapper_call.indent():
                    if arr_iface:
                        cached_output_name = (
                            f"cached_output_{next(self.cached_output_id)}"
                        )
                        self.wrapper_call.writeline(
                            f"thread_local RAIIAtenTensorHandle {cached_output_name};"
                        )
                        if is_constant_buffer:
                            # NOTE(return_constant): In some rare cases where we return
                            # a constant, we have to return a copy of this constant,
                            # because (1) constants are not owned by the Model instance
                            # (2) constants remain the same cross inference runs,
                            # assuming they are not updated at runtime Basically, we
                            # cannot release or transfer the ownership of any original
                            # constant to the user.
                            self.wrapper_call.writeline(
                                f"AtenTensorHandle {cached_output_name}_tmp;"
                            )
                            self.wrapper_call.writeline(
                                f"aoti_torch_clone({output}, &{cached_output_name}_tmp);"
                            )
                            self.wrapper_call.writeline(
                                f"{cached_output_name} = {cached_output_name}_tmp;"
                            )
                        else:
                            self.wrapper_call.writeline(
                                f"{cached_output_name} = {output}.release();"
                            )
                        self.wrapper_call.writeline(
                            f"convert_handle_to_arrayref_tensor({cached_output_name}, "
                            f"std::get<{idx}>(output_arrayref_tensors));"
                        )
                    else:
                        if is_constant_buffer:
                            # See NOTE(return_constant) above.
                            self.wrapper_call.writeline(
                                f"aoti_torch_clone({output}, &output_handles[{idx}]);"
                            )
                        else:
                            if output in output2idx:
                                src_idx = output2idx[output]
                                self.wrapper_call.writeline(
                                    f"output_handles[{idx}] = output_handles[{src_idx}];"
                                )
                            else:
                                self.wrapper_call.writeline(
                                    f"output_handles[{idx}] = {output}.release();"
                                )
                self.wrapper_call.writeline("} else {")
                with self.wrapper_call.indent():
                    use_thread_local_cached_output_tensor(idx, output)
                self.wrapper_call.writeline("}")
=======
                continue
>>>>>>> 04bb82f0

            if is_constant_buffer:
                # See NOTE(return_constant) above.
                self.wrapper_call.writeline(
                    f"aoti_torch_clone({output}, &output_handles[{idx}]);"
                )
            else:
                if output in output2idx:
                    src_idx = output2idx[output]
                    self.wrapper_call.writeline(
                        f"output_handles[{idx}] = output_handles[{src_idx}];"
                    )
                else:
                    self.wrapper_call.writeline(
                        f"output_handles[{idx}] = {output}.release();"
                    )

            if output not in output2idx:
                output2idx[output] = idx

    def generate_before_suffix(self, result):
        if not V.graph.is_const_graph:
            if V.graph.aot_mode:
                result.writeline("} // AOTInductorModel::run_impl")
            else:
                result.writeline("} // inductor_entry_impl")

    def generate_end(self, result):
        if V.graph.aot_mode:
            if V.graph.is_const_graph:
                result.writeline("} // AOTInductorModel::_const_run_impl")
            else:
                result.writeline("} // namespace torch::aot_inductor\n\n\n")
            return

        # cpp entry function for JIT with cpp wrapper
        result.splice(
            f"""
            '''
            )

            inductor_entry = CppWrapperCodeCache.load_pybinding(
                ["std::vector<AtenTensorHandle>"], cpp_wrapper_src, "{self.device}", {len(V.graph.graph_outputs)})
            """
        )

        wrapper_body = "input_tensors = [arg if isinstance(arg, torch.Tensor) else torch.tensor(arg) for arg in args]"
        if V.graph.constants:
            # Append constants to the input args for cpp wrapper.
            # Python wrapper directly gets the value inside the wrapper call
            # as a global variable passed when calling exec(code, mod.__dict__, mod.__dict__).
            # For cpp wrapper, we need to pass this python value to the inductor_entry_impl function explicitly.
            assert all(
                isinstance(v, torch.Tensor) for v in list(V.graph.constants.values())
            ), "Expect all constants to be Tensor"
            constants_str = f"[{', '.join(V.graph.constants.keys())}]"
            wrapper_body += f"""
                    constants_tensor = {constants_str}
                    input_tensors.extend(constants_tensor)
            """
        # Convert vector of at::Tensor to vector of AtenTensorHandle.
        # If we pass at::Tensor, the compilation will be too slow.
        wrapper_body += """
                    input_handles = torch._C._aoti.unsafe_alloc_void_ptrs_from_tensors(input_tensors)
        """
        # Release the inputs for memory reuse.
        wrapper_body += """
                    args.clear()
        """

        # unwrap output tensor back to python scalar
        if all(x for x in self.output_is_tensor.values()):
            # If no ShapeAsConstantBuffer in the output, directly return the output as tensors
            outputs_str = "output_tensors"
        else:
            outputs = [
                (
                    f"output_tensors[{i}]"
                    if self.output_is_tensor[i]
                    else f"output_tensors[{i}].item()"
                )
                for i in range(len(V.graph.graph_outputs))
            ]
            outputs_str = f"[{', '.join(outputs)}]"
        wrapper_body += f"""
                    output_handles = f(input_handles)
                    output_tensors = torch._C._aoti.alloc_tensors_by_stealing_from_void_ptrs(output_handles)
                    return {outputs_str}
        """

        # Wrap the func to support setting result._boxed_call = True
        result.splice(
            f"""
            def _wrap_func(f):
                def g(args):
                    {wrapper_body}
                return g

            call = _wrap_func(inductor_entry)
            """
        )

    def get_c_shim_func_name(self, kernel):
        if kernel.startswith("aoti_torch_"):
            return kernel

        assert "::" in kernel, "Cpp kernel name: " + kernel + " does not contain '::'"
        kernel_tokens = kernel.split("::")
        kernel_suffix = kernel_tokens[-1]
        if kernel_suffix == "call":
            kernel_suffix = kernel_tokens[-2]

        shim_fn = f"aoti_torch_{self.device}_{kernel_suffix}"
        return shim_fn

    def generate_c_shim_extern_kernel_call(self, kernel, args):
        debug_printer_manager = V.graph.wrapper_code.debug_printer
        debug_printer_manager.set_printer_args(args, kernel, None, None, "extern")
        with debug_printer_manager:
            shim_fn = self.get_c_shim_func_name(kernel)
            self.writeline(
                f"AOTI_TORCH_ERROR_CODE_CHECK({shim_fn}({', '.join(args)}));"
            )

    def generate_c_shim_extern_kernel_alloc(self, extern_kernel, args):
        # registered output buffer name
        name = extern_kernel.name
        output_handle_name = f"{name}_handle"
        self.writeline(f"AtenTensorHandle {output_handle_name};")
        output_arg = f"&{output_handle_name}"
        self.generate_c_shim_extern_kernel_call(
            extern_kernel.get_kernel_name(), args + [output_arg]
        )
        self.writeline(f"RAIIAtenTensorHandle {name}({output_handle_name});")

    def generate_extern_kernel_alloc(self, extern_kernel, args):
        if getattr(extern_kernel, "outputs", None):
            # ir.ExternKernelAlloc may have outputs if it returns a tuple
            self.generate_c_shim_fallback_kernel(extern_kernel, args)
        else:
            self.generate_c_shim_extern_kernel_alloc(extern_kernel, args)

    def generate_c_shim_fallback_kernel(self, fallback_kernel, args):
        output_args = []
        output_raii_handles = []
        output_name_base = fallback_kernel.get_name()
        for idx, output in enumerate(fallback_kernel.outputs):
            if isinstance(output, ir.MultiOutput):
                # TODO: handle integer output (e.g., as in attention)
                name = f"{output.get_name()}"
                output_handle_name = f"{name}_handle"
                if output.indices:
                    assert (
                        output.indices[0][1] == idx
                    ), f"expected {output.indices[0][1]=} == {idx=} for {output_name_base=}"
                self.writeline(f"AtenTensorHandle {output_handle_name};")
                output_args.append(f"&{output_handle_name}")
                output_raii_handles.append(
                    f"RAIIAtenTensorHandle {name}({output_handle_name});"
                )
            elif isinstance(output, int):
                output_name = f"{output_name_base}_{idx}"
                self.writeline(f"int64_t {output_name} = {output};")
                output_args.append(f"&{output_name}")
            elif isinstance(output, sympy.Expr):
                output_name = f"{output_name_base}_{idx}"
                self.writeline(f"auto {output_name} = {cexpr(output)};")
                output_args.append(f"&{output_name}")
            elif output is None:
                output_args.append("nullptr")
            else:
                raise NotImplementedError(f"unsupported type of {output=}")
        args = args + output_args
        self.generate_c_shim_extern_kernel_call(fallback_kernel.cpp_kernel_name, args)
        for raii_handle in output_raii_handles:
            self.writeline(raii_handle)

    def generate_fallback_kernel(self, fallback_kernel, args):
        self.generate_c_shim_fallback_kernel(fallback_kernel, args)

    def generate_extern_kernel_out(
        self, kernel: str, out: str, out_view: Optional[str], args: List[str]
    ):
        if out_view:
            out_name = f"{out}_as_strided"
            self.writeline(f"auto {out_name} = {out_view};")
            args.insert(0, out_name)
        else:
            args.insert(0, out)

        self.generate_c_shim_extern_kernel_call(kernel, args)

    def generate_scatter_fallback(
        self,
        output,
        inputs,
        cpp_kernel_name,
        python_kernel_name,
        src_is_tensor,
        reduce,
        kwargs,
    ):
        # call the ABI shim function instead of the ATen one
        cpp_kernel_name = self.get_c_shim_func_name(cpp_kernel_name)
        # TODO: consider remove "_out" and add missing inplace variants to fallback_ops.py
        cpp_kernel_name = cpp_kernel_name.replace("__", "_") + "_out"
        inputs_wrapped = [str(x) for x in inputs]
        line = f"{cpp_kernel_name}({output}, {','.join(inputs_wrapped)}"

        if python_kernel_name.startswith("aten.scatter_reduce"):
            line += f", {','.join(kwargs)}"
        else:
            if src_is_tensor:
                if reduce:
                    line += f", {V.graph.wrapper_code.val_to_arg_str(reduce)}"
            else:
                assert (
                    reduce is None
                ), "Expect reduce to be None for aten.scatter_ with scalar src"
        line += ");"
        self.writeline(line)

    def generate_index_put_fallback(self, kernel, x, indices, values, accumulate):
        # TODO: update aoti_torch_index_put_out in ir.py to use autogen out version
        # See the comment in codegen_reinterpret_view about why having something like
        # RAIIAtenTensorHandle(tmp_tensor_handle_2) in a tmp array can cause the correponding
        # tensor prematurely deallocated, thus this std::vector().data() trick here.
        indices_str = (
            "std::vector<AtenTensorHandle>{" + (", ".join(indices)) + "}.data()"
        )
        args = [
            x,
            indices_str,
            str(len(indices)),
            values,
            accumulate,
        ]
        args.insert(0, x)  # set x as the output tensor, this fallback mutates x.
        self.writeline(self.wrap_kernel_call(kernel, args))

    def add_benchmark_harness(self, output):
        if V.graph.aot_mode:
            return
        super().add_benchmark_harness(output)

    def codegen_cpp_sizevar(self, x: Expr, *, simplify: bool = True) -> str:
        return cexpr(V.graph.sizevars.simplify(x) if simplify else x)

    def codegen_sizevar(self, x: Expr) -> str:
        return self.codegen_cpp_sizevar(x)

    def codegen_tuple_access(self, basename: str, name: str, index: str) -> str:
        # in the abi_compatible mode, outputs are returned via arguments
        return name

    def codegen_shape_tuple(self, shape: Sequence[Expr]) -> str:
        parts = [*map(self.codegen_sizevar, shape)]
        if len(parts) == 0:
            return "{}"
        if len(parts) == 1:
            return f"{{{parts[0]}, }}"
        return f"{{{', '.join(parts)}}}"

    def ensure_size_computed(self, sym: sympy.Symbol):
        if isinstance(sym, sympy.Symbol) and symbol_is_type(sym, SymT.PRECOMPUTED_SIZE):
            if sym in self.computed_sizes:
                return
            self.computed_sizes.add(sym)
            expr = V.graph.sizevars.inv_precomputed_replacements[sym]
            self.writeline(f"int64_t {sym} = {cexpr(expr)};")

    def generate_numel_expr(self, kernel_name: str, tree, suffix: Optional[str] = None):
        expr = f"{kernel_name}_{tree.prefix}numel"
        if suffix is not None:
            expr += f"_{suffix}"
        if (expr, V.graph) not in self.kernel_numel_expr:
            # declare expr once in each graph (scope)
            self.kernel_numel_expr.add((expr, V.graph))
            self.writeline(f"int64_t {expr} = {cexpr(tree.numel)};")
        else:
            self.writeline(f"{expr} = {cexpr(tree.numel)};")
        # We can get symbolic expressions here, like s0*64
        # It is fine to have them here, but we need to handle them correctly as their own type
        # This is tricky to do, so we wrap in a custom type, distinct from scalars, but also from sympy*
        # scalars as well.
        # This is handled in `generate_args_decl` which has a correct comment of: TODO: only works for
        # constant now, need type info. I agree, this needs type info, and while this is not true type info
        # it suffices as a type hint for the purposes of producing the correct code for this type.
        return SymbolicCallArg(expr, tree.numel)

    def prepare_triton_kernel_call(self, device_index, call_args):
        def wrap_arg(arg):
            if isinstance(arg, str):
                # dynamo wraps unspec variable as 0d CPU tensor, need convert to scalar
                return arg + ".item()" if should_unwrap_unspec_arg(arg) else arg
            elif isinstance(arg, (int, float, bool, SymbolicCallArg)):
                return str(arg)
            else:
                return cexpr(V.graph.sizevars.simplify(arg))

        call_args = [wrap_arg(arg) for arg in call_args]

        if device_index is None:
            current_device = V.graph.get_current_device_or_throw()
            device_index = current_device.index

        return device_index, call_args

    def codegen_dynamic_scalar(self, node):
        (data,) = (t.codegen_reference() for t in node.inputs)
        self.codegen_tensor_item(node.inputs[0].get_dtype(), data, f"{node.sym}_raw")

        if len(node.keypath) == 0:
            self.writeline(f"auto {node.sym} = {node.sym}_raw;")
        elif len(node.keypath) == 1 and isinstance(node.keypath[0], ConvertIntKey):
            self.writeline(f"int64_t {node.sym} = {node.sym}_raw ? 1 : 0;")
        elif len(node.keypath) == 1 and isinstance(node.keypath[0], DivideByKey):
            # TODO: assert divisibility here
            self.writeline(
                f"int64_t {node.sym} = {node.sym}_raw / {node.keypath[0].divisor};"
            )
        else:
            raise AssertionError(f"unrecognized keypath {node.keypath}")

        # record in unbacked_symbol_decls so we won't generate a declaration of the symbol again
        self.unbacked_symbol_decls.add(str(node.sym))

    def make_buffer_free(self, buffer):
        return (
            ""
            if isinstance(buffer.get_output_spec(), ir.MultiOutputLayout)
            or isinstance(buffer, ir.TMADescriptor)
            else f"{buffer.get_name()}.reset();"
        )

    def make_free_by_names(self, names_to_del: List[str]):
        return " ".join(f"{name}.reset();" for name in names_to_del)

    def codegen_exact_buffer_reuse(self, old_name: str, new_name: str, del_line: str):
        return f"auto {new_name} = std::move({old_name});  // reuse"

    def generate_profiler_mark_wrapper_call(self, stack):
        self.wrapper_call.writeline(
            'RECORD_FUNCTION("inductor_wrapper_call", c10::ArrayRef<c10::IValue>());'
        )

    def generate_start_graph(self):
        pass

    def generate_end_graph(self):
        pass

    def generate_inf_and_nan_checker(self, nodes):
        for buf in nodes.get_names():
            # TODO: Add buf name directly into check_inf_and_nan.
            self.writeline(
                f"AOTI_TORCH_ERROR_CODE_CHECK(aoti_torch_check_inf_and_nan({buf}));"
            )

    def codegen_device(self, device):
        assert device.type in DEVICE_TO_ATEN, (
            device.type + " not found in DEVICE_TO_ATEN"
        )
        device_str = DEVICE_TO_ATEN[device.type][5:].lower()  # remove "at::k"
        self.used_cached_devices.add(device_str)
        return f"cached_torch_device_type_{device_str}, {device.index if device.index else 0}"

    def codegen_dtype(self, dtype):
        dtype_str = str(dtype).split(".")[-1]
        self.used_cached_dtypes.add(dtype_str)
        return f"cached_torch_dtype_{dtype_str}"

    def codegen_layout(self, layout):
        layout_str = str(layout).split(".")[-1]
        self.used_cached_layouts.add(layout_str)
        return f"cached_torch_layout_{layout_str}"

    def codegen_memory_format(self, memory_format):
        memory_format_str = str(memory_format).split(".")[-1]
        self.used_cached_memory_formats.add(memory_format_str)
        return f"cached_torch_memory_format_{memory_format_str}"

    @functools.lru_cache(None)  # noqa: B019
    def codegen_int_array_var(
        self,
        int_array: str,
        writeline: Callable[..., None],
        known_statically=False,
        graph=None,  # for per-graph caching
    ):
        # Used for size/stride declaration
        #
        # Because the memory planning is done in two passes (see the implementation
        # of self.generate), the writeline behavior is different in the two passes.
        # As a result, the emitted int array declarations may appear in a later
        # position of the generated code, so the second pass codegen should not
        # reuse int array declarations generated in the first pass.
        # This is why writeline needs to explicitly passed in as a parameter.
        var = f"int_array_{next(self.int_array_id)}"
        ctype = "int64_t"
        if var not in self.declared_int_array_vars:
            self.declared_int_array_vars.add(var)
            if known_statically:
                writeline(f"static constexpr {ctype} {var}[] = {int_array};")
            else:
                writeline(f"const {ctype} {var}[] = {int_array};")
        return var

    def make_buffer_allocation(self, buffer):
        return self.make_allocation(
            buffer.get_name(),
            buffer.get_device(),
            buffer.get_dtype(),
            buffer.get_size(),
            buffer.get_stride(),
        )

    def make_allocation(self, name, device, dtype, shape, stride):
        orig_stride = stride
        device_str = self.codegen_device(device)
        dtype_code = self.codegen_dtype(dtype)
        size = self.codegen_shape_tuple(shape)
        stride = self.codegen_shape_tuple(orig_stride)
        size_array_var = self.codegen_int_array_var(
            size,
            self.wrapper_call.writeline,
            known_statically=self.is_statically_known_list_of_ints(shape),
            graph=self.get_codegened_graph(),
        )
        stride_array_var = self.codegen_int_array_var(
            stride,
            self.wrapper_call.writeline,
            known_statically=self.is_statically_known_list_of_ints(orig_stride),
            graph=self.get_codegened_graph(),
        )
        device_type, device_id = device_str.split(",")
        device_idx = "this->device_idx_" if V.graph.aot_mode else device_id

        args = [
            str(len(shape)),
            size_array_var,
            stride_array_var,
            dtype_code,
            device_type,
            device_idx,
            f"&{name}_handle",
        ]

        self.wrapper_call.writeline(f"AtenTensorHandle {name}_handle;")
        self.wrapper_call.writeline(
            f"AOTI_TORCH_ERROR_CODE_CHECK(aoti_torch_empty_strided({', '.join(args)}));"
        )

        return f"RAIIAtenTensorHandle {name}({name}_handle);"

    def codegen_alloc_from_pool(self, name, offset, dtype, shape, stride) -> str:
        size = self.codegen_shape_tuple(shape)
        stride = self.codegen_shape_tuple(stride)
        tmp_name = f"tmp_tensor_handle_{next(self.tmp_tensor_id)}"
        args = [
            name,
            cexpr(offset),  # bytes not numel
            self.codegen_dtype(dtype),
            str(len(shape)),
            self.codegen_int_array_var(
                size, self.wrapper_call.writeline, graph=self.get_codegened_graph()
            ),
            self.codegen_int_array_var(
                stride, self.wrapper_call.writeline, graph=self.get_codegened_graph()
            ),
            f"&{tmp_name}",
        ]
        self.wrapper_call.writeline(f"AtenTensorHandle {tmp_name};")
        self.wrapper_call.writeline(
            f"AOTI_TORCH_ERROR_CODE_CHECK(aoti_torch__alloc_from_pool({', '.join(args)}));"
        )
        return f"RAIIAtenTensorHandle({tmp_name})"

    def codegen_reinterpret_view(
        self,
        data,
        size,
        stride,
        offset,
        writeline: Callable[..., None],
        dtype=None,
    ) -> str:
        dim = str(len(size))
        original_offset = offset
        offset = self.codegen_sizevar(offset)
        call_strs = []
        final_tmp_name = None

        def create_reinterpret_call() -> Tuple[str, str]:
            tmp_name = f"tmp_tensor_handle_{next(self.tmp_tensor_id)}"
            args = [
                f"{data.get_name()}",
                dim,
                self.codegen_int_array_var(
                    self.codegen_shape_tuple(size),
                    writeline,
                    known_statically=self.is_statically_known_list_of_ints(size),
                    graph=self.get_codegened_graph(),
                ),
                self.codegen_int_array_var(
                    self.codegen_shape_tuple(stride),
                    writeline,
                    known_statically=self.is_statically_known_list_of_ints(stride),
                    graph=self.get_codegened_graph(),
                ),
                offset,
            ]
            call_str = (
                f"auto {tmp_name} = reinterpret_tensor_wrapper({', '.join(args)});"
            )
            return tmp_name, call_str

        def create_dtypeview_call(reinterpret_call: str) -> Tuple[str, List[str]]:
            tmp_AtenTensorHandle = f"tmp_{data.get_name()}_{next(self.tmp_tensor_id)}"
            call_strs = [f"AtenTensorHandle {tmp_AtenTensorHandle};"]
            dtype_name = str(dtype).split(".")[-1]
            device_name = data.layout.device.type
            get_dtype_function = f"aoti_torch_dtype_{dtype_name}"
            dtypeview_function = f"aoti_torch_{device_name}_view_dtype"
            call_strs.append(
                f"AOTI_TORCH_ERROR_CODE_CHECK({dtypeview_function}"
                f"({reinterpret_call}, {get_dtype_function}(), &{tmp_AtenTensorHandle}));"
            )
            tmp_RAIIAtenTensorHandle = (
                f"tmp_{data.get_name()}_{next(self.tmp_tensor_id)}_handle"
            )
            call_strs.append(
                f"RAIIAtenTensorHandle {tmp_RAIIAtenTensorHandle}({tmp_AtenTensorHandle});"
            )
            return tmp_RAIIAtenTensorHandle, call_strs

        if (
            size == data.layout.size
            and stride == data.layout.stride
            and original_offset == data.layout.offset
        ):
            # pure dtypeview
            if dtype is not None and dtype != data.dtype:
                tmp_output_name, tmp_call_strs = create_dtypeview_call(data.get_name())
                call_strs.extend(tmp_call_strs)
                final_tmp_name = tmp_output_name
            else:
                return data.get_name()
        else:
            # firstly create reinterpretview
            final_tmp_name, reinterpret_call = create_reinterpret_call()
            call_strs.append(reinterpret_call)

            if dtype is not None and dtype != data.dtype:
                # wrap it with dtypeview
                final_tmp_name, tmp_call_strs = create_dtypeview_call(final_tmp_name)
                call_strs.extend(tmp_call_strs)
            else:
                call_strs.append(
                    f"RAIIAtenTensorHandle {final_tmp_name}_raii({final_tmp_name});"
                )
                final_tmp_name = f"{final_tmp_name}_raii"

        for line in call_strs:
            writeline(line)

        # NB, the return handle here represents a temporary tensor, which will be automatically
        # released.
        # Here's a sample usage in the cpp wrapper code:
        # ```
        # aoti_torch_addmm_out(
        #     buf1,
        #     arg1_1,
        #     RAIIAtenTensorHandle(tmp_tensor_handle_0),
        #     buf0,
        #     1L,
        #     1L));
        # ```
        # RAIIAtenTensorHandle(tmp_tensor_handle_0) will be released after the call to addmm_out.
        # This could be problematic when it's used in a different pattern, for example:
        # ````
        # AtenTensorHandle tensor_args[] = {RAIIAtenTensorHandle(tmp_tensor_handle_2), buf5, buf6};
        # aoti_torch_proxy_executor_call_function(..., tensor_args);
        # ````
        # RAIIAtenTensorHandle(tmp_tensor_handle_2) will be invalid when it's used in the latter
        # kernel call.
        #
        # This is solved by updating the proxy_executor invocation to
        # ```
        # aoti_torch_proxy_executor_call_function(...,
        #     std::vector<AtenTensorHandle>{
        #         RAIIAtenTensorHandle(tmp_tensor_handle_2), buf5, buf6
        #     }.data()
        # );
        # ```
        return final_tmp_name

    def codegen_device_copy(self, src, dst, non_blocking: bool):
        self.writeline(
            f"AOTI_TORCH_ERROR_CODE_CHECK(aoti_torch_copy_(expensive_copy_to_tensor_if_needed({dst}), {src}, {non_blocking}));"
        )

    def codegen_multi_output(self, name, value):
        # in the abi_compatible mode, outputs are retrieved by passing
        # output pointers, so we skip its codegen here.
        pass

    def codegen_subgraph_prefix(self, subgraph, outer_inputs, outer_outputs):
        assert len(subgraph.graph.graph_inputs) == len(outer_inputs)

        for (inner_input, inner_input_val), outer_input in zip(
            subgraph.graph.graph_inputs.items(), outer_inputs
        ):
            if not isinstance(inner_input_val, ir.TensorBox):
                continue

            # in ABI-compatible mode, we copy the underlying at::Tensor of the conditional
            # input (outer_input) into another at::Tensor to be used as a subgraph input
            # (inner_input) in the nested scope. we can't std::move here, as the codegened
            # outer input may be an expression / rvalue (e.g., reinterpret_view(x)), so we
            # can't necessarily std::move it back to the origin (x).
            self.writeline(f"AtenTensorHandle {inner_input}_handle;")
            self.writeline(
                f"AOTI_TORCH_ERROR_CODE_CHECK(aoti_torch_assign_tensors_out({outer_input}, &{inner_input}_handle));"
            )
            self.writeline(f"RAIIAtenTensorHandle {inner_input}({inner_input}_handle);")

    def codegen_subgraph_suffix(self, subgraph, outer_inputs, outer_outputs):
        for inner_output, outer_output in zip(
            subgraph.graph.graph_outputs, outer_outputs
        ):
            src = inner_output.codegen_reference()
            # in ABI-compatible mode, we need to std::move subgraph output (inner_output)
            # to the conditional output (outer_output), as RAIIAtenTensorHandle's copy
            # constructor is deleted.
            src = f"std::move({src})"
            # in case the outer_output carried a value
            # before (e.g., in the while_loop codegen)
            self.writeline(f"{outer_output}.reset();")
            self.writeline(f"{outer_output} = {src};")

    def codegen_invoke_subgraph(self, invoke_subgraph):
        raise NotImplementedError(
            "codegen invoke_subgraph is not implemented for cpp wrapper"
        )

    def codegen_conditional(self, conditional):
        outer_inputs = [f"{buf.codegen_reference()}" for buf in conditional.operands]
        outer_outputs = []
        for out in conditional.outputs:
            # in ABI-compatible mode, ir.MultiOutput is not codegened,
            # hence pre-declare output variables directly and separately
            self.writeline(f"RAIIAtenTensorHandle {out.get_name()};")
            outer_outputs.append(out.get_name())

        if not isinstance(conditional.predicate, ir.ShapeAsConstantBuffer):
            # in ABI-compatible mode, we need to use the ABI shim function
            # to extract a C++ bool from the unrelying scalar bool Tensor
            predicate = f"{conditional.predicate.get_name()}_scalar"
            if predicate not in self.used_cond_predicate:
                self.codegen_tensor_item(
                    torch.bool,
                    conditional.predicate.codegen_reference(),
                    predicate,
                )
                self.used_cond_predicate.add(predicate)
        else:
            # the predicate is not a Tensor: SymBool or Python bool
            predicate = conditional.predicate.codegen_reference()

        self.writeline(f"if ({predicate}) {{")
        self.writeline(EnterSubgraphLine(self, conditional.true_subgraph.graph))
        self.codegen_subgraph(conditional.true_subgraph, outer_inputs, outer_outputs)
        self.writeline(ExitSubgraphLine(self))
        self.writeline("} else {")
        self.writeline(EnterSubgraphLine(self, conditional.false_subgraph.graph))
        self.codegen_subgraph(conditional.false_subgraph, outer_inputs, outer_outputs)
        self.writeline(ExitSubgraphLine(self))
        self.writeline("}")

    def codegen_subgraph(self, subgraph, outer_inputs, outer_outputs):
        # TODO (desertfire) - This function is the old way of supporting
        # subgraph codegen by inlining subgraphs in the output code. For python
        # wrapper, we have moved to lifting subgraphs as functions, supported by
        # PythonWrapperCode `codegen_subgraph` function. We should perhaps
        # support lifting of subgraphs as functions for cpp wrapper as well.
        try:
            self.push_codegened_graph(subgraph.graph)
            self.writeline(f"// subgraph: {subgraph.name}")
            self.codegen_subgraph_prefix(subgraph, outer_inputs, outer_outputs)
            parent_graph = V.graph
            with V.set_graph_handler(subgraph.graph):
                subgraph.graph.codegen_subgraph(
                    parent_graph=parent_graph,
                )
            self.codegen_subgraph_suffix(subgraph, outer_inputs, outer_outputs)
        finally:
            self.pop_codegened_graph()

    def codegen_while_loop(self, while_loop):
        name = while_loop.get_name()
        outer_carried_inputs = [
            buf.codegen_reference() for buf in while_loop.carried_inputs
        ]
        outer_additional_inputs = [
            buf.codegen_reference() for buf in while_loop.additional_inputs
        ]
        cond_result_name = f"{name}_cond_result"
        self.writeline(f"RAIIAtenTensorHandle {cond_result_name};")

        cond_outer_inputs = []
        for inp, out in zip(outer_carried_inputs, while_loop.outputs):
            # in ABI-compatible mode, the carried inputs are codegened
            # as buffers outside the while loop and set to the initial
            # values. at the end of each while_loop iteration, they
            # will be assined the carried values.
            out_name = out.get_name()
            self.writeline(f"AtenTensorHandle {out_name}_handle;")
            self.writeline(
                f"AOTI_TORCH_ERROR_CODE_CHECK(aoti_torch_assign_tensors_out({inp}, &{out_name}_handle));"
            )
            self.writeline(f"RAIIAtenTensorHandle {out_name}({out_name}_handle);")
            cond_outer_inputs.append(out_name)

        # additional inputs will be assinged within the while_loop
        # iteration directly from the corresponding outer graph buffers
        cond_outer_inputs.extend(outer_additional_inputs)

        cond_outer_outputs = [cond_result_name]
        body_outer_inputs = list(cond_outer_inputs)
        body_outer_outputs = body_outer_inputs[: len(outer_carried_inputs)]

        self.writeline("while (1) {")
        self.writeline(EnterSubgraphLine(self, while_loop.cond_subgraph.graph))
        self.codegen_subgraph(
            while_loop.cond_subgraph, cond_outer_inputs, cond_outer_outputs
        )

        cond_result = f"{cond_result_name}_scalar"
        self.codegen_tensor_item(torch.bool, cond_result_name, cond_result)
        self.writeline(f"if (!{cond_result}) break;")

        self.writeline(ExitSubgraphLine(self))
        self.writeline(EnterSubgraphLine(self, while_loop.body_subgraph.graph))
        self.codegen_subgraph(
            while_loop.body_subgraph, body_outer_inputs, body_outer_outputs
        )
        self.writeline(ExitSubgraphLine(self))
        self.writeline("}")

    def generate_extern_kernel_args_decl_if_needed(
        self,
        op_overload,
        raw_args,
        output_args: Optional[List[str]] = None,
        raw_outputs: Optional[List[ir.Buffer]] = None,
    ):
        arg_types = [x.real_type for x in op_overload._schema.arguments]
        return_types = [x.type for x in op_overload._schema.returns]

        new_tensor_args = []
        new_int_args = []

        def fill_args(arg, arg_type):
            static_arg_types = (
                torch.FloatType,
                torch.BoolType,
                torch.StringType,
                torch.Type,
                torch.DeviceObjType,
            )
            inductor_tensor_buffers = (
                ir.Buffer,
                ir.ReinterpretView,
            )

            if isinstance(arg_type, torch.TensorType):
                assert isinstance(arg, inductor_tensor_buffers), f"got {type(arg)}"
                new_tensor_args.append(f"{arg.codegen_reference()}")
            elif isinstance(arg_type, torch.IntType):
                # int
                new_int_args.append(str(arg))
            elif isinstance(arg_type, torch.SymIntType):
                # SymInt
                expr = arg.node.expr if isinstance(arg, torch.SymInt) else arg
                new_int_args.append(cexpr(expr))
            elif isinstance(arg_type, torch.NumberType):
                # Scalar of type int
                assert isinstance(arg, (int, float, bool))
                # Only treat int Scalar as dynamic
                if isinstance(arg, int):
                    new_int_args.append(str(arg))
            elif isinstance(arg_type, torch.ListType):
                assert isinstance(arg, (list, tuple))

                # List[Tensor]
                if isinstance(arg_type.getElementType(), torch.TensorType):
                    new_tensor_args.extend([f"{a.codegen_reference()}" for a in arg])
                # List[Optional[Tensor]]
                elif isinstance(
                    arg_type.getElementType(), torch.OptionalType
                ) and isinstance(
                    arg_type.getElementType().getElementType(), torch.TensorType
                ):
                    new_tensor_args.extend(
                        [f"{a.codegen_reference()}" for a in arg if a is not None]
                    )
                # List[int]
                elif isinstance(arg_type.getElementType(), torch.IntType):
                    new_int_args.extend([str(a) for a in arg])
                # List[SymInt]
                elif isinstance(arg_type.getElementType(), torch.SymIntType):
                    expressions = [
                        a.node.expr if isinstance(a, torch.SymInt) else a for a in arg
                    ]
                    new_int_args.extend([cexpr(expr) for expr in expressions])
                # List[Scalar]
                elif isinstance(arg_type.getElementType(), torch.NumberType):
                    # Only treat int Scalar as dynamic
                    is_int_type = [isinstance(a, int) for a in arg]
                    if any(is_int_type):
                        assert all(
                            is_int_type
                        ), "AOTInductor only supports int scalars of the same type"
                        new_int_args.extend([str(a) for a in arg])
                else:
                    assert isinstance(
                        arg_type.getElementType(), static_arg_types  # type: ignore[arg-type]
                    ), f"Fall through arguments must be one of static_arg_types, got {type(arg_type)}"
            else:
                assert isinstance(
                    arg_type, static_arg_types  # type: ignore[arg-type]
                ), f"Fall through arguments must be one of static_arg_types, got {type(arg_type)}"

        for arg, arg_type in zip(raw_args, arg_types):
            if arg is not None:
                if isinstance(arg_type, torch.OptionalType):
                    fill_args(arg, arg_type.getElementType())
                else:
                    fill_args(arg, arg_type)

        def fill_output_arg(arg, return_type, is_mutated_output: bool):
            if isinstance(return_type, torch.TensorType):
                if not is_mutated_output:
                    self.writeline(f"AtenTensorHandle {arg}_handle;  // output buffer")
                    self.writeline(
                        f"AOTI_TORCH_ERROR_CODE_CHECK(aoti_torch_new_uninitialized_tensor(&{arg}_handle));"
                    )
                    self.writeline(f"RAIIAtenTensorHandle {arg}({arg}_handle);")
                new_tensor_args.append(f"{arg}")
            elif isinstance(return_type, torch.SymIntType):
                raise NotImplementedError("NYI support for return type: SymInt")
            elif isinstance(return_type, torch.ListType) and isinstance(
                return_type.getElementType(), torch.SymIntType
            ):
                raise NotImplementedError("NYI support for return type: List[SymInt]")
            else:
                raise AssertionError(f"Unsupported return type found: {return_type}")

        # TODO: Only support tensor(s) returns for now, SymInt is not implemented yet
        for return_type in return_types:
            if isinstance(return_type, (torch.TensorType)):
                pass
            elif isinstance(return_type, torch.OptionalType):
                assert isinstance(return_type.getElementType(), torch.TensorType)
            elif isinstance(return_type, torch.ListType):
                assert isinstance(return_type.getElementType(), torch.TensorType)
            else:
                raise NotImplementedError(
                    f"return type {return_type} is not yet supported."
                )

        for output_arg, raw_output_arg in zip(output_args, raw_outputs):  # type: ignore[arg-type]
            assert output_arg is not None, "Optional return types are not yet supported"
            if isinstance(output_arg, (list, tuple)):
                for out in output_arg:
                    fill_output_arg(
                        out,
                        torch.TensorType.get(),
                        isinstance(raw_output_arg, ir.MutationOutput),
                    )
            else:
                fill_output_arg(
                    output_arg,
                    torch.TensorType.get(),
                    isinstance(raw_output_arg, ir.MutationOutput),
                )

        return new_tensor_args, new_int_args

    def generate_fallback_kernel_with_runtime_lookup(
        self,
        buf_name: str,
        python_kernel_name: str,
        cpp_kernel_name: str,
        codegen_args: List[str],
        op_overload: Optional[torch._ops.OpOverload] = None,
        raw_args=None,
        outputs=None,
    ):
        def extract_output_name(out):
            if out is None:
                return None
            elif isinstance(out, (ir.MultiOutput, ir._CollectiveKernel)):
                return out.get_name()
            elif isinstance(out, ir.MutationOutput):
                mutated_buf_names = out.get_mutation_names()
                assert (
                    isinstance(mutated_buf_names, list) and len(mutated_buf_names) == 1
                ), "Expect only one mutated buffer in MutationOutput"
                return mutated_buf_names[0]
            elif isinstance(out, (list, tuple)):
                return type(out)(extract_output_name(o) for o in out)
            else:
                raise AssertionError(f"Unexpected output: {type(out)}")

        # output_args has the same pytree structure as outputs
        if op_overload and not op_overload._schema.returns:
            # kernel does not return a value
            output_args = []
        elif outputs is None:
            # outputs is not specified, the default is to write to buf_name
            output_args = [buf_name]
        else:
            output_args = extract_output_name(outputs)
            if isinstance(output_args, str):
                output_args = [output_args]

        if V.graph.aot_mode:
            assert op_overload is not None
            assert raw_args is not None
            assert output_args is not None

            return self.generate_fallback_kernel_with_runtime_lookup_aot(
                op_overload,
                raw_args,
                output_args,
                outputs,
            )
        else:
            return self.generate_fallback_kernel_with_runtime_lookup_jit(
                buf_name,
                python_kernel_name,
                cpp_kernel_name,
                codegen_args,
                op_overload,
                raw_args,
                output_args,
                outputs,
            )

    def generate_scoped_gil_acquire(self, declarations_before_scope, lines_in_scope):
        scoped_lines = IndentedBuffer()
        for declaration in declarations_before_scope:
            scoped_lines.writeline(declaration)

        scoped_lines.writeline("{")
        with scoped_lines.indent():
            scoped_lines.writeline("py::gil_scoped_acquire acquire;")
            scoped_lines.writelines(lines_in_scope.split("\n"))
        scoped_lines.writelines("}")
        return scoped_lines._lines

    def load_custom_op_wrapper(self):
        # TODO: need to support control flow
        if self.custom_op_wrapper_loaded:
            return

        lines = """
RAIIPyObject codecache_module(PyImport_ImportModule("torch._inductor.codecache"));
if (codecache_module.get() == NULL) {
    throw std::runtime_error("Failed to load torch._inductor.codecache");
}
custom_op_wrapper = PyObject_GetAttrString(codecache_module, "custom_op_wrapper");
if (custom_op_wrapper.get() == NULL) {
    throw std::runtime_error("Failed to load torch._inductor.codecache.custom_op_wrapper");
}"""

        declarations_before_scope = ["RAIIPyObject custom_op_wrapper;"]
        scope_gil_acquire = self.generate_scoped_gil_acquire(
            declarations_before_scope, lines
        )
        self.writelines(scope_gil_acquire)

        self.custom_op_wrapper_loaded = True

    def generate_float_value(self, val):
        assert isinstance(val, float)
        if val == float("inf"):
            return "std::numeric_limits<float>::infinity()"
        elif val == float("-inf"):
            return "-std::numeric_limits<float>::infinity()"
        elif val == float("nan"):
            return "std::numeric_limits<float>::quiet_NaN()"
        else:
            return f"{val}"

    def generate_py_arg(self, py_args_var, idx, raw_arg, arg_type):
        def generate_py_arg_inner(lines, raw_arg, arg_type):
            def add_py_newref():
                if sys.version_info < (3, 10):
                    # Py_NewRef is only available since Python 3.10
                    self.include_extra_header("torch/csrc/utils/pythoncapi_compat.h")

            if raw_arg is None:
                # Py_None is a singleton, so we have to explicitly incref it here
                lines.append("Py_INCREF(Py_None);\n")
                return "Py_None"
            elif isinstance(arg_type, torch.TensorType):
                # Store AtenTensorHandle as void*
                base_handle = raw_arg.codegen_reference()
                (
                    tmp_raii_handle_var,
                    tmp_raii_handle_var_decl,
                ) = self.create_tmp_raii_handle_var(base_handle)
                if tmp_raii_handle_var:
                    lines.append(tmp_raii_handle_var_decl)
                    base_handle = tmp_raii_handle_var
                return f"PyCapsule_New(reinterpret_cast<void*>({base_handle}.get()), NULL, NULL)"
            elif isinstance(arg_type, torch.OptionalType):
                return generate_py_arg_inner(lines, raw_arg, arg_type.getElementType())
            elif isinstance(arg_type, torch.IntType):
                # int
                return f"PyLong_FromLongLong({raw_arg})"
            elif isinstance(arg_type, torch.SymIntType):
                # SymInt
                expr = (
                    raw_arg.node.expr if isinstance(raw_arg, torch.SymInt) else raw_arg
                )
                return f"PyLong_FromLongLong({cexpr(expr)})"
            elif isinstance(arg_type, torch.FloatType):
                return f"PyFloat_FromDouble({self.generate_float_value(raw_arg)})"
            elif isinstance(arg_type, torch.BoolType):
                return f"PyBool_FromLong({1 if raw_arg else 0})"
            elif isinstance(arg_type, torch.StringType):
                return f'PyUnicode_FromString("{raw_arg}")'
            elif isinstance(arg_type, torch.NumberType):
                # Union[bool, int, float, complex]
                # torch/_prims_common/__init__.py
                if isinstance(raw_arg, int):
                    return f"PyLong_FromLongLong({raw_arg})"
                elif isinstance(raw_arg, float):
                    return f"PyFloat_FromDouble({self.generate_float_value(raw_arg)})"
                elif isinstance(raw_arg, bool):
                    return f"PyBool_FromLong({1 if raw_arg else 0})"
                elif isinstance(raw_arg, complex):
                    return f"PyComplex_FromDoubles({raw_arg.real, raw_arg.imag})"
                elif isinstance(raw_arg, torch.SymInt):
                    expr = raw_arg.node.expr
                    return f"PyLong_FromLongLong({cexpr(expr)})"
                else:
                    raise NotImplementedError(
                        f"arg type {arg_type} with raw_arg {raw_arg}, {type(raw_arg)} is not yet supported by custom_op_wrapper"
                    )
            elif isinstance(raw_arg, torch.device):
                # device
                self.include_extra_header("torch/csrc/Device.h")
                device_str, device_index = self.codegen_device(raw_arg).split(", ")
                return f"THPDevice_New(c10::Device(static_cast<c10::DeviceType>({device_str}), {device_index}))"
            elif isinstance(raw_arg, torch.dtype):
                # dtype
                add_py_newref()
                self.include_extra_header("torch/csrc/DynamicTypes.h")
                return f"Py_NewRef(torch::getTHPDtype(static_cast<c10::ScalarType>({self.codegen_dtype(raw_arg)})))"
            elif isinstance(raw_arg, torch.layout):
                # memory layout
                add_py_newref()
                self.include_extra_header("torch/csrc/DynamicTypes.h")
                return f"Py_NewRef(torch::getTHPLayout(static_cast<c10::Layout>({self.codegen_layout(raw_arg)})))"
            elif isinstance(raw_arg, torch.memory_format):
                # memory_format
                add_py_newref()
                self.include_extra_header("torch/csrc/utils/tensor_memoryformats.h")
                return (
                    "Py_NewRef(torch::utils::getTHPMemoryFormat(static_cast<c10::MemoryFormat>("
                    f"{self.codegen_memory_format(raw_arg)})))"
                )
            else:
                raise NotImplementedError(
                    f"arg type {arg_type} is not yet supported by custom_op_wrapper"
                )

        lines = []
        if isinstance(arg_type, torch.ListType):
            assert isinstance(raw_arg, (list, tuple)), str(raw_arg) + " is not a list"
            lines.append(
                f"PyObject* {py_args_var}_{idx} = PyList_New({len(raw_arg)});\n"
            )
            for i, elem in enumerate(raw_arg):
                lines.append(
                    f"PyList_SetItem({py_args_var}_{idx}, {i}, {generate_py_arg_inner(lines, elem, arg_type.getElementType())});\n"
                )
            lines.append(
                f"PyTuple_SetItem({py_args_var}, {idx}, {py_args_var}_{idx});\n"
            )
        else:
            lines.append(
                f"PyTuple_SetItem({py_args_var}, {idx}, {generate_py_arg_inner(lines, raw_arg, arg_type)});\n"
            )
        return "".join(lines)

    def generate_fallback_kernel_with_runtime_lookup_jit(
        self,
        buf_name: str,
        python_kernel_name: str,
        cpp_kernel_name: str,
        codegen_args: List[str],
        op_overload: Optional[torch._ops.OpOverload] = None,
        raw_args=None,
        output_args: Optional[List[str]] = None,
        raw_outputs: Optional[List[ir.Buffer]] = None,
    ):
        # In the JIT mode, because of the ABI-compatible requirement, we can't directly call
        # c10::Dispatcher to find the custom op and call it. Instead, we go back to Python
        # to invoke this custom op.
        self.load_custom_op_wrapper()

        assert output_args is not None, "output_args should not be None"
        num_args = len(raw_args)
        py_args_var = f"py_args_{next(self.arg_var_id)}"
        # First arg is always the python op name
        lines = f"""
RAIIPyObject {py_args_var}(PyTuple_New({num_args + 1}));
if ({py_args_var}.get() == NULL) {{
throw std::runtime_error("PyTuple_New {py_args_var} failed");
}}
PyTuple_SetItem({py_args_var}, 0, PyUnicode_FromString("{python_kernel_name}"));
"""

        assert op_overload is not None, "op_overload should not be None"

        for idx, (raw_arg, schema_arg) in enumerate(
            zip(raw_args, op_overload._schema.arguments)
        ):
            lines += self.generate_py_arg(
                py_args_var, idx + 1, raw_arg, schema_arg.real_type
            )

        lines += f"""
// Call the custom op in Python
RAIIPyObject py_{buf_name}(PyObject_CallObject(custom_op_wrapper, {py_args_var}));
if (py_{buf_name}.get() == NULL) {{
if (PyErr_Occurred()) {{
return;
}}
throw std::runtime_error("PyObject_CallObject {python_kernel_name} failed");
}}"""

        if len(output_args) == 1:
            # result is a single tensor
            lines += f"""
{output_args[0]} = reinterpret_cast<AtenTensorHandle>(PyCapsule_GetPointer(py_{buf_name}.get(), NULL));"""
        else:
            # result is a tuple of tensors
            for idx, output_arg in enumerate(output_args):
                if output_arg is None:
                    continue
                lines += f"""
{output_arg} =
reinterpret_cast<AtenTensorHandle>(PyCapsule_GetPointer(PyList_GET_ITEM(py_{buf_name}.get(), {idx}), NULL));"""

        if raw_outputs:
            declarations_before_scope = [
                f"RAIIAtenTensorHandle {output_arg};"
                for output_arg, raw_output_arg in zip(output_args, raw_outputs)  # type: ignore[arg-type]
                if output_arg is not None
                and not isinstance(raw_output_arg, ir.MutationOutput)
            ]
        else:
            declarations_before_scope = [
                f"RAIIAtenTensorHandle {output_arg};"
                for output_arg in output_args  # type: ignore[arg-type]
                if output_arg is not None
            ]
        scope_gil_acquire = self.generate_scoped_gil_acquire(
            declarations_before_scope, lines
        )
        self.writelines(scope_gil_acquire)

    def generate_fallback_kernel_with_runtime_lookup_aot(
        self,
        op_overload,
        raw_args,  # contains both args and flatten kwargs
        output_args: Optional[List[str]] = None,
        raw_outputs: Optional[List[ir.Buffer]] = None,
    ):
        (
            tensor_call_args,
            int_call_args,
        ) = self.generate_extern_kernel_args_decl_if_needed(
            op_overload,
            raw_args,
            output_args,
            raw_outputs,
        )

        tensor_call_args_str = ", ".join(tensor_call_args)
        int_call_args_str = ", ".join(int_call_args)

        extern_kernel_node_index = len(V.graph.extern_kernel_nodes) - 1

        self.writeline(
            f"aoti_torch_proxy_executor_call_function(proxy_executor, "
            f"{extern_kernel_node_index}, "
            f"{len(int_call_args)}, "
            f"std::vector<int64_t>{{{int_call_args_str}}}.data(), "
            f"{len(tensor_call_args)}, "
            f"std::vector<AtenTensorHandle>{{{tensor_call_args_str}}}.data());"
        )

    def generate_reset_kernel_saved_flags(self):
        pass

    def generate_save_uncompiled_kernels(self):
        pass

    def c_type_for_prim_type(self, val, type_) -> str:
        if isinstance(type_, torch.OptionalType):
            return f"{self.c_type_for_prim_type(val, type_.getElementType())}*"
        elif isinstance(type_, torch.TensorType):
            return "AtenTensorHandle"
        elif isinstance(type_, (torch.IntType, torch.SymIntType)):
            return "int64_t"
        elif isinstance(
            type_, (torch.BoolType, torch.SymBoolType, torch.EnumType)
        ) or repr(type_) in ("ScalarType", "Layout"):
            return "int32_t"
        elif isinstance(type_, torch.FloatType):
            return "double"
        elif isinstance(type_, torch.NumberType):
            if isinstance(val, bool):
                return "int32_t"
            elif isinstance(val, (int, float)):
                return "double"
            elif val is None:
                # This could happen when val is an optional value
                return "double"
            else:
                raise AssertionError(
                    f"Unexpected type in c_type_for_prim_type: {type_=}"
                )
        elif isinstance(type_, torch.StringType):
            return "const char*"
        else:
            raise AssertionError(f"Unexpected type in c_type_for_prim_type: {type_=}")

    def val_to_arg_str_for_prim_type(self, val, type_) -> str:
        # TODO: not using type_ as the first step of refactoring. Will update this later.
        if isinstance(val, bool):
            return "1" if val else "0"
        elif isinstance(val, int):
            # uint64_t is long on Linux, but long long on MacOS and Windows
            return f"{val}LL" if sys.platform in ["darwin", "win32"] else f"{val}L"
        elif isinstance(val, str):
            return f'"{val}"'
        elif isinstance(
            val, (ir.Buffer, ir.ReinterpretView, ir.StorageBox, ir.TensorBox)
        ):
            return val.codegen_reference()
        elif isinstance(val, torch.device):
            return self.codegen_device(val)
        elif isinstance(val, torch.dtype):
            return self.codegen_dtype(val)
        elif isinstance(val, torch.layout):
            return self.codegen_layout(val)
        elif isinstance(val, torch.memory_format):
            return self.codegen_memory_format(val)
        elif isinstance(val, float):
            return self.generate_float_value(val)
        elif isinstance(val, (list, tuple)):
            # FIXME: This happens because type_ is not always properly set to torch.ListType
            return f"{{{', '.join(self.val_to_arg_str(x, None) for x in val)}}}"
        elif isinstance(val, SymTypes):
            return cexpr(val.node.expr)
        elif isinstance(val, sympy.Expr):
            return cexpr(val)
        else:
            return repr(val)

    def val_to_arg_str(self, val, type_=None) -> str:
        if val is None:
            # None needs special care. It either represent nullopt or an empty tensor
            if type_ is None or isinstance(type_, torch.OptionalType):
                if type_ is not None and isinstance(
                    type_.getElementType(),
                    (
                        torch.ListType,
                        torch.TupleType,
                        torch.DeviceObjType,
                    ),
                ):
                    return "0, 0"
                else:
                    return "0"  # nullptr is not available in C
            elif isinstance(type_, torch.TensorType):
                # create an empty tensor, the equivalent of at::Tensor()
                var_name = f"var_{next(self.arg_var_id)}"
                self.writeline(f"AtenTensorHandle {var_name}_handle;")
                self.writeline(
                    f"AOTI_TORCH_ERROR_CODE_CHECK(aoti_torch_new_uninitialized_tensor(&{var_name}_handle));"
                )
                self.writeline(f"RAIIAtenTensorHandle {var_name}({var_name}_handle);")
                return var_name
            else:
                raise AssertionError("Can not map None to a known data type")

        if isinstance(type_, torch.OptionalType):
            element_type = type_.getElementType()
            if not isinstance(element_type, torch.TensorType):
                var_name = f"var_{next(self.arg_var_id)}"
                if isinstance(
                    element_type,
                    (torch.ListType, torch.TupleType, torch.DeviceObjType),
                ):
                    # type_ is something like Optional[List] or Optional[Device]
                    arg_str = self.val_to_arg_str(val, element_type)
                    # For datatypes with auxiliary info, we need to hoist out the extra arguments.
                    # NOTE: This only works if there is one additional argument, though it can easily be generalized.
                    main_value, aux = arg_str.rsplit(", ")
                    self.writeline(f"auto {var_name} = {main_value};")
                    return f"&{var_name}, {aux}"
                else:
                    self.writeline(
                        f"{self.c_type_for_prim_type(val, element_type)} {var_name} = {self.val_to_arg_str(val, element_type)};"
                    )
                    return f"&{var_name}"
            else:
                # type_ is Optional[Tensor]
                # Similar to other data type, use pointer to denote optional tensor arg in v2 C shim
                base_handle = self.val_to_arg_str(val, element_type)
                (
                    tmp_raii_handle_var,
                    tmp_raii_handle_var_decl,
                ) = self.create_tmp_raii_handle_var(base_handle)
                if tmp_raii_handle_var:
                    self.writeline(tmp_raii_handle_var_decl)
                    base_handle = tmp_raii_handle_var
                var_name = f"var_{next(self.arg_var_id)}"
                self.writeline(f"AtenTensorHandle {var_name} = {base_handle}.get();")
                return f"&{var_name}"

        elif isinstance(type_, torch.ListType):
            assert isinstance(
                val, (list, tuple)
            ), f"{val} does not match with arg type {type_}"
            element_type = type_.getElementType()
            var_name = f"var_array_{next(self.var_array_id)}"
            if len(val) == 0:
                # Zero-size array is not supported in the C or C++ standard, so
                # we declare a null pointer for it.
                self.writeline(
                    f"const {self.c_type_for_prim_type(None, element_type)}* {var_name} = nullptr;"
                )
            else:
                result = f"{{{', '.join(self.val_to_arg_str(x, element_type) for x in val)}}}"
                self.writeline(
                    f"const {self.c_type_for_prim_type(val[0], element_type)} {var_name}[] = {result};"
                )
            # Need to pass the array length because we can't use std::vector
            return f"{var_name}, {len(val)}"

        return self.val_to_arg_str_for_prim_type(val, type_)

    def create_tmp_raii_handle_var(self, base_handle):
        if base_handle.startswith(("wrap_with_raii_handle_if_needed",)):
            # wrap_with_raii_handle_if_needed creates a temp RAIIAtenTensorHandle, so we need to
            # explicitly store it. Otherwise, it will be destroyed before the fallback kernel call.
            tmp_var_name = f"var_{next(self.arg_var_id)}"
            return (
                tmp_var_name,
                f"RAIIAtenTensorHandle {tmp_var_name} = {base_handle};\n",
            )
        else:
            return "", ""<|MERGE_RESOLUTION|>--- conflicted
+++ resolved
@@ -915,63 +915,7 @@
                 self.wrapper_call.writeline(
                     f"output_handles[{idx}] = {output_tensor}.release();"
                 )
-<<<<<<< HEAD
-                with self.wrapper_call.indent():
-                    if arr_iface:
-                        cached_output_name = (
-                            f"cached_output_{next(self.cached_output_id)}"
-                        )
-                        self.wrapper_call.writeline(
-                            f"thread_local RAIIAtenTensorHandle {cached_output_name};"
-                        )
-                        if is_constant_buffer:
-                            # NOTE(return_constant): In some rare cases where we return
-                            # a constant, we have to return a copy of this constant,
-                            # because (1) constants are not owned by the Model instance
-                            # (2) constants remain the same cross inference runs,
-                            # assuming they are not updated at runtime Basically, we
-                            # cannot release or transfer the ownership of any original
-                            # constant to the user.
-                            self.wrapper_call.writeline(
-                                f"AtenTensorHandle {cached_output_name}_tmp;"
-                            )
-                            self.wrapper_call.writeline(
-                                f"aoti_torch_clone({output}, &{cached_output_name}_tmp);"
-                            )
-                            self.wrapper_call.writeline(
-                                f"{cached_output_name} = {cached_output_name}_tmp;"
-                            )
-                        else:
-                            self.wrapper_call.writeline(
-                                f"{cached_output_name} = {output}.release();"
-                            )
-                        self.wrapper_call.writeline(
-                            f"convert_handle_to_arrayref_tensor({cached_output_name}, "
-                            f"std::get<{idx}>(output_arrayref_tensors));"
-                        )
-                    else:
-                        if is_constant_buffer:
-                            # See NOTE(return_constant) above.
-                            self.wrapper_call.writeline(
-                                f"aoti_torch_clone({output}, &output_handles[{idx}]);"
-                            )
-                        else:
-                            if output in output2idx:
-                                src_idx = output2idx[output]
-                                self.wrapper_call.writeline(
-                                    f"output_handles[{idx}] = output_handles[{src_idx}];"
-                                )
-                            else:
-                                self.wrapper_call.writeline(
-                                    f"output_handles[{idx}] = {output}.release();"
-                                )
-                self.wrapper_call.writeline("} else {")
-                with self.wrapper_call.indent():
-                    use_thread_local_cached_output_tensor(idx, output)
-                self.wrapper_call.writeline("}")
-=======
                 continue
->>>>>>> 04bb82f0
 
             if is_constant_buffer:
                 # See NOTE(return_constant) above.
