--- conflicted
+++ resolved
@@ -8,13 +8,10 @@
 from abc import ABC, abstractmethod
 from typing import Any, Optional, Union
 
-<<<<<<< HEAD
 import torch
 from torch._inductor.scheduler import BaseSchedulerNode
-=======
 from torch._inductor.select_algorithm import create_inputs_key
 from torch._inductor.utils import clear_on_fresh_inductor_cache
->>>>>>> 8f6f888e
 
 from ... import ir
 from ...config import cuda as inductor_cuda_config
@@ -839,9 +836,6 @@
         ):
             return None
 
-        if not self._has_tma_epilogue(op):
-            return None
-
         # Filter ops by alignment.
         if not self._alignment_match(op):
             log.debug(
