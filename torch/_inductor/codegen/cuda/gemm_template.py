# mypy: allow-untyped-defs
import copy
import enum
import functools
import logging
import re
import time
from abc import ABC, abstractmethod
from typing import Any, Optional, Union

<<<<<<< HEAD
import torch
from torch._inductor.scheduler import BaseSchedulerNode
=======
from torch._inductor.select_algorithm import create_inputs_key
from torch._inductor.utils import clear_on_fresh_inductor_cache
>>>>>>> 4f9dd3c3

from ... import ir
from ...config import cuda as inductor_cuda_config
from ...ir import (
    Buffer,
    ChoiceCaller,
    CUDATemplateBuffer,
    FixedLayout,
    IRNode,
    Layout,
    ReinterpretView,
)
from ...utils import is_dynamic, OrderedSet
from ...virtualized import V
from ..common import IndentedBuffer
from . import cutlass_utils
from .cuda_kernel import CUDATemplateKernel
from .cuda_template import CUTLASSTemplate
from .cutlass_presets import gen_cutlass_presets
from .cutlass_python_evt import CutlassEVTCodegen
from .cutlass_utils import torch_dtype_to_cutlass_type


GemmOperation = Any

log = logging.getLogger(__name__)

# Jinja template for GEMM Kernel, used by the CUTLASSGemm3xTemplate class below.
GEMM_TEMPLATE_CUTLASS_3X = r"""
{{template.header().getvalue()}}
{{template.globals().getvalue()}}
{{epilogue_visitor_tree}}
{{instance_definition}}
// When workspace_size is not a nullptr, populates requested workspace_size and returns.
// Otherwise, computes the Gemm kernel using the given workspace ptr.
extern "C" {
PT_EXPORT {{kernel_call_signature}} {
  try {
  using ElementComputeEpilogue = {{instance_type}}::ElementAccumulator;
  using coord_t = cutlass::gemm::GemmCoord::Index;
  static cutlass::KernelHardwareInfo hw_info;
  if (hw_info.sm_count == 0) {
    hw_info.sm_count = cutlass::KernelHardwareInfo::query_device_multiprocessor_count(0);
    CUTLASS_TRACE_HOST("Query result for SM count per device: " << hw_info.sm_count);
  }
  {{instance_type}}::Arguments arguments;
  {{template.render_gemm_arguments(argument_template, epilogue_template, should_swap_xw,
                                    X, W, Bias, Y, alpha, beta, kernel, epilogue_args)}}
  {{instance_type}} gemm_op;
  if (workspace_size) {
    *workspace_size = gemm_op.get_workspace_size(arguments);
    return 0;
  }
  // check for null pointers after workspace size, since querying workspace size doesn't require valid data pointers
#ifndef CUTLASS_BACKEND_DISABLE_CHECKS
  {
    auto status = gemm_op.can_implement(arguments);
    CUTLASS_CHECK(status);
  }
#endif
#ifdef CUTLASS_DEBUG_TRACE_LEVEL
#if CUTLASS_DEBUG_TRACE_LEVEL == 1
  {
    // Print the maximum number of active blocks per SM for the kernel if CUTLASS_DEBUG_TRACE_LEVEL == 1
    // we don't need a print statement, it's happening inside the function.
    gemm_op.maximum_active_blocks();
  }
#endif
#endif
  {
    auto status = gemm_op.initialize(arguments, workspace, stream);
    CUTLASS_CHECK(status);
  }
  {
    auto status = gemm_op(stream);
    CUTLASS_CHECK(status);
  }
  }
  catch (std::exception& e) {
    std::cerr << "Runtime error: " << e.what() << std::endl;
    return -1;
  }
  catch (...) {
    return -1;
  }
  return 0;
}
}

// configuration name: {{op_conf_name}}
"""

# Jinja template for Cutlass 3.x GEMM Kernel arguments, used by the CUTLASSGemmTemplate class below.
GEMM_ARGS_CUTLASS_3X = r"""
  // Initialize GemmUniversal3xInstance arguments.
  arguments = {
    {{template.gemm_mode()}},  // GemmUniversalMode mode
    {
      static_cast<coord_t>({{M}}),
      static_cast<coord_t>({{N}}),
      static_cast<coord_t>(K),
      static_cast<coord_t>(B)
    }, // ProblemShape problem_shape
    {
      {{template.cutlass_type_cast(X, kernel.ptr(X))}},  // ElementA const* ptr_A
      {
        {{template.cute_int(kernel.stride(X, -2), "stride_x0")}},
        {{template.cute_int(kernel.stride(X, -1), "stride_x1")}},
        {{template.cute_int(kernel.batch_stride(X), "batch_stride_x")}}
      },  // StrideA dA
      {{template.cutlass_type_cast(W, kernel.ptr(W))}},  // ElementB const* ptr_B
      {
        {{template.cute_int(kernel.stride(W, -1), "stride_w1")}},
        {{template.cute_int(kernel.stride(W, -2), "stride_w0")}},
        {{template.cute_int(kernel.batch_stride(W), "batch_stride_w")}}
      },  // StrideB dB
    },  // MainloopArguments mainloop
    {{epilogue_arguments}},
    hw_info
  };
  arguments.scheduler.max_swizzle_size = swizzle;
"""

# Jinja template for Cutlass 3.x GEMM Kernel arguments if epilogue fusion is applied,
# used by the CUTLASSGemmTemplate class below.
GEMM_ARGS_CUTLASS_3X_EPILOGUE = r"""
    // see https://tinyurl.com/4rk89z48
    {
      {{epilogue_args}},  // thread, typename FusionCallbacks::Arguments ( EVT ) or ThreadEpilogueOp::Params (non-EVT )
      {{template.cutlass_type_cast(Bias, kernel.ptr(Bias))}},  // ElementC const* ptr_C
      {
        {{template.cute_int(kernel.stride(Bias, -2, 1), "stride_bias0")}},
        {{template.cute_int(kernel.stride(Bias, -1, 1), "stride_bias1")}},
        {{template.cute_int(kernel.batch_stride(Bias), "batch_stride_bias")}}
      },  // StrideC dC
      {{template.cutlass_type_cast(Y, kernel.ptr(Y))}},  // ElementD const* ptr_D
      {
        {{template.cute_int(kernel.stride(Y, -2), "stride_y0")}},
        {{template.cute_int(kernel.stride(Y, -1), "stride_y1")}},
        {{template.cute_int(kernel.batch_stride(Y), "batch_stride_y")}}
      },  // StrideD dD
    },  // EpilogueArguments epilogue
"""

# Jinja template for GEMM Kernel, used by the CUTLASS2xGemmTemplate class below.
GEMM_TEMPLATE_CUTLASS_2X = r"""
{{template.header().getvalue()}}
{{template.globals().getvalue()}}
{{instance_definition}}
// When workspace_size is not a nullptr, populates requested workspace_size and returns.
// Otherwise, computes the Gemm kernel using the given workspace ptr.
extern "C" {
PT_EXPORT {{kernel_call_signature}} {
  try {
  int B = {{kernel.size(Y, 0, -3, default_value=1)}};
  using ElementComputeEpilogue = {{instance_type}}::ElementAccumulator;
  using coord_t = cutlass::gemm::GemmCoord::Index;
  static cutlass::KernelHardwareInfo hw_info;
  if (hw_info.sm_count == 0) {
    hw_info.sm_count = cutlass::KernelHardwareInfo::query_device_multiprocessor_count(0);
    CUTLASS_TRACE_HOST("Query result for SM count per device: " << hw_info.sm_count);
  }
  {{instance_type}}::Arguments arguments;
  {{template.render_gemm_arguments(instance_type, argument_template, epilogue_template, should_swap_xw,
                                    X, W, Bias, Meta, Y, alpha, beta, kernel, epilogue_args)}}
  {{instance_type}} gemm_op;
  if (workspace_size) {
    *workspace_size = gemm_op.get_workspace_size(arguments);
    return 0;
  }

  // check for null pointers after workspace size, since querying workspace size doesn't require valid data pointers
#ifndef CUTLASS_BACKEND_DISABLE_CHECKS
  {
    auto status = gemm_op.can_implement(arguments);
    CUTLASS_CHECK(status);
  }
#endif
#ifdef CUTLASS_DEBUG_TRACE_LEVEL
#if CUTLASS_DEBUG_TRACE_LEVEL == 1
  {
    // Print the maximum number of active blocks per SM for the kernel if CUTLASS_DEBUG_TRACE_LEVEL == 1
    // we don't need a print statement, it's happening inside the function.
    gemm_op.maximum_active_blocks();
  }
#endif
#endif

  {
    auto status = gemm_op.initialize(arguments, workspace, stream);
    CUTLASS_CHECK(status);
  }
  {
    auto status = gemm_op(stream);
    CUTLASS_CHECK(status);
  }
  }
  catch (std::exception& e) {
    std::cerr << "Runtime error: " << e.what() << std::endl;
    return -1;
  }
  catch (...) {
    return -1;
  }
  return 0;
}
}
"""

# Jinja template for Cutlass 2.x GEMM Kernel arguments, used by the CUTLASS2xGemmTemplate class below.
GEMM_ARGS_CUTLASS_2X = r"""
  int64_t batch_stride_x = {{kernel.stride(X, -3)}};
  int64_t row_stride_x = {{kernel.row_or_column_stride(X)}};
  int64_t batch_stride_w = {{kernel.stride(W, -3)}};
  int64_t row_stride_w = {{kernel.row_or_column_stride(W)}};
  int64_t batch_stride_bias = {{kernel.stride(Bias, -3)}};
  int64_t row_stride_bias = {{kernel.row_or_column_stride(Bias)}};
  int64_t batch_stride_y = {{kernel.stride(Y, -3)}};
  int64_t row_stride_y = {{kernel.row_or_column_stride(Y)}};
  // Initialize GemmUniversalInstance arguments.
  arguments = {
    {{template.gemm_mode()}},  // GemmUniversalMode mode
    {
      static_cast<coord_t>(M),
      static_cast<coord_t>(N),
      static_cast<coord_t>(K)
    },  // GemmCoord problem_size
    {{split_k if split_k > 1 else 'B'}},  // int batch_count
    {ElementComputeEpilogue({{alpha}}), ElementComputeEpilogue({{beta}})},  // typename EpilogueOutputOp::Params epilogue
    {{template.cutlass_type_cast(X, kernel.ptr(X))}},  // void const * ptr_A
    {{template.cutlass_type_cast(W, kernel.ptr(W))}},  // void const * ptr_B
    {{template.cutlass_type_cast(Bias, kernel.ptr(Bias))}},  // void const * ptr_C
    {{template.cutlass_type_cast(Y, kernel.ptr(Y))}},  // void * ptr_D
    batch_stride_x,  // int64_t batch_stride_A
    batch_stride_w,  // int64_t batch_stride_B
    batch_stride_bias,  // int64_t batch_stride_C
    batch_stride_y,  // int64_t batch_stride_D
    row_stride_x,  // typename LayoutA::Stride::LongIndex lda
    row_stride_w,  // typename LayoutB::Stride::LongIndex ldb
    row_stride_bias,  // typename LayoutC::Stride::LongIndex ldc
    row_stride_y,  // typename LayoutC::Stride::LongIndex ldd
  };
"""

GEMM_ARGS_SPARSE_CUTLASS_2X = r"""
  using TensorRefA = cutlass::TensorRef<{{instance_type}}::ElementA,
                                        {{instance_type}}::LayoutA>;
  using TensorRefB = cutlass::TensorRef<{{instance_type}}::ElementB,
                                        {{instance_type}}::LayoutB>;
  using TensorRefC = cutlass::TensorRef<{{instance_type}}::ElementC,
                                        {{instance_type}}::LayoutC>;
  using TensorRefE = cutlass::TensorRef<{{instance_type}}::ElementE,
                                        {{instance_type}}::LayoutE>;
  // Note that "X" and "W" names may be misleading here.  Namely, for
  // sparse GEMM, the first argument is always sparse, while typically
  // weight matrix, implied by name "W" will be sparse in
  // applications.  Thus, just remember that here: "X" refers to first
  // argument, that is sparse, and "W" to second, that is dense.
  TensorRefA X_ref({{template.cutlass_type_cast(X, kernel.ptr(X))}}, {{kernel.row_or_column_stride(X)}});
  TensorRefB W_ref({{template.cutlass_type_cast(W, kernel.ptr(W))}}, {{kernel.row_or_column_stride(W)}});
  TensorRefC Y_ref({{template.cutlass_type_cast(Y, kernel.ptr(Y))}}, {{kernel.row_or_column_stride(Y)}});
  TensorRefE Meta_ref({{template.cutlass_sparse_meta_type_cast(Meta, kernel.ptr(Meta))}},
                      TensorRefE::Layout::packed({ {{kernel.size(Meta, 0)}}, {{kernel.size(Meta, 1)}} }));
  // Initialize GemmSparse arguments.
  arguments = {
    {
      static_cast<coord_t>(M),
      static_cast<coord_t>(N),
      static_cast<coord_t>(2 * K),
    },  // GemmCoord problem_size
    X_ref,  // TensorRef<ElementA const, LayoutA> ref_A
    W_ref,  // TensorRef<ElementB const, LayoutB> ref_B
    Y_ref,  // TensorRef<ElementC const, LayoutC> ref_C
    Y_ref,  // TensorRef<ElementC, LayoutC> ref_D
    Meta_ref,  // TensorRef<ElementE const, LayoutE> ref_E
    {ElementComputeEpilogue({{alpha}}), ElementComputeEpilogue({{beta}})},  // typename EpilogueOutputOp::Params epilogue,
  };
"""

# Additional includes which are neccessary if the standalone test / debug runner is generated as wel
GEMM_STANDALONE_RUNNER_ADDITIONAL_INCLUDES = r"""
#ifdef GENERATE_STANDALONE_RUNNER
#include "cutlass/util/distribution.h"
#include "cutlass/util/host_tensor.h"
#include "cutlass/util/packed_stride.hpp"
#include "cutlass/util/tensor_view_io.h"
#include "cutlass/util/reference/device/gemm_complex.h"
#include "cutlass/util/reference/device/tensor_compare.h"
#include "cutlass/util/reference/device/tensor_fill.h"
#include <iostream>
#endif
"""

# Jinja template for the standalone runner that may be generated as part of the code.
GEMM_STANDALONE_RUNNER_TEMPLATE = r"""
#ifdef GENERATE_STANDALONE_RUNNER
/// Helper to initialize a block of device data
template <class Element>
bool initialize_block(
  cutlass::DeviceAllocation<Element>& block,
  uint64_t seed, float max=1.0, float min=-1.0) {
  if (block.size()<=0) return false;
  Element scope_max(static_cast<Element>(max)), scope_min(static_cast<Element>(min));
  cutlass::reference::device::BlockFillRandomUniform(
    (Element*)block.get(), block.size(), seed, scope_max, scope_min);

  return true;
}

{% if Meta is defined and Meta is not none %}
template <class Element>
bool initialize_block_meta(
  cutlass::DeviceAllocation<Element>& block,
  uint64_t seed) {
  if (block.size()<=0) return false;
  cutlass::reference::device::BlockFillRandomSparseMeta(
    (Element*)block.get(), block.size(), seed, {{instance_type}}::kMetaSizeInBits);
  return true;
}
{% endif %}

extern "C" int run_standalone(uint64_t seed, int repetitions) {
    std::cout << "Starting GEMM Standalone test run with seed " << seed << std::endl;
    size_t workspace_size = 0;
    size_t* workspace_size_ptr = &workspace_size;

    int M = {{kernel.get_layout_args()[0]}};
    int N = {{kernel.get_layout_args()[1]}};
    int K = {{kernel.get_layout_args()[2]}};
    int B = {{kernel.get_layout_args()[3]}};
    int lda = {{kernel.get_layout_args()[4]}};
    int ldb = {{kernel.get_layout_args()[5]}};
    int ldc = {{kernel.get_layout_args()[6]}};
    int ldd = {{kernel.get_layout_args()[7]}};
    uint8_t swizzle = {{kernel.runtime_arg_values[0]}};

    using ElementA = {{kernel.cutlass_dtype(X)}};
    using ElementB = {{kernel.cutlass_dtype(W)}};
    using ElementC = {{kernel.cutlass_dtype(Bias, default_dtype='uint8_t')}}; // may not be void
    using ElementD = {{kernel.cutlass_dtype(Y)}};
    {% if Meta is defined and Meta is not none %}
    using ElementE = {{kernel.cutlass_dtype(Meta)}};
    {% endif %}

    cutlass::DeviceAllocation<ElementA> X_data({{kernel.max_valid_index(X)+1}});
    initialize_block(X_data, seed++);
    cutlass::DeviceAllocation<ElementB> W_data({{kernel.max_valid_index(W)+1}});
    initialize_block(W_data, seed++);
    cutlass::DeviceAllocation<ElementC> Bias_data({{kernel.max_valid_index(Bias)+1}});
    initialize_block(Bias_data, seed++);
    cutlass::DeviceAllocation<ElementD> Y_data({{kernel.max_valid_index(Y)+1}});
    {% if Meta is defined and Meta is not none %}
    cutlass::DeviceAllocation<ElementE> Meta_data({{kernel.max_valid_index(Meta)+1}});
    initialize_block_meta(Meta_data, seed++);
    {% endif %}

    cutlass::DeviceAllocation<uint8_t> workspace_data;
    // Call once with workspace_size_ptr set to get workspace size

    std::cout << "Calling once to get workspace size" << std::endl;
    {{test_call_statement}};
    // Allocate workspace if neccessary
    if (workspace_size > 0) {
        workspace_data.reset(workspace_size);
        std::cout << "Allocated workspace size of " << workspace_size << " bytes" << std::endl;
    }
    std::cout << "Calling Kernel as {{test_call_statement}};" << std::endl;
    workspace_size_ptr = nullptr;
    for (int i=0; i<repetitions; i++) {
        {{test_call_statement}};
    }
    cudaError_t result = cudaDeviceSynchronize();
    if (result != cudaSuccess) {
      std::cerr << "Device synchronize failed with error "
        << cudaGetErrorString(result) << std::endl;
      return result;
    }
    return 0;
}

int main(int argc, char** argv) {
    // warmup
    run_standalone(1, 2);
    // repeat
    return run_standalone(2, 10);
}

#endif
"""  # noqa: B950


@clear_on_fresh_inductor_cache
class CUTLASSGemmTemplate(CUTLASSTemplate, ABC):
    """
    CUTLASS GEMM Template, which is used to generate CUTLASS GEMM kernels
    including those which allow flexible fusions with epilogues.
    """

    filtered_ops_cache: dict[str, list[Any]] = {}
    cache_clear = staticmethod(filtered_ops_cache.clear)

    def __init__(
        self,
        input_nodes: list[Buffer],
        layout: Layout,
        alpha: float,
        beta: float,
        input_reorder: Optional[list[int]] = None,
    ) -> None:
        """
        Args:
            input_nodes (List[Buffer]): List of input nodes of the GEMM kernel.
            layout (Layout): Layout type of the resulting output node.
            alpha (float): The scaling factor for the product of the inputs in the GEMM operation.
            beta (float): The scaling factor applied to the output matrix.
            input_reorder (Optional[List[int]]): Specifies the reordering of the input nodes. If not provided,
                            no reordering is performed. Defaults to None.
        """
        super().__init__("cutlass_gemm", input_nodes, layout, input_reorder)
        self.alpha = alpha
        self.beta = beta
        assert len(input_nodes) == 2 or len(input_nodes) == 3
        assert self._are_inputs_layout_compatible(
            [node.get_layout() for node in input_nodes]
        )

        self.cache_key: str = create_inputs_key(self.input_nodes)

    @staticmethod
    @abstractmethod
    def add_cutlass_gemm_choices(
        choices: list[ChoiceCaller],
        layout: ir.Layout,
        input_nodes: list[Buffer],
        alpha: Union[float, int] = 1,
        beta: Union[float, int] = 0,
        input_reorder: Optional[list[int]] = None,
        **extra_kwargs,
    ) -> None:
        raise NotImplementedError

    @staticmethod
    @abstractmethod
    def _get_supported_ops() -> "list[cutlass_library.gemm_operation.GemmOperation]":  # type: ignore[name-defined]  # noqa: F821
        raise NotImplementedError

    @staticmethod
    @abstractmethod
    def _has_tma_epilogue(self) -> bool:
        raise NotImplementedError

    @abstractmethod
    def _get_template(self) -> str:
        raise NotImplementedError

    @abstractmethod
    def _get_template_args(
        self,
        op: "cutlass_library.gemm_op.GemmOperation",  # type: ignore[name-defined]  # noqa: F821
    ) -> tuple[str, Optional[str]]:
        raise NotImplementedError

    @abstractmethod
    def _are_inputs_layout_compatible(self, layouts: list[Layout]) -> bool:
        raise NotImplementedError

    @abstractmethod
    def _shape_match(
        self,
        op: "cutlass_library.gemm_op.GemmOperation",  # type: ignore[name-defined]  # noqa: F821
    ) -> bool:
        raise NotImplementedError

    @abstractmethod
    def _alignment_match(
        self,
        op: "cutlass_library.gemm_op.GemmOperation",  # type: ignore[name-defined]  # noqa: F821
    ) -> bool:
        raise NotImplementedError

    @abstractmethod
    def _set_bias_layout_and_alignment(
        self,
        op: "cutlass_library.gemm_op.GemmOperation",  # type: ignore[name-defined]  # noqa: F821
    ) -> bool:
        raise NotImplementedError

    @abstractmethod
    def _define_gemm_instance(
        self,
        op: GemmOperation,
        evt_name: Optional[str] = None,
    ) -> tuple[str, str]:
        raise NotImplementedError

    @abstractmethod
    def _get_extra_inputs_and_names(
        self,
        op: "cutlass_gemm_op.GemmOperation" = None,  # type: ignore[name-defined]  # noqa: F821
    ) -> tuple[Optional[Buffer], list[Optional[Buffer]], list[str]]:
        raise NotImplementedError

    @abstractmethod
    def _update_arg_names_for_test_call_statement(
        self,
        arg_names: list[str],
        input_nodes: list[Buffer],
    ) -> list[str]:
        raise NotImplementedError

    def _add_cutlass_gemm_choices(
        self,
        choices: list[ChoiceCaller],
        layout: ir.Layout,
        input_nodes: list[Buffer],
        alpha: Union[float, int] = 1,
        beta: Union[float, int] = 0,
        input_reorder: Optional[list[int]] = None,
        **extra_kwargs,
    ) -> None:
        """
        Adds Cutlass GEMM configurations choices to the auto-tuning list.

        This function mutates the passed list of choices by appending the choices for Cutlass GEMM configs to it.

        Args:
            choices (list): The list to which choices are appended.
            layout (ir.Layout): The layout configuration.
            input_nodes (list): The list of input nodes.
            alpha (float,int): Scaling factor, defaults to 1.
            beta (float,int): Offset, defaults to 0.
            input_reorder (list, optional): Order of the inputs, defaults to None.
            **extra_kwargs: Additional keyword arguments.

        """

        ops = self.gen_ops()
        for name, op in ops:
            for swizzle in inductor_cuda_config.cutlass_max_profiling_swizzle_options:
                description = f"{name} swizzle={swizzle}"
                self.maybe_append_choice(
                    choices, description=description, op=op, swizzle=swizzle
                )
        if len(ops) == 0:
            input_layouts = [node.get_layout() for node in input_nodes]
            input_strides = [node.get_stride() for node in input_nodes]
            output_layout = layout
            warning_msg = f"No suitable Cutlass GEMM configs found, fallbacks used ( {len(ops)=}, {output_layout=}, {input_layouts=}, {input_strides=} )"  # noqa: B950
            log.warning(warning_msg)
        log.debug(
            "Added %d Cutlass gemm configs.",
            len(ops),
        )

    def header(self) -> IndentedBuffer:
        """
        Returns a buffer containing CUDA C++ code for the header section of the CUTLASS GEMM template.
        This section primarily includes the necessary header files.

        Returns:
            IndentedBuffer: An instance of IndentedBuffer that contains the generated CUDA C++ header code.
        """
        res = super().header()
        res.splice(
            """
                #include "cutlass/gemm/gemm.h"
                #include "cutlass/gemm/device/gemm_universal.h"
                #include "cutlass/gemm/device/gemm_universal_adapter.h"
                #include "cutlass/gemm/kernel/gemm_universal.hpp"
                #include "cutlass/gemm/device/gemm_sparse.h"
                #include "cutlass/gemm/collective/collective_builder.hpp"
                #include "cutlass/epilogue/collective/collective_builder.hpp"
                #include "cutlass/epilogue/collective/default_epilogue.hpp"
                #include "cutlass/epilogue/thread/linear_combination.h"
                #include "cutlass/epilogue/thread/activation.h"
                #include "cutlass/gemm/dispatch_policy.hpp"
                #include "cutlass/gemm/kernel/tile_scheduler.hpp"
                #include "cutlass/tensor_ref.h"
                #include "cutlass/util/distribution.h"
                #include "cutlass/util/packed_stride.hpp"
                #include "cutlass/util/tensor_view_io.h"
            """
        )
        if inductor_cuda_config.generate_test_runner and not is_dynamic(
            *self.input_nodes, self.output_node
        ):
            res.splice(GEMM_STANDALONE_RUNNER_ADDITIONAL_INCLUDES)
        return res

    @staticmethod
    def cutlass_layout(torch_layout: ir.Layout) -> "Optional[cutlass_lib.LayoutType]":  # type: ignore[name-defined]  # noqa: F821
        """
        Converts an ir.Layout instance into the corresponding cutlass_library.LayoutType enum value
        (RowMajor, ColumnMajor, or None if no matching value is found ).

        Args:
            torch_layout (ir.Layout): The layout that needs to be looked up.

        Returns:
            cutlass_lib.LayoutType: The converted layout corresponding to the `torch_layout` or None if no matching
            value is found.
        """
        assert cutlass_utils.try_import_cutlass()
        import cutlass_library.library as cutlass_lib

        if V.graph.sizevars.statically_known_equals(torch_layout.stride[-1], 1):
            return cutlass_lib.LayoutType.RowMajor
        elif V.graph.sizevars.statically_known_equals(torch_layout.stride[-2], 1):
            return cutlass_lib.LayoutType.ColumnMajor
        else:
            return None

    @staticmethod
    def flip_cutlass_layout(
        cutlass_layout: "cutlass_lib.LayoutType",  # type: ignore[name-defined]  # noqa: F821
    ) -> "cutlass_lib.LayoutType":  # type: ignore[name-defined]  # noqa: F821
        """Helper method: Flips a given cutlass layout (cutlass_lib.LayoutType) from RowMajor
        to ColumnMajor or vice versa"""
        assert cutlass_utils.try_import_cutlass()
        import cutlass_library.library as cutlass_lib

        if cutlass_layout == cutlass_lib.LayoutType.RowMajor:
            return cutlass_lib.LayoutType.ColumnMajor
        else:
            return cutlass_lib.LayoutType.RowMajor

    @staticmethod
    @functools.lru_cache(32)
    def layout_match(
        torch_layout: ir.Layout,
        cutlass_layout: "cutlass_lib.LayoutType",  # type: ignore[name-defined] # noqa: F821
    ) -> bool:
        """Helper Method: Determines whether a given torch layout matches a given Cutlass layout"""
        return CUTLASSGemmTemplate.cutlass_layout(torch_layout) == cutlass_layout

    @staticmethod
    def set_alignment(torch_layout, op_element) -> bool:
        """
        Helper method to update the alignment of a given CUTLASS GEMM op operand's element.

        This method modifies the alignment of the given Cutlass GEMM op operand's element to match the
        layout of the corresponding ir.Buffer node.

        Args:
            torch_layout: The layout of the corresponding ir.Buffer node.
            op_element: The Cutlass GEMM op operand's element whose alignment is to be updated.

        Returns:
            bool: True if the alignment was successfully updated, False otherwise.
        """
        alignment = cutlass_utils.get_max_alignment(torch_layout)
        cuda_arch = cutlass_utils.get_cuda_arch()
        if cuda_arch and int(cuda_arch) >= 90 and alignment < op_element.alignment:
            return False
        else:
            op_element.alignment = alignment
            return True

    @staticmethod
    def should_swap_XW(
        bias: IRNode,
    ) -> bool:
        """
        Helper method to determine whether we should do an explicit transpose by switching the order of the
        matmul operands. This might be neccessary when we can't otherwise arrive at the right memory
        layout for the given Bias operand.

        Note: This method is a workaround for CUDA Errors that seemingly non-deterministically
        occurred in practice in some CUTLASS GEMM Kernels with Linear epilogues that have a bias term.
        it might make sense to check on newer Cutlass releases whether it makes sense to keep
        returning True in certain cases or whether it becomes unneccessary.
        """
        # If bias is row major, swap all M and N dimensions
        if (
            bias is not None
            and len(bias.get_stride()) >= 2
            and bias.get_stride()[-1] in (0, 1)
        ):
            log.debug("GEMM Layout swapped X and W -> explicit transpose")
            return True
        return False

    @staticmethod
    def swap_XW(
        op: "cutlass_library.gemm_op.GemmOperation",  # type: ignore[name-defined]  # noqa: F821
    ) -> "cutlass_library.gemm_op.GemmOperation":  # type: ignore[name-defined]  # noqa: F821
        """
        Swap operands X and W (aka operans A and B) of the GEMM operation. This
        requires transposing the operands, which is done by swapping the strides.
        Note that we don't change the apparent external layout, just the operand layout.
        this is intentional.
        """
        new_op = copy.deepcopy(op)
        new_op.A.layout = CUTLASSGemmTemplate.flip_cutlass_layout(new_op.A.layout)
        new_op.B.layout = CUTLASSGemmTemplate.flip_cutlass_layout(new_op.B.layout)
        new_op.A, new_op.B = new_op.B, new_op.A
        new_op.C.layout = CUTLASSGemmTemplate.flip_cutlass_layout(new_op.C.layout)
        new_op.D.layout = CUTLASSGemmTemplate.flip_cutlass_layout(new_op.D.layout)
        return new_op

    def fix_op_layout(
        self,
        op: "cutlass_library.gemm_op.GemmOperation",  # type: ignore[name-defined] # noqa: F821
        X: Buffer,
        W: Buffer,
        Bias: Optional[Buffer],
        Y: Union[Buffer, ReinterpretView],
    ) -> "cutlass_library.gemm_op.GemmOperation":  # type: ignore[name-defined]  # noqa: F821
        # This is a workaround to deal with cases where the input layouts have changed
        # between autotuning and rendering. This happens if the inputs layout
        # are FlexibleLayout instances. In this case, we need to update the
        # op's input layouts. It is a hack, because now the op
        # we benchmarked is not the same as the op we render,
        # but there is no simple way to fix this in the autotuner, since that would
        # potentially disable other optimizations.
        a_layout = X.get_layout()
        b_layout = W.get_layout()
        c_layout = Bias.get_layout() if Bias is not None else None

        d_layout = copy.deepcopy(Y.get_layout())
        match_list = [
            CUTLASSGemmTemplate.layout_match(buf.get_layout(), op_layout)
            for buf, op_layout in zip(
                (X, W, Bias, Y),
                (op.A.layout, op.B.layout, op.C.layout, op.D.layout),
            )
            if buf is not None
        ]
        all_match = all(match_list)
        if all_match:
            return op
        log.warning(
            f"Cutlass GEMM Layout change: Input and/or output layouts have changed between autotuning/retuning and call to render on {self}. Applying workaround. This can lead to suboptimal performance. Match List: {match_list}"  # noqa: G004, B950
        )
        new_op = copy.deepcopy(op)

        if a_layout is not None:
            new_op.A.layout = CUTLASSGemmTemplate.cutlass_layout(a_layout)
        if b_layout is not None:
            new_op.B.layout = CUTLASSGemmTemplate.cutlass_layout(b_layout)
        if c_layout is not None:
            new_op.C.layout = CUTLASSGemmTemplate.cutlass_layout(c_layout)
            new_op.C.element = cutlass_utils.torch_dtype_to_cutlass_type(c_layout.dtype)
        if d_layout is not None:
            new_op.D.layout = CUTLASSGemmTemplate.cutlass_layout(d_layout)
        return new_op

    def _dtype_match(
        self,
        op: "cutlass_library.gemm_op.GemmOperation",  # type: ignore[name-defined]  # noqa: F821
    ) -> bool:
        """
        Checking dtypes of A, B, acc, D here.

        Empirically speaking, CUTLASS2x ops have same dtype for C and D.
        """
        X = self.input_nodes[0]
        W = self.input_nodes[1]

        accumulator_torch_dtype = cutlass_utils.get_accumulator_dtype(
            [X.get_dtype(), W.get_dtype()],
        )
        if not (
            cutlass_utils.dtype_match(X.get_dtype(), op.A.element)
            and cutlass_utils.dtype_match(W.get_dtype(), op.B.element)
            and cutlass_utils.dtype_match(
                self.output_node.get_layout().dtype, op.D.element
            )
            and cutlass_utils.dtype_match(
                accumulator_torch_dtype, op.accumulator_type()
            )
        ):
            return False

        return True

    def filter_op(
        self,
        op: "cutlass_library.gemm_op.GemmOperation",  # type: ignore[name-defined]  # noqa: F821
    ) -> "cutlass_library.gemm_op.GemmOperation":  # type: ignore[name-defined]  # noqa: F821
        """
        Helper method:

        Determines whether a given Cutlass GEMM op definition is suitable for the current
        input / output of the operation that this template is supposed to implement.

        Takes memory layout, dtype and support for EVT operations into account,
        and filters potentially problematic ops.

        Returns None if the op is not suitable, otherwise returns the op to be used, which might
        have been mutated.
        """

        assert cutlass_utils.try_import_cutlass()
        import cutlass_library.library as cutlass_lib  # type: ignore[import]

        # Skip simt kernels
        if (
            op.tile_description.math_instruction.opcode_class
            == cutlass_lib.OpcodeClass.Simt
        ):
            return None

        if op.gemm_kind not in self._get_supported_ops():
            return None

        X = self.input_nodes[0]
        W = self.input_nodes[1]

        # Filter ops according to the shape match.
        if not self._shape_match(op):
            return None

        # Filter ops by dtypes.
        if not self._dtype_match(op):
            return None

        # Filter ops by input layouts.
        if not (
            self.layout_match(X.get_layout(), op.A.layout)
            and self.layout_match(W.get_layout(), op.B.layout)
        ):
            return None

        if not self._has_tma_epilogue(op):
            return None

        # Filter ops by alignment.
        if not self._alignment_match(op):
            log.debug(
                "Skipping due to alignment mismatch. op: %s", op.configuration_name()
            )
            return None

        # Update op.
        op = copy.deepcopy(op)

        # Set output layout.
        op.D.layout = CUTLASSGemmTemplate.cutlass_layout(self.output_node.get_layout())

        # Filter ops by alignments and set alignments.
        status = (
            self.set_alignment(X.get_layout(), op.A)
            and self.set_alignment(W.get_layout(), op.B)
            and self.set_alignment(self.output_node.get_layout(), op.D)
        )
        if not status:
            log.debug(
                "Skipping due to alignment setting failure. op: %s",
                op.configuration_name(),
            )
            return None

        # Set epilogue.
        # TODO: update epilogue functor according to epilogues.
        op.element_epilogue = op.accumulator_type()

        # Set bias layout and alignment.
        status = self._set_bias_layout_and_alignment(op)
        if not status:
            log.debug(
                "Skipping due to bias layout and alignment setting failure. op: %s",
                op.configuration_name(),
            )
            return None

        # Apply regex filters at the end when configuration name doesn't change anymore
        if (
            inductor_cuda_config.cutlass_op_allowlist_regex
            or inductor_cuda_config.cutlass_presets
        ):
            patterns = []
            if inductor_cuda_config.cutlass_op_allowlist_regex:
                patterns.append(inductor_cuda_config.cutlass_op_allowlist_regex)
            if inductor_cuda_config.cutlass_presets:
                presets = gen_cutlass_presets()
                preset_nums = [
                    int(x) for x in inductor_cuda_config.cutlass_presets.split(",")
                ]
                for preset_num in preset_nums:
                    preset = presets.get(preset_num, {}).get(
                        inductor_cuda_config.cutlass_instantiation_level, []
                    )

                    patterns.extend(preset)

            pattern = "|".join(patterns)
            if pattern and not re.search(pattern, op.configuration_name()):
                return None
        if inductor_cuda_config.cutlass_op_denylist_regex is not None:
            if re.search(
                inductor_cuda_config.cutlass_op_denylist_regex, op.configuration_name()
            ):
                return None

        return op

    def gen_ops(self) -> "list[tuple[str, cutlass_gemm_op.GemmOperation]]":  # type: ignore[name-defined]  # noqa: F821
        """
        Creates a list of Cutlass GemmOperation instances that match the operation this template is designed to represent.
        The matching is carried out with respect to the input and output specifications of the operation.

        No function arguments.

        Returns:
            List[Tuple[str, cutlass_gemm_op.GemmOperation]]: A list of (cutlass_name, GemmOperation)
            tuples that are compatible with the operation requirements of this template.
        """
        assert cutlass_utils.try_import_cutlass()
        import cutlass_library.gemm_operation as cutlass_gemm_op
        import cutlass_library.library as cutlass_lib

        if self.cache_key in self.filtered_ops_cache:
            log.debug("Using cached ops for %s", self.cache_key)
            return self.filtered_ops_cache[self.cache_key]

        # if changed, need to also change CUTLASS_OPERATION_KIND
        ops = cutlass_utils.gen_ops()[cutlass_lib.OperationKind.Gemm]
        res: dict[str, cutlass_gemm_op.GemmOperation] = {}
        start_time = time.time()
        for op_dict in ops.values():
            for op_list in op_dict.values():
                for op in op_list:
                    assert isinstance(op, cutlass_gemm_op.GemmOperation)
                    filter_res = self.filter_op(op)
                    if (
                        filter_res is not None
                        and res.get(filter_res.configuration_name(), None) is None
                    ):
                        res[filter_res.configuration_name()] = filter_res
        log.info(
            "Got cutlass configs: total number of ops: %d. Filtering took %.2f seconds",
            len(res),
            time.time() - start_time,
        )
        sorted_res = sorted(res.items())
        ret_res = sorted_res[: inductor_cuda_config.cutlass_max_profiling_configs]
        if len(self.filtered_ops_cache) < 50:
            self.filtered_ops_cache[self.cache_key] = ret_res
        else:
            log.debug("Not caching ops since filtered_ops_cache has reached size 50.")
        return ret_res

    def gemm_mode(self) -> str:
        """
        Returns a Cutlass GEMM mode string for the current operation, dependent on whether this op implements
        a batched GEMM or a simple GEMM without batch dimension.

        Returns:
        str: A string indicating the Cutlass GEMM mode. If the output node has more than two dimensions,
            "cutlass::gemm::GemmUniversalMode::kBatched" is returned, otherwise
            "cutlass::gemm::GemmUniversalMode::kGemm" is returned.
        """
        sizes = self.output_node.get_size()
        if len(sizes) > 2:
            return "cutlass::gemm::GemmUniversalMode::kBatched"
        else:
            return "cutlass::gemm::GemmUniversalMode::kGemm"

    def render(  # type: ignore[override]
        self,
        kernel: CUDATemplateKernel,
        op: "cutlass_gemm_op.GemmOperation" = None,  # type: ignore[name-defined]  # noqa: F821
        template_buffer_node: Optional[CUDATemplateBuffer] = None,
        epilogue_nodes: Optional[list[BaseSchedulerNode]] = None,
        **kwargs,
    ) -> str:
        """
        The primary entry point for the code rendering process used in this template.
        Renders the Cutlass based CUDA C++ code for the GEMM Kernel that this template is designed to implement,
        including potentially fused epilogues.

        Args:
            kernel (CUDATemplateKernel): The kernel to be rendered.
            op (cutlass_gemm_op.GemmOperation, optional): A GEMM operation that is required to be compatible with the
                input and output definitions as well as a possible epilogue. Defaults to None.
            **kwargs: Additional keyword arguments. Currently unused.

        Returns:
            str: Cutlass based CUDA C++ code fragment as a string, to be used by the current
            CUDATemplateKernel or autotuning code.

        Note:
            All inputs and their corresponding buffer addresses and names take precedence over previously
            passed inputs to the template at construction time. However, they should be layout compatible.
        """

        assert cutlass_utils.try_import_cutlass()
        import cutlass_library.gemm_operation as cutlass_gemm_op
        import cutlass_library.library as cutlass_lib

        assert isinstance(op, cutlass_gemm_op.GemmOperation), (
            "op argument is required and has to be an instance of GemmOperation"
        )

        if epilogue_nodes and not self._has_tma_epilogue(op):
            raise NotImplementedError(
                "Non-TMA epilogue visitor tree is not supported in Cutlass."
            )

        assert len(self.input_nodes) >= 2 and self.output_node is not None
        X, W = self.input_nodes[0], self.input_nodes[1]
        for input_node in self.input_nodes:
            if not isinstance(X.layout, FixedLayout):
                input_node.freeze_layout()

        Y = self.output_node
        if template_buffer_node is not None:
            Y = template_buffer_node

        Bias, extra_inputs, extra_names = self._get_extra_inputs_and_names(op)

        # Define Kernel call signature
        # Important: This step also populates Kernel name to node mapping data structures,
        # which are required further below ( for example by the template renderer )
        inputs = [X, W, Bias, *extra_inputs]
        names = ["X", "W", "Bias", *extra_names] + ["Y"]
        names_str = ",".join(names)
        if self.input_reorder is not None:
            input_reorder = self.input_reorder
        else:
            input_reorder = None
<<<<<<< HEAD

=======
        kernel_call_signature = kernel.def_kernel(
            inputs=inputs,  # type: ignore[arg-type]
            outputs=[Y],
            names_str=names_str,
            input_reorder=input_reorder,
            epilogue_inputs=[],  # TODO mlazos: will be filled in in https://github.com/pytorch/pytorch/pull/150907
            epilogue_outputs=[],  # TODO mlazos: will be filled in in https://github.com/pytorch/pytorch/pull/150907
        )
        test_call_statement = self.test_call_statement(kernel, inputs, names_str)
>>>>>>> 4f9dd3c3
        # The layouts might have changed between autotuning and this call if they were FlexibleLayout
        # we need to adapt, which might lead to suboptimal performance.
        op = self.fix_op_layout(op, X, W, Bias, Y)

        # to make op mutable without affecting others
        op = copy.deepcopy(op)
        if Bias is not None:
            assert Bias.get_layout().dtype == X.get_layout().dtype
            # This might have been set to void during filtering, when the assumption was still that there's no C
            # operand
            op.C.element = op.A.element

        argument_template, epilogue_template = self._get_template_args(op)
        should_swap_xw: bool = False
        if Bias is not None and self._has_tma_epilogue(op):
            if (
                op.epilogue_schedule
                != cutlass_lib.EpilogueScheduleType.EpilogueTransposed
                and self.should_swap_XW(Bias)
            ):
                # TMA epilogue requires bias vector in column major to get best perf.
                op = self.swap_XW(op)
                should_swap_xw = True

        if epilogue_nodes:
            evt_read_names, evt_write_names, buffer_renames, evt_py_code = (
                CutlassEVTCodegen.ir_to_evt_python_code(Y.get_name(), epilogue_nodes)
            )
            read_names = OrderedSet(evt_read_names) - OrderedSet(evt_write_names)
            write_names = OrderedSet(evt_write_names)

            name_to_buffer = V.graph.name_to_buffer | V.graph.graph_inputs
            epilogue_inputs = [name_to_buffer[name] for name in read_names]
            epilogue_outputs = [name_to_buffer[name] for name in write_names]

            evt_name, evt_args, evt_code = self._render_evt(
                op,
                evt_py_code,
                evt_read_names,
                evt_write_names,
                buffer_renames,
                Y.get_layout().dtype,
                W.get_layout().dtype,
            )
        else:
            evt_name = None
            epilogue_inputs = []
            epilogue_outputs = []
            evt_args = f"{{ElementComputeEpilogue({self.alpha}), ElementComputeEpilogue({self.beta})}}"
            evt_code = ""

        kernel_call_signature = kernel.def_kernel(
            inputs=inputs,  # type: ignore[arg-type]
            outputs=[Y],
            epilogue_inputs=epilogue_inputs,
            epilogue_outputs=epilogue_outputs,
            names_str=names_str,
            input_reorder=input_reorder,
        )

        test_call_statement = self.test_call_statement(kernel, inputs, names_str)

        instance_definition, instance_type = self._define_gemm_instance(op, evt_name)

        options = dict(
            alpha=self.alpha,
            beta=self.beta,
            X=X,
            W=W,
            Y=Y,
            kernel_call_signature=kernel_call_signature,
            Bias=Bias,
            epilogue_template=epilogue_template,
            argument_template=argument_template,
            should_swap_xw=should_swap_xw,
            template=self,
            kernel=kernel,
            instance_definition=instance_definition,
            instance_type=instance_type,
            input_reorder=self.input_reorder,
            epilogue_args=evt_args,
            test_call_statement=test_call_statement,
            op_conf_name=op.configuration_name(),
            epilogue_visitor_tree=evt_code,
        )
        options.update(dict(zip(extra_names, extra_inputs)))
        res = self._template_from_string(self._get_template()).render(**options)
        if inductor_cuda_config.generate_test_runner and not is_dynamic(X, W, Y, Bias):
            test_runner_code = self._template_from_string(
                GEMM_STANDALONE_RUNNER_TEMPLATE
            ).render(**options)
            res += "\n\n" + test_runner_code
        return res

    def test_call_statement(
        self,
        kernel,
        input_nodes,
        names_str: str = "",
    ) -> str:
        """
        Helper method to render the Cutlass CUDA C++ code required for calling the GEMM operation in the standalone
        test runner that might also be generated along with the rest of the code, if the corresponding config is
        enabled.

        Returns a C++ statement that calls the GEMM operation with the correct arguments.
        """
        _, __, arg_types = kernel.args.cpp_argdefs()
        arg_names = [name.strip() for name in names_str.strip().split(",")]
        arg_names = self._update_arg_names_for_test_call_statement(
            arg_names, input_nodes
        )
        arguments = [
            f"(({arg_type}){arg_name}_data.get())"
            for arg_type, arg_name in zip(arg_types, arg_names)
        ]
        return f"{kernel.kernel_name}({', '.join(arguments)}, M, N, K, B, lda, ldb, ldc, ldd, swizzle, workspace_size_ptr, (uint8_t*)workspace_data.get(), 0);"  # noqa: B950

    def _render_evt(
        self,
        op: GemmOperation,
        evt_py_code: str,
        read_names: list[str],
        write_names: list[str],
        buffer_renames: dict[str, str],
        output_dtype: torch.dtype,
        accumulator_dtype: torch.dtype,
    ) -> tuple[str, str, str]:  # type: ignore[name-defined]  # noqa: F821
        raise NotImplementedError("_render_evt in CUTLASSGemmTemplate not implemented")


class CUTLASS3xGemmTemplate(CUTLASSGemmTemplate):
    """
    CUTLASS 3x GEMM Template, which is used to generate CUTLASS GEMM kernels
    including those which allow flexible fusions with epilogues.
    """

    def __init__(
        self,
        input_nodes: list[Buffer],
        layout: Layout,
        alpha: float,
        beta: float,
        input_reorder: Optional[list[int]] = None,
    ):
        super().__init__(input_nodes, layout, alpha, beta, input_reorder)

    @staticmethod
    def add_cutlass_gemm_choices(
        choices: list[ChoiceCaller],
        layout: ir.Layout,
        input_nodes: list[Buffer],
        alpha: Union[float, int] = 1,
        beta: Union[float, int] = 0,
        input_reorder: Optional[list[int]] = None,
        **extra_kwargs,
    ) -> None:
        template = CUTLASS3xGemmTemplate(
            input_nodes, layout, alpha, beta, input_reorder
        )
        template._add_cutlass_gemm_choices(
            choices, layout, input_nodes, alpha, beta, input_reorder, **extra_kwargs
        )

    @staticmethod
    @functools.lru_cache(1)
    def _get_supported_ops() -> "list[cutlass_library.gemm_operation.GemmOperation]":  # type: ignore[name-defined]  # noqa: F821
        import cutlass_library.library as cutlass_lib

        return [cutlass_lib.GemmKind.Universal3x]

    def _get_template(self) -> str:
        return GEMM_TEMPLATE_CUTLASS_3X

    def _get_template_args(
        self,
        op: "cutlass_library.gemm_op.GemmOperation",  # type: ignore[name-defined]  # noqa: F821
    ) -> tuple[str, Optional[str]]:
        return (GEMM_ARGS_CUTLASS_3X, GEMM_ARGS_CUTLASS_3X_EPILOGUE)

    @staticmethod
    def _has_tma_epilogue(  # noqa: F821 # type: ignore[arg-type,name-defined]
        op: "cutlass_library.gemm_op.GemmOperation",  # type: ignore[name-defined,arg-type] # noqa: F821
    ) -> bool:  # type: ignore[name-defined]
        """Helper method: Determine whether a given Cutlass GEMM op has a TMA Epilogue"""
        assert cutlass_utils.try_import_cutlass()
        import cutlass_library.library as cutlass_lib

        result = False
        if op.gemm_kind == cutlass_lib.GemmKind.Universal3x:
            epilogue_schedule_str = str(op.epilogue_schedule).split(".")[-1]
            result = epilogue_schedule_str.lower().startswith("tma")
        return result

    def _are_inputs_layout_compatible(self, layouts: list[Layout]) -> bool:
        """
        Evaluates whether input layouts are compatible for General Matrix Multiply (GEMM).

        This function checks compatibility of A, B, and possibly C operand layouts for
        a General Matrix Multiply (GEMM) operation, expressed as 'alpha * matmul(A, B) + beta * C'.
        It verifies requirements such as matching data types, minimum rank, and suitability
        for broadcasting, as defined by PyTorch operations like `torch.matmul`, `torch.aten.mm`,
        `addmm`, `bmm`, `baddbmm`, etc.

        Args:
            layouts (List[Layout]): List containing 2 or 3 Layout objects representing
                                    the input matrices A, B, and possibly C.

        Returns:
            bool: True if layouts are GEMM compatible, otherwise False.
        """
        assert len(layouts) == 2 or len(layouts) == 3
        # Check if A and B are compatible
        A_layout, B_layout = layouts[:2]
        if len(A_layout.size) < 1:
            return False
        if len(B_layout.size) < 1:
            return False
        A_size = list(V.graph.sizevars.size_hints(A_layout.size))
        B_size = list(V.graph.sizevars.size_hints(B_layout.size))
        if len(A_size) < 2:
            A_size.insert(0, 1)
        if len(B_size) < 2:
            A_size.insert(1, 1)
        # Are batch dims broadcastable?
        while len(A_size) < len(B_size):
            A_size.insert(0, 1)
        while len(B_size) < len(A_size):
            B_size.insert(0, 1)
        K = max(A_size[-1], B_size[-2])
        M = A_size[-2]
        N = B_size[-1]
        if K != A_size[-1] and A_size[-1] != 1:
            return False
        if K != B_size[-2] and B_size[-1] != 1:
            return False
        # check batch dim broadcastable
        for i in range(len(A_size) - 2):
            if A_size[i] != B_size[i] and A_size[i] != 1 and B_size[i] != 1:
                return False
        if len(layouts) == 3:
            C_layout = layouts[2]
            C_size = [V.graph.sizevars.size_hint(i) for i in C_layout.size]
            while len(C_size) < len(A_size):
                C_size.insert(0, 1)
            # check batch dims
            for i in range(len(A_size) - 2):
                bd = max(A_size[i], B_size[i])
                if bd != C_size[i] and C_size[i] != 1:
                    return False
            if len(C_size) > len(A_size):
                # This may happen if the last elements of C are contiguous and
                # their multiplied size equals the last dim size of B
                if M != C_size[len(A_size) - 2] and C_size[len(A_size) - 2] != 1:
                    return False
                remaining_size = 1
                for i in range(len(A_size) - 1, len(C_size)):
                    remaining_size *= C_size[i]
                if N != remaining_size and remaining_size != 1:
                    return False
                return True
            assert len(C_size) == len(A_size)
            if M != C_size[-2] and C_size[-2] != 1:
                return False
            if N != C_size[-1] and C_size[-1] != 1:
                return False
        return True

    def _render_evt(
        self,
        op: GemmOperation,
        evt_py_code: str,
        read_names: list[str],
        write_names: list[str],
        buffer_renames: dict[str, str],
        output_dtype: torch.dtype,
        accumulator_dtype: torch.dtype,
    ) -> tuple[str, str, str]:  # type: ignore[name-defined]  # noqa: F821
        from .cutlass_lib_extensions.evt_extensions import create_example_tensors, trace

        name_to_buffer = V.graph.name_to_buffer | V.graph.graph_inputs

        acc_dtype = torch_dtype_to_cutlass_type(accumulator_dtype)
        output_dtype = torch_dtype_to_cutlass_type(output_dtype)
        evt_name, evt_args, evt_code = trace(
            evt_py_code,
            create_example_tensors(
                read_names,
                write_names,
                buffer_renames,
                name_to_buffer,  # type: ignore[arg-type]
            ),
            acc_dtype,
            output_dtype,
            op.tile_description,  # type: ignore[attr-defined]
            op.epilogue_schedule,  # type: ignore[attr-defined]
            name_to_buffer,  # type: ignore[arg-type]
        )

        return (
            evt_name,
            evt_args,
            evt_code,
        )

    def _shape_match(
        self,
        op: "cutlass_library.gemm_op.GemmOperation",  # type: ignore[name-defined]  # noqa: F821
    ) -> bool:
        return True

    def _alignment_match(
        self,
        op: "cutlass_library.gemm_op.GemmOperation",  # type: ignore[name-defined]  # noqa: F821
    ) -> bool:
        return True

    def _set_bias_layout_and_alignment(
        self,
        op: "cutlass_library.gemm_op.GemmOperation",  # type: ignore[name-defined]  # noqa: F821
    ) -> bool:
        import cutlass_library.library as cutlass_lib

        has_bias = len(self.input_nodes) >= 3 and self.input_nodes[2] is not None
        if has_bias:
            Bias = self.input_nodes[2]
            # bias dtype
            op.C.element = cutlass_utils.torch_dtype_to_cutlass_type(
                Bias.get_layout().dtype
            )
            assert op.C.element == op.D.element, (
                f"Expect C and D to have the same dtype, found {op.C.element} and {op.D.element}"
            )

            # Bias layout
            bias_layout = CUTLASSGemmTemplate.cutlass_layout(Bias.get_layout())
            op.C.layout = bias_layout

            # Bias alignment
            status = self.set_alignment(Bias.get_layout(), op.C)
            if not status:
                return False
        else:
            op.C.element = cutlass_lib.DataType.void
        return True

    def _define_gemm_instance(
        self,
        op: GemmOperation,
        evt_name: Optional[str] = None,
    ) -> tuple[str, str]:
        """Defines and renders the Cutlass / CUDA C++ code for a given GEMM operation instance.

        This function uses the Cutlass library to generate key parts of the codegen process. General Matrix Multiply
        forms a core part of a number of scientific applications, so this efficient and adaptable implementation is
        crucial.

        Args:
            op (cutlass_library.gemm_op.GemmOperation): This is the core GEMM operation that we are defining and rendering.

        Returns:
            Tuple[str, str]: A tuple where the first part is a string that constitutes the defined GEMM operation in C++
                             code (render) and the second part is the string that specifies the operation type.
        """
        assert cutlass_utils.try_import_cutlass()
        import cutlass_library.library as cutlass_lib

        from .cutlass_lib_extensions import gemm_operation_extensions as gemm_extensions

        emitter = gemm_extensions.EmitGemmUniversal3xInstanceWithEVT(evt_name=evt_name)

        if not hasattr(op, "epilogue_functor") or not isinstance(
            op.epilogue_functor, enum.Enum
        ):
            op = copy.deepcopy(op)
            op.epilogue_functor = cutlass_lib.EpilogueFunctor.LinearCombination

        op_def = emitter.emit(op)
        pattern = re.compile(r"\s*struct\s(.*?)\s:")
        decl = [line for line in op_def.split("\n") if "struct " in line][-1]

        match = pattern.match(decl)
        if match is None:
            raise RuntimeError("Invalid Gemm config: \n" + op_def)
        op_type = match.groups()[0]
        if op.gemm_kind == cutlass_lib.GemmKind.Universal3x:
            op_def += f"\n  using {op_type}_device_type = cutlass::gemm::device::GemmUniversalAdapter<{op_type}>;\n"
            op_type = f"{op_type}_device_type"

        return op_def, op_type

    def _get_extra_inputs_and_names(
        self,
        op: "cutlass_gemm_op.GemmOperation" = None,  # type: ignore[name-defined]  # noqa: F821
    ) -> tuple[Optional[Buffer], list[Optional[Buffer]], list[str]]:
        Bias = None if len(self.input_nodes) == 2 else self.input_nodes[2]
        inputs: list[Optional[Buffer]] = []
        names: list[str] = []
        return (Bias, inputs, names)

    def _update_arg_names_for_test_call_statement(
        self,
        arg_names: list[str],
        input_nodes: list[Buffer],
    ) -> list[str]:
        if input_nodes[2] is None:
            del arg_names[2]
        else:
            # Reorder them as Bias, A, B
            if self.input_reorder is not None:
                arg_names[0 : len(self.input_reorder)] = [
                    arg_names[i] for i in self.input_reorder
                ]
        return arg_names

    def render_gemm_arguments(
        self,
        argument_template: str,
        epilogue_template: str,
        should_swap_xw: bool,
        X: IRNode,
        W: IRNode,
        Bias: IRNode,
        Y: IRNode,
        alpha: float,
        beta: float,
        kernel: CUDATemplateKernel,
        epilogue_args,
    ) -> str:
        """
        Render the Cutlass CUDA C++ code required for passing arguments to the GEMM operation.

        Args:
            argument_template (str): Template for the GEMM operation arguments.
            epilogue_template (str): Template for the epilogue arguments.
            should_swap_xw (bool): Determines whether X, W operands should be swapped. If True, applies an explicit
            transpose operation to X and W.
            X (IRNode): The X input tensor.
            W (IRNode): The W input tensor.
            Bias (IRNode): The bias tensor.
            Y (IRNode): The output tensor.
            alpha (float): Scaling factor for the product of the inputs.
            beta (float): Scaling factor for the output tensor.
            kernel (CUDATemplateKernel): CUDA Template kernel for the operation.
            epilogue_args (any): Additional arguments for the epilogue state.

        Returns:
            str: A block of CUDA C++ code as a string, ready to be used as arguments for the GEMM operation.

        Note: If `should_swap_xw` is True, a transpose operation will be applied to the X, W, Bias, and Y
        tensors. This operation also implies the M and N dimensions of Bias and GEMM output to be swapped
        before the function call.
        """
        options = dict(
            alpha=alpha,
            beta=beta,
            X=X,
            W=W,
            Y=Y,
            Bias=Bias,
            template=self,
            kernel=kernel,
            M="M",
            N="N",
            epilogue_args=epilogue_args,
        )
        assert epilogue_template is not None

        if should_swap_xw:
            # Swap
            def clone_with_transposed_stride(node: IRNode) -> IRNode:
                old_layout = node.get_layout()
                new_stride = list(old_layout.stride)  # type: ignore[union-attr]
                new_stride[-2], new_stride[-1] = new_stride[-1], new_stride[-2]
                assert old_layout.device is not None
                new_layout = FixedLayout(
                    old_layout.device,
                    old_layout.dtype,
                    list(old_layout.size),  # type: ignore[union-attr]
                    new_stride,
                    old_layout.offset,  # type: ignore[union-attr]
                )
                return Buffer(name=node.get_name(), layout=new_layout)

            new_X = clone_with_transposed_stride(X)
            new_W = clone_with_transposed_stride(W)
            new_Bias = clone_with_transposed_stride(Bias)
            new_Y = clone_with_transposed_stride(Y)
            options["X"], options["W"], options["Bias"], options["Y"] = (
                new_W,
                new_X,
                new_Bias,
                new_Y,
            )
            options["M"], options["N"] = "N", "M"

        epilogue_arguments = self._template_from_string(epilogue_template).render(
            **options
        )
        arguments = self._template_from_string(argument_template).render(
            epilogue_arguments=epilogue_arguments, **options
        )

        return arguments


class CUTLASS2xGemmTemplate(CUTLASSGemmTemplate):
    def __init__(
        self,
        input_nodes: list[Buffer],
        layout: Layout,
        alpha: float,
        beta: float,
        input_reorder: Optional[list[int]] = None,
    ):
        super().__init__(input_nodes, layout, alpha, beta, input_reorder)

    @staticmethod
    def add_cutlass_gemm_choices(
        choices: list[ChoiceCaller],
        layout: ir.Layout,
        input_nodes: list[Buffer],
        alpha: Union[float, int] = 1,
        beta: Union[float, int] = 0,
        input_reorder: Optional[list[int]] = None,
        **extra_kwargs,
    ) -> None:
        template = CUTLASS2xGemmTemplate(
            input_nodes, layout, alpha, beta, input_reorder
        )
        template._add_cutlass_gemm_choices(
            choices, layout, input_nodes, alpha, beta, input_reorder, **extra_kwargs
        )

    @staticmethod
    def _get_supported_ops() -> "list[cutlass_library.gemm_operation.GemmOperation]":  # type: ignore[name-defined]  # noqa: F821
        import cutlass_library.library as cutlass_lib

        return [cutlass_lib.GemmKind.Universal, cutlass_lib.GemmKind.Sparse]

    @staticmethod
    def _has_tma_epilogue(self) -> bool:
        return False

    def _get_template(self) -> str:
        return GEMM_TEMPLATE_CUTLASS_2X

    def _get_template_args(
        self,
        op: "cutlass_library.gemm_op.GemmOperation",  # type: ignore[name-defined]  # noqa: F821
    ) -> tuple[str, Optional[str]]:
        import cutlass_library.library as cutlass_lib

        if op.gemm_kind == cutlass_lib.GemmKind.Sparse:
            return (GEMM_ARGS_SPARSE_CUTLASS_2X, None)

        return (GEMM_ARGS_CUTLASS_2X, None)

    def _are_inputs_layout_compatible(self, layouts: list[Layout]) -> bool:
        """
        Evaluates whether input layouts are compatible for set of operations supported by this class.

        Args:
            layouts (List[Layout]): List containing Layout objects representing
                                    the input matrices.

        Returns:
            bool: True if layouts are GEMM compatible, otherwise False.
        """
        assert len(layouts) == 2 or len(layouts) == 3
        # Check if A and B are compatible
        A_layout, B_layout = layouts[:2]
        if len(A_layout.size) != 2:
            return False
        if len(B_layout.size) != 2:
            return False
        A_size = [int(i) for i in A_layout.size]
        B_size = [int(i) for i in B_layout.size]
        K = max(A_size[1], B_size[0])
        return (K == A_size[1] or K == 2 * A_size[1]) and K == B_size[0]

    def _shape_match(
        self,
        op: "cutlass_library.gemm_op.GemmOperation",  # type: ignore[name-defined]  # noqa: F821
    ) -> bool:
        import cutlass_library.library as cutlass_lib

        X, W = self.input_nodes[0], self.input_nodes[1]

        if op.gemm_kind == cutlass_lib.GemmKind.Sparse:
            return X.get_size()[1] * 2 == W.get_size()[0]

        return X.get_size()[1] == W.get_size()[0]

    def _alignment_match(
        self,
        op: "cutlass_library.gemm_op.GemmOperation",  # type: ignore[name-defined]  # noqa: F821
    ) -> bool:
        import cutlass_library.library as cutlass_lib

        if op.gemm_kind != cutlass_lib.GemmKind.Sparse:
            return True

        # SparseGemm in CUTLASS has specific alignment check that for
        # small k could make some of the choices throw kMisalignedOperand
        # CUTLASS error when run, see:
        # https://github.com/NVIDIA/cutlass/blob/e01b9b5029b7caca5a43c29f7d2714d7cf1dcae8/include/cutlass/gemm/kernel/sparse_gemm.h#L198-L200  # noqa: B950
        # So, let's skip these choices if that would be the case.
        X = self.input_nodes[0]
        return (X.get_size()[1] * 2) % op.tile_description.tile_shape[2] == 0

    def _set_bias_layout_and_alignment(
        self,
        op: "cutlass_library.gemm_op.GemmOperation",  # type: ignore[name-defined]  # noqa: F821
    ) -> bool:
        import cutlass_library.library as cutlass_lib

        if op.gemm_kind == cutlass_lib.GemmKind.Sparse:
            op.C.layout = op.D.layout
            return True

        if len(self.input_nodes) >= 3 and self.input_nodes[2] is not None:
            Bias = self.input_nodes[2]
            bias_layout = CUTLASSGemmTemplate.cutlass_layout(Bias.get_layout())
            if bias_layout != op.D.layout:
                # For cutlass2, bias and output layout must match
                return False
            if not self.set_alignment(Bias.get_layout(), op.C):
                return False
        else:
            op.C.layout = op.D.layout
        return True

    def _define_gemm_instance(
        self,
        op: GemmOperation,
        evt_name: Optional[str] = None,
    ) -> tuple[str, str]:
        """Defines and renders the Cutlass / CUDA C++ code for a given GEMM operation instance.

        This function uses the Cutlass library to generate key parts of the codegen process. General Matrix Multiply
        forms a core part of a number of scientific applications, so this efficient and adaptable implementation is
        crucial.

        Args:
            op (cutlass_library.gemm_op.GemmOperation): This is the core GEMM operation that we are defining and rendering.

        Returns:
            Tuple[str, str]: A tuple where the first part is a string that constitutes the defined GEMM operation in C++
                             code (render) and the second part is the string that specifies the operation type.
        """
        assert cutlass_utils.try_import_cutlass()
        import cutlass_library.gemm_operation as cutlass_gemm_op
        import cutlass_library.library as cutlass_lib

        if op.gemm_kind == cutlass_lib.GemmKind.Sparse:
            emitter = cutlass_gemm_op.EmitSparseGemmInstance()
        else:
            emitter = cutlass_gemm_op.EmitGemmInstance()
        op_def = emitter.emit(op)
        op_def = op_def.replace(
            "cutlass::gemm::device::Gemm", "cutlass::gemm::device::GemmUniversal"
        )
        if op.gemm_kind != cutlass_lib.GemmKind.Sparse:
            op_def = op_def.replace("false,", "")
        pattern = re.compile(r"\s*using\s(.*?)\s=")
        decl = op_def.split("\n")[2]

        match = pattern.match(decl)
        if match is None:
            raise RuntimeError("Invalid Gemm config: \n" + op_def)
        op_type = match.groups()[0]
        return op_def, op_type

    def _get_extra_inputs_and_names(
        self,
        op: "cutlass_gemm_op.GemmOperation" = None,  # type: ignore[name-defined]  # noqa: F821
    ) -> tuple[Optional[Buffer], list[Optional[Buffer]], list[str]]:
        import cutlass_library.library as cutlass_lib

        if op.gemm_kind == cutlass_lib.GemmKind.Sparse:
            Bias = None
            Meta = self.input_nodes[2]
        else:
            Bias = None if len(self.input_nodes) == 2 else self.input_nodes[2]
            Meta = None
        inputs = [Meta]
        names = ["Meta"]
        return (Bias, inputs, names)

    def _update_arg_names_for_test_call_statement(
        self,
        arg_names: list[str],
        input_nodes: list[Buffer],
    ) -> list[str]:
        if input_nodes[3] is None:
            del arg_names[3]
        if input_nodes[2] is None:
            del arg_names[2]
        return arg_names

    def render_gemm_arguments(
        self,
        instance_type: str,
        argument_template: str,
        epilogue_template: str,
        should_swap_xw: bool,
        X: IRNode,
        W: IRNode,
        Bias: IRNode,
        Meta: IRNode,
        Y: IRNode,
        alpha: float,
        beta: float,
        kernel: CUDATemplateKernel,
        epilogue_args,
    ) -> str:
        """
        Render the Cutlass CUDA C++ code required for passing arguments to the GEMM operation.

        Args:
            instance_type (str): GEMM instance type.
            argument_template (str): Template for the GEMM operation arguments.
            epilogue_template (str): Template for the epilogue arguments.
            should_swap_xw (bool): Determines whether X, W operands should be swapped. If True, applies an explicit
            transpose operation to X and W.
            X (IRNode): The X input tensor.
            W (IRNode): The W input tensor.
            Bias (IRNode): The bias tensor.
            Meta (IRNode): The meta tensor.
            Y (IRNode): The output tensor.
            alpha (float): Scaling factor for the product of the inputs.
            beta (float): Scaling factor for the output tensor.
            kernel (CUDATemplateKernel): CUDA Template kernel for the operation.
            epilogue_args (any): Additional arguments for the epilogue state.

        Returns:
            str: A block of CUDA C++ code as a string, ready to be used as arguments for the GEMM operation.

        Note: If `should_swap_xw` is True, a transpose operation will be applied to the X, W, Bias, and Y
        tensors. This operation also implies the M and N dimensions of Bias and GEMM output to be swapped
        before the function call.
        """
        options = dict(
            instance_type=instance_type,
            alpha=alpha,
            beta=beta,
            X=X,
            W=W,
            Y=Y,
            Bias=Bias,
            Meta=Meta,
            template=self,
            kernel=kernel,
            M="M",
            N="N",
            epilogue_args=epilogue_args,
        )

        if epilogue_template is None:
            arguments = self._template_from_string(argument_template).render(
                split_k=1, **options
            )
            return arguments

        epilogue_arguments = self._template_from_string(epilogue_template).render(
            **options
        )
        arguments = self._template_from_string(argument_template).render(
            epilogue_arguments=epilogue_arguments, **options
        )

        return arguments<|MERGE_RESOLUTION|>--- conflicted
+++ resolved
@@ -8,13 +8,10 @@
 from abc import ABC, abstractmethod
 from typing import Any, Optional, Union
 
-<<<<<<< HEAD
 import torch
 from torch._inductor.scheduler import BaseSchedulerNode
-=======
 from torch._inductor.select_algorithm import create_inputs_key
 from torch._inductor.utils import clear_on_fresh_inductor_cache
->>>>>>> 4f9dd3c3
 
 from ... import ir
 from ...config import cuda as inductor_cuda_config
@@ -839,9 +836,6 @@
         ):
             return None
 
-        if not self._has_tma_epilogue(op):
-            return None
-
         # Filter ops by alignment.
         if not self._alignment_match(op):
             log.debug(
@@ -1037,19 +1031,7 @@
             input_reorder = self.input_reorder
         else:
             input_reorder = None
-<<<<<<< HEAD
-
-=======
-        kernel_call_signature = kernel.def_kernel(
-            inputs=inputs,  # type: ignore[arg-type]
-            outputs=[Y],
-            names_str=names_str,
-            input_reorder=input_reorder,
-            epilogue_inputs=[],  # TODO mlazos: will be filled in in https://github.com/pytorch/pytorch/pull/150907
-            epilogue_outputs=[],  # TODO mlazos: will be filled in in https://github.com/pytorch/pytorch/pull/150907
-        )
-        test_call_statement = self.test_call_statement(kernel, inputs, names_str)
->>>>>>> 4f9dd3c3
+
         # The layouts might have changed between autotuning and this call if they were FlexibleLayout
         # we need to adapt, which might lead to suboptimal performance.
         op = self.fix_op_layout(op, X, W, Bias, Y)
