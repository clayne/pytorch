--- conflicted
+++ resolved
@@ -886,15 +886,10 @@
         return
 
     def codegen_input_size_asserts(self) -> None:
-<<<<<<< HEAD
         graph_inputs = getattr(self, "subgraph_input_nodes", V.graph.graph_inputs)
         for name, buf in graph_inputs.items():
             # a graph partition may take an IRNode output from a previous partition
             if not isinstance(buf, ir.TensorBox):
-=======
-        for name, buf in V.graph.graph_inputs.items():
-            if isinstance(buf, (sympy.Expr, ir.TorchBindObject)):
->>>>>>> 863ac206
                 continue
 
             # comparing strides for 0 size tensor is tricky. Ignore them for now.
@@ -907,13 +902,8 @@
     def codegen_input_nan_asserts(self) -> None:
         graph_inputs = getattr(self, "subgraph_input_nodes", V.graph.graph_inputs)
         self.prefix.writeline("# make sure graph inputs are not nan/inf")
-<<<<<<< HEAD
         for name, buf in graph_inputs.items():
-            if isinstance(buf, sympy.Expr):
-=======
-        for name, buf in V.graph.graph_inputs.items():
             if isinstance(buf, (sympy.Expr, ir.TorchBindObject)):
->>>>>>> 863ac206
                 continue
 
             line = f"assert not {name}.isnan().any().item()"
