import itertools
import logging
import textwrap
from collections import defaultdict
from collections.abc import Iterable
from dataclasses import dataclass
from typing import Any, Callable, cast, Optional, Union

import sympy
from sympy import Integer, Symbol

from torch.utils._ordered_set import OrderedSet

from .. import config, metrics
from ..runtime.hints import DeviceProperties
from ..runtime.runtime_utils import next_power_of_2
from ..runtime.triton_heuristics import grid_combo_kernels
from ..scheduler import BaseSchedulerNode
from ..utils import Placeholder, triton_version_uses_attrs_dict
from ..virtualized import V
from .common import (
    ArgName,
    ConstexprArg,
    DeferredLine,
    IndentedBuffer,
    InplacedBuffer,
    Kernel,
    PythonPrinter,
    RemovedArg,
    SizeArg,
    WorkspaceArg,
)
from .simd import prefix_is_reduction, SIMDScheduling
from .simd_kernel_features import SIMDKernelFeatures
from .triton import gen_common_triton_imports, TritonKernel
from .triton_utils import config_of, signature_to_meta


log = logging.getLogger(__name__)
pexpr = PythonPrinter().doprint
LARGE_NUMELS = 512e5
BLOCK_UTILIZATION = 0.8


def _default_custom_combo_kernel_horizontal_partition(
    nodes: list[BaseSchedulerNode],
    triton_scheduling: SIMDScheduling,
    kernel_map: dict[BaseSchedulerNode, TritonKernel],
    node_info_map: dict[BaseSchedulerNode, tuple[Any, Any, Any, Any]],
) -> list[list[BaseSchedulerNode]]:
    """Horizontally partition the given list of nodes into a list of list of nodes where each sublist
    represents a partion. Nodes in different partitions are implemented in different combo kernels.
    Nodes in the same partition are likely to be implemented
    in the same combo kernel, but subject to subsequent restrictions like CUDA limits for number of args.

    Input arguments:
        nodes: a list of fused scheduler nodes to partition.
        triton_scheduling: TritonScheduling instance.
        kernel_map: a map from node to its kernel.
        node_info_map: a map from node to (node_schedule, tiled_groups, numel, rnumel).
    Output:
        a list of list of nodes with each sublist representing a partition.

    The default algorithm is to partition nodes based on the following rules:
        1) nodes with the same number of block dimensions are grouped together.
        2) large pointwise nodes (numels greater than LARGE_NUMELS) are separated from other nodes.
        3) large reduce nodes are separated from other nodes.
    """

    assert len(nodes) >= 1

    # first partition nodes based on number of block dimensions
    tilings = [node_info_map[n][1] for n in nodes]

    max_dims = max(len(t) for t in tilings)
    nodes_per_ndim: list[list[BaseSchedulerNode]] = []
    for i in range(2, max_dims + 1):
        group_per_dim = [n for n, t in zip(nodes, tilings) if len(t) == i]
        reduction = [
            n
            for n in group_per_dim
            if kernel_map[n].inside_reduction
            and not (kernel_map[n].persistent_reduction and kernel_map[n].no_x_dim)
        ]
        not_reduction = [n for n in group_per_dim if n not in reduction]
        # rnumel > 2048 usually has long execution time
        # BaseSchedulerNode.group[-1][-1] is rnumel for reduction nodes
        long_reduction = [
            n
            for n in reduction
            if V.graph.sizevars.size_hint(n.group[-1][-1]) > 2048  # type: ignore[arg-type]
        ]
        short_reduction = [n for n in reduction if n not in long_reduction]
        if long_reduction:
            log.warning(
                "ComboKernels: %d long reduction nodes are separated",
                len(long_reduction),
            )
        large_pointwise = [
            n
            for n in not_reduction
            if not kernel_map[n].inside_reduction
            and len(kernel_map[n].numels) == 2
            and V.graph.sizevars.size_hint(kernel_map[n].numels["x"]) > LARGE_NUMELS
        ]
        if large_pointwise:
            # TODO benchmark the performance when large pointwise nodes combining with others
            log.warning(
                "ComboKernels: %d large pointwise nodes are separated",
                len(large_pointwise),
            )
            not_reduction = [n for n in not_reduction if n not in large_pointwise]
            nodes_per_ndim.extend([node] for node in large_pointwise)

        nodes_per_ndim.extend(
            g for g in (not_reduction, short_reduction, long_reduction) if g
        )

    assert sum(len(p) for p in nodes_per_ndim) == len(nodes)
    return nodes_per_ndim


_custom_combo_kernel_horizontal_partition_algorithm: Callable[
    [
        list[BaseSchedulerNode],
        SIMDScheduling,
        dict[BaseSchedulerNode, TritonKernel],
        dict[BaseSchedulerNode, tuple[Any, Any, Any, Any]],
    ],
    list[list[BaseSchedulerNode]],
] = _default_custom_combo_kernel_horizontal_partition


def set_custom_combo_kernel_horizontal_partition(
    algorithm: Callable[
        [
            list[BaseSchedulerNode],
            SIMDScheduling,
            dict[BaseSchedulerNode, TritonKernel],
            dict[BaseSchedulerNode, tuple[Any, Any, Any, Any]],
        ],
<<<<<<< HEAD
        List[List[BaseSchedulerNode]],
    ],
=======
        list[list[BaseSchedulerNode]],
    ]
>>>>>>> d48eb58d
) -> None:
    """Sets the algorithm used to partition nodes into horizontal partitions. Nodes in different partitions
    are implemented in different combo kernels. Nodes in the same partition are likely to be implemented
    in the same combo kernel, but subject to subsequent restricts like CUDA limits for number of args.

    The algorithm should take a list of nodes and return a list of list of nodes.

    The default algorithm is to partition nodes based on number of block dimensions.
    """
    global _custom_combo_kernel_horizontal_partition_algorithm
    _custom_combo_kernel_horizontal_partition_algorithm = algorithm


@dataclass
class PartitionState:
    partitions: list[list[BaseSchedulerNode]]
    cur_partition: list[BaseSchedulerNode]
    cur_count: int

    def finalize(self) -> None:
        if self.cur_partition:
            self.partitions.append(self.cur_partition)


class ComboKernel(Kernel):
    MAX_NUM_ARGS = 250  # number where I would no longer get triton errors

    @staticmethod
    def _update_partition(
        partition_state: PartitionState,
        node_rw_count: int,
        node_info: BaseSchedulerNode,
    ) -> None:
        if partition_state.cur_count + node_rw_count > ComboKernel.MAX_NUM_ARGS:
            partition_state.partitions.append(partition_state.cur_partition)
            partition_state.cur_partition = [node_info]
            partition_state.cur_count = node_rw_count
        else:
            partition_state.cur_count += node_rw_count
            partition_state.cur_partition.append(node_info)

    @staticmethod
    def _base_horizontal_partition(
        subkernel_nodes: list[BaseSchedulerNode],
        triton_scheduling: SIMDScheduling,
        node_info_map: dict[BaseSchedulerNode, tuple[Any, Any, Any, Any]],
        custom_algorithm: bool,
    ) -> list[list[BaseSchedulerNode]]:
        """Generates a list of lists of node info tuples which consist of (fused_nodes, tiling, numel, rnumel)
        for each subkernel node where each sublist is guaranteed to not exceed CUDA limits for number of args
        (read/writes) and to have the same 2D or 1D blocking strategy."""
        # TODO support combination of kernels with different block dimensions
        assert len(subkernel_nodes) >= 1
        mixed_sizes = config.combo_kernel_allow_mixed_sizes > 1 or (
            config.combo_kernel_allow_mixed_sizes == 1 and custom_algorithm
        )

        ndim_to_partition_state: dict[int, PartitionState] = defaultdict(
            lambda: PartitionState([], [], 0)
        )
        yelem_to_partition_state: dict[int, PartitionState] = defaultdict(
            lambda: PartitionState([], [], 0)
        )

        for node in subkernel_nodes:
            _node_schedule, tiled_groups, _numel, _rnumel = node_info_map[node]
            node_info = node

            read_writes = node.read_writes
            read_write_count = len(read_writes.reads) + len(read_writes.writes)

            ndim = len(tiled_groups)
            assert ndim >= 2, f"Combokernel not support tile {tiled_groups}"
            if not mixed_sizes and ndim == 3:
                y_elem = tiled_groups["y"]
                partition_state = yelem_to_partition_state[y_elem]
                ComboKernel._update_partition(
                    partition_state, read_write_count, node_info
                )
            else:
                assert mixed_sizes or ndim <= 3, f"No mixed sizes: tile {tiled_groups}"
                partition_state = ndim_to_partition_state[ndim]
                ComboKernel._update_partition(
                    partition_state, read_write_count, node_info
                )

        all_partitions = []
        for partition_state in ndim_to_partition_state.values():
            partition_state.finalize()
            all_partitions.extend(partition_state.partitions)
        for partition_state in yelem_to_partition_state.values():
            partition_state.finalize()
            all_partitions.extend(partition_state.partitions)

        return all_partitions

    @staticmethod
    def horizontal_partition(
        nodes: list[BaseSchedulerNode],
        triton_scheduling: SIMDScheduling,
        kernel_map: dict[BaseSchedulerNode, TritonKernel],
        node_info_map: dict[BaseSchedulerNode, tuple[Any, Any, Any, Any]],
        custom_algorithm: bool = False,
    ) -> list[list[BaseSchedulerNode]]:
        """Generates a list of lists of node info tuples which consist of (fused_nodes, tiling, numel, rnum)
        for each subkernel node where each sublist forms a ComboKernel. It horizontally partitions nodes into
        sublists in the following way:
            1) call _custom_combo_kernel_horizontal_partition_algorithm() if custom_algorithm is True
            2) then, call _base_horizontal_partition() to partition nodes into sublists, each sublist is
               guaranteed to not exceed CUDA limits for number of args (read/writes) and to have the same
               2D or 1D blocking strategy.
        """
        if custom_algorithm:
            raw_partitions = _custom_combo_kernel_horizontal_partition_algorithm(
                nodes, triton_scheduling, kernel_map, node_info_map
            )
        else:
            raw_partitions = [nodes]

        """Generates a list of lists of node info tuples which consist of (fused_nodes, tiling, numel, rnumel)
        for each subkernel node where each sublist is guaranteed to not exceed CUDA limits for number of args
        (read/writes) and to have the same 2D or 1D blocking strategy."""
        all_partitions = []
        for raw_partition in raw_partitions:
            all_partitions.extend(
                ComboKernel._base_horizontal_partition(
                    raw_partition, triton_scheduling, node_info_map, custom_algorithm
                )
            )
        return all_partitions

    class SequentialDispatch:
        """
        The dispatcher which dispatches the subkernels in a sequential manner:
        the blocks are first dispatched to the 1st subkernel (until it is filled),
        then to the 2nd subkernel, and so on.
        The class defines the methods specific to the dispatch algorithm.
        Methods:
            codegen_pid_range(...): codegen the pid range for each subkernel.
            grid(...): codegen the grid size for launching the combo kernel.
        """

        @classmethod
        def codegen_pid_range(
            cls, kernel: "ComboKernel", num: int, code: IndentedBuffer
        ) -> None:
            if num == 0:
                cls._calculate_xblocks(kernel, code)
                code.splice(f"if pid < num_xblocks_{num}:")
                with code.indent():
                    code.splice("pid_offset = pid")
            else:
                code.splice(f"elif pid < num_xblocks_{num}:")
                with code.indent():
                    code.splice(f"pid_offset = pid - num_xblocks_{num - 1}")

        @classmethod
        def _calculate_xblocks(
            cls, kernel: "ComboKernel", code: IndentedBuffer
        ) -> None:
            x_numels_list = kernel.x_numels_list
            for i in range(len(x_numels_list)):
                xnumels, no_x_dim = (
                    (x_numels_list[i], False)
                    if isinstance(x_numels_list[i], str)
                    and cast(str, x_numels_list[i])[0] != "-"
                    or (
                        isinstance(x_numels_list[i], int)
                        and cast(int, x_numels_list[i]) > 0
                    )
                    else (kernel.min_x_blocks_list[i], True)
                )
                xblock_str = (
                    f"tl.cdiv({xnumels}, XBLOCK)" if not no_x_dim else f"{xnumels}"
                )
                if i == 0:
                    code.splice(f"num_xblocks_{i} = {xblock_str}")
                else:
                    code.splice(f"num_xblocks_{i} = num_xblocks_{i - 1} + {xblock_str}")

        @classmethod
        def grid(
            cls,
            sub_kernel_numels: list[list[int]],
            x_blocks_list: list[Union[str, int]],
            dynamic_shape: bool,
        ) -> tuple[Any, ...]:
            xnumel = list(x_blocks_list)
            ynumel: Any = [e[-2] if len(e) > 1 else None for e in sub_kernel_numels]
            znumel: Any = [e[-3] if len(e) > 2 else None for e in sub_kernel_numels]

            if dynamic_shape:
                ynumel = None if None in ynumel else ynumel
                znumel = None if None in znumel else znumel
            else:
                # TODO: improve 1d/2d mixed cases
                ynumel = (
                    None
                    if any(e is None for e in cast(list[Any], ynumel))
                    else max(cast(Iterable[int], ynumel))
                )
                znumel = (
                    None
                    if any(e is None for e in cast(list[Any], znumel))
                    else max(cast(Iterable[int], znumel))
                )

            numels = (
                (xnumel,)
                if not ynumel
                else (ynumel, xnumel)
                if not znumel
                else (znumel, ynumel, xnumel)
            )
            return numels

    class RoundRobinDispatch:
        """
        The dispatcher which dispatches the subkernels in a round robin manner:
        the blocks are interleavedly dispatched to each subkernel to execute them
        in parallel.
        The class defines the methods specific to the dispatch algorithm.
        Methods:
            codegen_pid_range(...): codegen the pid range for each subkernel.
            grid(...): codegen the grid size for launching the combo kernel.
        """

        @classmethod
        def codegen_pid_range(
            cls, kernel: "ComboKernel", num: int, code: IndentedBuffer
        ) -> None:
            num_kernels = len(kernel.sub_kernels)
            if num == 0:
                cond = "if"
            else:
                cond = "elif"
            code.splice(f"{cond} pid % {num_kernels} == {num}:")
            with code.indent():
                code.splice(f"pid_offset = pid // {num_kernels}")

        @classmethod
        def grid(
            cls,
            sub_kernel_numels: list[list[int]],
            x_blocks_list: list[Union[str, int]],
            dynamic_shape: bool,
        ) -> tuple[Any, ...]:
            xnumel = x_blocks_list
            # set no_x_dim xnumels to 0
            xnumel_x_dim = [max(e, 0) for e in xnumel]
            ynumel = [e[-2] if len(e) > 1 else None for e in sub_kernel_numels]
            znumel = [e[-3] if len(e) > 2 else None for e in sub_kernel_numels]

            # TODO: support 1d/2d mixed cases
            xnumel = (
                None
                if any(e is None for e in xnumel)
                else xnumel
                if dynamic_shape
                else max(xnumel_x_dim)  # type: ignore[type-var, arg-type]
            )
            ynumel = (
                None
                if any(e is None for e in ynumel)
                else ynumel
                if dynamic_shape
                else max(ynumel)  # type: ignore[type-var, arg-type]
            )
            znumel = (
                None
                if any(e is None for e in znumel)
                else znumel
                if dynamic_shape
                else max(znumel)  # type: ignore[type-var, arg-type]
            )

            numels = (
                (xnumel,)
                if not ynumel
                else (ynumel, xnumel)
                if not znumel
                else (znumel, ynumel, xnumel)
            )
            return numels

    def __init__(
        self, enable_autotune: bool = False, mixed_sizes: bool = False
    ) -> None:
        super().__init__()
        self.sub_kernels: list[TritonKernel] = []
        self.iter_vars_count = itertools.count()
        self.grids: list[list[int]] = []
        self.min_x_blocks_list: list[Union[int, str]] = []
        self.x_numels_list: list[Union[int, str]] = []
        self.enable_autotune = enable_autotune
        self.mixed_sizes = mixed_sizes
        self.dispatch_class: Optional[
            type[Union[ComboKernel.SequentialDispatch, ComboKernel.RoundRobinDispatch]]
        ] = None
        self.block_args: list[str] = []
        # there following are used when autotuning is disabled
        self.block_size_1d = 1024  # Try tuning this value
        self.block_size_2d = 32
        self.num_warps = 8
        self.block_size_reduce = 256
        self.dynamic_shape_args: list[str] = []

    def create_sub_kernel(self, triton_kernel: TritonKernel) -> TritonKernel:
        sub_kernel = triton_kernel
        metrics.generated_kernel_count -= 1
        sub_kernel.args = self.args
        sub_kernel.iter_vars_count = self.iter_vars_count
        sub_kernel.cse.iter_buffer_ids = self.cse.iter_buffer_ids
        self.sub_kernels.append(sub_kernel)
        return sub_kernel

    @staticmethod
    def create_triton_kernel(
        tiling: dict[str, sympy.Expr],
        features: SIMDKernelFeatures,
        optimize_mask: bool,
    ) -> TritonKernel:
        """
        Only allow optimize_mask=True when 1) sequential dispatch is used,
        2) numels except x dimension are the same for each sub kernel.
        """
        return TritonKernel(
            tiling,
            features=features,
            pid_cache={"tl.program_id(0)": "pid_offset"},
            optimize_mask=optimize_mask,
            # foreach kernels don't work with cooperative reductions
            override_cooperative_reduction=False,
        )

    def codegen_static_numels_sub_kernel(
        self, code: IndentedBuffer, sub_kernel: TritonKernel, num: int
    ) -> list[str]:
        """
        We get a small speedup from hard coding numels if they are static.

        This code stomps on the passed-in values by writing an constant to the top of the kernel.

        In a kernel like:
        def KERNEL_NAME(in_ptr0, in_ptr1, out_ptr2, xnumel, rnumel, XBLOCK : tl.constexpr, R0_BLOCK : tl.constexpr):

        We would add
        xnumel = 4096
        rnumel = 768

        After the signature, before the kernel code, if we decided to make these static. As its hardcoded, it becomes
        a better signal to triton on how to unroll and do some static indexing. So, it's not so much that downstream
        knows that its a static numel, as that you just plop a constant into the kernel.
        """
        grid = []
        uniquify_block_sizes = []
        for tree in sub_kernel.range_trees:
            simplified_tree_numel = V.graph.sizevars.simplify(tree.numel)
            if isinstance(simplified_tree_numel, (Integer, int)):
                code.writeline(f"{tree.prefix}numel = {int(simplified_tree_numel)}")
            else:
                assert f"{tree.prefix}numel_{num}" in self.dynamic_shape_args
                uniquify_block_sizes.append(f"{tree.prefix}numel")

            if not tree.is_reduction:
                if isinstance(simplified_tree_numel, (Integer, int)):
                    grid.append(int(simplified_tree_numel))
                else:
                    grid.append(f"{tree.prefix}numel_{num}")

            if tree.is_reduction and sub_kernel.persistent_reduction:
                if isinstance(simplified_tree_numel, (Integer, int)):
                    val = int(simplified_tree_numel)
                else:
                    raise RuntimeError(
                        "Dynamic shape on reduction dimension is not supported"
                    )
                val = next_power_of_2(val)
                code.writeline(f"RBLOCK_{num}: tl.constexpr = {val}")
                code.writeline(f"R0_BLOCK_{num}: tl.constexpr = {val}")
                uniquify_block_sizes.append("R0_BLOCK")

            if tree.prefix == "x" and sub_kernel.no_x_dim:
                code.writeline(f"XBLOCK_{num}: tl.constexpr = 1")
                uniquify_block_sizes.append("XBLOCK")
        self.grids.append(grid)
        return uniquify_block_sizes

    def min_x_blocks_sub_kernel(self, sub_kernel: TritonKernel, num: int) -> None:
        """
        Kernels with no_x_dim being true has no tunable XBLOCK. They have a fixed number of X blocks.
        Grid calculation needs to make sure that they are assigned with enough number of blocks.
        """
        min_x_blocks: Union[int, str] = 0
        x_numels: Union[int, str] = 0
        for tree in sub_kernel.range_trees:
            simplified_tree_numel = V.graph.sizevars.simplify(tree.numel)
            if tree.prefix == "x":
                if isinstance(simplified_tree_numel, (Integer, int)):
                    x_numels = int(simplified_tree_numel)
                else:
                    x_numels = f"{tree.prefix}numel_{num}"
                if sub_kernel.no_x_dim:
                    min_x_blocks = x_numels
                    x_numels = (
                        -min_x_blocks
                        if isinstance(x_numels, int)
                        else "-" + cast(str, x_numels)
                    )
                else:
                    if isinstance(simplified_tree_numel, (Integer, int)):
                        x_numels = int(simplified_tree_numel)
                    else:
                        x_numels = f"{tree.prefix}numel_{num}"
        self.min_x_blocks_list.append(min_x_blocks)
        self.x_numels_list.append(x_numels)

    def select_heuristics(self, sub_kernel: TritonKernel) -> tuple[str, dict[str, int]]:
        size_hints = {
            prefix: next_power_of_2(V.graph.sizevars.size_hint(numel))
            for prefix, numel in sub_kernel.numels.items()
            if not prefix_is_reduction(prefix) or sub_kernel.inside_reduction
        }
        if sub_kernel.persistent_reduction:
            assert sub_kernel.inside_reduction
            heuristics = "persistent_reduction"
        elif sub_kernel.inside_reduction:
            heuristics = "reduction"
        else:
            heuristics = "pointwise"
        return heuristics, size_hints

    def select_combo_heuristics(
        self, heuristics_list: list[str], size_hints_list: list[dict[str, int]]
    ) -> tuple[str, dict[str, int], TritonKernel]:
        if not self.enable_autotune:
            return "foreach", size_hints_list[0], self.sub_kernels[0]
        if "reduction" in heuristics_list:
            i, _ = max(
                enumerate(size_hints_list),
                key=lambda x: x[1]["x"] if heuristics_list[x[0]] == "reduction" else 0,
            )
            return heuristics_list[i], size_hints_list[i], self.sub_kernels[i]
        elif "pointwise" in heuristics_list:
            i, _ = max(
                enumerate(size_hints_list),
                key=lambda x: x[1]["x"] if heuristics_list[x[0]] == "pointwise" else 0,
            )
            # modify size_hint to avoid oom check fail (may be a false alarm)
            num_pointwise = len([e for e in heuristics_list if e == "pointwise"])
            num_reduction = len([e for e in heuristics_list if e == "reduction"])
            num_persistent_reduction = len(
                [e for e in heuristics_list if e == "persistent_reduction"]
            )
            assert num_reduction == 0, (
                "combining pointwise and reduction are not supported yet."
            )
            heuristics = (
                "pointwise_with_reduction"
                if num_persistent_reduction > 0
                else "pointwise"
            )
            if len(heuristics_list) - num_pointwise >= 4:
                size_hints = size_hints_list[i]
                size_hints["x"] = min(128, size_hints["x"])
            return heuristics, size_hints_list[i], self.sub_kernels[i]
        else:
            return heuristics_list[0], size_hints_list[0], self.sub_kernels[0]

    def get_mutated_args_sub_kernels(self) -> list[str]:
        mutated_args = OrderedSet[str]()
        for sub_kernel in self.sub_kernels:
            for mutation in sub_kernel.mutations:
                if mutation in sub_kernel.args.input_buffers:
                    mutated_args.add(sub_kernel.args.input_buffers[mutation])
                if (
                    mutation in sub_kernel.args.inplace_buffers
                    and mutation not in V.graph.removed_buffers
                    and mutation not in sub_kernel.removed_buffers
                ):
                    mutated_args.add(
                        cast(
                            InplacedBuffer, sub_kernel.args.inplace_buffers[mutation]
                        ).inner_name
                    )
                if mutation in sub_kernel.args.output_buffers:
                    arg = sub_kernel.args.output_buffers[mutation]
                    assert not isinstance(arg, RemovedArg)
                    mutated_args.add(arg)
        return sorted(mutated_args)

    def select_dispatch_strategy(self) -> None:
        if self.dispatch_class is not None:
            return
        # mixed_sizes is used for optimize_mask, so it only allows sequential dispatch
        # Not mixed sizes on y dim technically is ok to use round robin as wells.
        if not self.mixed_sizes or any(isinstance(e, str) for e in self.x_numels_list):
            # str in min_x_blocks_list means a dynamic shape
            self.dispatch_class = ComboKernel.SequentialDispatch
            return
        # A negative x_blocks_list element means the kernel is not tunable,
        # i.e., no_x_dim = True
        x_numels_list = [abs(cast(int, e)) for e in self.x_numels_list]
        total = max(x_numels_list) * len(x_numels_list)
        needed = sum(x_numels_list)
        if needed / total > BLOCK_UTILIZATION:
            # Introduced overhead (masked blocks) is less than 20%
            self.dispatch_class = ComboKernel.RoundRobinDispatch
        else:
            self.dispatch_class = ComboKernel.SequentialDispatch

    def jit_line(
        self,
        heuristics: str,
        size_hints: dict[str, int],
        selected_kernel: TritonKernel,
        signature: list[Any],
        argdefs: list[ArgName],
        pointwise_with_reduce: bool = False,
    ) -> str:
        can_use_32bit = all(k.index_dtype == "tl.int32" for k in self.sub_kernels)
        size_dtype = "tl.int32" if can_use_32bit else "tl.int64"
        for i, sub in enumerate(self.sub_kernels):
            self.min_x_blocks_sub_kernel(sub, i)
        self.select_dispatch_strategy()
        triton_meta = {
            "signature": signature_to_meta(
                signature, size_dtype=size_dtype, argdefs=argdefs
            ),
            "device": DeviceProperties.create(V.graph.get_current_device_or_throw()),
            "constants": {},
        }
        triton_meta["configs"] = [config_of(signature)]
        mutated_args = self.get_mutated_args_sub_kernels()
        inductor_meta = {
            "kernel_name": str(Placeholder.DESCRIPTIVE_NAME),
            "mutated_arg_names": mutated_args,
            **TritonKernel.inductor_meta_common(),
        }

        sub_kernel = selected_kernel
        if heuristics == "foreach":
            heuristics_line = f"""
                @triton_heuristics.foreach(
                    num_warps={self.num_warps},
                    triton_meta={triton_meta!r},
                    inductor_meta={inductor_meta!r},
                )
                @triton.jit
            """
        elif sub_kernel.inside_reduction:
            reduction_hint = sub_kernel.features.get_reduction_hint()
            heuristics_line = f"""
                @triton_heuristics.{heuristics}(
                    size_hints={size_hints!r},
                    reduction_hint={reduction_hint},
                    filename=__file__,
                    triton_meta={triton_meta!r},
                    inductor_meta={inductor_meta!r}
                )
                @triton.jit
            """
        else:
            tile_hint = ""
            if len(size_hints) == 2:
                tile_hint = "tile_hint=TileHint.SQUARE,"
            else:
                tile_hint = "tile_hint=TileHint.DEFAULT,"
            heuristics_line = f"""
                @triton_heuristics.{heuristics}(
                    size_hints={size_hints!r}, {tile_hint}
                    filename=__file__,
                    triton_meta={triton_meta!r},
                    inductor_meta={inductor_meta!r}
                )
                @triton.jit
            """

        return heuristics_line

    def codegen_blocks(self, code: IndentedBuffer) -> None:
        for block in self.block_args:
            assert block in (
                "XBLOCK",
                "YBLOCK",
                "R0_BLOCK",
            ), f"{block} is not supported without autotuning"
        if "YBLOCK" in self.block_args:
            code.splice(f"XBLOCK: tl.constexpr = {self.block_size_2d}")
            code.splice(f"YBLOCK: tl.constexpr = {self.block_size_2d}")
        else:
            code.splice(f"XBLOCK: tl.constexpr = {self.block_size_1d}")
        if "R0_BLOCK" in self.block_args:
            code.splice(f"R0_BLOCK: tl.constexpr = {self.block_size_reduce}")
            code.splice(f"RBLOCK: tl.constexpr = {self.block_size_reduce}")

    def get_block_args(self) -> list[ConstexprArg]:
        """
        Calculate blocks from sub_kernels and range_trees.
        **Update self.block_args**
        Return the block args
        """
        block_names = {}
        for sub_kernel in self.sub_kernels:
            # TODO: we assume all sub_kernels have the same block size
            for tree in sub_kernel.range_trees:
                if tree.is_reduction and (
                    not sub_kernel.inside_reduction or sub_kernel.persistent_reduction
                ):
                    continue
                if tree.prefix == "x" and sub_kernel.no_x_dim:
                    continue
                block_names[f"{tree.prefix.upper()}BLOCK"] = tree.prefix
        self.block_args = list(block_names.keys())

        return [ConstexprArg(x) for x in block_names.keys()]

    def add_numel_to_args(
        self, argdefs: list[ArgName], signature: list[Any]
    ) -> list[ArgName]:
        for num, sub_kernel in enumerate(self.sub_kernels):
            for tree in sub_kernel.active_range_trees():
                if not isinstance(tree.numel, (Integer, int)):
                    # only if it is a dynamic shape
                    sizearg = SizeArg(f"{tree.prefix}numel_{num}", tree.numel)
                    signature.append(sizearg)
                    argdefs.append(ArgName(f"{tree.prefix}numel_{num}"))
                    self.dynamic_shape_args.append(f"{tree.prefix}numel_{num}")
        return argdefs

    def add_numel_to_call_args_and_grid(
        self, name: str, call_args: list[Any], arg_types: list[Any], grid: list[Any]
    ) -> None:
        for num, sub_kernel in enumerate(self.sub_kernels):
            for i, tree in enumerate(sub_kernel.range_trees):
                numel_name = f"{tree.prefix}numel_{num}"
                if numel_name not in self.dynamic_shape_args:
                    continue
                if isinstance(tree.numel, (Integer, Symbol)):
                    expr = tree.numel
                else:
                    expr = V.graph.wrapper_code.generate_numel_expr(
                        name, tree, suffix=str(num)
                    )
                if not tree.is_reduction:
                    assert isinstance(grid[i][num], str), (
                        f"Grid {grid[i][num]} should be a dynamic shape."
                    )
                    numel_sign = grid[i][num][0] if grid[i][num][0] == "-" else ""
                    assert grid[i][num] == numel_sign + numel_name, (
                        f"numel args mismatch: {grid[i][num]} vs {numel_name}"
                    )
                    grid[i][num] = -expr if numel_sign == "-" else expr

                if not tree.is_reduction or sub_kernel.inside_reduction:
                    call_args.append(expr)
                    arg_types.append(type(expr))

    def add_numel_to_call_args_and_grid_benchmark(
        self, extra_args: list[Any], grid: Union[list[Any], tuple[Any, ...]]
    ) -> None:
        for num, sub_kernel in enumerate(self.sub_kernels):
            for i, tree in enumerate(sub_kernel.range_trees):
                numel_name = f"{tree.prefix}numel_{num}"
                if numel_name not in self.dynamic_shape_args:
                    continue
                expr = V.graph.sizevars.size_hint(tree.numel)
                if not tree.is_reduction:
                    assert isinstance(grid[i][num], str), (
                        f"Grid {grid[i][num]} should be a dynamic shape."
                    )
                    numel_sign = grid[i][num][0] if grid[i][num][0] == "-" else ""
                    assert grid[i][num] == numel_sign + numel_name, (
                        f"grid mismatch: {grid[i][num]} vs {numel_name}"
                    )
                    grid[i][num] = -expr if numel_sign == "-" else expr
                if not tree.is_reduction or sub_kernel.inside_reduction:
                    extra_args.append(expr)

    def codegen_kernel(self, name: Optional[str] = None) -> str:
        # TODO: is it correct to use the first sub kernel's heuristics?
        heuristics_list, size_hints_list = [], []
        for subkernel in self.sub_kernels:
            h, s = self.select_heuristics(subkernel)
            heuristics_list.append(h)
            size_hints_list.append(s)
        heuristics, size_hints, selected_kernel = self.select_combo_heuristics(
            heuristics_list, size_hints_list
        )
        pointwise_with_reduction, heuristics = (
            (True, "pointwise")
            if heuristics == "pointwise_with_reduction"
            else (False, heuristics)
        )
        code = IndentedBuffer()

        code.splice(gen_common_triton_imports())
        if config.benchmark_combo_kernel:
            code.splice(self.imports_for_benchmark_kernel())

        argdefs, _, signature, _ = self.args.python_argdefs()
        argdefs = self.add_numel_to_args(argdefs, signature)
        block_args = self.get_block_args()
        if self.enable_autotune:
            argdefs.extend([ArgName(x.name, is_constexpr=True) for x in block_args])
            if triton_version_uses_attrs_dict():
                signature.extend(block_args)

        code.splice(
            self.jit_line(
                heuristics,
                size_hints,
                selected_kernel,
                pointwise_with_reduce=pointwise_with_reduction,
                signature=signature,
                argdefs=argdefs,
            )
        )
        code.writeline(
            f"def {name or str(Placeholder.KERNEL_NAME)}({', '.join(x.full_name() for x in argdefs)}):"
        )

        with code.indent():
            code.splice("pid = tl.program_id(0)")
            if not self.enable_autotune:
                self.codegen_blocks(code)

            for num, sub_kernel in enumerate(self.sub_kernels):
                assert self.dispatch_class is not None
                self.dispatch_class.codegen_pid_range(self, num, code)
                with code.indent():
                    uniquify = self.codegen_static_numels_sub_kernel(
                        code, sub_kernel, num
                    )
                    sub_kernel.codegen_body()
                    uniquified_body = self.uniquify_block_sizes(
                        sub_kernel.body, num, uniquify
                    )
                    code.splice(uniquified_body)

            code.splice("else:")
            with code.indent():
                code.splice("pass")

        if config.benchmark_combo_kernel:
            code.splice(self.codegen_kernel_benchmark(num_gb=0))

        return code.getvalue()

    def codegen_kernel_benchmark(
        self, num_gb: float, grid: Optional[list[Any]] = None
    ) -> IndentedBuffer:
        result = IndentedBuffer()
        _argdefs, call_args, signature, _ = self.args.python_argdefs()

        result.writelines(["", "", "def get_args():"])
        with result.indent():
            name_cnt = itertools.count()
            var_names = []
            for arg_name, arg_sig in zip(call_args, signature):
                var_name = f"arg_{next(name_cnt)}"
                buf = V.graph.try_get_buffer(arg_name)
                if buf:
                    result.writeline(
                        f"{var_name} = rand_strided({V.graph.sizevars.size_hints(buf.get_size())}, {V.graph.sizevars.size_hints(buf.get_stride())}, device='{buf.get_device()}', dtype={buf.get_dtype()})"  # noqa: B950 line too long
                    )
                elif arg_name in V.graph.constants:
                    # note that random seed is put in V.graph.constants
                    const_tensor = V.graph.constants[arg_name]
                    result.writeline(
                        f"{var_name} = rand_strided({V.graph.sizevars.size_hints(const_tensor.size())}, {V.graph.sizevars.size_hints(const_tensor.stride())}, device='{const_tensor.device}', dtype={const_tensor.dtype})"  # type: ignore[arg-type]  # noqa: B950 line too long
                    )
                elif isinstance(arg_sig, SizeArg):
                    symval_hint = V.graph.sizevars.size_hint(arg_sig.expr)

                    # Force the seed_offset to be 0 so calls to the same kernel
                    # using different seed offset will have the same benchmark harness.
                    # We can dedup kernel definitions in this case.
                    if "seed_offset" in arg_sig.name:
                        symval_hint = 0
                    result.writeline(f"{var_name} = {symval_hint}")
                elif isinstance(arg_sig, WorkspaceArg):
                    device = V.graph.get_current_device_or_throw()
                    count = V.graph.sizevars.size_hint(arg_sig.count)
                    # for benchmark harness, we ignore arg_sig.zero_mode and always zero it
                    result.writeline(
                        f"{var_name} = torch.zeros({count}, device='{device}', dtype={arg_sig.dtype})"
                    )
                else:
                    raise KeyError(
                        f"Don't find the buffer or const tensor for {arg_name}"
                    )
                var_names.append(var_name)
            result.writeline(f"return {', '.join(var_names)},")

        result.writelines(["\n", "\n", "def call(args):"])
        if grid is None:
            assert self.dispatch_class is not None
            dynamic_shape = self.dynamic_shape_args != []
            grid_tuple = self.dispatch_class.grid(
                self.grids, self.x_numels_list, dynamic_shape
            )
            extra_args_str = ""
            extra_args: list[Any] = []
            if dynamic_shape:
                self.add_numel_to_call_args_and_grid_benchmark(extra_args, grid_tuple)
                # convert nested list to list of str
                grid_tuple = tuple(
                    "[" + ", ".join(pexpr(item) for item in e) + ",]"
                    for e in grid_tuple
                )
                extra_args_str = ", ".join(map(str, extra_args)) + ", "
                min_blocks = None
            else:
                min_blocks = max(self.min_x_blocks_list) * len(self.sub_kernels)
            grid_str = ", ".join(pexpr(item) for item in grid_tuple)
            grid_extra_kwargs = (
                f"num_kernels={len(self.sub_kernels)}, "
                f"min_blocks={min_blocks}, "
                f"is_sequential={self.dispatch_class is self.SequentialDispatch}"
            )
            grid_str = f"{grid_str}, {grid_extra_kwargs}"
            grid_arg = f"{extra_args_str}grid=grid_combo_kernels({grid_str})"
        else:
            grid_arg = f"grid={grid}"
        index = V.graph.get_current_device_or_throw().index
        with result.indent():
            result.writeline(f"with {V.graph.device_ops.device_guard(index)}:")
            with result.indent():
                result.writeline(
                    V.graph.device_ops.set_device(index)
                )  # no-op to ensure context
                stream_name = f"stream{index}"
                result.writeline(f"{stream_name} = get_raw_stream({index})")
                result.writeline(
                    f"{str(Placeholder.KERNEL_NAME)}.run(*args, {grid_arg}, stream={stream_name})"
                )

        # benchmark all configs
        result.writelines(["\n", "\n", "def benchmark_all_configs(args):"])
        with result.indent():
            result.writeline(f"with {V.graph.device_ops.device_guard(index)}:")
            with result.indent():
                result.writeline(
                    V.graph.device_ops.set_device(index)
                )  # no-op to ensure context
                result.writeline(
                    f"return {str(Placeholder.KERNEL_NAME)}.benchmark_all_configs(*args, {grid_arg})"
                )

        result.writelines(["\n", "\n", "if __name__ == '__main__':"])
        with result.indent():
            result.writeline(
                "from torch._inductor.runtime.benchmarking import benchmarker"
            )
            result.writeline("")

            result.writeline("args = get_args()")
            result.writeline(
                "ms = benchmarker.benchmark_gpu(lambda: call(args), rep=40)"
            )
            result.writeline(f"num_gb = {num_gb}")
            result.writeline("gb_per_s = num_gb / (ms / 1e3)")
            result.writeline(
                'print(f"{ms:.3f}ms    {num_gb:.3f}GB    {gb_per_s:.2f}GB/s")'
            )

        return result

    def imports_for_benchmark_kernel(self) -> str:
        return textwrap.dedent(
            """
            from torch._dynamo.testing import rand_strided
            {}
            import torch
            from torch._inductor.runtime.triton_heuristics import grid, split_scan_grid, grid_combo_kernels
        """.format(V.graph.device_ops.import_get_raw_stream_as("get_raw_stream"))
        )

    def uniquify_block_sizes(
        self, code: IndentedBuffer, num_kernel: int, uniquify: list[str]
    ) -> IndentedBuffer:
        if not uniquify:
            return code
        modified = IndentedBuffer(initial_indent=code._indent)
        for line in code._lines:
            if isinstance(line, str) and (blocks := [e for e in uniquify if e in line]):
                modified_line = line
                for block in blocks:
                    modified_line = modified_line.replace(
                        block, f"{block}_{num_kernel}"
                    )
                modified.writeline(modified_line)
            elif isinstance(line, DeferredLine) and (
                blocks := [e for e in uniquify if e in line.line]
            ):
                modified_line = line.line
                for block in blocks:
                    modified_line = modified_line.replace(
                        block, f"{block}_{num_kernel}"
                    )
                new_line = DeferredLine(line.name, modified_line)
                modified.writeline(new_line)
            else:
                modified.writeline(line)
        return modified

    def call_kernel(self, code: IndentedBuffer, name: str) -> None:
        _, call_args, _, arg_types = self.args.python_argdefs()

        wrapper = V.graph.wrapper_code
        assert self.dispatch_class is not None
        dynamic_shape = self.dynamic_shape_args != []
        grid = list(
            self.dispatch_class.grid(self.grids, self.x_numels_list, dynamic_shape)
        )
        num_kernels = len(self.sub_kernels)
        min_blocks = (
            max(self.min_x_blocks_list) * num_kernels if not dynamic_shape else None
        )
        is_sequential = self.dispatch_class is self.SequentialDispatch
        if dynamic_shape:
            self.add_numel_to_call_args_and_grid(name, call_args, arg_types, grid)
            # convert nested list to list of str
            # grid = tuple("["+", ".join(pexpr(item) for item in e)+",]" for e in grid)
        if not self.enable_autotune and not dynamic_shape:
            launch_grid = self.grid_no_autotune(
                grid, num_kernels, cast(int, min_blocks), is_sequential
            )
            V.graph.wrapper_code.generate_kernel_call(
                name,
                call_args,
                grid=launch_grid,
                arg_types=arg_types,
                grid_fn="",
            )
            return
        # autotuning is enabled
        grid = wrapper.generate_default_grid(
            name,
            list(grid),
            grid_callable=grid_combo_kernels,
            num_kernels=num_kernels,
            min_blocks=min_blocks,
            is_sequential=is_sequential,
            default_meta=None if self.enable_autotune else self.get_default_meta(),
        )
        wrapper.generate_kernel_call(
            name,
            call_args,
            grid,
            V.graph.get_current_device_or_throw().index,
            gpu=True,
            triton=True,
            arg_types=arg_types,
            grid_fn="grid_combo_kernels",
            grid_extra_kwargs=(
                f"num_kernels={num_kernels}, "
                f"min_blocks={min_blocks}, "
                f"is_sequential={is_sequential}, "
                f"default_meta={None if self.enable_autotune else self.get_default_meta()}"
            ),
        )

    def grid_no_autotune(
        self,
        grid: Union[tuple[Any], list[Any]],
        num_kernels: int,
        min_blocks: int,
        is_sequential: bool,
    ) -> list[int]:
        meta = self.get_default_meta()
        grid_func = grid_combo_kernels(
            *grid,
            num_kernels=num_kernels,
            min_blocks=min_blocks,
            is_sequential=is_sequential,
        )
        return grid_func(meta)

    def get_default_meta(self) -> dict[str, int]:
        if "YBLOCK" in self.block_args:
            meta = {"XBLOCK": self.block_size_2d, "YBLOCK": self.block_size_2d}
        else:
            meta = {"XBLOCK": self.block_size_1d}
        return meta<|MERGE_RESOLUTION|>--- conflicted
+++ resolved
@@ -139,13 +139,8 @@
             dict[BaseSchedulerNode, TritonKernel],
             dict[BaseSchedulerNode, tuple[Any, Any, Any, Any]],
         ],
-<<<<<<< HEAD
-        List[List[BaseSchedulerNode]],
+        list[list[BaseSchedulerNode]],
     ],
-=======
-        list[list[BaseSchedulerNode]],
-    ]
->>>>>>> d48eb58d
 ) -> None:
     """Sets the algorithm used to partition nodes into horizontal partitions. Nodes in different partitions
     are implemented in different combo kernels. Nodes in the same partition are likely to be implemented
