# mypy: allow-untyped-defs
from __future__ import annotations

import contextlib
import dataclasses
import functools
import itertools
import logging
import math
import operator
import os
import warnings
from collections import defaultdict
from collections.abc import Iterable, Sequence
<<<<<<< HEAD
from typing import Any, Callable, cast, Optional, TypeVar, Union
=======
from typing import Any, Callable, Optional, TYPE_CHECKING, TypeVar, Union
>>>>>>> c6c07db3
from typing_extensions import ParamSpec
from unittest.mock import patch

import sympy

import torch
import torch.ao.quantization.fx._decomposed
import torch.fx
import torch.utils._pytree as pytree
from torch._dynamo.utils import counters
from torch._higher_order_ops.associative_scan import associative_scan_op
from torch._higher_order_ops.triton_kernel_wrap import triton_kernel_wrapper_mutation
from torch._prims_common import (
    canonicalize_dim,
    canonicalize_dims,
    check,
    dtype_to_type,
    elementwise_dtypes,
    ELEMENTWISE_TYPE_PROMOTION_KIND,
    get_computation_dtype,
    is_boolean_dtype,
    is_float_dtype,
    is_integer_dtype,
    Number,
)
from torch.fx.experimental.sym_node import magic_methods, method_to_operator
from torch.utils._ordered_set import OrderedSet
from torch.utils._sympy.functions import (
    CeilDiv,
    FloorDiv,
    Identity,
    IntTrueDiv,
    ModularIndexing,
)

from .._dynamo.utils import import_submodule
from . import config, inductor_prims, ir, test_operators  # NOQA: F401
from .decomposition import decompositions, get_decompositions
from .ir import (
    DtypeView,
    ExpandView,
    IndexingConstant,
    IRNode,
    is_triton,
    ops_wrapper,
    PermuteView,
    Pointwise,
    Reduction,
    SqueezeView,
    TensorBox,
    validate_ir,
    View,
)
from .utils import (
    ceildiv,
    decode_device,
    is_dynamic,
    is_gpu,
    is_pointwise_use,
    needs_fallback_due_to_atomic_add_limitations,
    pad_listlike,
    register_op_dtype_propagation_rules,
    sympy_product,
    use_scatter_fallback,
)
from .virtualized import ops, V


if TYPE_CHECKING:
    from .ops_handler import ReductionType


_T = TypeVar("_T")
_P = ParamSpec("_P")

# TODO(jansel): we should implement decomps or lowerings for these
# https://github.com/pytorch/torchdynamo/issues/327
FALLBACK_ALLOW_LIST = OrderedSet(
    [
        "torchvision::roi_align",
        "aten::index_add",
    ]
)

log = logging.getLogger(__name__)
lowerings: dict[Union[Callable[..., Any], str], Callable[..., Any]] = {}
# Use maybe_layout_constraints to access this dict, we lazily register tag-based layout constraints
_maybe_layout_constraints: dict[
    torch._ops.OpOverload, Optional[Callable[..., Any]]
] = {}
fallbacks = OrderedSet[torch._ops.OpOverload]()
aten = torch.ops.aten
tr_c10d = torch.ops.tr_c10d
prims = torch.ops.prims
needs_realized_inputs = OrderedSet[torch._ops.OpOverload]()
foreach_ops = OrderedSet[torch._ops.OpOverload](
    [torch._higher_order_ops._foreach_map]  # type: ignore[list-item]
)
# TODO(rec): torch._higher_order_ops._foreach_map is not an OpOverload
# so why is it in foreach_ops?
inplace_foreach_ops = OrderedSet[torch._ops.OpOverload]()
inplaceable_foreach_ops: dict[torch._ops.OpOverload, torch._ops.OpOverload] = {}
quantized_decomposed = torch.ops.quantized_decomposed


def cur_node_has_non_foreach_users():
    for node in V.graph.current_node.users:
        for user in node.users:
            if not (user.op == "call_function" and (user.target in foreach_ops)):
                return True

    return False


# group by device, whether any of the inputs are dynamic
# note arg_pairs may or may not be a pair
# foreach_map for example just passes output buffers here
def group_foreach_args(arg_pairs: Iterable[Union[tuple[Any, Any], Any]]):
    out = defaultdict(list)
    unpack_args = False
    for i, args in enumerate(arg_pairs):
        if not isinstance(args, Iterable):
            unpack_args = True
            args = (args,)
        use_foreach = (
            not is_dynamic(*args) or config.combo_kernel_foreach_dynamic_shapes
        )
        device = None
        for t in args:
            if isinstance(t, TensorBox):
                device = t.data.get_device()
                break
        assert device is not None, "foreach op should have at least one tensor arg"
        if unpack_args:
            (args,) = args
        out[(device, use_foreach)].append((i, args))
    return out


def maybe_layout_constraints(fn: Callable[..., Any]) -> Optional[Callable[..., Any]]:
    """Get layout constraints. Returns None if there are no layout constraints."""
    if not isinstance(fn, torch._ops.OpOverload):
        # Only OpOverloads have layout constraints.
        return None
    if fn in _maybe_layout_constraints:
        return _maybe_layout_constraints[fn]
    # OpOverload with custom lowerings override tag-based layout constraints
    if fn in lowerings:
        _maybe_layout_constraints[fn] = None
        return None
    # We lazily register tag-based layout constraints.

    def handle_layout_constraint_tag(tag):
        if tag is torch._C.Tag.needs_fixed_stride_order:
            _maybe_layout_constraints[fn] = constrain_to_fx_strides
            return _maybe_layout_constraints[fn]
        elif tag is torch._C.Tag.flexible_layout:
            _maybe_layout_constraints[fn] = None
            return None
        else:
            raise AssertionError(f"Unknown layout constraint tag: {tag}")

    tag = get_layout_constraint_tag(fn)
    return handle_layout_constraint_tag(tag)


def get_layout_constraint_tag(fn):
    tags_by_priority = [
        torch._C.Tag.needs_fixed_stride_order,
        torch._C.Tag.flexible_layout,
    ]
    for tag in tags_by_priority:
        if tag in fn.tags:
            return tag
    if torch._library.utils.is_builtin(fn):
        return torch._C.Tag.flexible_layout
    return getattr(torch._C.Tag, config.custom_op_default_layout_constraint)


def assert_nyi(cond, msg):
    if not cond:
        raise NotImplementedError(f"inductor does not support {msg}")


def add_needs_realized_inputs(fn):
    if isinstance(fn, (list, set, tuple, OrderedSet)):  # noqa: set_linter
        return [add_needs_realized_inputs(x) for x in fn]
    needs_realized_inputs.add(fn)
    if isinstance(fn, torch._ops.OpOverloadPacket):
        needs_realized_inputs.update(
            getattr(fn, overload) for overload in fn.overloads()
        )


def add_layout_constraint(fn, constraint):
    if isinstance(fn, torch._ops.OpOverloadPacket):
        for overload in fn.overloads():
            _maybe_layout_constraints[getattr(fn, overload)] = constraint
    else:
        _maybe_layout_constraints[fn] = constraint


add_needs_realized_inputs(
    [
        aten.as_strided,
        aten.as_strided_copy,
        aten.avg_pool2d,
        aten.avg_pool2d_backward,
        aten.bmm,
        aten.convolution,
        aten.convolution_backward,
        aten.max_pool2d_with_indices,
        aten.max_pool2d_with_indices_backward,
        aten.mm,
        aten.upsample_nearest2d,
        aten._upsample_nearest_exact2d,
        aten._int_mm,
    ]
)

# TODO(jansel): ezyang says we won't need this in the future, try removing it
# based on https://github.com/pytorch/pytorch/blob/9e3eb329df8f701/c10/core/ScalarType.h#L28
DTYPE_ID_LOOKUP = {
    0: torch.uint8,
    1: torch.int8,
    2: torch.int16,
    3: torch.int32,
    4: torch.int64,
    5: torch.float16,
    6: torch.float32,
    7: torch.float64,
    8: torch.complex32,
    9: torch.complex64,
    10: torch.complex32,
    11: torch.bool,
    15: torch.bfloat16,
    # TODO(jansel): add quantized types?
    #  _(c10::qint8, QInt8) /* 12 */
    # _(c10::quint8, QUInt8) /* 13 */
    # _(c10::qint32, QInt32) /* 14 */
    # _(c10::quint4x2, QUInt4x2) /* 16 */
    # _(c10::quint2x4, QUInt2x4) /* 17 */
}


def decode_dtype(dtype: int):
    if not isinstance(dtype, int):
        return dtype
    assert dtype in DTYPE_ID_LOOKUP, f"id {dtype} missing from DTYPE_ID_LOOKUP"
    dtype = DTYPE_ID_LOOKUP[dtype]
    return dtype


def is_integer_type(x):
    if isinstance(x, TensorBox):
        return is_integer_dtype(x.get_dtype()) or is_boolean_dtype(x.get_dtype())
    elif isinstance(x, sympy.Expr):
        return x.is_integer is True  # type: ignore[attr-defined]
    else:
        return isinstance(x, int)


def is_boolean_type(x):
    if isinstance(x, TensorBox):
        return is_boolean_dtype(x.get_dtype())
    else:
        return isinstance(x, bool)


def get_promoted_dtype(*args, type_promotion_kind: ELEMENTWISE_TYPE_PROMOTION_KIND):
    def construct_input(inp):
        if isinstance(inp, (Number, sympy.Basic)):
            return inp
        else:
            dim = len(inp.get_size())
            # construct a tmp tensor to feed into torch.result_type
            return torch.zeros([1] * dim, dtype=inp.get_dtype())

    inps = [construct_input(arg) for arg in args]
    _, dtype = elementwise_dtypes(*inps, type_promotion_kind=type_promotion_kind)
    return dtype


def get_overloads(aten_fn):
    if not isinstance(aten_fn, (list, tuple)):
        aten_fn = [aten_fn]
    else:
        aten_fn = list(aten_fn)

    for fn in list(aten_fn):
        if isinstance(fn, torch._ops.OpOverloadPacket):
            for overload in fn.overloads():
                other_fn = getattr(fn, overload)
                if other_fn not in lowerings:
                    aten_fn.append(other_fn)

    return aten_fn


def in_namespace(op, namespace):
    if isinstance(op, torch._ops.OpOverloadPacket):
        return namespace in op._qualified_op_name
    elif isinstance(op, torch._ops.OpOverload):
        return namespace in op.name()
    return False


def transform_args(
    args: list[Any],
    kwargs: dict[str, Any],
    broadcast: bool,
    type_promotion_kind: Optional[ELEMENTWISE_TYPE_PROMOTION_KIND],
    convert_input_to_bool: bool,
) -> tuple[list[Any], dict[str, Any]]:
    args_indices = [i for i, x in enumerate(args) if isinstance(x, TensorBox)]
    kwargs_indices = [k for k, v in kwargs.items() if isinstance(v, TensorBox)]
    # check that there's something to transform
    if not args_indices and not kwargs_indices:
        return args, kwargs

    if type_promotion_kind or convert_input_to_bool:
        if convert_input_to_bool:
            dtype = torch.bool
        else:
            # FIXME this is a crude approximation for promoting args
            promoting_args = [
                a
                for a in args
                if isinstance(a, (Number, sympy.Basic)) or hasattr(a, "dtype")
            ]
            # only consider tensor kwargs for promotion, for now
            promoting_args.extend(a for a in kwargs.values() if hasattr(a, "dtype"))
            dtype = get_promoted_dtype(
                *promoting_args, type_promotion_kind=type_promotion_kind  # type: ignore[arg-type]
            )

        device = (
            args[args_indices[0]] if args_indices else kwargs[kwargs_indices[0]]
        ).get_device()

        # sometimes args are an immutable list so we can't mutate them
        def promote(arg):
            if isinstance(arg, TensorBox):
                return to_dtype(arg, dtype)
            elif isinstance(arg, ir.Constant):
                return ir.Constant(value=arg.value, dtype=dtype, device=device)
            else:
                return arg

        args = [promote(a) for a in args]
        kwargs = {k: promote(v) for k, v in kwargs.items()}

    if broadcast:
        broadcasted = broadcast_tensors(
            *list(
                itertools.chain(
                    (args[i] for i in args_indices),
                    (kwargs[k] for k in kwargs_indices),
                )
            )
        )
        size = list(broadcasted[0].get_size())

        for i, x in zip(args_indices, broadcasted[: len(args_indices)]):
            args[i] = x
        for k, x in zip(kwargs_indices, broadcasted[len(args_indices) :]):
            kwargs[k] = x

        for i in range(len(args)):
            if isinstance(args[i], ir.Constant):
                args[i] = ExpandView.create(args[i], size)
        for k in kwargs:
            if isinstance(kwargs[k], ir.Constant):
                kwargs[k] = ExpandView.create(kwargs[k], size)

    return args, kwargs


def _register_foreach_lowering(aten_fn, decomp_fn):
    """
    Add a foreach lowering to lowerings dict.

    Arguments:
        aten_fn: torch.ops.aten.* fn we are lowering
        decomp_fn: alternate implementation on our IR
        broadcast: True to apply broadcasting to tensor inputs
        type_promotion_kind: kind of type promotion applied to tensor inputs, `None` means no type promotion
        convert_input_to_bool: some logical ops require inputs are converted to bool
    """

    @functools.wraps(decomp_fn)
    def wrapped(*args, **kwargs):
        assert len(args) <= 2
        out = decomp_fn(*args, **kwargs)
        validate_ir(out)
        return out

    aten_fns = get_overloads(aten_fn)
    foreach_ops.update(aten_fns)
    lowerings.update(dict.fromkeys(aten_fns, wrapped))
    return wrapped


def _register_lowering(
    aten_fn,
    decomp_fn,
    broadcast,
    type_promotion_kind: Optional[ELEMENTWISE_TYPE_PROMOTION_KIND],
    convert_input_to_bool,
):
    """
    Add a lowering to lowerings dict

    Arguments:
        aten_fn: torch.ops.aten.* fn we are lowering
        decomp_fn: alternate implementation on our IR
        broadcast: True to apply broadcasting to tensor inputs
        type_promotion_kind: kind of type promotion applied to tensor inputs, `None` means no type promotion
        convert_input_to_bool: some logical ops require inputs are converted to bool
    """

    @functools.wraps(decomp_fn)
    def wrapped(*args, **kwargs):
        args: list[Any] = list(args)
        kwargs: dict[str, Any] = dict(kwargs)
        unpacked = False
        # TODO maybe we need to use pytrees here
        if len(args) == 1 and isinstance(args[0], (list, tuple)):
            unpacked = True
            args = list(args[0])

        if not all(
            (fn in fallbacks or in_namespace(fn, "_c10d_functional")) for fn in aten_fn
        ):
            # explicitly assert for "out=" ops for better error messages
            assert not any(
                x == "out" for x in kwargs.keys()
            ), "out= ops aren't yet supported"

        args, kwargs = transform_args(
            args, kwargs, broadcast, type_promotion_kind, convert_input_to_bool
        )

        if unpacked:
            args = [args]

        out = decomp_fn(*args, **kwargs)
        validate_ir(out)

        return out

    aten_fn = get_overloads(aten_fn)

    lowerings.update(dict.fromkeys(aten_fn, wrapped))
    return wrapped


def register_lowering(
    aten_fn,
    broadcast=False,
    type_promotion_kind: Optional[
        ELEMENTWISE_TYPE_PROMOTION_KIND
    ] = ELEMENTWISE_TYPE_PROMOTION_KIND.DEFAULT,
    convert_input_to_bool=False,
) -> Callable[[Callable[_P, _T]], Callable[_P, _T]]:
    """
    Shim to support decorator syntax.
    """
    return functools.partial(
        _register_lowering,
        aten_fn,
        broadcast=broadcast,
        type_promotion_kind=type_promotion_kind,
        convert_input_to_bool=convert_input_to_bool,
    )


def broadcast_symbolic_shapes(a, b):
    """
    Broadcasting logic based on symbolic shapes.

    We give the shapes 0 and 1 concrete values, while all other shapes
    are symbolic sympy formulas.
    """
    output = []
    for x, y in itertools.zip_longest(reversed(a), reversed(b), fillvalue=sympy.S.One):
        if V.graph.sizevars.shape_env.evaluate_expr(
            sympy.Eq(y, 1), size_oblivious=True
        ):
            output.append(x)
        elif V.graph.sizevars.shape_env.evaluate_expr(
            sympy.Eq(x, 1), size_oblivious=True
        ):
            output.append(y)
        else:
            V.graph.sizevars.guard_equals(x, y)
            if len(sympy.expand(y).free_symbols) < len(sympy.expand(x).free_symbols):
                output.append(y)  # prefer shorter formula
            else:
                output.append(x)
    return tuple(reversed(output))


def promote_constants(inputs, override_return_dtype=None, type_promotion_kind=None):
    assert (
        override_return_dtype is None or type_promotion_kind is None
    ), "only one of override_return_dtype or type_promotion_kind may be given"

    if override_return_dtype is None and type_promotion_kind is None:
        type_promotion_kind = ELEMENTWISE_TYPE_PROMOTION_KIND.DEFAULT

    if not any(isinstance(x, (sympy.Basic, int, float)) for x in inputs):
        return inputs
    if all(isinstance(x, (int, float, sympy.Basic)) for x in inputs):
        dtype = override_return_dtype or get_promoted_dtype(
            *inputs, type_promotion_kind=type_promotion_kind
        )

        def const_func(x):
            if isinstance(x, sympy.Basic):
                return ir.IndexingConstant(
                    index=x, dtype=dtype, device=decode_device(None)
                )
            else:
                return ir.Constant(value=x, dtype=dtype, device=decode_device(None))

        return [const_func(x) for x in inputs]
    ex = next(x for x in inputs if isinstance(x, (TensorBox, ExpandView, ir.Constant)))
    out = []
    for x in inputs:
        if isinstance(x, (int, float)):
            out.append(
                ExpandView.create(
                    ir.Constant(
                        value=x, dtype=ex.get_dtype(), device=ex.get_device_or_error()
                    ),
                    list(ex.get_size()),
                )
            )
        elif isinstance(x, sympy.Basic):
            out.append(
                ExpandView.create(
                    IndexingConstant(
                        index=x, dtype=ex.get_dtype(), device=ex.get_device_or_error()
                    ),
                    list(ex.get_size()),
                )
            )
        else:
            out.append(x)

    return out


def make_pointwise(
    fn,
    override_return_dtype=None,
    override_device=None,
    override_fn_when_input_bool=None,
    override_fn_when_gpu_float64=None,
    allow_alpha=False,
    triton_fallback=None,
):
    def inner(*inputs: TensorBox, alpha=None):
        if triton_fallback is not None and any(
            isinstance(inp, IRNode) and is_triton(inp) for inp in inputs
        ):
            assert not allow_alpha  # not implemented
            return triton_fallback(*inputs)

        inputs = promote_constants(inputs, override_return_dtype)
        if allow_alpha:
            if alpha is not None and alpha != 1:
                inputs = list(inputs)
                inputs[-1] = mul(inputs[-1], alpha)
        else:
            assert alpha is None
        loaders = [x.make_loader() for x in inputs]
        ranges = inputs[0].get_size()
        dtype = override_return_dtype or inputs[0].get_dtype()
        is_gpu_device = is_gpu(decode_device(inputs[0].get_device()).type)

        for other in inputs[1:]:
            assert isinstance(other, ir.BaseConstant) or len(ranges) == len(
                other.get_size()
            ), f"ndim mismatch {fn} {ranges} {other.get_size()}"

        # in tracing, we will annotate pointwise nodes that correspond to the output of
        # a pointwise node that would have been run in eager. intermediary pointwise nodes
        # during decompositions are not annotated.
        low_pr_fp = (torch.bfloat16, torch.float16)
        emulate_precision_casts = (
            V.graph is not None
            and getattr(V.graph, "current_node", None) is not None
            and V.graph.current_node.meta is not None
            and V.graph.current_node.meta.get("low_precision_pointwise_barrier", False)
            and dtype in low_pr_fp
        )

        def inner_fn(index):
            assert len(index) == len(ranges), f"wrong ndim {index} {ranges}"
            if dtype == torch.bool and override_fn_when_input_bool is not None:
                return override_fn_when_input_bool(*[load(index) for load in loaders])
            elif (
                override_fn_when_gpu_float64
                and is_gpu_device
                and dtype == torch.float64
            ):
                return override_fn_when_gpu_float64(*[load(index) for load in loaders])
            else:
                inputs_loaded = []
                for inp_index, load in enumerate(loaders):
                    out = load(index)
                    inp_dtype = inputs[inp_index].get_dtype()
                    if emulate_precision_casts and inp_dtype in low_pr_fp:
                        downcast = ops.to_dtype(out, inp_dtype, use_compute_types=False)
                        out = ops.to_dtype(downcast, inp_dtype)
                    inputs_loaded.append(out)

                out = fn(*inputs_loaded)
                if emulate_precision_casts:
                    # fp16/bf16 kernels are computed in fp32. Casting down to fp16/bf16 here,
                    # then upcasting again, to emulate casts that eager would do.
                    downcast = ops.to_dtype(out, dtype, use_compute_types=False)
                    return ops.to_dtype(downcast, dtype)
                return out

        if not override_device:
            device = None
            for i in inputs:
                if is_gpu(i.get_device().type):
                    device = i.get_device()
                    break
            if not device:
                device = inputs[0].get_device()

        device = override_device or device

        return Pointwise.create(
            device=device,  # type: ignore[arg-type]
            dtype=dtype,
            inner_fn=inner_fn,
            ranges=ranges,
        )

    return inner


def make_foreach_pointwise(pw_fn, allow_alpha=False):
    def inner(*inputs: list[list[TensorBox]], alpha=1):
        realize_outputs = (
            len(V.graph.current_node.users) == 0
            or V.graph.current_node.target in inplace_foreach_ops
            or cur_node_has_non_foreach_users()
        )

        a_list_input = None
        for input in inputs:
            if isinstance(input, (list, tuple)):
                a_list_input = input
                break
        assert (
            a_list_input is not None
        ), "at least one input must be a list to a foreach op"

        # broadcast scalar inputs to match length of list inputs
        broadcast_inputs = []
        for input in inputs:
            if not isinstance(input, (list, tuple)):
                broadcast_inputs.append([input] * len(a_list_input))
            else:
                broadcast_inputs.append(input)

        groups = group_foreach_args(zip(*broadcast_inputs))

        outputs = [None] * len(a_list_input)
        for (device, use_foreach), group in groups.items():
            operation_list: list[str] = []
            for (
                output_ind,
                args,
            ) in group:
                if allow_alpha:
                    output = pw_fn(*args, alpha=alpha)
                else:
                    output = pw_fn(*args)

                outputs[output_ind] = output

                if (
                    V.graph.has_feature(device, BackendFeature.FOREACH)
                    and use_foreach
                    and realize_outputs
                ):
                    output.realize()
                    operation_list.append(output.get_operation_name())

            if operation_list:
                V.graph.register_operation_list(operation_list)

        assert all(x is not None for x in outputs)
        return outputs

    return inner


def to_dtype(x: TensorBox, dtype: torch.dtype, copy=False):
    src_dtype = x.get_dtype()
    if src_dtype == dtype:
        return clone(x) if copy else x

    def _to_dtype(x):
        return ops.to_dtype(x, dtype, src_dtype=src_dtype)

    return make_pointwise(_to_dtype, override_return_dtype=dtype)(x)


@register_lowering(torch._higher_order_ops._foreach_map)
def _foreach_map(subgraph, *args, **kwargs):
    """
    This lowers an invocation of foreach_map
    The way this works is that an arbitrary N-arg func is provided by the user, looped over by the
    polyfill with the same semantics as a foreach op (a loop applying an n-ary function to n args)
    and then traced into a subgraph by dynamo.
    This code allows us to inline the subgraph into the main graph lowering using the PontwiseSubgraphLowering.
    The graph outputs represent the vertically fused sequence of ops, and then register_operation_list
    below registers the buffers as horizontally fuseable in the scheduler.
    """
    from .subgraph_lowering import PointwiseSubgraphLowering

    inputs = args[0]  # nested tuple

    gm = subgraph.graph_module
    pw_subgraph = PointwiseSubgraphLowering(gm, root_graph_lowering=V.graph)
    with V.set_graph_handler(pw_subgraph):  # type: ignore[arg-type]
        pw_subgraph.run(*inputs)

    sub_outputs = pw_subgraph.graph_outputs
    # group outputs by device and register as foreach
    assert sub_outputs  # mypy lol
    groups = group_foreach_args(sub_outputs)

    outputs = [None] * len(sub_outputs)
    for (device, use_foreach), group in groups.items():
        operation_list: list[str] = []
        for (
            output_ind,
            output,
        ) in group:
            outputs[output_ind] = output

            if V.graph.has_feature(device, BackendFeature.FOREACH) and use_foreach:
                output.realize()
                operation_list.append(output.get_operation_name())

        if operation_list:
            V.graph.register_operation_list(operation_list)

    assert all(x is not None for x in outputs)
    return outputs


@register_lowering(prims.convert_element_type, type_promotion_kind=None)
def _convert_element_type(x: TensorBox, dtype: torch.dtype):
    if dtype.is_complex or x.get_dtype().is_complex:
        if x.get_size():
            # Decompose since aa aten fallback is more friendly for c++ codegen.
            # This decomposition doesn't work for empty tensor, which needs more investigation.
            dst = empty_like(x, dtype=dtype)
            ir.InplaceCopyFallback.create(dst, x)
            return dst
        else:
            return fallback_handler(
                prims.convert_element_type.default, add_to_fallback_set=False
            )(x, dtype)
    return to_dtype(x, dtype, copy=True)


def to_dtype_bitcast(x: TensorBox, dtype: torch.dtype, *, copy=False):
    x_dtype = x.get_dtype()
    if x_dtype == dtype:
        return clone(x) if copy else x

    def _get_primitive_bitwidth(dtype):
        if dtype.is_floating_point:
            return torch.finfo(dtype).bits
        else:
            return torch.iinfo(dtype).bits

    src_bits = _get_primitive_bitwidth(x_dtype)
    dst_bits = _get_primitive_bitwidth(dtype)
    if src_bits != dst_bits:
        # fallback to aten eager implementation for differing bitwidths
        return fallback_handler(aten.view.dtype)(x, dtype)
    else:
        return TensorBox(DtypeView.create(x, dtype))


@register_lowering(aten.view.dtype, type_promotion_kind=None)
def _view_dtype(x: TensorBox, dtype: torch.dtype):
    if dtype.is_complex or x.get_dtype().is_complex:
        return TensorBox.create(
            ir.ComplexView.create(torch.ops.aten.view.dtype, x, dtype)
        )
    return to_dtype_bitcast(x, dtype)


def to_device(x: TensorBox, device: torch.device, *, copy=False, non_blocking=False):
    device = decode_device(device)
    if x.get_device() == device:
        return clone(x) if copy else x
    return TensorBox.create(ir.DeviceCopy.create(x, device, non_blocking))


@register_lowering(prims.device_put, type_promotion_kind=None)
def _device_put(x: TensorBox, device: torch.device, non_blocking=False):
    return to_device(x, device, copy=True, non_blocking=non_blocking)


def register_pointwise(
    aten_fn,
    name=None,
    broadcast=True,
    type_promotion_kind=ELEMENTWISE_TYPE_PROMOTION_KIND.DEFAULT,
    convert_input_to_bool=False,
    override_return_dtype=None,
    override_fn_when_input_bool=None,
    allow_alpha=False,
    use_libdevice_for_f64=False,
    triton_fallback=None,
):
    """A pointwise function that maps ops.{name} to inputs"""
    name = name or aten_fn.__name__
    fn = ops_wrapper(name)
    if use_libdevice_for_f64:
        fn_libdevice = ops_wrapper("libdevice_" + name)
        register_op_dtype_propagation_rules(
            "libdevice_" + name, type_promotion_kind, override_return_dtype
        )

    register_op_dtype_propagation_rules(
        name, type_promotion_kind, override_return_dtype
    )

    if override_fn_when_input_bool is not None:
        override_fn_when_input_bool = ops_wrapper(override_fn_when_input_bool)

    fn = make_pointwise(
        fn,
        override_return_dtype=override_return_dtype,
        override_fn_when_input_bool=override_fn_when_input_bool,
        override_fn_when_gpu_float64=fn_libdevice if use_libdevice_for_f64 else None,  # type: ignore[possibly-undefined]
        allow_alpha=allow_alpha,
        triton_fallback=triton_fallback,
    )
    fn = register_lowering(
        aten_fn,
        broadcast=broadcast,
        type_promotion_kind=type_promotion_kind,
        convert_input_to_bool=convert_input_to_bool,
    )(fn)

    if hasattr(prims, name):
        register_lowering(
            getattr(prims, name),
            type_promotion_kind=None,
            convert_input_to_bool=convert_input_to_bool,
        )(fn)
    return fn


def register_frexp():
    """A pointwise function that maps ops.frexp to inputs"""
    name = "frexp"
    frexp = ops_wrapper("frexp")

    def frexp0(*args, **kwargs):
        return frexp(*args, **kwargs)[0]  # type: ignore[index]

    def frexp1(*args, **kwargs):
        return frexp(*args, **kwargs)[1]  # type: ignore[index]

    pw_fns = [
        make_pointwise(frexp0),
        make_pointwise(frexp1, override_return_dtype=torch.int32),
    ]

    def fn(*args, **kwargs):
        return pw_fns[0](*args, **kwargs), pw_fns[1](*args, **kwargs)

    fn = register_lowering(
        aten.frexp,
    )(fn)

    if hasattr(prims, name):
        register_lowering(
            getattr(prims, name),
            type_promotion_kind=None,
        )(fn)
    return fn


register_frexp()


def register_foreach_pointwise(
    aten_fn,
    pointwise_lowering_fn,
    allow_alpha=False,
):
    fn = make_foreach_pointwise(pointwise_lowering_fn, allow_alpha=allow_alpha)
    fn = _register_foreach_lowering(aten_fn, fn)
    return fn


@register_lowering(aten.where, broadcast=False, type_promotion_kind=None)
def where(cond, a, b):
    def fn(*args):
        return ops.where(*args)

    if isinstance(a, (float, int)):
        a = constant_like(a)(b)
    if isinstance(b, (float, int)):
        b = constant_like(b)(a)

    args = [cond, a, b]
    dtype = get_promoted_dtype(
        args[1], args[2], type_promotion_kind=ELEMENTWISE_TYPE_PROMOTION_KIND.DEFAULT
    )
    indices = [i for i, x in enumerate(args) if isinstance(x, TensorBox)]
    for i, x in zip(indices, broadcast_tensors(*[args[i] for i in indices])):
        args[i] = x
    for i in range(len(args)):
        if isinstance(args[i], ir.Constant):
            args[i] = ExpandView.create(args[i], list(args[indices[0]].get_size()))
    return make_pointwise(fn, override_return_dtype=dtype)(
        args[0], to_dtype(args[1], dtype), to_dtype(args[2], dtype)
    )


@register_lowering(aten.broadcast_tensors, broadcast=False, type_promotion_kind=None)
def broadcast_tensors(*inputs):
    if len(inputs) == 1 and isinstance(inputs[0], (list, tuple)):
        return broadcast_tensors(*inputs[0])
    target: list[sympy.Expr] = functools.reduce(
        broadcast_symbolic_shapes, [x.get_size() for x in inputs], []
    )
    outputs = []
    for x in inputs:
        sizes = x.get_size()
        if len(sizes) != len(target) or any(
            (
                (
                    V.graph.sizevars.shape_env.evaluate_expr(
                        sympy.Eq(a, 1), size_oblivious=True
                    )
                    and not V.graph.sizevars.shape_env.evaluate_expr(
                        sympy.Eq(b, 1), size_oblivious=True
                    )
                )
                or (
                    not V.graph.sizevars.shape_env.evaluate_expr(
                        sympy.Eq(a, 1), size_oblivious=True
                    )
                    and V.graph.sizevars.shape_env.evaluate_expr(
                        sympy.Eq(b, 1), size_oblivious=True
                    )
                )
            )
            for a, b in zip(sizes, target)
        ):
            x = expand(x, target)
        outputs.append(x)
    return outputs


@register_lowering([aten.alias, aten.detach, aten.detach_, aten.lift, prims.view_of])
def nop(x):
    return x  # AOT autograd handles this for us


if hasattr(aten, "lift_fresh"):
    register_lowering(aten.lift_fresh)(nop)


@register_lowering(aten.squeeze, type_promotion_kind=None)
def squeeze(x, dim=None):
    assert isinstance(x, TensorBox)
    if dim is None:
        return TensorBox(SqueezeView.create(x.data))

    dim = (
        V.graph.sizevars.evaluate_static_shape(dim)
        if isinstance(dim, (int, sympy.Expr))
        else tuple(V.graph.sizevars.evaluate_static_shape(d) for d in dim)
    )
    dim = canonicalize_dims(len(x.get_size()), dim)  # type: ignore[call-overload]
    dims = OrderedSet((dim,) if not isinstance(dim, tuple) else dim)

    new_shape = []
    for d, s in enumerate(x.get_size()):
        if not (
            d in dims
            and V.graph.sizevars.evaluate_expr(sympy.Eq(s, 1), size_oblivious=True)
        ):
            new_shape.append(s)

    # squeeze does nothing if the size isn't 1
    return view(x, new_shape) if new_shape != x.get_size() else x


@register_lowering(aten.squeeze_copy, type_promotion_kind=None)
def squeeze_copy(x, dim=None):
    return clone(squeeze(x, dim))


@register_lowering([aten.squeeze_])
def squeeze_(x, dim=None):
    val = squeeze(x, dim)
    assert isinstance(x, TensorBox)
    assert isinstance(val, TensorBox)
    x.data = val.data
    return x


@register_lowering(aten.isinf)
def isinf(x):
    if is_integer_type(x):
        return full_like(x, False, dtype=torch.bool)
    fn = ops_wrapper("isinf")
    return make_pointwise(fn, override_return_dtype=torch.bool)(x)


@register_lowering(aten.isnan)
def isnan(x):
    if is_integer_type(x):
        return full_like(x, False, dtype=torch.bool)
    fn = ops_wrapper("isnan")
    return make_pointwise(fn, override_return_dtype=torch.bool)(x)


@register_lowering(aten.ceil)
def ceil(x):
    if is_integer_type(x):
        return clone(x)
    fn = ops_wrapper("ceil")
    return make_pointwise(fn)(x)


@register_lowering(aten.floor)
def floor(x):
    if is_integer_type(x):
        return clone(x)
    fn = ops_wrapper("floor")
    return make_pointwise(fn)(x)


@register_lowering(aten.round.default)
def round(x):
    if is_integer_type(x):
        return clone(x)
    else:
        fn = ops_wrapper("round")
        return make_pointwise(fn)(x)


@register_lowering(aten.trunc)
def trunc(x):
    if is_integer_type(x):
        return clone(x)
    fn = ops_wrapper("trunc")
    return make_pointwise(fn)(x)


@register_lowering(aten.expand, type_promotion_kind=None)
def expand(x, sizes):
    from torch.fx.experimental.symbolic_shapes import free_unbacked_symbols

    (x,) = promote_constants([x])
    if isinstance(x, ir.BaseConstant):
        return ExpandView.create(x, tuple(sizes))
    assert isinstance(x, TensorBox)
    assert isinstance(sizes, (list, tuple))
    if tuple(x.get_size()) == tuple(sizes):
        return x

    if not free_unbacked_symbols(x.get_size()):
        x_size_product = V.graph.sizevars.size_hint(sympy_product(x.get_size()))
        # TODO: It would be better to realize the input if any of its sizes
        # are unbacked, because typically the size will be non-zero.  However,
        # this cannot be done directly as below as we'll choke on the size_hint
        # here
        if x_size_product > 0 and not free_unbacked_symbols(sizes):
            # maybe realize input before broadcasting it
            x.mark_reuse(
                V.graph.sizevars.size_hint(sympy_product(sizes)) // x_size_product
            )
    return TensorBox(ExpandView.create(x.data, tuple(sizes)))


@register_lowering(prims.broadcast_in_dim, type_promotion_kind=None)
def broadcast_in_dim(a, shape, broadcast_dimensions):
    s = list(shape)
    for broadcast_dimension in broadcast_dimensions:
        s[broadcast_dimension] = -1

    v = a
    for idx, x in enumerate(s):
        if x != -1:
            v = unsqueeze(v, idx)

    return expand(v, shape)


@register_lowering(aten.expand_as, type_promotion_kind=None)
def expand_as(x, y):
    return expand(x, y.get_size())


@register_lowering(aten.repeat)
def repeat(x, repeats):
    old_size = list(x.get_size())
    if len(repeats) > len(old_size):
        old_size = [sympy.S.One] * (len(repeats) - len(old_size)) + old_size
        x = view(x, list(old_size))
    assert len(repeats) == len(x.get_size())

    new_size = list(x.get_size())

    zero_tensor = False
    for i in range(len(repeats)):
        if repeats[i] == 0:
            zero_tensor = True
        new_size[i] = new_size[i] * repeats[i]

    if zero_tensor:
        return empty(new_size, dtype=x.get_dtype(), device=x.get_device())
    if all((a == 1 or b == 1) for a, b in zip(repeats, old_size)):
        return clone(expand(x, new_size))

    x_loader: Callable[[Any], Any]

    def inner_fn(index):
        assert len(index) == len(repeats)
        index = list(index)
        for i in range(len(repeats)):
            if repeats[i] != 1:
                if old_size[i] == 1:
                    index[i] = sympy.S.Zero
                else:
                    index[i] = ModularIndexing(index[i], 1, old_size[i])
        return x_loader(index)

    old_size_product = V.graph.sizevars.size_hint(sympy_product(old_size))
    if old_size_product > 0:
        # maybe realize the input
        x.mark_reuse(
            V.graph.sizevars.size_hint(sympy_product(new_size)) // old_size_product
        )

    x_loader = x.make_loader()
    return Pointwise.create(
        device=x.get_device(),
        dtype=x.get_dtype(),
        inner_fn=inner_fn,
        ranges=list(new_size),
    )


@register_lowering(aten._unsafe_view, type_promotion_kind=None)
@register_lowering(aten.view, type_promotion_kind=None)
@register_lowering(aten.reshape, type_promotion_kind=None)
def view(x, sizes):
    assert isinstance(x, TensorBox)
    assert isinstance(sizes, (list, tuple))
    return TensorBox(View.create(x.data, sizes))


@register_lowering(aten.permute, type_promotion_kind=None)
def permute(x, dims):
    assert isinstance(x, TensorBox)
    assert isinstance(dims, (list, tuple))
    return TensorBox(PermuteView.create(x.data, tuple(dims)))


@register_lowering(aten.slice, type_promotion_kind=None)
def slice_(x, dim=0, start=0, end=2**63, step=1, clamp=True):
    assert isinstance(x, TensorBox)
    dim = _validate_dim(x, dim, 0)
    return TensorBox(ir.SliceView.create(x.data, dim, start, end, step, clamp=clamp))


@register_lowering(aten.as_strided, type_promotion_kind=None)
def as_strided(x, size, stride, storage_offset=None):
    if isinstance(x, TensorBox) and isinstance(x.data, ir.BaseView):
        # as_strided ignores views
        x = x.data.unwrap_view()
    x.realize()
    if not ir.is_storage_and_layout(x):
        raise NotImplementedError(f"unrealized as_strided({x}, ...)")
    storage, old_layout = ir.as_storage_and_layout(x)
    new_layout = ir.FixedLayout(
        old_layout.device,
        old_layout.dtype,
        [sympy.expand(s) for s in size],
        [sympy.expand(s) for s in stride],
        sympy.expand(storage_offset or 0),
    )
    return TensorBox(ir.ReinterpretView(data=storage, layout=new_layout))


@register_lowering(aten.as_strided_, type_promotion_kind=None)
def as_strided_(x, size, stride, storage_offset=None):
    assert isinstance(x, TensorBox)
    x.data = as_strided(x, size, stride, storage_offset).data
    return x


@register_lowering(aten.as_strided_copy, type_promotion_kind=None)
def as_strided_copy(x, size, stride, storage_offset=None):
    result = as_strided(x, size, stride, storage_offset)
    return clone(result)


def pointwise_cat(inputs, dim=0):
    # (inclusive, exclusive)
    inputs_ranges: list[tuple[sympy.Expr, sympy.Expr]] = []
    prev_end = 0
    for inp in inputs:
        inputs_ranges.append((prev_end, prev_end + inp.get_size()[dim]))  # type: ignore[arg-type]
        prev_end = inputs_ranges[-1][-1]  # type: ignore[assignment]

    inputs_loaders = [inp.make_loader() for inp in inputs]

    def inner_fn(idx):
        idx_dim = ops.index_expr(idx[dim], torch.int64)

        masks = []
        masked_loads = []
        for i in range(len(inputs)):
            start = (
                ops.constant(0, torch.int64)
                if i == 0
                else ops.index_expr(inputs_ranges[i][0], torch.int64)
            )
            end = ops.index_expr(inputs_ranges[i][1], torch.int64)

            start_cond = ops.ge(idx_dim, start)
            end_cond = ops.lt(idx_dim, end)
            if i == 0:
                mask = end_cond
            elif i == len(inputs) - 1:
                mask = start_cond
            else:
                mask = ops.and_(start_cond, end_cond)

            masks.append(mask)
            idx_load = list(idx)

            # if we're concatting [4], [2]
            # when we index the second tensor for 5 we want to index 5 - 4
            # Use Identity to prevent expansion of index * stride to keep expression
            # in same int bitwidth as shape
            idx_load[dim] = Identity(idx_load[dim] - inputs_ranges[i][0])

            masked_loads.append(
                ops.masked(
                    mask,
                    lambda: inputs_loaders[i](idx_load),
                    0.0,  # this value should be unused
                ),
            )

        next_val = masked_loads[-1]
        for i in range((len(inputs)) - 2, -1, -1):
            next_val = ops.where(
                masks[i],
                masked_loads[i],
                next_val,
            )
        return next_val

    new_size = list(inputs[0].get_size())
    new_size[dim] = inputs_ranges[-1][-1]

    return Pointwise.create(
        device=inputs[0].get_device(),
        dtype=inputs[0].get_dtype(),
        inner_fn=inner_fn,
        ranges=new_size,
    )


@register_lowering(quantized_decomposed.quantize_per_channel, type_promotion_kind=None)
def quantized_decomposed_quantize_per_channel(
    input: TensorBox,
    scales: TensorBox,
    zero_points: TensorBox,
    axis: int,
    quant_min: int,
    quant_max: int,
    dtype: torch.dtype,
) -> TensorBox:
    assert len(scales.get_size()) == 1, "expect scales 1 dim"
    assert len(zero_points.get_size()) == 1, "expect zero_points 1 dim"

    if input.get_dtype() == torch.bfloat16:
        input = to_dtype(input, torch.float32)
    assert (
        input.get_dtype() == torch.float32
    ), f"Expecting input to have dtype torch.float32, but got dtype: {input.get_dtype()}"
    assert axis < len(
        input.get_size()
    ), f"Expecting axis to be < {len(input.get_size())}"

    input_loader = input.make_loader()
    scales_loader = scales.make_loader()
    zero_points_loader = zero_points.make_loader()

    def inner_fn(idx):
        channel_idx = (idx[axis],)

        input = input_loader(idx)
        scale = scales_loader(channel_idx)
        zero_point = zero_points_loader(channel_idx)
        qmin, qmax = _create_constants(quant_min, quant_max, dtype=torch.float32)

        if scales.dtype != torch.float32:
            scale = ops.to_dtype(scale, torch.float32)
        if zero_points.dtype != torch.int32:
            zero_point = ops.to_dtype(zero_point, torch.int32)
        inv_scale = ops.reciprocal(scale)
        val = ops.round(input * inv_scale) + zero_point
        clamped = ops.maximum(qmin, ops.minimum(qmax, val))
        return ops.to_dtype(clamped, dtype)

    return Pointwise.create(
        device=input.get_device(),
        dtype=dtype,
        inner_fn=inner_fn,
        ranges=input.get_size(),
    )


@register_lowering(
    quantized_decomposed.dequantize_per_channel, type_promotion_kind=None
)
def quantized_decomposed_dequantize_per_channel(
    input: TensorBox,
    scales: TensorBox,
    zero_points: TensorBox,
    axis: int,
    quant_min: int,
    quant_max: int,
    dtype: torch.dtype,
    *,
    out_dtype: Optional[torch.dtype] = None,
) -> TensorBox:
    assert len(scales.get_size()) == 1, "expect scales 1 dim"
    assert len(zero_points.get_size()) == 1, "expect zero_points 1 dim"
    assert (
        input.get_dtype() == dtype
    ), f"Expecting input to have dtype {dtype}, but got dtype: {input.get_dtype()}"
    assert axis < len(
        input.get_size()
    ), f"Expecting axis to be < {len(input.get_size())}"

    if out_dtype is None:
        out_dtype = torch.float32

    input_loader = input.make_loader()
    scales_loader = scales.make_loader()
    zero_points_loader = zero_points.make_loader()

    def inner_fn(idx):
        channel_idx = (idx[axis],)

        input = input_loader(idx)
        scale = scales_loader(channel_idx)
        zero_point = zero_points_loader(channel_idx)

        if scales.dtype != torch.float32:
            scale = ops.to_dtype(scale, torch.float32)
        if zero_points.dtype != torch.float32:
            zero_point = ops.to_dtype(zero_point, torch.float32)
        val = ops.sub(ops.to_dtype(input, torch.float32), zero_point) * scale
        val = ops.to_dtype(val, out_dtype)
        return val

    return Pointwise.create(
        device=input.get_device(),
        dtype=out_dtype,
        inner_fn=inner_fn,
        ranges=input.get_size(),
    )


@register_lowering(
    quantized_decomposed.quantize_per_tensor.default, type_promotion_kind=None
)
def quantized_decomposed_quantize_per_tensor_default(
    input: TensorBox,
    scale: float,
    zero_point: int,
    quant_min: int,
    quant_max: int,
    dtype: torch.dtype,
) -> TensorBox:
    if input.get_dtype() == torch.bfloat16:
        input = to_dtype(input, torch.float32)
    assert (
        input.get_dtype() == torch.float32
    ), f"Expecting input to have dtype torch.float32, but got dtype: {input.get_dtype()}"

    input_loader = input.make_loader()

    def inner_fn(idx, scale, zero_point):
        input = input_loader(idx)
        inv_scale, zero_point = _create_constants(
            1.0 / scale, zero_point, dtype=torch.float32
        )
        val = ops.round(input * inv_scale) + zero_point
        qmin, qmax = _create_constants(quant_min, quant_max, dtype=torch.float32)
        clamped = ops.minimum(ops.maximum(val, qmin), qmax)
        return ops.to_dtype(clamped, dtype)

    return Pointwise.create(
        device=input.get_device(),
        dtype=dtype,
        inner_fn=functools.partial(
            inner_fn, scale=float(scale), zero_point=int(zero_point)
        ),
        ranges=input.get_size(),
    )


@register_lowering(
    quantized_decomposed.dequantize_per_tensor.default, type_promotion_kind=None
)
def quantized_decomposed_dequantize_per_tensor_default(
    input: TensorBox,
    scale: float,
    zero_point: int,
    quant_min: int,
    quant_max: int,
    dtype: torch.dtype,
    *,
    out_dtype: Optional[torch.dtype] = None,
) -> TensorBox:
    assert (
        input.get_dtype() == dtype
    ), f"Expecting input to have dtype {dtype}, but got dtype: {input.get_dtype()}"

    if out_dtype is None:
        out_dtype = torch.float32

    input_loader = input.make_loader()

    def inner_fn(idx, scale, zero_point):
        input = input_loader(idx)
        scale, zero_point = _create_constants(scale, zero_point, dtype=torch.float32)
        val = ops.sub(ops.to_dtype(input, torch.float32), zero_point) * scale
        val = ops.to_dtype(val, out_dtype)
        return val

    return Pointwise.create(
        device=input.get_device(),
        dtype=out_dtype,
        inner_fn=functools.partial(
            inner_fn, scale=float(scale), zero_point=int(zero_point)
        ),
        ranges=input.get_size(),
    )


@register_lowering(
    quantized_decomposed.quantize_per_tensor.tensor, type_promotion_kind=None
)
def quantized_decomposed_quantize_per_tensor_tensor(
    input: TensorBox,
    scale: TensorBox,
    zero_point: TensorBox,
    quant_min: int,
    quant_max: int,
    dtype: torch.dtype,
) -> TensorBox:
    if input.get_dtype() == torch.bfloat16:
        input = to_dtype(input, torch.float32)
    assert (
        input.get_dtype() == torch.float32
    ), f"Expecting input to have dtype torch.float32, but got dtype: {input.get_dtype()}"
    assert len(scale.get_size()) == 0 or (
        len(scale.get_size()) == 1 and scale.get_size()[0] == 1
    ), "expect scale as scalar tensor"
    assert len(zero_point.get_size()) == 0 or (
        len(zero_point.get_size()) == 1 and zero_point.get_size()[0] == 1
    ), "expect zero_point as scalar tensor"

    input_loader = input.make_loader()
    scale_loader = scale.make_loader()
    zero_point_loader = zero_point.make_loader()

    def inner_fn(idx):
        input = input_loader(idx)
        _scale = scale_loader((0,) if len(scale.get_size()) == 1 else ())
        _zero_point = zero_point_loader((0,) if len(scale.get_size()) == 1 else ())
        if scale.dtype != torch.float32:
            _scale = ops.to_dtype(_scale, torch.float32)
        if zero_point.dtype != torch.float32:
            _zero_point = ops.to_dtype(_zero_point, torch.float32)
        val = ops.round(input * ops.reciprocal(_scale)) + _zero_point
        qmin, qmax = _create_constants(quant_min, quant_max, dtype=torch.float32)
        clamped = ops.minimum(ops.maximum(val, qmin), qmax)
        return ops.to_dtype(clamped, dtype)

    return Pointwise.create(
        device=input.get_device(),
        dtype=dtype,
        inner_fn=inner_fn,
        ranges=input.get_size(),
    )


@register_lowering(
    quantized_decomposed.dequantize_per_tensor.tensor, type_promotion_kind=None
)
def quantized_decomposed_dequantize_per_tensor_tensor(
    input: TensorBox,
    scale: TensorBox,
    zero_point: TensorBox,
    quant_min: int,
    quant_max: int,
    dtype: torch.dtype,
    *,
    out_dtype: Optional[torch.dtype] = None,
) -> TensorBox:
    assert len(scale.get_size()) == 0 or (
        len(scale.get_size()) == 1 and scale.get_size()[0] == 1
    ), "expect scale as scalar tensor"
    assert len(zero_point.get_size()) == 0 or (
        len(zero_point.get_size()) == 1 and zero_point.get_size()[0] == 1
    ), "expect zero_point as scalar tensor"
    assert (
        input.get_dtype() == dtype
    ), f"Expecting input to have dtype {dtype}, but got dtype: {input.get_dtype()}"

    if out_dtype is None:
        out_dtype = torch.float32

    input_loader = input.make_loader()
    scale_loader = scale.make_loader()
    zero_point_loader = zero_point.make_loader()

    def inner_fn(idx):
        input = input_loader(idx)
        _scale = scale_loader((0,) if len(scale.get_size()) == 1 else ())
        _zero_point = zero_point_loader((0,) if len(scale.get_size()) == 1 else ())
        if scale.dtype != torch.float32:
            _scale = ops.to_dtype(_scale, torch.float32)
        if zero_point.dtype != torch.float32:
            _zero_point = ops.to_dtype(_zero_point, torch.float32)
        val = ops.sub(ops.to_dtype(input, torch.float32), _zero_point) * _scale
        val = ops.to_dtype(val, out_dtype)
        return val

    return Pointwise.create(
        device=input.get_device(),
        dtype=out_dtype,
        inner_fn=inner_fn,
        ranges=input.get_size(),
    )


@register_lowering(aten.cat)
def cat(inputs, dim=0):
    cpu_device = inputs[0].get_device().type == "cpu"
    if cpu_device and all(
        input.get_dtype() in [torch.int8, torch.uint8] for input in inputs
    ):
        # TODO <leslie> Remove this fallback when we support vectorization
        # code gen with uint8 data type directly.
        for input in inputs:
            input.realize()
        if all(len(input.get_size()) == 4 for input in inputs):
            inputs, _ = require_channels_last(aten.cat, *inputs)
        return fallback_handler(aten.cat.default)(inputs, dim)

    if len(inputs) == 1:
        return clone(inputs[0])

    dim = _validate_dim(inputs[0], dim, 0)
    dtype = get_promoted_dtype(
        *inputs, type_promotion_kind=ELEMENTWISE_TYPE_PROMOTION_KIND.DEFAULT
    )
    inputs = [to_dtype(inp, dtype) for inp in inputs]

    def unwrap_tensor(x: Union[TensorBox, ir.StorageBox]) -> ir.IRNode:
        if isinstance(x, TensorBox):
            if isinstance(x.data, ir.BaseView):
                return x.data.unwrap_view()
            else:
                return x.data

        if isinstance(x, ir.StorageBox):
            return x.data

        return x

    def is_reduction(t):
        return isinstance(t, ir.ComputedBuffer) and isinstance(t.data, ir.Reduction)

    def can_fuse_reduction(t):
        if isinstance(t, (TensorBox, ir.StorageBox)):
            return can_fuse_reduction(unwrap_tensor(t))
        return (
            is_reduction(t)
            or isinstance(t, ir.Pointwise)
            and any(
                can_fuse_reduction(V.graph.get_buffer(read))
                for read in t.get_read_names()
            )
        )

    # fusing reducutions into computed concat buffer can cause regressions.
    fusable_reduction = any(can_fuse_reduction(t) for t in inputs)

    def should_lower_cat_input(x) -> bool:
        # Unrealized inputs will not be storage and layouts, and we dont want to realize
        # them in case we want to fuse
        if ir.is_storage_and_layout(x):
            storage, _ = ir.as_storage_and_layout(x, freeze=False)
            return not ir.ConcatKernel.can_realize_into_without_copy(storage)

        if isinstance(x, (TensorBox, ir.StorageBox)):
            return should_lower_cat_input(unwrap_tensor(x))

        if isinstance(x, ir.Pointwise):
            return True

        return False

    if config.force_pointwise_cat:
        return pointwise_cat(inputs, dim)

    # TODO: We observed negative performance impact of pointwise_cat optimization on CPU so disabled it.
    #             We will revisit this later after enabling vectorization on index_expr.
    if cpu_device:
        return TensorBox(ir.ConcatKernel.create(inputs, dim))

    def op_count(x):
        if isinstance(x, (TensorBox, ir.StorageBox)):
            return op_count(unwrap_tensor(x))

        # this will correspond to a direct memory read
        if not isinstance(x, ir.Pointwise):
            return 0

        count = x.inner_fn_opcount().num_ops
        for read in x.get_read_names():
            count += op_count(V.graph.get_buffer(read))

        return count

    # as of inputs increase, possibility for register spilling also increases
    # past a certain threshold of inputs we only fuse if the if the input kernels
    # are simple
    # not sure if we want to expose to users via config since logic may change in future
    MAX_COMPLEX_POINTWISE_CAT = 8
    MAX_SIMPLE_OP_COUNT = 2

    def additional_pointwise_ops(op: torch._ops.OpOverload):
        return op in (aten.cat.default, aten.constant_pad_nd.default)

    if len(inputs) <= MAX_COMPLEX_POINTWISE_CAT or (
        (len(inputs) <= config.max_pointwise_cat_inputs)
        and all(op_count(t) <= MAX_SIMPLE_OP_COUNT for t in inputs)
    ):
        pointwise_uses = all(
            is_pointwise_use(use, additional_pointwise_ops)
            for use in V.current_node.users
        )
        # fuse in case we will be used in a pointwise node, and there are any inputs we
        # we can prevent materialization of.
        fuse_pointwise_use = (
            any(should_lower_cat_input(inp) for inp in inputs) and pointwise_uses
        )

        # horizontal fuse in case all inputs will require a copy kernel anyway.
        # only horizontally fuse pointwise kernels
        horizontal_fuse_cat = all(
            should_lower_cat_input(inp) for inp in inputs
        ) and not any(can_fuse_reduction(t) for t in inputs)
        if fuse_pointwise_use or (horizontal_fuse_cat and not fusable_reduction):
            return pointwise_cat(inputs, dim)

    return TensorBox(ir.ConcatKernel.create(inputs, dim))


@register_lowering(aten.diagonal, type_promotion_kind=None)
def diagonal(input, offset: int = 0, dim1: int = 0, dim2: int = 1):
    original_shape = input.get_size()
    num_dims = len(original_shape)
    dim1 = canonicalize_dim(idx=dim1, rank=num_dims)
    dim2 = canonicalize_dim(idx=dim2, rank=num_dims)

    check(
        dim1 != dim2, lambda: f"diagonal dimensions cannot be identical {dim1}, {dim2}"
    )

    offset_negative = V.graph.sizevars.evaluate_expr(sympy.Lt(offset, 0))
    if offset_negative:
        diag_size = V.graph.sizevars.evaluate_max(
            V.graph.sizevars.evaluate_min(
                original_shape[dim1] + offset, original_shape[dim2]
            ),
            0,  # type: ignore[arg-type]
        )
    else:
        diag_size = V.graph.sizevars.evaluate_max(
            V.graph.sizevars.evaluate_min(
                original_shape[dim1], original_shape[dim2] - offset
            ),
            0,  # type: ignore[arg-type]
        )

    base_idx = (0, 0)
    if offset_negative:
        base_idx = (-offset, 0)
    else:
        base_idx = (0, offset)

    sizes = [s for i, s in enumerate(original_shape) if i not in (dim1, dim2)]
    sizes.append(diag_size)

    def reindexer(idx):
        diag_idx = idx[-1]
        original_idx = [0] * len(original_shape)
        cur_dim = 0
        for d in range(num_dims):
            if d == dim1:
                original_idx[d] = diag_idx + base_idx[0]
            elif d == dim2:
                original_idx[d] = diag_idx + base_idx[1]
            else:
                original_idx[d] = idx[cur_dim]
                cur_dim += 1

        assert cur_dim == len(original_shape) - 2
        return original_idx

    return TensorBox(ir.GenericView.create(input, sizes, reindexer))


@register_lowering(aten.diagonal_copy, type_promotion_kind=None)
def diagonal_copy(input, offset: int = 0, dim1: int = 0, dim2: int = 1):
    return clone(diagonal(input, offset, dim1, dim2))


@register_lowering(aten.diagonal_scatter, type_promotion_kind=None)
def diagonal_scatter(input, src, offset: int = 0, dim1: int = 0, dim2: int = 1):
    output = clone(input)
    target = diagonal(output, offset, dim1, dim2)
    mutate_to(target, src)
    return output


@register_lowering(aten.select, type_promotion_kind=None)
def select(x, dim, idx):
    idx = View.handle_negative_index(idx, x.get_size()[dim])
    return squeeze(slice_(x, dim, idx, idx + 1), dim)


@register_lowering(aten.split, type_promotion_kind=None)
def split(x, sizes, dim=0):
    dim = _validate_dim(x, dim, 0)
    sizes_ = sizes

    # If sizes is an integer (or a SymInt), we turn it into a list of sizes
    # by computing what the actual size of each chunk should be.
    if not isinstance(sizes, (list, tuple)):
        x_size = x.get_size()[dim]
        chunks = V.graph.sizevars.evaluate_static_shape(
            FloorDiv(x_size + sizes - 1, sizes)
        )
        sizes_ = [sizes] * chunks
        # The last chunk might have a smaller size than the rest.
        sizes_[-1] = x_size - (chunks - 1) * sizes

    # From this point, we assume that the sum of the sizes of all chunks
    # equals the size of the base tensor.
    result = []
    start = 0
    for size in sizes_:
        end = start + size
        # No need for clamping here, since we compute the exact
        # start and end values.
        result.append(slice_(x, dim, start, end, clamp=False))
        start = end
    return result


@register_lowering(aten.split_with_sizes, type_promotion_kind=None)
def split_with_sizes(x, sizes, dim=0):
    return split(x, sizes, dim)


@register_lowering(aten.unbind, type_promotion_kind=None)
def unbind(x, dim=0):
    dim = _validate_dim(x, dim, 0)
    x_size = V.graph.sizevars.evaluate_static_shape(x.get_size()[dim])
    result = [select(x, dim, i) for i in range(x_size)]
    return result


@register_lowering(aten.unfold, type_promotion_kind=None)
def unfold(x, dimension, size, step):
    sizes = x.get_size()
    ndim = len(sizes)
    dim = canonicalize_dim(ndim, dimension)

    if ndim == 0:
        return slice_(unsqueeze(x, 0), end=size)

    dim_size = sizes[dim]
    sizevars = V.graph.sizevars
    sizevars.guard_leq(size, dim_size)
    sizevars.guard_lt(0, step)  # type: ignore[arg-type]

    new_dim_size = FloorDiv(dim_size - size, step) + 1
    if sizevars.size_hint(dim_size) > 0:
        x.mark_reuse(sizevars.size_hint(CeilDiv(new_dim_size * size, dim_size)))

    out_size = [*sizes[:dim], new_dim_size, *sizes[dim + 1 :], size]

    def reindexer(idx):
        dim_idx = idx[-1] + idx[dim] * step
        return (*idx[:dim], dim_idx, *idx[dim + 1 : -1])

    return TensorBox(ir.GenericView.create(x, out_size, reindexer))


@register_lowering(aten.unsqueeze, type_promotion_kind=None)
def unsqueeze(x, dim):
    dim = _validate_dim(x, dim, 1)
    new_shape = list(x.get_size())
    new_shape.insert(dim, sympy.S.One)
    return view(x, new_shape)


@register_lowering(aten.unsqueeze_, type_promotion_kind=None)
def unsqueeze_(x, dim):
    val = unsqueeze(x, dim)
    assert isinstance(x, TensorBox)
    assert isinstance(val, TensorBox)
    x.data = val.data
    return x


def _validate_dim(x, dim, offset=0):
    dim = V.graph.sizevars.shape_env.evaluate_expr(sympy.sympify(dim))
    ndim = len(x.get_size())
    if dim < 0:
        dim += ndim + offset
    assert 0 <= dim < ndim + offset
    return dim


@register_lowering(aten.glu)
def glu(x, dim=-1):
    dim = _validate_dim(x, dim, 0)
    # TODO: don't guard on static shape here
    new_len = V.graph.sizevars.evaluate_static_shape(x.get_size()[dim]) // 2
    a = slice_(x, dim, 0, new_len)
    b = slice_(x, dim, new_len, new_len * 2)
    return mul(a, sigmoid(b))


def fallback_handler(kernel, add_to_fallback_set=True):
    if add_to_fallback_set:
        fallbacks.add(kernel)

    def handler(*args, **kwargs):
        def wrap_tensors(x):
            return TensorBox.create(x) if isinstance(x, ir.IRNode) else x

        return pytree.tree_map(
            wrap_tensors, ir.FallbackKernel.create(kernel, *args, **kwargs)
        )

    return handler


@functools.lru_cache(None)
def _warn_complex_not_supported():
    warnings.warn(
        "Torchinductor does not support code generation for complex operators. Performance may be worse than eager."
    )


# There are some types (CPU) which we accept as input but not as
# output.
def unsupported_input_tensor(t: torch.Tensor, parent=None):
    "Do not support reading or writing to this tensor"
    if t.is_complex():
        # Complex views are supported with IR ComplexView
        if parent and parent.target in (
            torch.ops.aten.view.dtype,
            torch.ops.prims.convert_element_type.default,
        ):
            return False
        _warn_complex_not_supported()
        return True
    return False


def unsupported_output_tensor(t: torch.Tensor, parent=None):
    "Do not support writing tensor but can read from it"
    if unsupported_input_tensor(t, parent):
        return True
    return t.is_cpu and config.disable_cpp_codegen


def fallback_node_due_to_unsupported_type(node: torch.fx.Node, allow_cpu_inputs=True):
    # Custom fallback lowering
    if node.target is aten.view_as_complex.default:
        return False

    # We should be able to remove this special case once `disable_cpp_codegen` is killed.
    if node.target is aten.lift_fresh_copy.default:
        return False

    def check_skip_condition(node, parent, is_output):
        if not isinstance(node, torch.fx.Node):
            return False

        if "val" not in node.meta:
            return False

        for meta in pytree.tree_leaves(node.meta["val"]):
            if not isinstance(meta, torch._subclasses.FakeTensor):
                continue

            if is_output:
                if unsupported_output_tensor(meta, parent):
                    return True
            else:
                if unsupported_input_tensor(meta, parent):
                    return True

        return False

    # only skip codegen if there is a cpu output, not input
    for arg in pytree.arg_tree_leaves(*node.args, **node.kwargs):
        if check_skip_condition(arg, node, is_output=False):
            return True

    return check_skip_condition(node, node, is_output=True)


def make_fallback(op, layout_constraint=None, warn=True, override_decomp=False):
    assert (
        op not in decompositions or override_decomp
    ), f"both a fallback and a decomp for same op: {op}"
    if (
        warn
        and bool(os.getenv("CI"))
        and get_decompositions([op])
        # if fallback_random, we allow not decomposing random
        and not (
            config.fallback_random
            and op in torch._decomp.decompositions_for_rng.extra_random_decomps
        )
        and not override_decomp
    ):
        # Note: 'warn' is holdover from when this was a warning, but for ops that previously
        # set warn=False we do not want a CI error.
        # Ignore the 'suppress errors' configs in CI, as this particular warning happens on startup anyway and is not
        # likely to be triggered preferentially on one CI config over another.
        if torch._dynamo.config.suppress_errors:
            torch._dynamo.config.suppress_errors = False
            log.warning(
                "A make_fallback error occurred in suppress_errors config,"
                " and suppress_errors is being disabled to surface it."
            )
        raise AssertionError(
            f"make_fallback({op}): a decomposition exists, we should switch to it."
            " To fix this error, either add a decomposition to core_aten_decompositions (preferred)"
            " or inductor_decompositions, and delete the corresponding `make_fallback` line."
            " Get help from the inductor team if unsure, don't pick arbitrarily to unblock yourself.",
        )

    def register_fallback(op_overload):
        add_needs_realized_inputs(op_overload)
        if layout_constraint is not None:
            add_layout_constraint(op_overload, layout_constraint)
        return register_lowering(op_overload, type_promotion_kind=None)(
            fallback_handler(op_overload)
        )

    if isinstance(op, torch._ops.OpOverloadPacket):
        for ol in op.overloads():
            op_overload = getattr(op, ol)
            register_fallback(op_overload)
    elif isinstance(op, (torch._ops.OpOverload, torch._ops.HigherOrderOperator)):
        register_fallback(op)
    else:
        raise RuntimeError(f"Unsupported fallback {op} with type {type(op)}")


def philox_rand_offset(shape):
    """
    TorchInductor offset calculation differs from PyTorch eager offset
    calculation for random ops (tl.rand vs torch.rand). In future, we should
    strive for same impl for tl.rand and torch.rand.
    """
    numel = 1
    for s in shape:
        numel = numel * s
    return tensor(numel, dtype=torch.int64)


@register_lowering(torch.ops.rngprims.philox_rand, type_promotion_kind=None)
def philox_rand(size, seed, offset, stride, device, dtype):
    # stride arg is optional and will be used in future for distributed random
    # ops. Currently, its unused.
    random_pos = ir.FixedLayout(
        device,
        dtype,
        size,
        ir.FlexibleLayout.contiguous_strides(size),
    ).make_indexer()
    seed_loader = seed.make_loader()
    offset_loader = offset.make_loader()

    def inner_fn(index):
        # Both seed and offset in the philox_rand op are tensors.
        # torch seed and offsets are of type int64, but tl.rand accepts int32
        seed_index_expr = ops.to_dtype(seed_loader([]), torch.int32)
        offset_index_expr = ops.to_dtype(offset_loader([]), torch.int32)
        # Get the offset'd position
        rand_index_expr = ops.add(
            ops.index_expr(random_pos(index), torch.int32), offset_index_expr
        )
        result = ops.rand(
            seed_index_expr,
            rand_index_expr,
        )
        return ops.to_dtype(result, dtype)

    random_values_node = Pointwise.create(
        device=device,
        dtype=dtype,
        inner_fn=inner_fn,
        ranges=list(size),
    )

    offset_node = philox_rand_offset(size)
    return random_values_node, offset_node


@register_lowering(aten.native_dropout, type_promotion_kind=None)
def native_dropout(x, p, train):
    if config.fallback_random:
        return pytree.tree_map(
            TensorBox.create,
            ir.FallbackKernel.create(aten.native_dropout.default, x, p, train),
        )
    else:
        raise AssertionError("should be handled in replace_random.py")


@register_lowering(aten.bernoulli_, type_promotion_kind=None)
def bernoulli_(x, *args):
    assert config.fallback_random or x.get_device() == torch.device(
        "cpu"
    ), "this should be handled in decomps unless config.fallback_random or the device is CPU"
    x.realize()
    op_overload = (
        aten.bernoulli_.float
        if len(args) == 0 or isinstance(args[0], float)
        else aten.bernoulli_.Tensor
    )
    ir.InplaceBernoulliFallback(op_overload, x, *args)
    return x


@register_lowering(aten.bernoulli.p, type_promotion_kind=None)
def bernoulli_p(x, *args):
    assert config.fallback_random or x.get_device() == torch.device(
        "cpu"
    ), "this should be handled in decomps unless config.fallback_random or the device is CPU"
    return bernoulli_(clone(x), *args)


# This shouldn't be called in general
@register_lowering(aten._foobar)
def _foobar(_):
    raise AssertionError


@functools.lru_cache(1)
def _warn_triton_random(salt):
    log.info("using triton random, expect difference from eager")


def warn_triton_random():
    # only warn once per graph
    _warn_triton_random(V.graph.creation_time)


fallback_rand_default = fallback_handler(aten.rand.default)
fallback_rand_generator = fallback_handler(aten.rand.generator)
fallback_randn_default = fallback_handler(aten.randn.default)
fallback_randn_generator = fallback_handler(aten.randn.generator)
make_fallback(aten.randint)


@register_lowering(aten.rand)
def rand(*args, **kwargs):
    if kwargs.get("generator", None) is not None:
        return fallback_rand_generator(*args, **kwargs)
    elif config.fallback_random:
        kwargs.pop("generator", None)
        return fallback_rand_default(*args, **kwargs)
    raise AssertionError("should have been handled in replace_random.py")


@register_lowering(aten.randn)
def randn(*args, **kwargs):
    if kwargs.get("generator", None) is not None:
        return fallback_randn_generator(*args, **kwargs)
    elif config.fallback_random:
        kwargs.pop("generator", None)
        return fallback_randn_default(*args, **kwargs)
    raise AssertionError("should have been handled in replace_random.py")


@register_lowering(inductor_prims.force_stride_order, type_promotion_kind=None)
def inductor_force_stride_order(input_tensor, stride):
    stride_order = ir.get_stride_order(stride)
    return ir.ExternKernel.require_stride_order(input_tensor, stride_order)


@register_lowering(inductor_prims.seed, type_promotion_kind=None)
def inductor_seed(device: torch.device):
    raise AssertionError("should be handled in fuse_seed_creation_pass()")


@register_lowering(inductor_prims.seeds, type_promotion_kind=None)
def inductor_seeds(count, device):
    warn_triton_random()
    return TensorBox.create(ir.RandomSeeds(count, decode_device(device)))


@register_lowering(inductor_prims.lookup_seed, type_promotion_kind=None)
def inductor_lookup_seed(seeds, index):
    def inner_fn(_):
        return ops.load_seed(seeds.get_name(), index)

    return Pointwise.create(
        device=seeds.get_device(),
        dtype=seeds.get_dtype(),
        inner_fn=inner_fn,
        ranges=[],
    )


@register_lowering(inductor_prims.random, type_promotion_kind=None)
def inductor_random(size: list[int], seed: TensorBox, mode: str, *, offset: int = 0):
    assert not config.fallback_random
    assert mode in ("rand", "randn")
    size = [*size]
    dtype = torch.float32
    device = seed.get_device_or_error()
    random_pos = ir.FixedLayout(
        device, dtype, size, ir.FlexibleLayout.contiguous_strides(size), offset=offset
    ).make_indexer()
    seed_loader = seed.make_loader()

    def inner_fn(index):
        return getattr(ops, mode)(
            seed_loader([]),
            ops.index_expr(random_pos(index), torch.int32),
        )

    result = Pointwise.create(
        device=device,
        dtype=dtype,
        inner_fn=inner_fn,
        ranges=[*size],
    )
    result.realize()
    return result


@register_lowering(inductor_prims.randint, type_promotion_kind=None)
def inductor_randint(
    low: int, high: int, size: list[int], seed: TensorBox, *, offset: int = 0
):
    assert not config.fallback_random
    size = [*size]
    dtype = torch.int64
    device = seed.get_device_or_error()
    random_pos = ir.FixedLayout(
        device, dtype, size, ir.FlexibleLayout.contiguous_strides(size), offset=offset
    ).make_indexer()
    seed_loader = seed.make_loader()

    def inner_fn(index):
        return ops.randint64(
            seed_loader([]),
            ops.index_expr(random_pos(index), torch.int32),
            ops.index_expr(low, torch.int64),
            ops.index_expr(high, torch.int64),
        )

    return Pointwise.create(
        device=device,
        dtype=dtype,
        inner_fn=inner_fn,
        ranges=[*size],
    )


def _boundaries_helper(tb: TensorBox) -> tuple[str, sympy.Expr, sympy.Expr, sympy.Expr]:
    return (
        tb.get_name(),
        tb.get_size()[-1],
        tb.get_size()[0] * tb.get_stride()[0],
        tb.get_stride()[-1],
    )


def _sorter_helper(tb: TensorBox) -> tuple[str, sympy.Expr]:
    return tb.get_name(), tb.get_stride()[-1]


@register_lowering(aten.searchsorted.Tensor, type_promotion_kind=None)
def searchsorted(
    sorted_sequence: TensorBox,
    self: TensorBox,
    *,
    out_int32: bool = False,
    right: bool = False,
    side: Optional[str] = None,
    sorter: Optional[TensorBox] = None,
) -> TensorBox:
    validate_bucketize = lambda tb: V.graph.has_feature(  # noqa: E731
        tb, BackendFeature.BUCKETIZE
    )
    if (
        not validate_bucketize(sorted_sequence)
        or not validate_bucketize(self)
        or (sorter is not None and not validate_bucketize(sorter))
    ):
        return fallback_handler(aten.searchsorted.Tensor, add_to_fallback_set=False)(
            sorted_sequence,
            self,
            out_int32=out_int32,
            right=right,
            side=side,
            sorter=sorter,
        )

    # If side is present, override the value of right if needed.  This assumes that
    # validation of the two options being non-contradictory is already done by the
    # searchsorted meta-function.
    if side is not None and side == "right":
        right = True

    index_dtype = torch.int32 if out_int32 else torch.int64
    values_loader = self.make_loader()

    # The entire sorted_sequence tensor needs to be used by ops.bucketize, so we need to
    # realize it into global memory; or in other words, we can't guarantee that
    # sorted_sequence.get_name() (used below) will exist unless we call
    # sorted_sequence.realize().
    sorted_sequence.realize()

    if sorter is not None:
        sorter.realize()

    if len(sorted_sequence.get_size()) == 1:

        def inner_fn(idx):
            val = values_loader(idx)
            return ops.bucketize(
                val,
                _boundaries_helper(sorted_sequence),
                0,
                index_dtype,
                right,
                sorter=None if sorter is None else _sorter_helper(sorter),
                sorter_indices=None if sorter is None else 0,
            )

    else:

        def inner_fn(idx):
            val = values_loader(idx)

            # Get index to the beginning of the sorted sequence within a flattened
            # version of the array.
            def get_flattened_index(tb: TensorBox):
                strides = tb.get_stride()
                return ops.index_expr(
                    functools.reduce(
                        operator.add, (s * i for s, i in zip(strides[:-1], idx[:-1]))
                    ),
                    index_dtype,
                )

            return ops.bucketize(
                val,
                _boundaries_helper(sorted_sequence),
                get_flattened_index(sorted_sequence),
                index_dtype,
                right,
                sorter=None if sorter is None else _sorter_helper(sorter),
                sorter_indices=None if sorter is None else get_flattened_index(sorter),
            )

    device = self.get_device()
    return Pointwise.create(
        device=device,
        dtype=index_dtype,
        inner_fn=inner_fn,
        ranges=self.shape,
    )


@register_lowering(aten.bucketize, type_promotion_kind=None)
def bucketize(
    input: TensorBox,
    boundaries: TensorBox,
    *,
    out_int32: bool = False,
    right: bool = False,
):
    assert len(boundaries.get_size()) == 1

    if not (
        V.graph.has_feature(input, BackendFeature.BUCKETIZE)
        and V.graph.has_feature(boundaries, BackendFeature.BUCKETIZE)
    ):
        return fallback_handler(aten.bucketize.Tensor, add_to_fallback_set=False)(
            input, boundaries, out_int32=out_int32, right=right
        )

    # The entire boundaries tensor needs to be used by ops.bucketize, so we
    # need to realize it into global memory; or in other words, we can't
    # guarantee that boundaries.get_name() (used below) will exist unless
    # we call boundaries.realize().
    boundaries.realize()
    device = input.get_device()
    input_loader = input.make_loader()

    index_dtype = torch.int32 if out_int32 else torch.int64

    def inner_fn(index):
        val = input_loader(index)
        indices = ops.bucketize(
            val,
            _boundaries_helper(boundaries),
            0,
            index_dtype,
            right,
        )

        return indices

    return Pointwise.create(
        device=device,
        dtype=index_dtype,
        inner_fn=inner_fn,
        ranges=input.get_size(),
    )


def require_dense(_, *args, **kwargs):
    args, kwargs = pytree.tree_map_only(
        ir.IRNode, ir.ExternKernel.require_stride1, (args, kwargs)
    )
    return args, kwargs


def require_contiguous(_, *args, **kwargs):
    args, kwargs = pytree.tree_map_only(
        ir.IRNode, ir.ExternKernel.require_contiguous, (args, kwargs)
    )
    return args, kwargs


def require_channels_last(_, *args, **kwargs):
    args, kwargs = pytree.tree_map_only(
        ir.IRNode, ir.ExternKernel.require_channels_last, (args, kwargs)
    )
    return args, kwargs


def constrain_to_fx_strides(fx_node, *args, **kwargs):
    def apply_constraint(arg, fx_arg):
        if isinstance(arg, ir.IRNode):
            stride_order = ir.get_stride_order(
                fx_arg.meta["val"].stride(), V.graph.sizevars.shape_env
            )
            return ir.ExternKernel.require_stride_order(arg, stride_order)
        if isinstance(arg, dict):
            return {key: apply_constraint(arg[key], fx_arg[key]) for key in arg.keys()}
        return arg

    args = tuple(
        apply_constraint(arg, fx_arg) for arg, fx_arg in zip(args, fx_node.args)
    )
    kwargs = {k: apply_constraint(v, fx_node.kwargs[k]) for k, v in kwargs.items()}
    return args, kwargs


def sdpa_constraint(fx_node, *args, **kwargs):
    # sdpa requires dense last dimension]

    def apply_constraint(idx, arg, fx_arg):
        if not isinstance(arg, ir.IRNode):
            return arg

        meta_val = fx_arg.meta["val"]
        meta_stride_expr = [
            s.node.expr if isinstance(s, torch.SymInt) else s for s in meta_val.stride()
        ]

        stride_order = ir.get_stride_order(meta_val.stride())

        if stride_order and stride_order[-1] != 0:
            # contiguous stride order
            stride_order = list(reversed(range(len(arg.get_size()))))

        if (
            fx_node.target
            == aten._scaled_dot_product_efficient_attention_backward.default
            and idx in (0, 5)
        ):
            assert len(stride_order) == 4
            # The 0 and 5th arguments for aten._scaled_dot_product_efficient_attention_backward.default
            # are for out and gradient_out. They have to be in
            # (3, 1, 2, 0) stride order. Otherwise the kernel will crash.
            # Check https://github.com/pytorch/pytorch/issues/138772
            stride_order = (3, 1, 2, 0)

        if not meta_val.is_cuda:
            return ir.ExternKernel.require_stride_order(arg, stride_order)

        # This is the minimum alignment required by SDPA kernels for attention_bias.
        # This value can be found in pytorch/aten/src/ATen/native/transformers/attention.cpp preprocess_mask
        ALIGNMENT = 8

        # effn_attn_fwd does requires dense last dim, not just alignment
        effn_attn_fwd_bias = (
            fx_node.target
            == torch.ops.aten._scaled_dot_product_efficient_attention.default
            and idx == 3
        )

        assert isinstance(arg, TensorBox)
        if len(arg.get_size()) not in (3, 4):
            return arg

        if ir.is_aligned_realized_tensor(arg, ALIGNMENT):
            return ir.try_match_insignificant_strides(
                ir.ExternKernel.realize_input(arg), meta_stride_expr
            )

        if (
            isinstance(arg, IRNode)
            and arg.maybe_get_stride() is not None
            and ir.is_aligned_realized_tensor(arg, ALIGNMENT)
        ):
            return ir.try_match_insignificant_strides(
                ir.ExternKernel.realize_input(arg), meta_stride_expr
            )

        if effn_attn_fwd_bias:
            out_size = list(arg.get_size())

            expanded_dims = []
            # We require a dense last dimension, but the other strides
            # can be expanded, which results in a smaller tensor
            maybe_stride = arg.maybe_get_stride()
            for i in range(len(arg.get_size()) - 1):
                if V.graph.sizevars.statically_known_equals(meta_stride_expr[i], 0) or (
                    maybe_stride is not None
                    and V.graph.sizevars.statically_known_equals(maybe_stride[i], 0)
                ):
                    expanded_dims.append(i)

            # Now, pad strides to alignment
            out_strides = [-1] * len(out_size)
            out_strides[-1] = 1
            stride = 1
            for i in range(len(out_size) - 2, -1, -1):
                if out_strides[i + 1] != 0:
                    stride = stride * out_size[i + 1]

                # the expanded dims still need to be aligned, if they are,
                # we can make them expanded by setting the stride equal to 0
                if i in expanded_dims:
                    if V.graph.sizevars.statically_known_equals(
                        out_strides[i + 1] % ALIGNMENT, 0
                    ):
                        out_strides[i] = 0
                        continue

                if not V.graph.sizevars.statically_known_equals(stride % ALIGNMENT, 0):
                    stride = ceildiv(stride, ALIGNMENT) * ALIGNMENT

                out_strides[i] = stride

            for dim in expanded_dims:
                arg = slice_(arg, dim, 0, 1)

            # TODO this is too subtle to get right in lowering, should be handled in match_exact_strides
            out = ir.ExternKernel.require_exact_strides(arg, out_strides)
            out = expand(TensorBox(out), out_size)
            out = ir.try_match_insignificant_strides(out, out_strides)
            return out

        if ir.is_aligned_realized_tensor(arg, ALIGNMENT):
            return ir.try_match_insignificant_strides(
                ir.ExternKernel.realize_input(arg), meta_stride_expr
            )

        if (
            isinstance(arg, IRNode)
            and arg.maybe_get_stride() is not None
            and ir.is_aligned_realized_tensor(arg, ALIGNMENT)
        ):
            return ir.try_match_insignificant_strides(
                ir.ExternKernel.realize_input(arg), meta_stride_expr
            )

        def is_aligned(x):
            return (V.graph.sizevars.size_hint(x.get_size()[-1]) % ALIGNMENT) == 0

        if isinstance(arg.data, ir.BaseView):
            if not is_aligned(arg):
                if is_aligned(arg.unwrap_view()):
                    return ir.try_match_insignificant_strides(
                        ir.ExternKernel.realize_input(arg), meta_stride_expr
                    )

        return ir.ExternKernel.require_stride_order(arg, stride_order)

    args = tuple(
        apply_constraint(idx, arg, fx_arg)
        for idx, (arg, fx_arg) in enumerate(zip(args, fx_node.args))
    )
    kwargs = {k: apply_constraint(-1, v, fx_node.kwargs[k]) for k, v in kwargs.items()}
    return args, kwargs


# WIP
make_fallback(aten._adaptive_avg_pool3d)  # @isuruf
make_fallback(aten.adaptive_max_pool3d)  # @isuruf
make_fallback(aten.fractional_max_pool3d)  # @isuruf
make_fallback(aten.max_pool3d_with_indices)  # @isuruf (can this one be implemented?)


# 1) Easy
make_fallback(aten.uniform, warn=False)
make_fallback(aten.exponential.default, warn=False)  # (fails accuracy on test_torch.py)
make_fallback(aten._pdist_forward)  # Has decomp. Needs benchmarks
make_fallback(aten.soft_margin_loss_backward, warn=False)  # py_impl?


# 1.5) Easy or Impossible
make_fallback(aten._cdist_forward)  # p=2 should be feasible
make_fallback(aten._cdist_backward)

# 2) Medium
make_fallback(aten._trilinear)


# 3) Difficult
# Scans
# See the discussion at
# https://dev-discuss.pytorch.org/t/pytorch-sparse-gnn-compiler-rfc/1644/19
make_fallback(aten.segment_reduce.default)
make_fallback(aten._segment_reduce_backward.default)

# Histogram (need to implement Histogram IR)
make_fallback(aten.histc)
make_fallback(aten.histogram.bin_ct)
make_fallback(aten._histogramdd_bin_edges.default)
make_fallback(aten._histogramdd_from_bin_cts.default)

# Need templated kernel
make_fallback(aten.addbmm)
make_fallback(aten._addmm_activation, warn=False)

# Need templated kernel. Probably impossible to write efficiently
make_fallback(aten.convolution_backward, constrain_to_fx_strides)
make_fallback(aten._cudnn_rnn, require_dense)
make_fallback(aten._cudnn_rnn_backward, require_contiguous)

# Haven't checked but sound difficult / impossible
make_fallback(aten._embedding_bag, require_contiguous)
make_fallback(aten._embedding_bag_forward_only, require_contiguous)
make_fallback(aten._embedding_bag_backward)
make_fallback(aten._embedding_bag_per_sample_weights_backward)
make_fallback(aten._embedding_bag_per_sample_weights_backward)
make_fallback(aten._fused_moving_avg_obs_fq_helper)
make_fallback(aten._fused_moving_avg_obs_fq_helper_functional)


# 4) Backwards (try py_impl'ing them) when fwd is written as a decomp
make_fallback(aten.max_pool3d_with_indices_backward)
make_fallback(aten._adaptive_avg_pool2d_backward, require_dense)
make_fallback(aten._adaptive_avg_pool3d_backward)
make_fallback(aten.adaptive_max_pool2d_backward)
make_fallback(aten.adaptive_max_pool3d_backward)
make_fallback(aten.fractional_max_pool2d_backward)
make_fallback(aten.fractional_max_pool3d_backward)
make_fallback(aten.replication_pad1d_backward)
make_fallback(aten.replication_pad2d_backward)
make_fallback(aten.upsample_linear1d_backward)
make_fallback(aten.upsample_bicubic2d_backward, require_contiguous)
make_fallback(aten.upsample_trilinear3d_backward)
make_fallback(aten.grid_sampler_2d_backward, require_dense)
make_fallback(aten._pdist_backward)


# 5) Impossible (missing triton/CPU features)

# Sorting / Sorting-like
make_fallback(aten.sort)
make_fallback(aten.sort.stable)
make_fallback(aten.kthvalue)
make_fallback(aten.topk)
make_fallback(aten.mode)
make_fallback(aten.median)
make_fallback(aten.nanmedian)
make_fallback(aten.randperm)
# see: https://github.com/pytorch/pytorch/pull/121354
make_fallback(aten.resize_)
make_fallback(aten.resize_as_)

# Linalg
make_fallback(aten._linalg_det)
make_fallback(aten.linalg_householder_product)
make_fallback(aten.linalg_inv_ex)
make_fallback(aten.linalg_ldl_factor_ex)
make_fallback(aten.linalg_ldl_solve)
make_fallback(aten.linalg_lu)
make_fallback(aten.linalg_lu_factor_ex)
make_fallback(aten.linalg_lu_solve)
make_fallback(aten.linalg_matrix_exp)
make_fallback(aten.linalg_qr)
make_fallback(aten._linalg_slogdet)
make_fallback(aten._linalg_solve_ex)
make_fallback(aten.linalg_solve_triangular)
make_fallback(aten._linalg_svd)
make_fallback(aten.lu_unpack)
make_fallback(aten.ormqr)
make_fallback(aten._linalg_check_errors)
make_fallback(aten.linalg_pinv.atol_rtol_tensor)
make_fallback(aten._linalg_eigh)
make_fallback(aten.triangular_solve)
make_fallback(aten.linalg_cholesky_ex)
make_fallback(aten.cholesky_inverse)
make_fallback(aten.cholesky_solve)
make_fallback(aten.geqrf)
make_fallback(aten._fft_r2c)  # needs complex as well

# Data dependent (are these necessary?)
make_fallback(aten.nonzero.default)

# Misc
make_fallback(aten.gcd.default, warn=False)
make_fallback(aten._thnn_fused_lstm_cell, require_dense)
make_fallback(torch._prims.rng_prims.run_and_save_rng_state)
make_fallback(torch._prims.rng_prims.run_with_rng_state)

# Implmented / Half implemented
# Scans. Implemented for CUDA, missing CPU
make_fallback(aten.masked_scatter)
make_fallback(aten.masked_scatter_backward)

# Complex number support
make_fallback(aten.view_as_complex, require_contiguous)
make_fallback(aten.angle)  # needs complex

# Needs efficentzerotensor
make_fallback(aten._efficientzerotensor)

# Needs Sparse
make_fallback(aten._sparse_coo_tensor_with_dims_and_tensors)
make_fallback(aten.to_sparse)
make_fallback(aten._to_sparse)

# Needs dimname support
make_fallback(aten.zeros.names)

# 6) Pattern-matched
make_fallback(
    aten._scaled_dot_product_efficient_attention.default,
    sdpa_constraint,
    warn=False,
)
make_fallback(
    aten._scaled_dot_product_efficient_attention_backward.default,
    sdpa_constraint,
    warn=False,
)
make_fallback(
    aten._scaled_dot_product_flash_attention.default,
    sdpa_constraint,
    warn=False,
)
make_fallback(
    aten._scaled_dot_product_flash_attention_backward.default,
    sdpa_constraint,
    warn=False,
)
make_fallback(
    aten._scaled_dot_product_cudnn_attention.default,
    sdpa_constraint,
    warn=False,
)
make_fallback(
    aten._scaled_dot_product_cudnn_attention_backward.default,
    sdpa_constraint,
    warn=False,
)
make_fallback(
    aten._scaled_dot_product_flash_attention_for_cpu.default,
    sdpa_constraint,
    warn=False,
)
make_fallback(
    aten._scaled_dot_product_flash_attention_for_cpu_backward.default,
    sdpa_constraint,
    warn=False,
)
make_fallback(aten._flash_attention_forward.default, sdpa_constraint)
make_fallback(aten._flash_attention_backward.default, sdpa_constraint)
make_fallback(aten._efficient_attention_forward.default, sdpa_constraint)
make_fallback(aten._efficient_attention_backward.default, sdpa_constraint)

# index_reduce requires fallback when use_scatter_fallback(...) returns True
make_fallback(aten.index_reduce)


# Register with type_promotion_kind None.
# For example, fp16.copy_(fp32) should **not** promote the first input's dtype.
@register_lowering(aten.copy, type_promotion_kind=None)
def copy(self, src, non_blocking=False):
    x = src
    if self.get_device() != src.get_device():
        x = to_device(x, self.get_device())
    if self.get_dtype() != src.get_dtype():
        x = to_dtype(x, self.get_dtype())

    if self.get_size() != src.get_size():
        out = expand(x, self.get_size())
        return clone(out)
    return clone(x)


@register_lowering(aten.clone)
def clone(x, *, memory_format=None):
    # TODO(jansel): memory format
    return Pointwise.create(
        device=x.get_device(),
        dtype=x.get_dtype(),
        inner_fn=x.make_loader(),
        ranges=list(x.get_size()),
    )


def clone_preserve_reinterpret_view(x):
    reinterpret_view_layouts = []
    if isinstance(x, TensorBox) and isinstance(x.data, ir.ReinterpretView):
        x = x.data  # unwrap TensorBox
        while isinstance(x, ir.ReinterpretView):
            reinterpret_view_layouts.append(x.get_layout())
            x = x.data
        x = TensorBox(x)

    x = clone(x)

    if reinterpret_view_layouts:
        x = x.data  # unwrap TensorBox
        for layout in reinterpret_view_layouts[::-1]:
            x = ir.ReinterpretView(data=x, layout=layout)
        x = TensorBox(x)

    return x


if hasattr(aten, "lift_fresh_copy"):
    register_lowering(aten.lift_fresh_copy)(clone)


@register_lowering(prims.iota)
def iota(
    length,
    *,
    start,
    step,
    dtype,
    device,
    requires_grad,
):
    def fn(index):
        return ops.index_expr(step * index[0] + start, dtype=dtype)

    return Pointwise.create(
        device=decode_device(device),
        dtype=dtype,
        inner_fn=fn,
        ranges=[length],
    )


@register_lowering(aten.select_scatter, type_promotion_kind=None)
def select_scatter(x, src, dim: int, index: int):
    assert x.get_dtype() == src.get_dtype()
    x_loader = x.make_loader()
    dim = _validate_dim(x, dim, 0)
    if V.graph.sizevars.evaluate_expr(sympy.Lt(index, 0)):
        index = index + x.get_size()[dim]
    V.graph.sizevars.guard_leq(0, index)  # type: ignore[arg-type]
    V.graph.sizevars.guard_lt(index, x.get_size()[dim])  # type: ignore[arg-type]
    src = expand(unsqueeze(src, dim), x.get_size())
    src_loader = src.make_loader()

    def inner_fn(idx):
        return ops.where(
            ops.eq(
                ops.index_expr(idx[dim], torch.int32),
                ops.index_expr(index, torch.int32),
            ),
            src_loader(idx),
            x_loader(idx),
        )

    return Pointwise.create(
        device=x.get_device(),
        dtype=x.get_dtype(),
        inner_fn=inner_fn,
        ranges=list(x.get_size()),
    )


@register_lowering(aten.slice_scatter, type_promotion_kind=None)
def slice_scatter(x, src, dim=0, start=None, end=None, step=1):
    assert x.get_dtype() == src.get_dtype()
    x_loader = x.make_loader()
    dim = _validate_dim(x, dim, 0)
    dim_size = x.get_size()[dim]

    start, end = ir.SliceView.normalize_start_end(x, dim, start, end)

    src_size = list(x.get_size())
    src_size[dim] = FloorDiv(end - start + (step - 1), step)
    src = expand(src, src_size)
    src_loader = src.make_loader()

    def inner_fn(idx):
        if start == 0 and end == dim_size and step == 1:
            # selecting every element is the same as just src.clone()
            return src_loader(idx)

        idx_dim = ops.index_expr(idx[dim], torch.int64)
        src_idx = list(idx)
        src_idx[dim] = FloorDiv(idx[dim] - start, step)

        mask = []
        if start != 0:
            mask.append(
                ops.ge(
                    idx_dim,
                    ops.index_expr(sympy.expand(start), torch.int64),
                )
            )
        if end != dim_size:
            mask.append(
                ops.lt(
                    idx_dim,
                    ops.index_expr(sympy.expand(end), torch.int64),
                )
            )
        if step != 1:
            mask.append(
                ops.eq(
                    ops.index_expr(
                        ModularIndexing(idx[dim] - start, 1, step), torch.int64
                    ),
                    ops.constant(0, torch.int64),
                )
            )
        assert mask
        mask = functools.reduce(ops.and_, mask)
        src_val = ops.masked(
            mask,
            lambda: src_loader(src_idx),
            0 if is_integer_type(x) else 0.0,
        )
        return ops.where(
            mask,
            src_val,
            x_loader(idx),
        )

    return Pointwise.create(
        device=x.get_device(),
        dtype=x.get_dtype(),
        inner_fn=inner_fn,
        ranges=list(x.get_size()),
    )


def _unwrap(x):
    if isinstance(x, (list, tuple)) and len(x) > 0:
        return _unwrap(x[0])
    return x


@register_lowering([torch.tensor, aten.scalar_tensor])
def tensor(data, *, dtype=None, device=None, layout=None, pin_memory=False):
    assert_nyi(layout in (None, torch.strided), f"layout={layout}")
    assert_nyi(not pin_memory, "pin_memory")
    if isinstance(_unwrap(data), int):
        dtype = dtype or torch.int64
    else:
        dtype = dtype or torch.get_default_dtype()

    ranges: list[sympy.Expr] = []

    if isinstance(data, sympy.Basic):

        def inner_fn(index):
            return ops.index_expr(data, dtype)

    elif isinstance(data, (float, int)):

        def inner_fn(index):
            return ops.constant(data, dtype)

    elif len(data) == 0 or isinstance(data[0], (float, int)) and len(data) <= 8:
        # inline small tensors
        ranges.append(sympy.Integer(len(data)))

        def inner_fn(index):
            def binary_search(start, end):
                assert start < end
                if end - start == 1:
                    return ops.constant(data[start], dtype)
                mid = (end - start) // 2 + start
                return ops.where(
                    ops.lt(
                        ops.index_expr(index[0], torch.int64),
                        ops.constant(mid, torch.int64),
                    ),
                    binary_search(start, mid),
                    binary_search(mid, end),
                )

            if len(data) == 0:
                return ops.constant(0, dtype)
            return binary_search(0, len(data))

    else:
        return V.graph.add_tensor_constant(
            torch.tensor(data, dtype=dtype, device=device)
        )

    return Pointwise.create(
        device=decode_device(device),
        dtype=dtype,
        inner_fn=inner_fn,
        ranges=ranges,
    )


@register_lowering(torch.as_tensor)
def as_tensor(data, dtype=None, device=None):
    if isinstance(data, TensorBox):
        if dtype is not None:
            data = to_dtype(data, dtype)
        if device is not None:
            data = to_device(data, device)
        return data
    return tensor(data, dtype=dtype, device=device)


@register_lowering(torch.LongTensor)
def long_tensor(data):
    return tensor(data, dtype=torch.int64)


@register_lowering(aten._local_scalar_dense)
def _local_scalar_dense(data):
    from torch.fx.experimental.symbolic_shapes import resolve_unbacked_bindings

    # This is interesting!  Most lowerings return tensors, so you can just
    # return the buffer you allocated and it will get used (or not used, if
    # it's dead.)  But _local_scalar_dense (aka item) returns an int,
    # not a Tensor, so you would have a type mismatch if you return a buffer;
    # we are obligated to return a sympy expression instead.  However,
    # we need to actually codegen the .item() call somehow.  We do this
    # by registering a faux buffer for the DynamicScalar IR node, which is
    # solely responsible for generating this .item().  The buffer is
    # not used for anything (notice we discard it); at codegen time,
    # the "buffer" just gets assigned None.
    unbacked_bindings = resolve_unbacked_bindings(
        V.graph.sizevars.shape_env, V.graph.current_node.meta["unbacked_bindings"]
    )
    assert unbacked_bindings is not None
    assert len(unbacked_bindings) == 1, unbacked_bindings
    # NB: Have to be very careful here.  V.graph.current_node.meta["val"]
    # seemingly also contains a symbol which you want to do binding for,
    # but it actually isn't.  In particular, if we have later performed
    # a deferred runtime assert saying that u0 == s0, you will actually
    # see s0 from expr!  This is bad because we need to actually generate
    # the assert that says u0 == s0, so we need to know where to get u0
    # from (this call).  In particular, we must use unbacked_bindings, which
    # is guaranteed to have the original, unreplaced symbol in question.
    #
    # NB2: Another thing we have to be very careful about are symbol bindings
    # that require nontrivial refinement, e.g., when you have a binding site
    # x: Sym(u0 * 4) = y.item().  Here, the code generation must do a division
    # in order to appropriately bind u0.  This is communicated via the keypath
    # in unbacked_bindings, and we need to hold onto it in order to generate
    # code appropriately for this case.
    binding_sym, keypath = next(iter(unbacked_bindings.items()))
    buffer = ir.DynamicScalar(binding_sym, keypath, data)
    buffer.name = V.graph.register_buffer(buffer)
    V.graph.register_operation(buffer)
    # NB: the replaced expr is OK to use directly downstream, we want
    # simplifications in this case!
    val = V.graph.current_node.meta["val"]
    if isinstance(val, (torch.SymInt, torch.SymFloat, torch.SymBool)):
        return val.node.expr
    else:
        return sympy.sympify(val)


@register_lowering(aten._assert_scalar)
def _assert_scalar(data, msg):
    # NB: These will be handled at codegen time
    # Not sure if we are guaranteed to be able to serve out truth from the
    # deferred_runtime_asserts, TODO: try this assert out
    # assert bool(data.scalar), data
    return None


@register_lowering(aten._assert_tensor_metadata)
def _assert_tensor_metadata(
    a, size=None, stride=None, dtype=None, *, device=None, layout=None
):
    return None


def _full(fill_value, device, dtype, size):
    value = fill_value
    if not isinstance(fill_value, (int, float)) and hasattr(value, "value"):
        value = value.value

    if isinstance(value, (int, float)):

        def inner_fn(index):
            return ops.constant(value, dtype)

    elif isinstance(value, sympy.Basic):

        def inner_fn(index):
            return ops.index_expr(value, dtype)

    else:
        assert len(value.get_size()) == 0
        value_loader = value.make_loader()

        def inner_fn(index):
            return value_loader([])

    return Pointwise.create(
        device=device,
        dtype=dtype,
        inner_fn=inner_fn,
        ranges=list(size),
    )


@register_lowering(aten.full_like, type_promotion_kind=None)
def full_like(x, fill_value, **kwargs):
    return create_tensor_like(tensor_constructor(fill_value))(x, **kwargs)


def tensor_constructor(fill_value):
    # torch.zeros, torch.ones, etc
    def inner(
        *size,
        names=None,
        dtype=None,
        device=None,
        layout=None,
        pin_memory=False,
        memory_format=None,
    ):
        assert_nyi(names is None, "named tensors")
        assert_nyi(layout in (None, torch.strided), f"layout={layout}")
        assert_nyi(not pin_memory, "pin_memory")
        device = decode_device(device)
        dtype = dtype or torch.get_default_dtype()
        if len(size) == 1 and isinstance(size[0], (list, tuple, torch.Size)):
            size = tuple(size[0])
        # See https://github.com/pytorch/pytorch/issues/118102
        # All sizes at lowering time should be sympy.Symbol, not SymInt!
        for s in size:
            assert not isinstance(s, torch.SymInt)
        size = [sympy.expand(s) for s in size]
        return _full(fill_value, device, dtype, size)

    return inner


@register_lowering([torch.empty, aten.empty])
def empty(
    *size,
    names=None,
    dtype=None,
    layout=None,
    device=None,
    pin_memory=None,
    memory_format=None,
):
    assert_nyi(names is None, "named tensors")
    device = decode_device(device)
    if len(size) == 1 and isinstance(size[0], (list, tuple, torch.Size)):
        size = tuple(size[0])
    return empty_strided(
        size, None, dtype=dtype, layout=layout, device=device, pin_memory=pin_memory
    )


def create_tensor_like(creation_fn):
    """
    Shim to convert X_like(...) into X(...).  For example zeros_like() into zeros().
    """

    def _constant_like(
        x, *, dtype=None, device=None, layout=None, pin_memory=False, memory_format=None
    ):
        assert_nyi(not pin_memory, "pin_memory")
        assert_nyi(layout in (None, torch.strided), f"layout={layout}")
        if dtype is None:
            dtype = x.get_dtype()
        else:
            dtype = decode_dtype(dtype)
        device = device or x.get_device()
        size = list(x.get_size())
        return creation_fn(
            size, dtype=dtype, device=device, layout=layout, pin_memory=pin_memory
        )

    return _constant_like


def constant_like(fill_value):
    return create_tensor_like(tensor_constructor(fill_value))


empty_like = register_lowering(aten.empty_like)(create_tensor_like(empty))
ones_like = create_tensor_like(tensor_constructor(1))
zeros_like = create_tensor_like(tensor_constructor(0))


def new_constant(fill_value):
    def _new_constant(
        x, size, *, dtype=None, layout=None, device=None, pin_memory=None
    ):
        assert isinstance(size, (list, tuple))
        assert_nyi(not pin_memory, "pin_memory")
        assert_nyi(layout in (None, torch.strided), f"layout={layout}")
        dtype = decode_dtype(dtype) or x.get_dtype()
        device = device or x.get_device()
        size = [sympy.Integer(s) for s in size]
        return _full(fill_value, decode_device(device), dtype, size)

    return _new_constant


@register_lowering(aten.new_empty)
def new_empty(x, size, *, dtype=None, layout=None, device=None, pin_memory=None):
    if dtype is None:
        dtype = x.get_dtype()
    if device is None:
        device = x.get_device()
    return empty_strided(
        size,
        None,
        dtype=dtype,
        layout=layout,
        device=decode_device(device),
        pin_memory=pin_memory,
    )


@register_lowering(aten.empty_strided)
def empty_strided(
    size, stride, *, dtype=None, layout=None, device=None, pin_memory=None
):
    assert isinstance(size, (list, tuple))
    assert isinstance(stride, (list, tuple, type(None)))
    assert_nyi(not pin_memory, "pin_memory")
    assert_nyi(layout in (None, torch.strided), f"layout={layout}")
    dtype = decode_dtype(dtype) or torch.get_default_dtype()
    device = device or torch.tensor(0.0).device
    device = decode_device(device)
    pointwise = _full(fill_value=0, device=device, dtype=dtype, size=size)
    pointwise.realize()
    buffer = pointwise.data.data
    # explicitly set ranges to zeros in order to make a NopKernelSchedulerNode
    buffer.data = dataclasses.replace(buffer.data, ranges=[0] * len(size))
    assert isinstance(buffer, ir.ComputedBuffer)
    size = [sympy.expand(s) for s in size]
    stride = (
        [sympy.expand(s) for s in stride]
        if stride
        else ir.FlexibleLayout.contiguous_strides(size)
    )
    buffer.layout = ir.FixedLayout(
        device=device,
        dtype=dtype,
        size=size,
        stride=stride,
    )
    return pointwise


@register_lowering(aten.new_empty_strided)
def new_empty_strided(
    x, size, stride, *, dtype=None, layout=None, device=None, pin_memory=None
):
    if dtype is None:
        dtype = x.get_dtype()
    if device is None:
        device = x.get_device()
    return empty_strided(
        size,
        stride,
        dtype=dtype,
        layout=layout,
        device=decode_device(device),
        pin_memory=pin_memory,
    )


@register_lowering(prims.copy_strided.default)
def copy_strided(x, stride):
    stride = [V.graph.sizevars.size_hint(s) for s in stride]
    stride_order = sorted(range(len(stride)), key=stride.__getitem__)
    return ir.ExternKernel.require_stride_order(x, stride_order)


@register_lowering([torch.full, aten.full])
def full(size, fill_value, **kwargs):
    assert kwargs.get("dtype") is not None, "dtype should be handled by decomposition"
    return tensor_constructor(fill_value)(size, **kwargs)


@register_lowering(aten.gather, type_promotion_kind=None)
def gather(x, dim, index, sparse_grad=False):
    # sparse_grad doesn't affect forward computation,
    # and backward tracing is taken care of by AOT Autograd
    assert isinstance(x, TensorBox)
    if index.get_numel() == 0:
        # Empty index case. Return an empty array with the same shape
        return new_empty(x, index.get_size())

    assert index.get_dtype() == torch.int64
    size = x.get_size()
    offset = len(size) == 0
    dim = _validate_dim(x, dim, offset)

    if offset:
        x = expand(x, [1])
        size = [1]

    x_loader = x.make_loader()
    index_loader = index.make_loader()

    def fn(idx):
        idx = list(idx)
        gather_idx = ops.indirect_indexing(index_loader(idx), size[dim])
        if len(idx) == 0:
            idx = [gather_idx]
        else:
            idx[dim] = gather_idx
        return x_loader(idx)

    return Pointwise.create(
        device=x.get_device(),
        dtype=x.get_dtype(),
        inner_fn=fn,
        ranges=index.get_size(),
    )


@register_lowering(aten.embedding, type_promotion_kind=None)
def embedding(weight, indices, padding_idx=-1, scale_grad_by_freq=False, sparse=False):
    assert not sparse
    assert isinstance(weight, TensorBox)
    assert isinstance(indices, TensorBox)
    assert "int" in str(indices.get_dtype())

    weight_loader = weight.make_loader()
    indices_loader = indices.make_loader()
    indices_ndim = len(indices.get_size())
    weight_size = weight.get_size()
    new_size = [*indices.get_size(), *weight_size[1:]]

    def fn(idx):
        assert len(idx) == len(new_size), f"{idx} != {new_size}"
        var_index = indices_loader(idx[:indices_ndim])
        weight_idx = [ops.indirect_indexing(var_index, weight_size[0])] + [
            *idx[indices_ndim:]
        ]
        return weight_loader(weight_idx)

    return Pointwise.create(
        device=weight.get_device(),
        dtype=weight.get_dtype(),
        inner_fn=fn,
        ranges=new_size,
    )


def check_and_broadcast_indices(indices, device):
    assert all(
        i.get_dtype() in (torch.int64, torch.int32, torch.bool, torch.uint8)
        for i in indices
        if i is not None
    ), f"indices must be int64, byte or bool. Got {[i.get_dtype() for i in indices if i is not None]}"
    if any(
        i.get_dtype() in (torch.bool, torch.uint8) for i in indices if i is not None
    ):
        raise NotImplementedError("Fallback for bool indices")

    valid_idxs = [i for i, x in enumerate(indices) if isinstance(x, TensorBox)]
    assert len(valid_idxs) > 0, "requires at least 1 non-None index"
    new_indices = [None] * len(indices)
    for i, x in zip(valid_idxs, broadcast_tensors(*[indices[i] for i in valid_idxs])):
        # Eager allows indices to be CPU tensor when running on CUDA
        # FIXME: Calling to_device(x, device) should work but
        # test_advancedindex_mixed_cpu_devices still fails
        if x.get_device() != device:
            raise NotImplementedError("Fallback when indices is on a different device")
        new_indices[i] = x
    return new_indices, valid_idxs


def index_output_size_and_inner_fn(
    x_size,
    indices,
    tensor_indices,
    tensor_size,
    indices_loaders,
    indexed_size,
    x_loader,
    check,
    wrap_neg=True,
):
    # Note that behavior of indexing differs when there are non consecutive
    # tensors. In this case, the tensor index is pulled to the beginning.
    #
    # Suppose a = torch.arange(3 * 4 * 5 * 6 * 7).view(3, 4, 5, 6, 7)
    #         x = torch.tensor[1,2]
    # Then, a[:,x,:,x,:] will have shape 2,3,5,7 as due to x,:,x then 2 will
    # be pulled to the front.
    non_consecutive_tensors = False
    for previous, current in zip(tensor_indices, tensor_indices[1:]):
        if current - previous != 1:
            non_consecutive_tensors = True

    output_size = [x_size[i] for i, val in enumerate(indices) if val is None]
    output_size = [*output_size, *x_size[len(output_size) + len(tensor_indices) :]]

    first_tensor_index = tensor_indices[0]
    if non_consecutive_tensors:
        output_size = tensor_size + output_size
    else:
        output_size = (
            output_size[:first_tensor_index]
            + tensor_size
            + output_size[first_tensor_index:]
        )

    def fn(idx):
        assert len(idx) == len(output_size)
        assert len(indices_loaders) == len(indexed_size)

        rank = len(tensor_size)
        new_index = []
        first_tensor_index = tensor_indices[0]
        start_offset = 0 if non_consecutive_tensors else first_tensor_index
        next_idx = 0
        for i in range(tensor_indices[-1] + 1):
            if i == start_offset:
                next_idx += rank
            if indices[i] is None:
                assert next_idx < len(idx)
                new_index.append(idx[next_idx])
                next_idx += 1
            else:
                loader = indices_loaders[i]
                assert loader is not None
                size = indexed_size[i]
                new_index.append(
                    ops.indirect_indexing(
                        loader(idx[start_offset : start_offset + rank]),
                        size,
                        check=check,
                        wrap_neg=wrap_neg,
                    )
                )
        new_index = [
            *new_index,
            *idx[next_idx:],
        ]
        return new_index if x_loader is None else x_loader(new_index)

    return output_size, fn


def index_impl(x, indices, check):
    output_size, inner_fn, _ = index_impl_helper(x, indices, check)

    return Pointwise.create(
        device=x.get_device(),
        dtype=x.get_dtype(),
        inner_fn=inner_fn,
        ranges=output_size,
    )


def index_impl_helper(x, indices, check, wrap_neg=True):
    assert isinstance(indices, (list, tuple))
    x_loader = x.make_loader()
    indices, tensor_indices = check_and_broadcast_indices(indices, x.get_device())
    assert len(tensor_indices) > 0, "Must have at least one valid idx"

    indices_loaders = [i.make_loader() if i is not None else None for i in indices]
    # no guards on output size, all the guards are set in broadcast_tensors

    # We can use the first one since they are all required to be the same size
    tensor_size = list(indices[tensor_indices[0]].get_size())

    x_size = x.get_size()

    indexed_size = [x_size[i] for i in range(len(indices)) if indices[i] is not None]
    if check and 0 in indexed_size and 0 not in tensor_size:
        raise IndexError("index is out of bounds for dimension with size 0")

    indexed_size = [x_size[i] for i in range(len(indices))]
    output_size, index_inner_fn = index_output_size_and_inner_fn(
        x_size,
        indices,
        tensor_indices,
        tensor_size,
        indices_loaders,
        indexed_size,
        None,
        check=check,
        wrap_neg=wrap_neg,
    )

    def inner_fn(idx):
        return x_loader(index_inner_fn(idx))

    return output_size, inner_fn, index_inner_fn


@register_lowering(aten.index, type_promotion_kind=None)
def index(x, indices):
    try:
        return index_impl(x, indices, check=True)
    except NotImplementedError:
        # Fallback to ATen for boolean indexing
        x.realize()
        return fallback_handler(aten.index.Tensor, add_to_fallback_set=False)(
            x, indices
        )


@register_lowering(aten._unsafe_index, type_promotion_kind=None)
def _unsafe_index(x, indices):
    return index_impl(x, indices, check=False)


# All the indexing decompositions are written in terms of index, index_put, and index_put_
# We cannot have this lowering as a decomposition as it introduces
# mutation in the graph, which is bad for Aot Autograd. Aot Autograd runs dead
# code elimination and common subexpression elimination optimizations, which
# assume graphs to be side-effect free. More details at
# https://github.com/pytorch/torchdynamo/issues/1235
# and
# https://github.com/pytorch/torchdynamo/issues/1863
@register_lowering(aten.index_put)
def index_put(x, indices, values, accumulate=False):
    return index_put_impl_(
        clone(x), indices, values, accumulate, check=True, may_realize=False
    )


@register_lowering(aten._unsafe_index_put)
def _unsafe_index_put(x, indices, values, accumulate=False):
    return index_put_impl_(
        clone(x), indices, values, accumulate, check=False, may_realize=False
    )


def index_put_as_masked_fill(self, indices, value, accumulate):
    if value.get_device() != self.get_device():
        value = to_device(value, self.get_device())
    if accumulate:
        value = add(self, value)
    return mutate_to(self, where(indices[0], value, self))


def index_put_fallback(self, indices, values, accumulate):
    deterministic = torch.are_deterministic_algorithms_enabled()
    if is_triton(values) and (accumulate or deterministic):
        msg = (
            "index put with accumulate."
            if not deterministic
            else "deterministic index put."
        )
        if stack_trace := V.graph.current_node.meta.get("stack_trace", None):
            msg = f"{msg} Found from : \n {stack_trace}"
        V.graph.disable_cudagraphs_reason = msg

    ir.IndexPutFallback(V.graph.current_node.target, self, indices, values, accumulate)
    return self


@register_lowering(aten.index_put_, type_promotion_kind=None)
def index_put_(self, indices, values, accumulate=False):
    return index_put_impl_(
        self, indices, values, accumulate, check=True, may_realize=True
    )


@register_lowering(inductor_prims._unsafe_index_put_, type_promotion_kind=None)
def _unsafe_index_put_(self, indices, values, accumulate=False):
    return index_put_impl_(
        self, indices, values, accumulate, check=False, may_realize=True
    )


def index_put_impl_(self, indices, values, accumulate, check, may_realize=False):
    if may_realize:

        def try_get_name(x):
            if isinstance(x, ir.TensorBox):
                x = x.data
            if isinstance(x, ir.BaseView):
                x = x.unwrap_view()
            if isinstance(x, ir.StorageBox):
                x = x.data
            return x.get_name() if isinstance(x, ir.Buffer) else None

        def indice_slice_from_randperm(indice):
            # Refer to: https://github.com/pytorch/pytorch/pull/139366#discussion_r1825424660
            # For this specific pattern, indices is unique as coming from torch.randperm.
            # However, as the content of the indices is unknown, we have to check this specific pattern.
            if isinstance(indice, TensorBox) and isinstance(indice.data, ir.BaseView):
                indice = indice.data.unwrap_view()
                return (
                    isinstance(indice, ir.StorageBox)
                    and isinstance(indice.data, ir.ExternKernel)
                    and getattr(indice.data, "fx_node", None)
                    and indice.data.fx_node.target == torch.ops.aten.randperm.default
                )
            return False

        if try_get_name(self) in values.get_read_names() and not all(
            indice_slice_from_randperm(indice) for indice in indices
        ):
            # Fix issue: https://github.com/pytorch/pytorch/issues/138908
            # When self and values have memory overlapping, indices may
            # contain duplicate values, potentially causing incorrect results since
            # the load of `values` might contain modified value from the store of `self`.
            # To address this, store values in a temporary buffer in such cases.
            values.realize()

    # Dispatch to masked fill for single boolean index with single value
    if (
        values.get_numel() == 1
        and len(indices) == 1
        and indices[0].get_dtype() in (torch.bool, torch.uint8)
    ):
        mask = indices[0]
        for _ in range(len(mask.get_size()), len(self.get_size())):
            mask = unsqueeze(mask, -1)
        return index_put_as_masked_fill(self, [mask], values, accumulate)

    # Fallback in torch deterministic mode
    if torch.are_deterministic_algorithms_enabled():
        return index_put_fallback(self, indices, values, accumulate)

    # Fallback if there is a boolean index
    for index in indices:
        if index is not None and index.get_dtype() in (torch.bool, torch.uint8):
            return index_put_fallback(self, indices, values, accumulate)

    x_size = self.get_size()
    x_ndim = len(x_size)

    if accumulate and needs_fallback_due_to_atomic_add_limitations(self.get_dtype()):
        # self is an scalar Tensor
        if x_ndim == 0:
            self = view(self, [1])
        self = index_put_fallback(self, indices, values, accumulate)
        if x_ndim == 0:
            self = view(self, [])
        return self

    values = to_dtype(values, self.get_dtype())

    try:
        # Note that code will only get here when dtype is uint32
        indices, tensor_indices = check_and_broadcast_indices(
            indices, self.get_device()
        )
    except NotImplementedError:
        return index_put_fallback(self, indices, values, accumulate)

    indices_loaders = [i.make_loader() if i is not None else None for i in indices]

    assert isinstance(self, TensorBox)
    self.realize()

    # self is an scalar Tensor
    if x_ndim == 0:
        self = view(self, [1])

    # We can use the first one since they are all required to be the same size
    tensor_size = list(indices[tensor_indices[0]].get_size())
    indexed_size = [x_size[i] for i in range(len(indices))]

    expected_vals_size, inner_fn = index_output_size_and_inner_fn(
        x_size,
        indices,
        tensor_indices,
        tensor_size,
        indices_loaders,
        indexed_size,
        None,
        check=check,
    )

    values = expand(values, expected_vals_size)
    # all guards are set above during broadcast_tensors and expand

    scatter = ir.Scatter(
        device=self.get_device(),
        dtype=self.get_dtype(),
        inner_fn=values.make_loader(),
        ranges=expected_vals_size,  # iter_ranges,
        output_indexer=inner_fn,
        scatter_mode="atomic_add" if accumulate else None,
    )
    buffer = ir.ComputedBuffer(
        name=None,
        layout=ir.MutationLayoutSHOULDREMOVE(self),
        data=scatter,
    )
    buffer.name = V.graph.register_buffer(buffer)
    V.graph.register_operation(buffer)

    if x_ndim == 0:
        self = view(self, [])
    return self


fallback__unsafe_masked_index = fallback_handler(
    aten._unsafe_masked_index.default, add_to_fallback_set=False
)

fallback__unsafe_masked_index_put_accumulate = fallback_handler(
    aten._unsafe_masked_index_put_accumulate.default, add_to_fallback_set=False
)


@register_lowering(aten._unsafe_masked_index, type_promotion_kind=None)
def _unsafe_masked_index(self, mask, indices, fill):
    ranges, _, _unsafe_index_fn = index_impl_helper(
        self, indices, check=False, wrap_neg=False
    )
    mask_loader = mask.make_loader()
    self_loader = self.make_loader()

    def inner_fn(idx):
        if mask.dtype != torch.bool:
            mask_val = ops.to_dtype(mask_loader(idx), torch.bool)
        else:
            mask_val = mask_loader(idx)
        return ops.masked(mask_val, lambda: self_loader(_unsafe_index_fn(idx)), fill)

    return Pointwise.create(
        device=self.get_device(),
        dtype=self.get_dtype(),
        inner_fn=inner_fn,
        ranges=ranges,
    )


@register_lowering(aten._unsafe_masked_index_put_accumulate, type_promotion_kind=None)
def _unsafe_masked_index_put_accumulate(x, mask, indices, values):
    masked_value = where(mask, values, 0)
    shape = x.get_size()
    clamped_indices = [
        clamp(indices[i], -shape[i], shape[i] - 1) if indices[i] else None
        for i in range(len(indices))
    ]
    # TODO: use a masked store for this. currently only triton
    # supports masked stores and cpp backend does not.
    return _unsafe_index_put(x, clamped_indices, masked_value, accumulate=True)


@make_pointwise
def clamp(a, min, max):
    return ops.maximum(min, ops.minimum(max, a))


@register_lowering(aten.as_strided_scatter, type_promotion_kind=None)
def as_strided_scatter(self, src, size, stride, storage_offset=None):
    output = clone(self)
    output_view = as_strided(output, size, stride, storage_offset)
    copy_(output_view, src)
    return output


@register_lowering(aten.scatter, type_promotion_kind=None)
def scatter(x, dim: int, index, src, **kwargs):
    return scatter_(clone(x), dim, index, src, **kwargs)


def scatter_fallback(
    op_overload: torch._ops.OpOverload,
    self,
    dim: int,
    index,
    src,
    *,
    reduce: Optional[str] = None,
    include_self: bool = True,
):
    src_is_tensor = isinstance(src, TensorBox)
    if use_scatter_fallback(
        op_overload,
        reduce,
        self.get_dtype(),
        cast(torch.dtype, src.get_dtype() if src_is_tensor else type(src)),
        src.get_device().type if src_is_tensor else "not impl",
        src_is_tensor,
    ):
        ir.ScatterFallback(
            op_overload,
            self,
            dim,
            index,
            src,
            reduce=reduce,
            include_self=include_self,
        )
        return self

    return None


@register_lowering(aten.scatter_, type_promotion_kind=None)
def scatter_(self, dim: int, index, src, *, reduce: Optional[str] = None):
    assert reduce in (None, "add", "multiply")
    if reduce is None:
        op_overload = getattr(aten.scatter_, V.graph.current_node.target._overloadname)  # type: ignore[union-attr]
        fallback_result = scatter_fallback(
            op_overload, self, dim, index, src, reduce=reduce
        )
        if fallback_result is not None:
            return fallback_result

    if reduce == "add":
        reduce = "sum"
    elif reduce == "multiply":
        reduce = "prod"
    return scatter_reduce_(self, dim, index, src, reduce)


@register_lowering(aten.scatter_add, type_promotion_kind=None)
def scatter_add(x, dim: int, index, src):
    return scatter_add_(clone(x), dim, index, src)


@register_lowering(aten.scatter_add_, type_promotion_kind=None)
def scatter_add_(x, dim: int, index, src):
    return scatter_reduce_(x, dim, index, src, "sum")


@register_lowering(aten.scatter_reduce, type_promotion_kind=None)
def scatter_reduce(x, dim: int, index, src, reduction_type, **kwargs):
    return scatter_reduce_(clone(x), dim, index, src, reduction_type, **kwargs)


@register_lowering(aten.scatter_reduce_, type_promotion_kind=None)
def scatter_reduce_(self, dim: int, index, src, reduce, *, include_self: bool = True):
    assert reduce in (None, "sum", "prod", "mean", "amax", "amin")
    assert (
        len(aten.scatter_reduce_.overloads()) == 1
        and "two" in aten.scatter_reduce_.overloads()
    ), "aten.scatter_reduce_.two is not the unique overload of aten.scatter_reduce_"

    if isinstance(src, Number):
        src = full_like(self, src)

    fallback_result = scatter_fallback(
        aten.scatter_reduce_.two,
        self,
        dim,
        index,
        src,
        reduce=reduce,
        include_self=include_self,
    )

    if fallback_result:
        return fallback_result

    assert isinstance(self, TensorBox)
    assert "int" in str(index.get_dtype())

    ndim = len(self.get_size())
    if ndim == 0:
        self = view(self, [1])

    if isinstance(src, TensorBox) and len(src.get_size()) == 0:
        src = view(src, [1])

    if isinstance(index, TensorBox) and len(index.get_size()) == 0:
        index = view(index, [1])

    if index.get_numel() == 0:
        return self

    dim = _validate_dim(self, dim)

    self.realize()
    index_loader = index.make_loader()
    src_loader = src.make_loader() if isinstance(src, TensorBox) else None

    def output_indexer(idx):
        # self is captured from the end of the function, so it may have 0 dim
        shape = self.get_size()
        ndim = len(shape)
        indirect_idx = list(idx)
        indirect_idx[dim] = ops.indirect_indexing(
            index_loader(idx), 1 if ndim == 0 else shape[dim], wrap_neg=False
        )
        return indirect_idx

    def fn(idx):
        if src_loader:
            return src_loader(idx)
        else:
            # src is a scalar
            return ops.constant(src, self.get_dtype())

    def backend_reduce_str(reduce):
        if reduce == "sum":
            return "atomic_add"
        else:
            # TODO: Need to support more reduction type
            assert reduce is None
            return None

    if not include_self:
        # zero out the corresponding elements first
        zero_out = ir.Scatter(
            device=self.get_device(),
            dtype=self.get_dtype(),
            inner_fn=lambda index: ops.constant(0, self.get_dtype()),
            ranges=index.get_size(),
            output_indexer=output_indexer,
            scatter_mode=None,
        )
        buffer = ir.ComputedBuffer(
            name=None,
            layout=ir.MutationLayoutSHOULDREMOVE(self),
            data=zero_out,
        )
        buffer.name = V.graph.register_buffer(buffer)
        V.graph.register_operation(buffer)

    # self[index[i][j][k]][j][k] += src[i][j][k]  # if dim == 0
    # self[i][index[i][j][k]][k] += src[i][j][k]  # if dim == 1
    # self[i][j][index[i][j][k]] += src[i][j][k]  # if dim == 2
    scatter = ir.Scatter(
        device=self.get_device(),
        dtype=self.get_dtype(),
        inner_fn=fn,
        ranges=index.get_size(),
        output_indexer=output_indexer,
        scatter_mode=backend_reduce_str(reduce),
    )
    buffer = ir.ComputedBuffer(
        name=None,
        layout=ir.MutationLayoutSHOULDREMOVE(self),
        data=scatter,
    )
    buffer.name = V.graph.register_buffer(buffer)
    V.graph.register_operation(buffer)

    if ndim == 0:
        self = view(self, [])
    return self


def upsample_nearestnd(
    x,
    output_size,
    scales_x: tuple[Optional[float], ...],
    n: int = 2,
    exact: bool = False,
):
    x.realize_hint()  # elements are reused
    x_loader = x.make_loader()
    i_sizes = x.get_size()[-n:]
    batch = x.get_size()[:-n]
    i_sizes = [V.graph.sizevars.evaluate_static_shape(i) for i in i_sizes]

    assert len(scales_x) == n
    o_sizes = output_size

    inv_scales = [i / o for i, o in zip(i_sizes, o_sizes)]
    for i, scale in enumerate(scales_x):
        if scale is not None:
            inv_scales[i] = 1.0 / scale

    def scale_fn(x, scale, size):
        # Nearest Exact: input_index = round(scale * (output_index + 0.5) - 0.5)
        #                            = floor(scale * (output_index + 0.5))
        # Nearest: input_index = floor(scale * output_index)
        x = ops.index_expr(x, torch.float32)
        if exact:
            x = ops.add(x, ops.constant(0.5, torch.float32))
        x = ops.mul(x, ops.constant(scale, torch.float32))
        x = ops.to_dtype(x, torch.int32)
        return ops.indirect_indexing(x, size, check=False)

    def fn(idx):
        x = idx[-n:]
        b = idx[:-n]
        return x_loader(
            [*b, *[scale_fn(i, s, size) for i, s, size in zip(x, inv_scales, i_sizes)]]
        )

    return Pointwise.create(
        device=x.get_device(),
        dtype=x.get_dtype(),
        inner_fn=fn,
        ranges=[*batch, *o_sizes],
    )


@register_lowering(aten.upsample_nearest1d.default)
def upsample_nearest1d(x, output_size, scales: Optional[float] = None):
    return upsample_nearestnd(x, output_size, (scales,), n=1)


@register_lowering(aten._upsample_nearest_exact1d.default)
def _upsample_nearest_exact1d(x, output_size, scales: Optional[float] = None):
    return upsample_nearestnd(x, output_size, (scales,), n=1, exact=True)


@register_lowering(aten.upsample_nearest2d.default)
def upsample_nearest2d(
    x, output_size, scales_h: Optional[float] = None, scales_w: Optional[float] = None
):
    return upsample_nearestnd(x, output_size, (scales_h, scales_w), n=2)


@register_lowering(aten._upsample_nearest_exact2d.default)
def _upsample_nearest_exact2d(
    x, output_size, scales_h: Optional[float] = None, scales_w: Optional[float] = None
):
    return upsample_nearestnd(x, output_size, (scales_h, scales_w), n=2, exact=True)


@register_lowering(aten.upsample_nearest3d.default)
def upsample_nearest3d(
    x,
    output_size,
    scales_d: Optional[float] = None,
    scales_h: Optional[float] = None,
    scales_w: Optional[float] = None,
):
    return upsample_nearestnd(x, output_size, (scales_d, scales_h, scales_w), n=3)


@register_lowering(aten._upsample_nearest_exact3d.default)
def _upsample_nearest_exact3d(
    x,
    output_size,
    scales_d: Optional[float] = None,
    scales_h: Optional[float] = None,
    scales_w: Optional[float] = None,
):
    return upsample_nearestnd(
        x, output_size, (scales_d, scales_h, scales_w), n=3, exact=True
    )


def _create_constants(*args, dtype):
    return tuple(ops.constant(a, dtype) for a in args)


@register_lowering(prims.rev.default)
def rev(x, dims):
    # note - dims pre-canonicalized
    x_loader = x.make_loader()
    sizes = x.get_size()

    def loader(idx):
        idx = list(idx)
        assert len(idx) == len(sizes)
        for dim in dims:
            idx[dim] = (sizes[dim] - 1) - idx[dim]

        return x_loader(idx)

    return Pointwise.create(
        device=x.get_device(),
        dtype=x.get_dtype(),
        inner_fn=loader,
        ranges=sizes,
    )


def inplace_constant_pad_nd(
    x: TensorBox, padding: Sequence[int], fill_value: float
) -> Optional[TensorBox]:
    """
    This optimization changes the semantics of padding from 'clone'
    style to 'view' style.

    Thanks to functionalization, this change can still maintain numerical
    correctness.
    """

    def _padding_can_be_fused():
        """
        Conservatively check if padding can be fused with downstream op.
        1. if the downstream op is a sum, then there is little benefit to
           do inplace padding
        2. if the downstream op is a matmul, doing inplace padding can
           save membw.
        """
        current_node = V.graph.current_node
        if current_node is None:
            return True  # be conservative
        users = tuple(current_node.users)
        if len(users) == 1 and users[0].target in (
            aten.mm.default,
            aten.addmm.default,
        ):
            return False

        return True  # be conservative

    if _padding_can_be_fused():
        return None

    # Only handle 2D case for now
    if len(padding) != 4 or len(x.get_size()) != 2:
        return None

    # No harm to realize since we already know that
    # the op can not be fused into the single user.
    # It need to be realized later anyways.
    x.realize()

    # If x is a view (e.g. a SliceView), realizing it just realizing the
    # underlying storage. x itself is still a view.
    if (
        not isinstance(x, ir.TensorBox)
        or not isinstance(x.data, ir.StorageBox)
        or not (
            isinstance(x.data.data, ir.ComputedBuffer)
            or (
                config.can_inplace_pad_graph_input
                and isinstance(x.data.data, ir.InputBuffer)
            )
        )
        or not x.data.data.name
    ):
        return None
    x.freeze_layout()

    _, layout = ir.as_storage_and_layout(x)
    strides = layout.stride
    if strides[1] != 1:
        return None

    if padding[0] != 0 or padding[2] != 0 or padding[3] != 0:
        return None

    npad = padding[1]
    if npad == 0:
        return None

    stride0 = strides[0]
    rowsize = layout.size[1]

    if stride0 < rowsize + npad:
        return None

    bufname = x.data.data.name
    padded_size = [layout.size[0], layout.size[1] + npad]
    V.graph.buffer_to_padded_size[bufname] = padded_size
    resized_x = as_strided(
        x,
        padded_size,
        layout.stride,
        layout.offset,
    )

    sliced_x = slice_(resized_x, dim=1, start=rowsize, end=rowsize + npad)
    fill_(sliced_x, fill_value)

    counters["inductor"]["inplace_padding"] += 1
    return resized_x


@register_lowering(aten.constant_pad_nd, type_promotion_kind=None)
def constant_pad_nd(x, padding, fill_value=0):
    assert (len(padding) % 2) == 0
    if all(p == 0 for p in padding):
        return clone(x)

    if config.inplace_padding:
        out = inplace_constant_pad_nd(x, padding, fill_value)
        if out:
            return out
            # fall through if can not inplace the padding

    sizes = x.get_size()

    bounds = list(reversed(list(zip(padding[::2], padding[1::2]))))
    n = len(sizes) - len(bounds)

    # if padding is a complicated expression, hoist it
    bounds_precomp: list[tuple[sympy.Symbol, Any]] = []
    for l, h in bounds:
        bounds_precomp.append((V.graph.sizevars.lookup_precomputed_size(l), h))  # type: ignore[arg-type]

    output_size = list(sizes[:n])
    mask_sizes = []
    for (low, high), size in zip(bounds, sizes[n:]):
        mask_sizes.append(size)
        output_size.append(sympy.expand(size + low + high))
    assert len(output_size) == len(sizes)
    fill_value = dtype_to_type(x.get_dtype())(fill_value)

    def mask(index):
        mask = []
        for idx, (low, high), length in zip(index[n:], bounds, mask_sizes):
            if low != 0:
                mask.append(range_mask_low(idx, 0))
            if high != 0:
                mask.append(range_mask_high(idx, length))
        mask = functools.reduce(ops.and_, mask)
        return ops.masked(mask, lambda: x_loader(index), fill_value)

    def offset_fn(index):
        new_index = list(index[:n])
        for idx, (low, _high) in zip(index[n:], bounds_precomp):
            new_index.append(idx - low)
        assert len(new_index) == len(index)
        return mask(new_index)

    x_loader = x.make_loader()
    return Pointwise.create(
        device=x.get_device(),
        dtype=x.get_dtype(),
        inner_fn=offset_fn,
        ranges=output_size,
    )


def range_mask_low(i: sympy.Expr, low: Union[sympy.Expr, int]):
    return ops.ge(
        ops.index_expr(i, torch.int64),
        ops.index_expr(sympy.Integer(low), torch.int64),
    )


def range_mask_high(i: sympy.Expr, high: sympy.Expr):
    return ops.lt(
        ops.index_expr(i, torch.int64),
        ops.index_expr(high, torch.int64),
    )


def range_mask(i: sympy.Expr, high: sympy.Expr, low: sympy.Expr):
    return ops.and_(
        range_mask_low(i, low),
        range_mask_high(i, high),
    )


def constant_boundary_condition(
    x, fill_value, padding=None, pad_fill_value=1.0, dim=None
):
    h = x.get_size()[-dim:]
    x_loader = x.make_loader()
    padding_h = padding or [0] * dim

    def load(index):
        prefix = index[:-dim]
        ih = index[-dim:]

        mask = functools.reduce(
            ops.and_,
            [range_mask(ih[i], h[i] + padding_h[i], -padding_h[i]) for i in range(dim)],
        )
        return (
            ops.masked(
                mask,
                lambda: constant_boundary_condition(x, pad_fill_value, dim=dim)(
                    [*prefix, *ih]
                ),
                fill_value,
            )
            if padding
            else ops.masked(mask, lambda: x_loader([*prefix, *ih]), fill_value)
        )

    return load


def pooling_size(x, i, kernel_size, stride, padding, ceil_mode):
    x_out = FloorDiv(
        x + 2 * padding[i] - (kernel_size[i] - 1) + (stride[i] - 1), stride[i]
    )

    if ceil_mode:
        x_alt = FloorDiv(
            x + 2 * padding[i] - (kernel_size[i] - 1) + 2 * (stride[i] - 1), stride[i]
        )
        if V.graph.sizevars.size_hint((x_alt - 1) * stride[i] - x - padding[i]) >= 0:
            # Sliding windows must start within the input or left padding
            x_alt -= 1  # type: ignore[assignment]
            V.graph.sizevars.guard_leq(0, x_alt * stride[i] - x - padding[i])  # type: ignore[arg-type]
        if V.graph.sizevars.size_hint(x_out - x_alt) == 0:
            # ceil mode is actually a no-op, lets guard on that
            V.graph.sizevars.guard_equals(x_out, x_alt)
            ceil_mode = False
        else:
            x_out = x_alt
    return x_out, ceil_mode


def should_fallback_max_pool2d_with_indices(kernel_size, dilation):
    kernel_size = pad_listlike(kernel_size, 2)
    window_size = kernel_size[0] * kernel_size[1]
    return (window_size > 25) or any(d > 1 for d in dilation)


def max_pool2d_checks(
    x, kernel_size, stride, padding, dilation, *, assert_fallback=None
):
    if padding == 0:
        padding = [0, 0]
    if dilation == 1:
        dilation = [1, 1]
    if not stride:
        stride = kernel_size

    kernel_size = pad_listlike(kernel_size, 2)
    stride = pad_listlike(stride, 2)
    padding = pad_listlike(padding, 2)
    dilation = pad_listlike(dilation, 2)

    assert isinstance(x, TensorBox)
    assert len(kernel_size) == 2
    assert len(stride) == 2
    assert len(padding) == 2
    assert len(dilation) == 2
    assert len(x.get_size()) in (3, 4)

    use_fallback = should_fallback_max_pool2d_with_indices(kernel_size, dilation)
    if assert_fallback is not None:
        assert use_fallback == assert_fallback

    return kernel_size, stride, padding, dilation, use_fallback


@register_lowering(prims._low_memory_max_pool2d_with_offsets, type_promotion_kind=None)
def _low_memory_max_pool2d_with_offsets(
    x,
    kernel_size,
    stride,
    padding,
    dilation,
    ceil_mode=False,
):
    # assert we are not on a fallback path, the inductor decomp should have guaranteed this
    kernel_size, stride, padding, dilation, _ = max_pool2d_checks(
        x, kernel_size, stride, padding, dilation, assert_fallback=False
    )

    x.realize_hint()
    *batch, h, w = x.get_size()

    h_out, ceil_mode1 = pooling_size(h, 0, kernel_size, stride, padding, ceil_mode)
    w_out, ceil_mode2 = pooling_size(w, 1, kernel_size, stride, padding, ceil_mode)

    dtype = x.dtype
    min_value = (
        False
        if dtype is torch.bool
        else (float("-inf") if dtype.is_floating_point else torch.iinfo(dtype).min)
    )

    new_size = list(batch) + [h_out, w_out]
    if padding[0] or padding[1] or ceil_mode1 or ceil_mode2:
        x_loader = constant_boundary_condition(x, min_value, dim=2)
    else:
        x_loader = x.make_loader()

    def fn(idx, return_index):
        *prefix, bh, bw = idx
        maxval = None
        maxindex = None
        for h_inc, w_inc in itertools.product(
            range(kernel_size[0]), range(kernel_size[1])
        ):
            ih = bh * stride[0] + h_inc - padding[0]
            iw = bw * stride[1] + w_inc - padding[1]
            val = x_loader([*prefix, ih, iw])
            if return_index:
                index = ops.index_expr(h_inc * kernel_size[1] + w_inc, torch.int8)
                if maxindex is None:
                    maxindex = index
                else:
                    maxindex = ops.where(ops.gt(val, maxval), index, maxindex)
            if maxval is None:
                maxval = val
            else:
                maxval = ops.maximum(val, maxval)
        if return_index:
            return maxindex
        else:
            return maxval

    out = Pointwise.create(
        device=x.get_device(),
        dtype=x.get_dtype(),
        inner_fn=functools.partial(fn, return_index=False),
        ranges=new_size,
    )
    offsets = Pointwise.create(
        device=x.get_device(),
        dtype=torch.int8,
        inner_fn=functools.partial(fn, return_index=True),
        ranges=new_size,
    )
    return out, offsets


@register_lowering(
    prims._low_memory_max_pool2d_offsets_to_indices, type_promotion_kind=None
)
def _low_memory_max_pool2d_offsets_to_indices(
    offsets, kernel_width, input_width, stride, padding
):
    # TODO: Generalize to other max pooling flavors, and arbitrary dim

    offsets_loader = offsets.make_loader()

    def increments_to_index(h_inc, w_inc, bh, bw):
        w_in = ops.index_expr(input_width, torch.int64)
        hbase = ops.index_expr(bh * stride[0] - padding[0], torch.int64)
        wbase = ops.index_expr(bw * stride[1] - padding[1], torch.int64)
        ih = hbase + h_inc
        iw = wbase + w_inc
        return ih * w_in + iw

    def offsets_to_indices(idx):
        *prefix, bh, bw = idx
        offset = offsets_loader([*prefix, bh, bw])
        kw_const = ops.constant(kernel_width, torch.int32)
        h_inc = offset // kw_const
        w_inc = offset - (h_inc * kw_const)
        return increments_to_index(h_inc, w_inc, bh, bw)

    indices = Pointwise.create(
        device=offsets.get_device(),
        dtype=torch.int64,
        inner_fn=offsets_to_indices,
        ranges=offsets.get_size(),
    )
    return indices


# Fallback selected when we do not decompose to the low-memory path.
make_fallback(aten.max_pool2d_with_indices)


fallback_max_pool2d_with_indices_backward = fallback_handler(
    aten.max_pool2d_with_indices_backward.default,
    add_to_fallback_set=False,
)


@register_lowering(aten.max_pool2d_with_indices_backward, type_promotion_kind=None)
def max_pool2d_with_indices_backward(
    grad_output, x, kernel_size, stride, padding, dilation, ceil_mode, indices
):
    if padding == 0:
        padding = [0, 0]
    if dilation == 1:
        dilation = [1, 1]
    if not stride:
        stride = kernel_size

    assert isinstance(x, TensorBox)
    assert len(kernel_size) == 2
    assert len(stride) == 2
    assert len(padding) == 2
    assert len(dilation) == 2
    assert len(x.get_size()) in (3, 4)

    # we will read this many times, so make sure it is computed
    grad_output.realize_hint()
    gO_stride = grad_output.maybe_get_stride()
    x_stride: Optional[Sequence[Any]]
    if isinstance(x, TensorBox) and isinstance(x.data.data, Pointwise):  # type: ignore[attr-defined]
        data = x.data.data  # type: ignore[attr-defined]
        x_buffer = ir.ComputedBuffer(
            name=None,
            layout=ir.FlexibleLayout(
                device=data.get_device(),
                dtype=data.get_dtype(),
                size=data.get_size(),
            ),
            data=data,
        )
        x_buffer.decide_layout()
        x_stride = x_buffer.get_stride()
    else:
        x_stride = x.maybe_get_stride()

    is_channels_last = (x_stride is not None and x_stride[1] == 1) or (
        gO_stride is not None and gO_stride[1] == 1
    )
    if any(d != 1 for d in dilation):
        # dilation NYI
        return fallback_max_pool2d_with_indices_backward(
            grad_output, x, kernel_size, stride, padding, dilation, ceil_mode, indices
        )

    *_batch, _height, width = x.get_size()
    *_, pooled_height, pooled_width = grad_output.get_size()

    indices_loader = indices.make_loader()
    grad_loader = grad_output.make_loader()
    new_size = list(x.get_size())

    h_window_size = max(
        max(h // stride[0] - max(0, (h - kernel_size[0]) // stride[0]), 1)
        for h in range(kernel_size[0] * 2)
    )
    w_window_size = max(
        max(w // stride[1] - max(0, (w - kernel_size[1]) // stride[1]), 1)
        for w in range(kernel_size[1] * 2)
    )

    window_size = h_window_size * w_window_size

    if window_size > 25:
        # Kernel size too big. Results in hard-to-optimize Triton code. Use fallback.
        return fallback_max_pool2d_with_indices_backward(
            grad_output, x, kernel_size, stride, padding, dilation, ceil_mode, indices
        )

    indices_size = indices.get_size()

    def fn(idx):
        *prefix, h, w = idx
        index_test = ops.index_expr(h * width + w, torch.int32)
        h = h + padding[0]
        w = w + padding[1]
        phstart = ops.index_expr(
            FloorDiv(h - kernel_size[0] + stride[0], stride[0]), torch.int32
        )
        pwstart = ops.index_expr(
            FloorDiv(w - kernel_size[1] + stride[1], stride[1]), torch.int32
        )
        phend = ops.index_expr(FloorDiv(h, stride[0]) + 1, torch.int32)
        pwend = ops.index_expr(FloorDiv(w, stride[1]) + 1, torch.int32)

        phstart = ops.maximum(phstart, ops.constant(0, torch.int32))
        pwstart = ops.maximum(pwstart, ops.constant(0, torch.int32))
        phend = ops.minimum(phend, ops.index_expr(pooled_height, torch.int32))
        pwend = ops.minimum(pwend, ops.index_expr(pooled_width, torch.int32))

        gradient = None
        for ph_ in range(h_window_size):
            for pw_ in range(w_window_size):
                ph = ops.add(phstart, ops.constant(ph_, torch.int32))
                pw = ops.add(pwstart, ops.constant(pw_, torch.int32))
                grad_index = [
                    *prefix,
                    ops.indirect_indexing(
                        ops.minimum(ph, ops.sub(phend, ops.constant(1, torch.int32))),
                        indices_size[-2],
                        check=False,
                    ),
                    ops.indirect_indexing(
                        ops.minimum(pw, ops.sub(pwend, ops.constant(1, torch.int32))),
                        indices_size[-1],
                        check=False,
                    ),
                ]

                index_actual = indices_loader(grad_index)
                grad_part = grad_loader(grad_index)
                check = ops.eq(index_actual, index_test)

                if gradient is None:
                    # don't need mask for 0, 0
                    gradient = ops.where(
                        check, grad_part, ops.constant(0.0, torch.float32)
                    )
                else:
                    mask = ops.and_(
                        ops.and_(
                            ops.lt(ph, phend),
                            ops.lt(pw, pwend),
                        ),
                        check,
                    )
                    gradient = ops.where(mask, ops.add(gradient, grad_part), gradient)
        assert gradient is not None
        return gradient

    out = Pointwise.create(
        device=grad_output.get_device(),
        dtype=grad_output.get_dtype(),
        inner_fn=fn,
        ranges=new_size,
    )
    if is_channels_last:
        return ir.ExternKernel.require_channels_last(out)
    else:
        return out


def pad_adaptive_loader(x, pad_val=0.0):
    x_loader = x.make_loader()

    def load(prefix, increments, start_indices, end_indices):
        ih, iw = increments
        h_start_index, w_start_index = start_indices
        h_end_index, w_end_index = end_indices

        mask = ops.and_(
            ops.lt(
                ops.index_expr(h_start_index + ih, torch.int64),
                ops.index_expr(h_end_index, torch.int64),
            ),
            ops.lt(
                ops.index_expr(w_start_index + iw, torch.int64),
                ops.index_expr(w_end_index, torch.int64),
            ),
        )

        return ops.masked(
            mask,
            lambda: x_loader([*prefix, h_start_index + ih, w_start_index + iw]),
            pad_val,
        )

    return load


def compute_indices_adaptive_pooling(start_index, end_index, h_in, w_in, h_out, w_out):
    h_start_index = functools.partial(start_index, out_dim=h_out, inp_dim=h_in)
    h_end_index = functools.partial(end_index, out_dim=h_out, inp_dim=h_in)

    w_start_index = functools.partial(start_index, out_dim=w_out, inp_dim=w_in)
    w_end_index = functools.partial(end_index, out_dim=w_out, inp_dim=w_in)

    return h_start_index, h_end_index, w_start_index, w_end_index


def _adaptive_pooling_fn(
    start_index, end_index, kernel_maxes, in_sizes, out_sizes, pooling_fn
):
    h_in, w_in = in_sizes
    h_out, w_out = out_sizes

    (
        h_start_index_fn,
        h_end_index_fn,
        w_start_index_fn,
        w_end_index_fn,
    ) = compute_indices_adaptive_pooling(
        start_index, end_index, h_in, w_in, h_out, w_out
    )

    def fn(idx, loader):
        *prefix, bh, bw = idx

        h_start_index = h_start_index_fn(bh)
        h_end_index = h_end_index_fn(bh)

        w_start_index = w_start_index_fn(bw)
        w_end_index = w_end_index_fn(bw)

        result = None
        for ih, iw in itertools.product(range(kernel_maxes[0]), range(kernel_maxes[1])):
            val = loader(
                prefix,
                [ih, iw],
                [h_start_index, w_start_index],
                [h_end_index, w_end_index],
            )
            if result is None:
                result = val
            else:
                result = pooling_fn(val, result)
        return result

    return fn


def _adaptive_pooling_fn_with_idx(
    start_index, end_index, kernel_maxes, in_sizes, out_sizes, pooling_fn
):
    h_in, w_in = in_sizes
    h_out, w_out = out_sizes

    (
        h_start_index_fn,
        h_end_index_fn,
        w_start_index_fn,
        w_end_index_fn,
    ) = compute_indices_adaptive_pooling(
        start_index, end_index, h_in, w_in, h_out, w_out
    )

    def fn(idx, loader):
        *prefix, bh, bw = idx

        h_start_index = h_start_index_fn(bh)
        h_end_index = h_end_index_fn(bh)

        w_start_index = w_start_index_fn(bw)
        w_end_index = w_end_index_fn(bw)

        maxval = None
        maxindex = None
        for ih, iw in itertools.product(range(kernel_maxes[0]), range(kernel_maxes[1])):
            val = loader(
                prefix,
                [ih, iw],
                [h_start_index, w_start_index],
                [h_end_index, w_end_index],
            )

            index = ops.index_expr(
                (h_start_index + ih) * w_in + w_start_index + iw, torch.int64
            )

            if maxindex is None:
                maxindex = index
            else:
                maxindex = ops.where(ops.gt(val, maxval), index, maxindex)

            if maxval is None:
                maxval = val
            else:
                maxval = pooling_fn(val, maxval)

        return maxindex

    return fn


fallback_adaptive_avg_pool2d = fallback_handler(
    aten._adaptive_avg_pool2d.default, add_to_fallback_set=False
)


@register_lowering(aten._adaptive_avg_pool2d)
def _adaptive_avg_pool2d(x, output_size):
    if x.get_dtype() == torch.int64:
        # not supported in eager
        raise RuntimeError("'adaptive_avg_pool2d' not implemented for 'Long'")
    assert isinstance(x, TensorBox)
    assert len(output_size) == 2
    x.realize_hint()

    *batch, h_in, w_in = x.get_size()

    h_in = V.graph.sizevars.evaluate_static_shape(h_in)
    w_in = V.graph.sizevars.evaluate_static_shape(w_in)

    h_out, w_out = output_size

    # no-op if the same input and output
    if h_in == h_out and w_in == w_out:
        return clone(x)

    if h_out == 0 or w_out == 0:
        o_size = [*batch, h_out, w_out]
        return empty(o_size, dtype=x.get_dtype(), device=x.get_device())
    if h_in % h_out == 0 and w_in % w_out == 0:
        kernel_size = [h_in // h_out, w_in // w_out]
        return avg_pool2d(x, kernel_size)

    h_kernel_max = ceildiv((h_in + h_out - 1), h_out)
    w_kernel_max = ceildiv((w_in + w_out - 1), w_out)

    new_size = list(batch) + [h_out, w_out]
    dtype = x.get_dtype()

    window_size = h_kernel_max * w_kernel_max
    if window_size > 25:
        # Kernel size too big. Results in hard-to-optimize Triton code. Use fallback.
        return fallback_adaptive_avg_pool2d(x, output_size)

    def start_index(index, out_dim, inp_dim):
        return FloorDiv((index * inp_dim), out_dim)

    def end_index(index, out_dim, inp_dim):
        return FloorDiv((index + 1) * inp_dim + out_dim - 1, out_dim)

    fn_sum = _adaptive_pooling_fn(
        start_index=start_index,
        end_index=end_index,
        kernel_maxes=[h_kernel_max, w_kernel_max],
        in_sizes=[h_in, w_in],
        out_sizes=[h_out, w_out],
        pooling_fn=ops.add,
    )

    ones_loader = pad_adaptive_loader(ones_like(x))

    def fn(idx):
        return ops.truediv(
            fn_sum(idx, pad_adaptive_loader(x)), fn_sum(idx, ones_loader)
        )

    rv = Pointwise.create(
        device=x.get_device(),
        dtype=dtype,
        inner_fn=fn,
        ranges=new_size,
    )
    # TODO: should we force these to be realized?
    return rv


fallback_adaptive_max_pool2d = fallback_handler(
    aten.adaptive_max_pool2d.default, add_to_fallback_set=False
)


@register_lowering(aten.adaptive_max_pool2d)
def adaptive_max_pool2d(x, output_size):
    if x.get_dtype() == torch.int64:
        # not supported in eager
        raise RuntimeError("adaptive_max_pool2d not implemented for Long")
    assert isinstance(x, TensorBox)
    assert len(output_size) == 2
    x.realize_hint()

    *batch, h_in, w_in = x.get_size()

    h_in = V.graph.sizevars.evaluate_static_shape(h_in)
    w_in = V.graph.sizevars.evaluate_static_shape(w_in)

    h_out, w_out = output_size

    if h_out == 0 or w_out == 0:
        o_size = [*batch, h_out, w_out]
        return empty(o_size, dtype=x.get_dtype(), device=x.get_device()), empty(
            o_size, dtype=torch.int64, device=x.get_device()
        )

    if h_in % h_out == 0 and w_in % w_out == 0:
        # This is handled by a decomposition
        raise ValueError

    h_kernel_max = ceildiv((h_in + h_out - 1), h_out)
    w_kernel_max = ceildiv((w_in + w_out - 1), w_out)

    new_size = list(batch) + [h_out, w_out]
    dtype = x.get_dtype()

    window_size = h_kernel_max * w_kernel_max
    if window_size > 25:
        # Kernel size too big. Results in hard-to-optimize Triton code. Use fallback.
        return fallback_adaptive_max_pool2d(x, output_size)

    def start_index(index, out_dim, inp_dim):
        return FloorDiv((index * inp_dim), out_dim)

    def end_index(index, out_dim, inp_dim):
        return FloorDiv((index + 1) * inp_dim + out_dim - 1, out_dim)

    inner_func_max_val = _adaptive_pooling_fn(
        start_index=start_index,
        end_index=end_index,
        kernel_maxes=[h_kernel_max, w_kernel_max],
        in_sizes=[h_in, w_in],
        out_sizes=[h_out, w_out],
        pooling_fn=ops.maximum,
    )

    inner_func_max_idx = _adaptive_pooling_fn_with_idx(
        start_index=start_index,
        end_index=end_index,
        kernel_maxes=[h_kernel_max, w_kernel_max],
        in_sizes=[h_in, w_in],
        out_sizes=[h_out, w_out],
        pooling_fn=ops.maximum,
    )

    def inner_fn_max_val(idx):
        return inner_func_max_val(idx, pad_adaptive_loader(x, float("-inf")))

    def inner_fn_max_idx(idx):
        return inner_func_max_idx(idx, pad_adaptive_loader(x, float("-inf")))

    rv = Pointwise.create(
        device=x.get_device(),
        dtype=dtype,
        inner_fn=inner_fn_max_val,
        ranges=new_size,
    )
    ri = Pointwise.create(
        device=x.get_device(),
        dtype=torch.int64,
        inner_fn=inner_fn_max_idx,
        ranges=new_size,
    )
    return rv, ri


fallback_fractional_max_pool2d = fallback_handler(
    aten.fractional_max_pool2d.default, add_to_fallback_set=False
)


def _fractional_pooling_offsets(samples, in_sz, out_sz, kernel_sz, dim, ndims):
    out_sz = out_sz[dim]
    in_sz = in_sz[dim]
    kernel_sz = kernel_sz[dim]
    alpha = IntTrueDiv(in_sz - kernel_sz, out_sz - 1)
    samples_loader = samples.make_loader()

    def load(prefix, i):
        sample = samples_loader([*prefix, ndims - 1 - dim])
        i_expr = ops.index_expr(i, samples.get_dtype())
        alpha_expr = ops.index_expr(alpha, samples.get_dtype())
        seq_i = ops.trunc((i_expr + sample) * alpha_expr) - ops.trunc(
            sample * alpha_expr
        )
        seq_i = ops.to_dtype(seq_i, torch.int64)

        mask = ops.lt(
            i_expr,
            ops.index_expr(out_sz - 1, torch.int64),
        )
        return ops.where(mask, seq_i, ops.index_expr(in_sz - kernel_sz, torch.int64))

    return load


@register_lowering(aten.fractional_max_pool2d)
def fractional_max_pool2d(x, kernel_size, output_size, random_samples):
    x.realize_hint()
    *batch, inp_h, inp_w = x.get_size()
    kernel_h, kernel_w = kernel_size
    h_out, w_out = output_size

    if kernel_h * kernel_w >= 25:
        return fallback_fractional_max_pool2d(
            x, kernel_size, output_size, random_samples
        )

    gen_offsets_for_dim = functools.partial(
        _fractional_pooling_offsets,
        samples=random_samples,
        in_sz=[inp_h, inp_w],
        out_sz=output_size,
        kernel_sz=kernel_size,
        ndims=2,
    )

    h_index_fn = gen_offsets_for_dim(dim=0)
    w_index_fn = gen_offsets_for_dim(dim=1)
    x_loader = x.make_loader()

    def fn(idx, return_index):
        *prefix, bh, bw = idx

        h_start_index = ops.indirect_indexing(h_index_fn(prefix, bh), inp_h)
        w_start_index = ops.indirect_indexing(w_index_fn(prefix, bw), inp_w)

        maxval = None
        maxindex = None
        for ih, iw in itertools.product(range(kernel_size[0]), range(kernel_size[1])):
            val = x_loader([*prefix, h_start_index + ih, w_start_index + iw])
            if return_index:
                index = ops.index_expr(
                    (h_start_index + ih) * inp_w + w_start_index + iw, torch.int64
                )
                if maxindex is None:
                    maxindex = index
                else:
                    maxindex = ops.where(
                        ops.or_(ops.gt(val, maxval), ops.isnan(val)), index, maxindex
                    )
            if maxval is None:
                maxval = val
            else:
                maxval = ops.maximum(val, maxval)
        if return_index:
            return maxindex
        else:
            return maxval

    new_size = list(batch) + [h_out, w_out]
    rv = Pointwise.create(
        device=x.get_device(),
        dtype=x.get_dtype(),
        inner_fn=functools.partial(fn, return_index=False),
        ranges=new_size,
    )

    ri = Pointwise.create(
        device=x.get_device(),
        dtype=torch.int64,
        inner_fn=functools.partial(fn, return_index=True),
        ranges=new_size,
    )
    return rv, ri


@register_lowering(aten.upsample_nearest2d_backward.default)
def upsample_nearest2d_backward(
    x, output_size=None, input_size=None, scales_h=None, scales_w=None
):
    x.realize_hint()

    *_batch, inp_h, inp_w = x.get_size()
    inp_h = V.graph.sizevars.evaluate_static_shape(inp_h)
    inp_w = V.graph.sizevars.evaluate_static_shape(inp_w)

    *_batch, out_h, out_w = input_size

    if inp_h % out_h == 0 and inp_w % out_w == 0:
        return avg_pool2d(x, [inp_h // out_h, inp_w // out_w], divisor_override=1)

    h_kernel_max = ceildiv(inp_h, out_h)
    w_kernel_max = ceildiv(inp_w, out_w)

    def start_index(index, out_dim, inp_dim):
        return CeilDiv(index * inp_dim, sympy.sympify(out_dim))

    def end_index(index, out_dim, inp_dim):
        return start_index((index + 1), out_dim, inp_dim)

    fn_sum = _adaptive_pooling_fn(
        start_index=start_index,
        end_index=end_index,
        kernel_maxes=[h_kernel_max, w_kernel_max],
        in_sizes=[inp_h, inp_w],
        out_sizes=[out_h, out_w],
        pooling_fn=ops.add,
    )

    def fn(idx):
        return fn_sum(idx, pad_adaptive_loader(x))

    rv = Pointwise.create(
        device=x.get_device(),
        dtype=x.get_dtype(),
        inner_fn=fn,
        ranges=list(input_size),
    )

    return rv


fallback_avg_pool2d = fallback_handler(
    aten.avg_pool2d.default, add_to_fallback_set=False
)
fallback_avg_pool3d = fallback_handler(
    aten.avg_pool3d.default, add_to_fallback_set=False
)


@register_lowering(aten.avg_pool2d, type_promotion_kind=None)
def avg_pool2d(
    x,
    kernel_size,
    stride=(),
    padding=0,
    ceil_mode=False,
    count_include_pad=True,
    divisor_override=None,
):
    return _avg_poolnd(
        x,
        kernel_size,
        stride,
        padding,
        ceil_mode,
        count_include_pad,
        divisor_override,
        dim=2,
    )


@register_lowering(aten.avg_pool3d, type_promotion_kind=None)
def avg_pool3d(
    x,
    kernel_size,
    stride=(),
    padding=0,
    ceil_mode=False,
    count_include_pad=True,
    divisor_override=None,
):
    return _avg_poolnd(
        x,
        kernel_size,
        stride,
        padding,
        ceil_mode,
        count_include_pad,
        divisor_override,
        dim=3,
    )


def _avg_poolnd(
    x,
    kernel_size,
    stride,
    padding,
    ceil_mode,
    count_include_pad,
    divisor_override,
    dim,
):
    if not stride:
        stride = kernel_size
    if not padding:
        padding = [0] * dim
    kernel_size = pad_listlike(kernel_size, dim)
    stride = pad_listlike(stride, dim)
    padding = pad_listlike(padding, dim)

    assert isinstance(x, TensorBox)
    assert len(kernel_size) == dim
    assert len(stride) == dim
    assert len(padding) == dim
    assert len(x.get_size()) in (dim + 1, dim + 2)

    x.realize_hint()
    batch = x.get_size()[:-dim]
    h = x.get_size()[-dim:]

    h_out, ceil_modes = zip(
        *[
            pooling_size(h[i], i, kernel_size, stride, padding, ceil_mode)
            for i in range(dim)
        ]
    )

    if any(padding) or any(ceil_modes):
        x_loader = constant_boundary_condition(x, 0.0, dim=dim)
        had_padding = True
    else:
        x_loader = x.make_loader()
        had_padding = False

    new_size = list(batch) + list(h_out)
    dtype = x.get_dtype()

    window_size = functools.reduce(operator.mul, kernel_size)
    if window_size > 25:
        # Kernel size too big. Results in hard-to-optimize Triton code. Use fallback.
        if dim == 2:
            fallback = fallback_avg_pool2d
        elif dim == 3:
            fallback = fallback_avg_pool3d
        else:
            raise ValueError(f"Unknown dim: {dim}")

        return fallback(
            x,
            kernel_size,
            stride,
            padding,
            ceil_mode,
            count_include_pad,
            divisor_override,
        )

    def fn_sum(idx, loader):
        prefix = idx[:-dim]
        b = idx[-dim:]
        total = None
        for ih in itertools.product(*[range(kernel_size[i]) for i in range(dim)]):
            inp = [b[i] * stride[i] + ih[i] - padding[i] for i in range(dim)]
            val = loader([*prefix, *inp])
            if total is None:
                total = val
            else:
                total = ops.add(val, total)
        return total

    if not had_padding or divisor_override:
        divisor = divisor_override if divisor_override else window_size
        if dtype.is_floating_point:
            scale = 1 / divisor

            def fn(idx):
                return ops.mul(fn_sum(idx, x_loader), ops.constant(scale, dtype))

        else:

            def fn(idx):
                return ops.truediv(fn_sum(idx, x_loader), ops.constant(divisor, dtype))

    else:

        def fn(idx):
            bh = idx[-dim:]

            divide_factors = []
            for i in range(dim):
                hstart = bh[i] * stride[i] - padding[i]
                hend = sympy.Min(hstart + kernel_size[i], h[i] + padding[i])
                if not count_include_pad:
                    hstart = sympy.Max(hstart, 0)
                    hend = sympy.Min(hend, h[i])
                factor = ops.index_expr(hend - hstart, torch.int32)
                divide_factors.append(factor)
            divide_factor = functools.reduce(ops.mul, divide_factors)
            return ops.truediv(fn_sum(idx, x_loader), divide_factor)

    rv = Pointwise.create(
        device=x.get_device(),
        dtype=dtype,
        inner_fn=fn,
        ranges=new_size,
    )
    # TODO(jansel): should we force these to be realized?
    return rv


fallback_avg_pool2d_backward = fallback_handler(
    aten.avg_pool2d_backward.default, add_to_fallback_set=False
)


@register_lowering(aten.avg_pool2d_backward, type_promotion_kind=None)
def avg_pool2d_backward(
    grad_output,
    x,
    kernel_size,
    stride,
    padding,
    ceil_mode,
    count_include_pad,
    divisor_override=None,
):
    assert divisor_override is None or divisor_override != 0, "divisor must be not zero"
    if not stride:
        stride = kernel_size
    if not padding:
        padding = [0, 0]

    assert isinstance(grad_output, TensorBox)
    assert isinstance(x, TensorBox)
    assert len(kernel_size) == 2
    assert len(stride) == 2
    assert len(padding) == 2
    assert len(x.get_size()) in (3, 4)

    grad_output.realize_hint()  # we will read this many times, so make sure it is computed

    *_, height, width = x.get_size()

    _h_out, ceil_mode1 = pooling_size(
        height, 0, kernel_size, stride, padding, ceil_mode
    )
    _w_out, ceil_mode2 = pooling_size(width, 1, kernel_size, stride, padding, ceil_mode)

    grad_loader = grad_output.make_loader()

    had_padding = padding[0] or padding[1] or ceil_mode1 or ceil_mode2

    *_, pooled_height, pooled_width = grad_output.get_size()
    new_size = list(x.get_size())
    dtype = x.get_dtype()

    h_window_size = max(
        max(h // stride[0] - max(0, (h - kernel_size[0]) // stride[0]), 1)
        for h in range(kernel_size[0] * 2)
    )
    w_window_size = max(
        max(w // stride[1] - max(0, (w - kernel_size[1]) // stride[1]), 1)
        for w in range(kernel_size[1] * 2)
    )

    window_size = h_window_size * w_window_size
    if window_size > 25:
        # Kernel size too big. Results in hard-to-optimize Triton code. Use fallback.
        return fallback_avg_pool2d_backward(
            grad_output,
            x,
            kernel_size,
            stride,
            padding,
            ceil_mode,
            count_include_pad,
            divisor_override,
        )

    def compute_pool_size_without_padding(ph, pw):
        """
        This computes the scaling factor that we will divide an element
        by when `count_include_pad=False`
        """
        stride_h = ops.constant(stride[0], torch.int32)
        stride_w = ops.constant(stride[1], torch.int32)
        pad_h = ops.constant(padding[0], torch.int32)
        pad_w = ops.constant(padding[1], torch.int32)
        kernel_h = ops.constant(kernel_size[0], torch.int32)
        kernel_w = ops.constant(kernel_size[1], torch.int32)
        hstart = ops.sub(ops.mul(ph, stride_h), pad_h)
        wstart = ops.sub(ops.mul(pw, stride_w), pad_w)
        hend = ops.minimum(
            ops.add(hstart, kernel_h),
            ops.add(ops.index_expr(height, torch.int32), pad_h),
        )
        wend = ops.minimum(
            ops.add(wstart, kernel_w),
            ops.add(ops.index_expr(width, torch.int32), pad_w),
        )
        hstart = ops.maximum(hstart, ops.constant(0, torch.int32))
        wstart = ops.maximum(wstart, ops.constant(0, torch.int32))
        hend = ops.minimum(hend, ops.index_expr(height, torch.int32))
        wend = ops.minimum(wend, ops.index_expr(width, torch.int32))
        divide_factor = ops.mul(ops.sub(hend, hstart), ops.sub(wend, wstart))
        return divide_factor

    def fn(idx):
        *prefix, h, w = idx
        h = h + padding[0]
        w = w + padding[1]
        phstart = ops.index_expr(
            FloorDiv(h - kernel_size[0] + stride[0], stride[0]), torch.int32
        )
        pwstart = ops.index_expr(
            FloorDiv(w - kernel_size[1] + stride[1], stride[1]), torch.int32
        )
        phend = ops.index_expr(FloorDiv(h, stride[0]) + 1, torch.int32)
        pwend = ops.index_expr(FloorDiv(w, stride[1]) + 1, torch.int32)

        phstart = ops.maximum(phstart, ops.constant(0, torch.int32))
        pwstart = ops.maximum(pwstart, ops.constant(0, torch.int32))
        phend = ops.minimum(phend, ops.index_expr(pooled_height, torch.int32))
        pwend = ops.minimum(pwend, ops.index_expr(pooled_width, torch.int32))

        gradient = None
        for ph_ in range(h_window_size):
            for pw_ in range(w_window_size):
                ph = ops.add(phstart, ops.constant(ph_, torch.int32))
                pw = ops.add(pwstart, ops.constant(pw_, torch.int32))

                if divisor_override is not None:
                    scale = divisor_override
                elif count_include_pad or not had_padding:
                    scale = kernel_size[0] * kernel_size[1]
                else:
                    scale = compute_pool_size_without_padding(ph, pw)

                part = ops.truediv(
                    grad_loader(
                        [
                            *prefix,
                            ops.indirect_indexing(
                                ops.minimum(
                                    ph, ops.sub(phend, ops.constant(1, torch.int32))
                                ),
                                pooled_height,
                                check=False,
                            ),
                            ops.indirect_indexing(
                                ops.minimum(
                                    pw, ops.sub(pwend, ops.constant(1, torch.int32))
                                ),
                                pooled_width,
                                check=False,
                            ),
                        ]
                    ),
                    scale,
                )

                mask = ops.and_(
                    ops.lt(ph, phend),
                    ops.lt(pw, pwend),
                )
                if gradient is None:
                    gradient = ops.where(mask, part, ops.constant(0.0, torch.float32))
                else:
                    gradient = ops.where(mask, ops.add(gradient, part), gradient)
        assert gradient is not None
        return gradient

    rv = Pointwise.create(
        device=grad_output.get_device(),
        dtype=dtype,
        inner_fn=fn,
        ranges=new_size,
    )
    return rv


fallback_avg_pool3d_backward = fallback_handler(
    aten.avg_pool3d_backward.default, add_to_fallback_set=False
)


@register_lowering(aten.avg_pool3d_backward, type_promotion_kind=None)
def avg_pool3d_backward(
    grad_output,
    x,
    kernel_size,
    stride,
    padding,
    ceil_mode,
    count_include_pad,
    divisor_override=None,
):
    assert divisor_override is None or divisor_override != 0, "divisor must be not zero"
    if not stride:
        stride = kernel_size
    if not padding:
        padding = [0, 0, 0]

    assert isinstance(grad_output, TensorBox)
    assert isinstance(x, TensorBox)
    assert len(kernel_size) == 3
    assert len(stride) == 3
    assert len(padding) == 3
    assert len(x.get_size()) in (4, 5)

    grad_output.realize_hint()

    *_batch, depth, height, width = x.get_size()

    _d_out, ceil_mode_d = pooling_size(
        depth, 0, kernel_size, stride, padding, ceil_mode
    )
    _h_out, ceil_mode_h = pooling_size(
        height, 1, kernel_size, stride, padding, ceil_mode
    )
    _w_out, ceil_mode_w = pooling_size(
        width, 2, kernel_size, stride, padding, ceil_mode
    )

    grad_loader = grad_output.make_loader()
    had_padding = any(padding) or ceil_mode_d or ceil_mode_h or ceil_mode_w

    *_, pooled_depth, pooled_height, pooled_width = grad_output.get_size()
    new_size = list(x.get_size())
    dtype = x.get_dtype()

    d_window_size, h_window_size, w_window_size = (
        max(
            max(d // stride[i] - max(0, (d - kernel_size[i]) // stride[i]), 1)
            for d in range(kernel_size[i] * 2)
        )
        for i in range(3)
    )

    window_size = d_window_size * h_window_size * w_window_size
    if window_size > 125:
        # Kernel size too big. Results in hard-to-optimize Triton code.
        return fallback_avg_pool3d_backward(
            grad_output,
            x,
            kernel_size,
            stride,
            padding,
            ceil_mode,
            count_include_pad,
            divisor_override,
        )

    def compute_pool_size_without_padding(pd, ph, pw):
        stride_d, stride_h, stride_w = (ops.constant(s, torch.int32) for s in stride)
        pad_d, pad_h, pad_w = (ops.constant(p, torch.int32) for p in padding)
        kernel_d, kernel_h, kernel_w = (
            ops.constant(k, torch.int32) for k in kernel_size
        )

        dstart, hstart, wstart = (
            ops.sub(ops.mul(p, s), pad)
            for p, s, pad in zip(
                [pd, ph, pw], [stride_d, stride_h, stride_w], [pad_d, pad_h, pad_w]
            )
        )
        dend, hend, wend = (
            ops.minimum(
                ops.add(start, k), ops.add(ops.index_expr(dim, torch.int32), pad)
            )
            for start, k, dim, pad in zip(
                [dstart, hstart, wstart],
                [kernel_d, kernel_h, kernel_w],
                [depth, height, width],
                [pad_d, pad_h, pad_w],
            )
        )
        dstart, hstart, wstart = (
            ops.maximum(start, ops.constant(0, torch.int32))
            for start in [dstart, hstart, wstart]
        )
        dend, hend, wend = (
            ops.minimum(end, ops.index_expr(dim, torch.int32))
            for end, dim in zip([dend, hend, wend], [depth, height, width])
        )
        divide_factor = ops.mul(
            ops.mul(ops.sub(dend, dstart), ops.sub(hend, hstart)), ops.sub(wend, wstart)
        )
        return divide_factor

    def fn(idx):
        *prefix, d, h, w = idx
        d, h, w = (v + pad for v, pad in zip([d, h, w], padding))

        pdstart, phstart, pwstart = (
            ops.index_expr(FloorDiv(v - k + s, s), torch.int32)
            for v, k, s in zip([d, h, w], kernel_size, stride)
        )

        pdend, phend, pwend = (
            ops.index_expr(FloorDiv(v, s) + 1, torch.int32)
            for v, s in zip([d, h, w], stride)
        )

        pdstart, phstart, pwstart = (
            ops.maximum(pstart, ops.constant(0, torch.int32))
            for pstart in [pdstart, phstart, pwstart]
        )
        pdend, phend, pwend = (
            ops.minimum(pend, ops.index_expr(pooled_dim, torch.int32))
            for pend, pooled_dim in zip(
                [pdend, phend, pwend], [pooled_depth, pooled_height, pooled_width]
            )
        )

        gradient = None
        # Iterate over the 3D region to accumulate gradients
        for pd_ in range(d_window_size):
            for ph_ in range(h_window_size):
                for pw_ in range(w_window_size):
                    pd, ph, pw = (
                        ops.add(pstart, ops.constant(p_, torch.int32))
                        for pstart, p_ in zip(
                            [pdstart, phstart, pwstart], [pd_, ph_, pw_]
                        )
                    )

                    if divisor_override is not None:
                        scale = divisor_override
                    elif count_include_pad or not had_padding:
                        scale = kernel_size[0] * kernel_size[1] * kernel_size[2]
                    else:
                        scale = compute_pool_size_without_padding(pd, ph, pw)

                    part = ops.truediv(
                        grad_loader(
                            [
                                *prefix,
                                ops.indirect_indexing(
                                    ops.minimum(
                                        pd, ops.sub(pdend, ops.constant(1, torch.int32))
                                    ),
                                    pooled_depth,
                                    check=False,
                                ),
                                ops.indirect_indexing(
                                    ops.minimum(
                                        ph, ops.sub(phend, ops.constant(1, torch.int32))
                                    ),
                                    pooled_height,
                                    check=False,
                                ),
                                ops.indirect_indexing(
                                    ops.minimum(
                                        pw, ops.sub(pwend, ops.constant(1, torch.int32))
                                    ),
                                    pooled_width,
                                    check=False,
                                ),
                            ]
                        ),
                        scale,
                    )

                    mask = ops.and_(
                        ops.and_(ops.lt(pd, pdend), ops.lt(ph, phend)),
                        ops.lt(pw, pwend),
                    )
                    if gradient is None:
                        gradient = ops.where(
                            mask, part, ops.constant(0.0, torch.float32)
                        )
                    else:
                        gradient = ops.where(mask, ops.add(gradient, part), gradient)
        assert gradient is not None
        return gradient

    rv = Pointwise.create(
        device=grad_output.get_device(),
        dtype=dtype,
        inner_fn=fn,
        ranges=new_size,
    )
    return rv


def _validate_reduction_axis(x, axis):
    size = x.get_size()
    if isinstance(axis, int):
        axis = [axis]
    elif not axis:
        axis = range(len(size))
    if len(size) == 0:
        assert tuple(axis) in [(), (0,), (-1,)], f"invalid axis: {axis}"
        return []
    axis = list(axis)
    for i in range(len(axis)):
        if axis[i] < 0:
            axis[i] += len(size) if len(size) else 1
        assert 0 <= axis[i] < len(size) or (len(size) == 0 and axis[i] == 0)
    assert len(OrderedSet(axis)) == len(axis), "reduction axis not unique"
    return axis


def _make_reduction_inner(x, *, axis, keepdims, dtype, override_return_dtype):
    if dtype is not None:
        x = to_dtype(x, dtype)
    size = x.get_size()
    axis = OrderedSet[int](_validate_reduction_axis(x, axis))

    kept_sizes = []
    kept_idx = []
    reduced_sizes = []
    reduced_idx = []
    for i in range(len(size)):
        if i in axis:
            reduced_idx.append(i)
            reduced_sizes.append(size[i])
        else:
            kept_idx.append(i)
            kept_sizes.append(size[i])

    def loader(index, reduction_index):
        assert len(reduction_index) == len(reduced_idx)
        if keepdims:
            assert len(index) == len(size)
            index = [index[i] for i in kept_idx]
        assert len(index) == len(kept_idx)
        new_index = [None] * (len(index) + len(reduction_index))
        for idx, var in itertools.chain(
            zip(kept_idx, index), zip(reduced_idx, reduction_index)
        ):
            new_index[idx] = var
        return inner_loader(new_index)

    if keepdims:
        new_size = list(size)
        for i in reduced_idx:
            new_size[i] = sympy.S.One
    else:
        new_size = kept_sizes

    inner_loader = x.make_loader()
    return dict(
        device=x.get_device(),
        dst_dtype=override_return_dtype or x.get_dtype(),
        src_dtype=x.get_dtype(),
        inner_fn=loader,
        ranges=new_size,
        reduction_ranges=reduced_sizes,
    )


def make_reduction(reduction_type: ReductionType, override_return_dtype=None):
    def inner(x, axis=None, keepdims=False, *, dtype=None):
        kwargs = _make_reduction_inner(
            x,
            axis=axis,
            keepdims=keepdims,
            dtype=dtype,
            override_return_dtype=override_return_dtype,
        )
        result = Reduction.create(reduction_type=reduction_type, input_node=x, **kwargs)
        if isinstance(
            result.data.data, Reduction  # type: ignore[attr-defined]
        ):  # Only realize if reduction isn't unrolled
            result.realize()
        return result

    return inner


def _make_scan_inner(x, *, axis, dtype):
    if dtype is not None:
        x = to_dtype(x, dtype)
    axis = _validate_dim(x, axis)

    return dict(
        device=x.get_device(),
        dtypes=(x.get_dtype(),),
        inner_fns=(x.make_loader(),),
        size=x.get_size(),
        axis=axis,
    )


@register_lowering(aten.mean)
def mean(x, axis=None, keepdim=False, *, dtype=None):
    if dtype is not None:
        x = to_dtype(x, dtype)
    size = x.get_size()
    axis = _validate_reduction_axis(x, axis)
    # compute in higher-precision until end of mean lowering
    output_dtype = x.get_dtype()
    if output_dtype in (torch.float16, torch.bfloat16):
        x = to_dtype(x, torch.float)
    sum_result = sum_(x, axis, keepdim)
    denom = sympy_product(size[i] for i in axis)
    denom = ir.IndexingConstant(index=denom, dtype=x.get_dtype(), device=x.get_device())
    denom = ExpandView.create(denom, list(sum_result.get_size()))
    return to_dtype(div(sum_result, denom), output_dtype)


def var_mean_sum_(x, axis, correction, keepdim, return_mean):
    if correction is None:
        correction = 1

    size = x.get_size()
    axis = _validate_reduction_axis(x, axis)
    x_mean = mean(x, axis, keepdim=True)
    if return_mean:
        x_mean.realize()

    diffs = square(sub(x, x_mean))
    sum_result = sum_(diffs, axis, keepdim)

    denom = sympy_product(size[i] for i in axis)
    if correction:
        denom = sympy.Max(denom - correction, 0)
    denom = ir.IndexingConstant(index=denom, dtype=x.get_dtype(), device=x.get_device())
    denom = ExpandView.create(denom, list(sum_result.get_size()))
    x_var = div(sum_result, denom)
    if not return_mean:
        return (x_var,)

    x_mean = x_mean if keepdim else squeeze(x_mean, axis)
    return x_var, x_mean


def use_two_step_variance(x, axis, keepdim):
    # Instead of unrolling welford, just unroll the simpler two-step var
    axis = _validate_reduction_axis(x, axis)
    kwargs = _make_reduction_inner(
        x, axis=axis, keepdims=keepdim, dtype=None, override_return_dtype=None
    )

    ranges = kwargs["ranges"]
    reduction_numel = sympy_product(kwargs["reduction_ranges"])
    return (
        isinstance(reduction_numel, sympy.Integer)
        and int(reduction_numel) < config.unroll_reductions_threshold
        and sympy_product(ranges) != 1
    )


def var_mean_welford_(x, axis, *, correction, keepdim, return_mean):
    if correction is None:
        correction = 1

    kwargs = _make_reduction_inner(
        x, axis=axis, keepdims=keepdim, dtype=None, override_return_dtype=None
    )
    loader = kwargs.pop("inner_fn")
    kwargs.pop("dst_dtype")
    kwargs.pop("src_dtype")

    mean, m2, _ = ir.WelfordReduction.create(
        inner_fns=(loader,),
        reduction_type="welford_reduce",
        dtype=x.get_dtype(),
        **kwargs,
    )
    m2.realize()

    dtype = x.get_dtype()
    size = x.get_size()
    axis = _validate_reduction_axis(x, axis)
    rnumel = sympy_product(size[i] for i in axis)

    def get_constant_or_index_expr(x, dtype):
        if isinstance(x, sympy.Expr) and not x.is_number:
            return ops.to_dtype(ops.index_expr(x, torch.int64), dtype)
        return ops.constant(x, dtype)

    def scale_fn(data):
        c = get_constant_or_index_expr(correction, dtype)
        N = get_constant_or_index_expr(rnumel, dtype)
        zero = ops.constant(0, dtype)
        return data / ops.maximum(zero, N - c)

    var = make_pointwise(scale_fn)(m2)

    if return_mean:
        mean.realize()
        return var, mean
    return (var,)


def var_mean_helper_(x, *, axis, correction, keepdim, return_mean):
    out_dtype = x.get_dtype()
    compute_dtype = get_computation_dtype(out_dtype)
    x = to_dtype(x, compute_dtype, copy=False)
    kwargs = dict(
        x=x,
        axis=axis,
        correction=correction,
        keepdim=keepdim,
        return_mean=return_mean,
    )
    output = (
        var_mean_sum_(**kwargs)
        if use_two_step_variance(x, axis=axis, keepdim=keepdim)
        else var_mean_welford_(**kwargs)
    )
    output = tuple(to_dtype(x, out_dtype, copy=False) for x in output)
    return output[0] if not return_mean else output


@register_lowering([aten.var, prims.var])
def var_(x, axis=None, *, correction=None, keepdim=False):
    return var_mean_helper_(
        x, axis=axis, correction=correction, keepdim=keepdim, return_mean=False
    )


@register_lowering(aten.var_mean)
def var_mean(x, axis=None, *, correction=None, keepdim=False):
    return var_mean_helper_(
        x, axis=axis, correction=correction, keepdim=keepdim, return_mean=True
    )


def pow_recursive(x, y, dtype):
    if y < 0:
        return pow_recursive(ops.reciprocal(x), -y, dtype)
    if y == 0:
        return ops.constant(1, dtype)
    if y == 1:
        return x

    result = pow_recursive(x, y // 2, dtype)
    result = ops.mul(result, result)
    if (y % 2) == 1:
        result = ops.mul(result, x)
    return result


@make_pointwise
def pow_native(a, b):
    return ops.pow(a, b)


fallback_pow_tensor_tensor = fallback_handler(
    aten.pow.Tensor_Tensor, add_to_fallback_set=False
)
fallback_pow_scalar = fallback_handler(aten.pow.Scalar, add_to_fallback_set=False)
fallback_pow_tensor_scalar = fallback_handler(
    aten.pow.Tensor_Scalar, add_to_fallback_set=False
)


@register_lowering(aten.pow, broadcast=True)
def pow(a, b):
    if isinstance(b, float) and b == int(b):
        return pow(a, int(b))
    elif isinstance(b, float) and b == 0.5:
        return sqrt(a)
    elif isinstance(b, int) and b == 1:
        return clone(a)

    # Type promotion ensures all tensor arguments have the same type
    dtype = next(x.get_dtype() for x in (a, b) if isinstance(x, ir.TensorBox))
    is_integer_pow = is_integer_dtype(dtype)

    # Optimize away small fixed powers, or for integers avoid falling back to ATen
    embed_exponent = isinstance(b, int) and (
        -32 < b < 32 or (is_integer_pow and b >= 0)
    )
    if embed_exponent:
        loader = a.make_loader()

        def fn(idx):
            return pow_recursive(loader(idx), b, a.get_dtype())

        return Pointwise.create(
            device=a.get_device(),
            dtype=a.get_dtype(),
            inner_fn=fn,
            ranges=a.get_size(),
        )

    if isinstance(a, Number):
        if a == 1:
            return full_like(b, 1)
        if a == 2 and is_float_dtype(b.get_dtype()):
            return exp2(b)

    if is_integer_pow:
        # ops.pow doesn't work for integers
        if isinstance(a, Number):
            return fallback_pow_scalar(a, b)
        elif isinstance(b, Number):
            return fallback_pow_tensor_scalar(a, b)
        else:
            return fallback_pow_tensor_tensor(a, b)

    return pow_native(a, b)


def mutate_to(changed, val, unsafe_alias=False):
    if isinstance(changed, TensorBox):
        changed_data = changed.data
    else:
        changed_data = changed
    if isinstance(val, TensorBox):
        val = val.data

    if not isinstance(val, ir.StorageBox):
        # introduce a copy to handle views
        val = Pointwise.create(
            device=changed.get_device(),
            dtype=changed.get_dtype(),
            inner_fn=val.make_loader(),
            ranges=changed.get_size(),
        ).data
        assert isinstance(val, ir.StorageBox)

    if isinstance(changed_data, ir.StorageBox) and not (
        changed_data.is_input_buffer()
        # In AOTI, module parameters and buffers are not lifted as graph inputs
        or changed_data.is_module_buffer()
        or isinstance(changed_data.data, ir.NopKernel)
    ):
        # Fast path, just swing the data pointer
        val.realize()
        changed_data.data = val.data
        return changed

    ir.MutationLayoutSHOULDREMOVE.realize_into(
        val, changed_data, unsafe_alias=unsafe_alias
    )
    return changed


@register_lowering(aten.fill_)
def fill_(x, fill_value):
    return mutate_to(x, full_like(x, fill_value))


@register_lowering(aten.copy_, type_promotion_kind=None)
def copy_(dst, src, non_blocking=False):
    if dst is src:
        # dst.copy_(dst) can happen from the reinplacing pass
        return dst
    src = to_device(src, dst.get_device())
    src = to_dtype(src, dst.get_dtype())
    src = expand(src, dst.get_size())
    return mutate_to(dst, src)


@make_pointwise
def floordiv(a, b):
    return ops.floordiv(a, b)


@make_pointwise
def truncdiv(a, b):
    return ops.truncdiv(a, b)


@register_lowering(aten.div, broadcast=True)
def div_mode(a, b, rounding_mode=None):
    both_integer = is_integer_type(a) and is_integer_type(b)
    both_boolean = is_boolean_type(a) and is_boolean_type(b)

    # floordiv and truncdiv need special handling for integer tensors on Triton,
    # see the discussion at https://github.com/openai/triton/issues/605
    if rounding_mode == "floor":
        assert not both_boolean, "floordiv operands can not be boolean at the same time"
        return floordiv(a, b) if both_integer else floor(div(a, b))
    if rounding_mode == "trunc":
        assert not both_boolean, "truncdiv operands can not be boolean at the same time"
        return truncdiv(a, b) if both_integer else trunc(div(a, b))
    return div(a, b)


@register_lowering([aten.mul], broadcast=True)
def mul(a, b):
    both_bool = is_boolean_type(a) and is_boolean_type(b)
    if both_bool:
        return logical_and(a, b)
    else:
        fn = ops_wrapper(aten.mul.__name__)
        return make_pointwise(fn)(a, b)


def get_constant_value(x: ir.IRNode) -> Optional[ir.Constant]:
    """Try convert an arbitrary IR node into an ir.Constant value"""

    # First try unwrapping the IRNode to see if it is already an ir.Constant
    # Optional step, but avoids unnecessary inner_fn evaluation.
    if isinstance(x, ir.MutableBox):
        return get_constant_value(x.data)
    if isinstance(x, ir.BaseView):
        return get_constant_value(x.unwrap_view())
    if isinstance(x, ir.Constant):
        return x

    # If the unwrapped node is not an ir.Constant, try evaluating inner_fn
    # to see if the returned value is from an `ops.constant` call
    if not isinstance(x, ir.Loops):
        return None

    handler = torch._inductor.ops_handler.ExtractConstantsHandler(x.get_device())
    with V.set_ops_handler(handler), patch.object(
        ir.FlexibleLayout, "allow_indexing", True
    ):
        out = x.inner_fn(*x.inner_fn_args())

    assert isinstance(out, torch._inductor.virtualized.OpsValue)
    if isinstance(out.value, ir.Constant):
        return out.value
    return None


# NOTE: prims.div maps to a / b in C, so performs truncation division on
#   integer inputs and true division for floating and complex inputs.
@register_lowering([prims.div], broadcast=True)
def div_prim(a, b):
    is_integral = all(is_boolean_type(x) or is_integer_type(x) for x in [a, b])

    if is_integral:
        return truncdiv(a, b)

    if (divisor := get_constant_value(b)) is not None:
        # Replace divide by constant with multiply by reciprocal
        if divisor.value == 0:
            reciprocal = math.copysign(float("inf"), divisor.value)
        else:
            reciprocal = 1.0 / divisor.value
        return mul(a, reciprocal)

    def fn(*args):
        return ops.truediv(*args)

    return make_pointwise(fn)(a, b)


@register_lowering(
    [aten.true_divide, aten.div.Tensor],
    broadcast=True,
    type_promotion_kind=ELEMENTWISE_TYPE_PROMOTION_KIND.INT_TO_FLOAT,
)
def div(a, b):
    a, b = promote_constants(
        (a, b), type_promotion_kind=ELEMENTWISE_TYPE_PROMOTION_KIND.INT_TO_FLOAT
    )
    return div_prim(a, b)


@register_lowering([aten.fmod, prims.fmod], broadcast=True)
def fmod(a, b):
    is_integral = is_boolean_type(a) or is_integer_type(a)

    if is_integral:

        def fn(a, b):
            return ops.mod(a, b)

    else:

        def fn(a, b):
            return ops.fmod(a, b)

    return make_pointwise(fn)(a, b)


@register_lowering([aten.sum, prims.sum])
def sum_(x, axis=None, keepdims=False, *, dtype=None):
    if (
        is_integer_dtype(x.get_dtype()) or is_boolean_dtype(x.get_dtype())
    ) and dtype is None:
        dtype = torch.int64

    fn = make_reduction("sum", override_return_dtype=dtype)
    return fn(x, axis, keepdims, dtype=dtype)


fallback_cumsum = fallback_handler(aten.cumsum.default)
fallback_cumprod = fallback_handler(aten.cumprod.default)
fallback_logcumsumexp = fallback_handler(aten.logcumsumexp.default)
fallback_cummax = fallback_handler(aten.cummax.default)
fallback_cummin = fallback_handler(aten.cummin.default)


@register_lowering(aten.cumsum)
def cumsum(x, axis=None, dtype=None):
    if (
        is_integer_dtype(x.get_dtype()) or is_boolean_dtype(x.get_dtype())
    ) and dtype is None:
        dtype = torch.int64

    if len(x.get_size()) == 0:
        assert axis in [0, -1]
        dtype = dtype or x.get_dtype()
        return to_dtype(x, dtype, copy=True)

    def combine_fn(a_tuple, b_tuple):
        (a,) = a_tuple
        (b,) = b_tuple
        return (ops.add(a, b),)

    kwargs = _make_scan_inner(x, axis=axis, dtype=dtype)
    (result,) = ir.Scan.create(**kwargs, combine_fn=combine_fn)
    if result is None:
        return fallback_cumsum(x, dim=axis, dtype=dtype)
    return result


@register_lowering(aten.cumprod)
def cumprod(x, axis=None, dtype=None):
    if (
        is_integer_dtype(x.get_dtype()) or is_boolean_dtype(x.get_dtype())
    ) and dtype is None:
        dtype = torch.int64

    if len(x.get_size()) == 0:
        assert axis in [0, -1]
        dtype = dtype or x.get_dtype()
        return to_dtype(x, dtype, copy=True)

    def combine_fn(a_tuple, b_tuple):
        (a,) = a_tuple
        (b,) = b_tuple
        return (ops.mul(a, b),)

    kwargs = _make_scan_inner(x, axis=axis, dtype=dtype)
    (result,) = ir.Scan.create(**kwargs, combine_fn=combine_fn)
    if result is None:
        return fallback_cumprod(x, dim=axis, dtype=dtype)
    return result


@register_lowering(aten.logcumsumexp)
def logcumsumexp(x, dim):
    def log_add_exp_helper(a_tuple, b_tuple):
        (a,) = a_tuple
        (b,) = b_tuple
        min_v = ops.minimum(a, b)
        max_v = ops.maximum(a, b)
        mask = (min_v != max_v) | (~ops.isinf(min_v))
        return (ops.where(mask, ops.log1p(ops.exp(min_v - max_v)) + max_v, a),)

    dtype = x.get_dtype()
    if len(x.get_size()) == 0:
        assert dim in [0, -1]
        return clone(x)

    kwargs = _make_scan_inner(x, axis=dim, dtype=dtype)
    (result,) = ir.Scan.create(**kwargs, combine_fn=log_add_exp_helper)
    if result is None:
        return fallback_logcumsumexp(x, dim=dim)
    return result


@register_lowering(aten.cummax, type_promotion_kind=None)
def cummax(x, axis=None):
    if len(x.get_size()) == 0:
        assert axis in [0, -1]
        return clone(x), empty_like(x, dtype=torch.int64)

    dtype = x.get_dtype()
    combine_fn = ir.get_reduction_combine_fn(
        "argmax", dtype=dtype, arg_break_ties_left=False
    )

    kwargs = _make_scan_inner(x, axis=axis, dtype=dtype)
    kwargs["dtypes"] = (dtype, torch.int64)
    kwargs["inner_fns"] = (x.make_loader(), lambda _: "rindex")
    values, indices = ir.Scan.create(**kwargs, combine_fn=combine_fn)  # type: ignore[arg-type]
    if values is None:
        return fallback_cummax(x, dim=axis)
    return values, indices


@register_lowering(aten.cummin, type_promotion_kind=None)
def cummin(x, axis=None):
    if len(x.get_size()) == 0:
        assert axis in [0, -1]
        return clone(x), empty_like(x, dtype=torch.int64)

    dtype = x.get_dtype()
    combine_fn = ir.get_reduction_combine_fn(
        "argmin", dtype=dtype, arg_break_ties_left=False
    )

    kwargs = _make_scan_inner(x, axis=axis, dtype=dtype)
    kwargs["dtypes"] = (dtype, torch.int64)
    kwargs["inner_fns"] = (x.make_loader(), lambda _: "rindex")
    values, indices = ir.Scan.create(**kwargs, combine_fn=combine_fn)  # type: ignore[arg-type]
    if values is None:
        return fallback_cummin(x, dim=axis)
    return values, indices


@register_lowering(aten.prod)
def prod(x, axis=None, keepdims=False, *, dtype=None):
    if (
        is_integer_dtype(x.get_dtype()) or is_boolean_dtype(x.get_dtype())
    ) and dtype is None:
        dtype = torch.int64

    fn = make_reduction("prod", override_return_dtype=dtype)
    return fn(x, axis, keepdims, dtype=dtype)


@register_lowering(aten.any)
def reduce_any(x, dim=None, keepdim=False):
    x = to_dtype(x, torch.bool)
    return make_reduction("any")(x, axis=dim, keepdims=keepdim)


@register_lowering(aten.max, type_promotion_kind=None)
def reduce_max(x, dim=None, keepdim=False):
    if dim is not None:
        return (
            reduce_amax(x, axis=dim, keepdims=keepdim),
            reduce_argmax(x, axis=dim, keepdims=keepdim),
        )

    return reduce_amax(x, axis=None, keepdims=keepdim)


@register_lowering(aten.min, type_promotion_kind=None)
def reduce_min(x, dim=None, keepdim=False):
    if dim is not None:
        return (
            reduce_amin(x, axis=dim, keepdims=keepdim),
            reduce_argmin(x, axis=dim, keepdims=keepdim),
        )

    return reduce_amin(x, axis=None, keepdims=keepdim)


register_lowering(prims.xor_sum)(make_reduction("xor_sum"))
reduce_amax = register_lowering(aten.amax)(make_reduction("max"))
reduce_amin = register_lowering(aten.amin)(make_reduction("min"))
reduce_argmax = register_lowering(aten.argmax)(
    make_reduction("argmax", override_return_dtype=torch.int64)
)
reduce_argmin = register_lowering(aten.argmin)(
    make_reduction("argmin", override_return_dtype=torch.int64)
)

add = register_pointwise(
    aten.add, allow_alpha=True, override_fn_when_input_bool="logical_or"
)

sort_fallback = fallback_handler(aten.sort.stable, add_to_fallback_set=False)


@register_lowering(aten.sort.stable, type_promotion_kind=None)
def sort_stable(x, *, stable=None, dim=-1, descending=False):
    if stable is None:
        stable = False

    shape = x.get_size()
    device = x.get_device()
    dim = canonicalize_dim(len(shape), dim)
    if len(shape) == 0:
        return clone(x), _full(0, device, torch.int64, shape)

    dim_size = shape[dim] if len(shape) else 1
    if not V.graph.sizevars.statically_known_lt(dim_size, torch.iinfo(torch.int16).max):
        return sort_fallback(x, stable=stable, dim=dim, descending=descending)

    indices = iota(
        dim_size, start=0, step=1, dtype=torch.int16, device=device, requires_grad=False
    )
    view_shape = [1] * len(shape)
    if len(shape):
        view_shape[dim] = dim_size
    indices = view(indices, view_shape)
    indices = expand(indices, shape)

    values, indices = ir.Sort.create(
        device=device,
        dtypes=(x.dtype, indices.dtype),
        inner_fns=(x.make_loader(), indices.make_loader()),
        size=shape,
        axis=dim,
        stable=stable,
        descending=descending,
    )
    if values is None:
        return sort_fallback(x, stable=stable, dim=dim, descending=descending)

    assert indices is not None
    return values, to_dtype(indices, torch.int64)


@register_lowering(aten.sort.default, type_promotion_kind=None)
def sort(x, dim=-1, descending=False):
    return sort_stable(x, stable=False, dim=dim, descending=descending)


def register_pointwise_numeric(op, name=None, triton_fallback=None):
    return register_pointwise(
        op,
        name=name,
        type_promotion_kind=ELEMENTWISE_TYPE_PROMOTION_KIND.INT_TO_FLOAT,
        triton_fallback=triton_fallback,
    )


def register_pointwise_numeric_ldf64(op):
    return register_pointwise(
        op,
        type_promotion_kind=ELEMENTWISE_TYPE_PROMOTION_KIND.INT_TO_FLOAT,
        use_libdevice_for_f64=True,
    )


rsqrt = register_pointwise_numeric(aten.rsqrt)
exp = register_pointwise_numeric_ldf64(aten.exp)
exp2 = register_pointwise_numeric(aten.exp2)
expm1 = register_pointwise_numeric(aten.expm1)
relu = register_pointwise(aten.relu)
sigmoid = register_pointwise_numeric_ldf64(aten.sigmoid)
sqrt = register_pointwise_numeric_ldf64(aten.sqrt)
square = register_pointwise(aten.square)
sub = register_pointwise(aten.sub, allow_alpha=True)
register_pointwise_numeric_ldf64(aten.cos)
register_pointwise_numeric_ldf64(aten.sin)
abs = register_pointwise(aten.abs)
bitwise_and = register_pointwise(aten.bitwise_and)
bitwise_left_shift = register_pointwise(aten.bitwise_left_shift)
bitwise_not = register_pointwise(
    aten.bitwise_not, override_fn_when_input_bool="logical_not"
)
bitwise_or = register_pointwise(aten.bitwise_or)
bitwise_right_shift = register_pointwise(aten.bitwise_right_shift)
bitwise_xor = register_pointwise(aten.bitwise_xor)
register_pointwise_numeric(aten.lgamma)
erf = register_pointwise_numeric(aten.erf)
register_lowering(
    aten.special_erf, type_promotion_kind=ELEMENTWISE_TYPE_PROMOTION_KIND.INT_TO_FLOAT
)(erf)

register_pointwise_numeric(aten.log1p)
register_pointwise_numeric(aten.tan)
register_pointwise_numeric(aten.tanh)
register_pointwise_numeric_ldf64(aten.log)
logical_and = register_pointwise(
    aten.logical_and,
    type_promotion_kind=None,
    convert_input_to_bool=True,
    override_return_dtype=torch.bool,
)
logical_not = register_pointwise(
    aten.logical_not,
    type_promotion_kind=None,
    convert_input_to_bool=True,
    override_return_dtype=torch.bool,
)
logical_or = register_pointwise(
    aten.logical_or,
    type_promotion_kind=None,
    convert_input_to_bool=True,
    override_return_dtype=torch.bool,
)
logical_xor = register_pointwise(
    aten.logical_xor,
    type_promotion_kind=None,
    convert_input_to_bool=True,
    override_return_dtype=torch.bool,
)
maximum = register_pointwise(aten.maximum)
minimum = register_pointwise(aten.minimum)
register_lowering(aten.clamp_min)(maximum)
register_lowering(aten.clamp_max)(minimum)
neg = register_pointwise(aten.neg)
abs = register_pointwise(aten.abs)
reciprocal = register_pointwise_numeric(aten.reciprocal)
register_pointwise(aten.remainder)
sign = register_pointwise(aten.sign, override_fn_when_input_bool="identity")
register_pointwise(aten.ceil)
register_pointwise(aten.signbit, override_return_dtype=torch.bool)

register_lowering(aten._neg_view)(neg)

register_pointwise(aten.le, override_return_dtype=torch.bool)
register_pointwise(aten.lt, override_return_dtype=torch.bool)
register_pointwise(aten.ge, override_return_dtype=torch.bool)
gt = register_pointwise(aten.gt, override_return_dtype=torch.bool)
register_pointwise(aten.eq, override_return_dtype=torch.bool)
register_pointwise(aten.ne, override_return_dtype=torch.bool)

register_pointwise_numeric(aten.cosh)
register_pointwise_numeric(aten.sinh)
register_pointwise_numeric(aten.acos)
register_pointwise_numeric(aten.acosh)
register_pointwise_numeric(aten.asin)
register_pointwise_numeric(aten.asinh)
register_pointwise_numeric(aten.atan2)
register_pointwise_numeric(aten.atan)
register_pointwise_numeric(aten.atanh)
register_pointwise_numeric(aten.copysign)
register_pointwise_numeric(aten.erfc)
register_pointwise_numeric(aten.erfinv)
register_pointwise_numeric(aten.hypot)
register_pointwise_numeric(aten.log10)
register_pointwise_numeric(aten.log2)
register_pointwise_numeric(aten.nextafter)

from .codegen.common import BackendFeature, pointwise_overrides_data


def _get_pointwise_overrides(ns, name):
    data = pointwise_overrides_data[name]
    op = getattr(ns, data.name, None)
    if op is None:
        return

    def make_triton_fallback(op):
        if data.triton is None:
            return fallback_handler(op)

    if isinstance(op, torch._ops.OpOverloadPacket):
        for olname in op.overloads():
            ol = getattr(op, olname)
            yield ol, data.type_promotion_kind, make_triton_fallback(ol)
    else:
        yield op, data.type_promotion_kind, make_triton_fallback(op)


for name in pointwise_overrides_data:
    for op, type_promotion_kind, triton_fallback in _get_pointwise_overrides(
        aten, name
    ):
        register_pointwise(
            op,
            name=name,
            type_promotion_kind=type_promotion_kind,
            triton_fallback=triton_fallback,
        )

    for op, type_promotion_kind, triton_fallback in _get_pointwise_overrides(
        prims, name
    ):
        register_pointwise(
            op,
            name=name,
            type_promotion_kind=type_promotion_kind,
            triton_fallback=triton_fallback,
        )


foreach_add_list = register_foreach_pointwise(
    aten._foreach_add.List, add, allow_alpha=True
)
foreach_add_scalar = register_foreach_pointwise(
    aten._foreach_add.Scalar, add, allow_alpha=True
)
register_foreach_pointwise(aten._foreach_add.Tensor, add, allow_alpha=True)
foreach_mul_list = register_foreach_pointwise(aten._foreach_mul.List, mul)
register_foreach_pointwise(aten._foreach_mul.Tensor, mul)
foreach_mul_scalar = register_foreach_pointwise(aten._foreach_mul.Scalar, mul)
register_foreach_pointwise(aten._foreach_sub.List, sub)
register_foreach_pointwise(aten._foreach_sub.Scalar, sub)
register_foreach_pointwise(aten._foreach_neg.default, neg)
register_foreach_pointwise(aten._foreach_abs.default, abs)
register_foreach_pointwise(aten._foreach_pow.Scalar, pow)
register_foreach_pointwise(aten._foreach_pow.List, pow)
register_foreach_pointwise(aten._foreach_pow.ScalarAndTensor, pow)
foreach_div_list = register_foreach_pointwise(aten._foreach_div.List, div)
register_foreach_pointwise(aten._foreach_div.Tensor, div)
foreach_div_scalar = register_foreach_pointwise(aten._foreach_div.Scalar, div)
register_foreach_pointwise(aten._foreach_sqrt, sqrt)
register_foreach_pointwise(aten._foreach_rsqrt, rsqrt)
register_foreach_pointwise(aten._foreach_maximum.List, maximum)
register_foreach_pointwise(aten._foreach_maximum.Scalar, maximum)
register_foreach_pointwise(aten._foreach_minimum.List, minimum)
register_foreach_pointwise(aten._foreach_minimum.Scalar, minimum)
register_foreach_pointwise(aten._foreach_clamp_min.List, maximum)
register_foreach_pointwise(aten._foreach_clamp_min.Scalar, maximum)
register_foreach_pointwise(aten._foreach_clamp_max.List, minimum)
register_foreach_pointwise(aten._foreach_clamp_max.Scalar, minimum)
register_foreach_pointwise(aten._foreach_reciprocal, reciprocal)
register_foreach_pointwise(aten._foreach_sign, sign)
register_foreach_pointwise(aten._foreach_copy, copy)


# these are only encountered as outputs of the graph
# reinplacing epilogue copies improves compile time
# by removing extra buffers sent to the scheduler.
def register_foreach_inplace(aten_op, outplace_aten_op, outplace_op):
    inplaceable_foreach_ops[outplace_aten_op] = aten_op
    inplace_foreach_ops.add(aten_op)

    def fn(*args, **kwargs):
        results = outplace_op(*args, **kwargs)
        mut_results = []
        for arg, result in zip(args[0], results):
            mut_results.append(mutate_to(arg, result, unsafe_alias=True))

        return mut_results

    _register_foreach_lowering(aten_op, fn)


register_foreach_inplace(
    aten._foreach_add_.List, aten._foreach_add.List, foreach_add_list
)
register_foreach_inplace(
    aten._foreach_add_.Scalar, aten._foreach_add.Scalar, foreach_add_scalar
)
register_foreach_inplace(
    aten._foreach_mul_.List, aten._foreach_mul.List, foreach_mul_list
)
register_foreach_inplace(
    aten._foreach_mul_.Scalar, aten._foreach_mul.Scalar, foreach_mul_scalar
)
register_foreach_inplace(
    aten._foreach_div_.List, aten._foreach_div.List, foreach_div_list
)
register_foreach_inplace(
    aten._foreach_div_.Scalar, aten._foreach_div.Scalar, foreach_div_scalar
)


def register_inplace(aten_op, outplace_op):
    @register_lowering(aten_op, type_promotion_kind=None)
    def fn(*args, **kwargs):
        result = outplace_op(*args, **kwargs)
        result = to_dtype(result, args[0].get_dtype())
        return mutate_to(args[0], result)

    return fn


register_inplace(aten.add_, add)
register_inplace(aten.bitwise_and_, bitwise_and)
register_inplace(aten.bitwise_left_shift_, bitwise_left_shift)
register_inplace(aten.bitwise_not_, bitwise_not)
register_inplace(aten.bitwise_or_, bitwise_or)
register_inplace(aten.bitwise_right_shift_, bitwise_right_shift)
register_inplace(aten.bitwise_xor_, bitwise_xor)
register_inplace(aten.mul_, mul)
register_inplace(aten.div_.Tensor, div)
register_inplace(aten.div_.Tensor_mode, div_mode)
register_inplace(aten.logical_and_, logical_and)
register_inplace(aten.logical_not_, logical_not)
register_inplace(aten.logical_or_, logical_or)
register_inplace(aten.logical_xor_, logical_xor)
register_inplace(aten.sub_, sub)
register_inplace(aten.relu_, relu)
register_inplace(aten.sigmoid_, sigmoid)


register_lowering(aten.__and__)(bitwise_and)
register_lowering(aten.__lshift__)(bitwise_left_shift)
register_lowering(aten.__or__)(bitwise_or)
register_lowering(aten.__rshift__)(bitwise_right_shift)
register_lowering(aten.__xor__)(bitwise_xor)

register_inplace(aten.__iand__, aten.__and__)
register_inplace(aten.__ilshift__, aten.__lshift__)
register_inplace(aten.__ior__, aten.__or__)
register_inplace(aten.__irshift__, aten.__rshift__)
register_inplace(aten.__ixor__, aten.__xor__)


@register_lowering(aten.sym_constrain_range)
def sym_constrain_range(a, min=None, max=None):
    return None


@register_lowering(aten.sym_size.int)
def sym_size(a, dim):
    val = V.graph.current_node.meta["val"]
    # Note [Can val be an int?]
    # ~~~~~~~~~~~~~~~~~~~~~~~~~
    # In principle, someone could construct an FX graph where
    # a call to size/stride has a val that is a plain int (not
    # SymInt).  However, we will maintain the invariant that
    # this is not possible: if you are constructing an FX graph
    # where there is a call to size/stride that returns an
    # int, but you KNOW that int must always be a constant,
    # then you do not need trace that call at all (and just
    # constant propagate the integer as is.)
    assert isinstance(val, torch.SymInt)
    return val.node.expr


@register_lowering(aten.sym_stride.int)
def sym_stride(a, dim):
    val = V.graph.current_node.meta["val"]
    # See Note [Can val be an int?]
    assert isinstance(val, torch.SymInt)
    return val.node.expr


@register_lowering(aten.sym_numel)
def sym_numel(a):
    return a.get_numel()


for method, func in magic_methods.items():
    register_lowering(method_to_operator(method))(func)  # type: ignore[arg-type]


@register_lowering(torch.sym_sum)
def sym_sum(args):
    return sympy.Add(*args)


@register_lowering(aten._foobar)
def foobar(self, *args, **kwargs):
    raise NotImplementedError("Helpful for debugging")


@register_lowering(torch.ops._inductor_test.realize)
def _realize(x):
    x.realize()
    return clone(x)


@register_lowering(torch.ops.inductor.resize_storage_bytes_)
def resize_storage_bytes_(variable, new_size):
    variable.realize()
    ir.ResizeStorageBytes(variable, new_size)
    return variable


@register_lowering(torch.ops.aten.set_.source_Tensor)
def set__source_tensor(self, source_tensor):
    self.realize()
    source_tensor.realize()
    return TensorBox.create(ir.SetSourceTensorKernel(self, source_tensor))


if hasattr(torch.ops.fsdp, "copy_"):

    @register_lowering(torch.ops.fsdp.copy_.default)
    def fsdp_copy_(dst, src):
        if dst is src:
            # dst.copy_(dst) can happen from the reinplacing pass
            return dst
        src = to_device(src, dst.get_device())
        src = to_dtype(src, dst.get_dtype())
        src = expand(src, dst.get_size())
        return mutate_to(dst, src)


@register_lowering(torch.ops.aten.resize)
def resize(x, size, *, memory_format=None):
    assert isinstance(x, TensorBox)
    assert isinstance(size, (list, tuple))

    if memory_format is None:
        memory_format = torch.contiguous_format
    if memory_format == torch.preserve_format:
        raise RuntimeError(f"unsupported memory format: {memory_format}")

    if memory_format == torch.channels_last:
        assert len(size) == 4
    if memory_format == torch.channels_last_3d:
        assert len(size) == 5

    old_numel = x.get_numel()
    dtype = x.get_dtype()
    device = x.get_device_or_error()

    if isinstance(x.data, ir.BaseView):
        x.data = x.data.unwrap_view()

    if (
        torch.are_deterministic_algorithms_enabled()
        and torch.utils.deterministic.fill_uninitialized_memory  # type: ignore[attr-defined]
    ):
        if is_float_dtype(dtype):
            uninitalized_val = float("nan")
        elif is_integer_dtype(dtype):
            uninitalized_val = torch.iinfo(dtype).max
        else:
            uninitalized_val = True
    else:
        # using zero as that is what empty does
        uninitalized_val = 0.0

    if V.graph.sizevars.statically_known_equals(old_numel, 0):  # type: ignore[arg-type]
        return full(size, uninitalized_val, dtype=dtype, device=device)

    x_flat = as_strided(
        x,
        [
            old_numel,
        ],
        [
            1,
        ],
    )
    flat_loader = x_flat.make_loader()
    out_stride = ir.FlexibleLayout.stride_ordered_for_memory_format(size, memory_format)
    out_indexer = ir.FixedLayout(device, dtype, size, out_stride).make_indexer()

    def inner_fn(idx):
        flat_index = out_indexer(idx)
        flat_index_expr = ops.index_expr(flat_index, torch.int64)
        limit = ops.index_expr(old_numel, torch.int64)
        mask = ops.lt(flat_index_expr, limit)
        return ops.masked(mask, lambda: flat_loader([flat_index]), uninitalized_val)

    out = Pointwise.create(
        device=device, dtype=dtype, inner_fn=inner_fn, ranges=list(size)
    )
    return out


from torch._higher_order_ops.auto_functionalize import auto_functionalized


make_fallback(auto_functionalized)


@register_lowering(triton_kernel_wrapper_mutation)
def triton_kernel_wrap_(
    *,
    kernel_idx,
    constant_args_idx,
    grid,
    tma_descriptor_metadata,
    kwargs,
):
    from torch._higher_order_ops.triton_kernel_wrap import kernel_side_table

    constant_args = kernel_side_table.get_constant_args(constant_args_idx)
    ir.UserDefinedTritonKernel(
        kernel_idx=kernel_idx,
        grid=grid,
        tma_descriptor_metadata=tma_descriptor_metadata,
        kernel_args={**kwargs, **constant_args},
    )
    return {key: val for key, val in kwargs.items() if isinstance(val, TensorBox)}


@register_lowering(torch.ops.higher_order.cond, type_promotion_kind=None)
def cond(pred, true_fn, false_fn, operands):
    if any(isinstance(x, IRNode) and is_triton(x) for x in [pred, *operands]):
        msg = "control flow operator: torch.cond."
        if stack_trace := V.graph.current_node.meta.get("stack_trace", None):
            msg = f"{msg} Found from : \n {stack_trace}"
        V.graph.disable_cudagraphs_reason = msg

    result = ir.Conditional.create(pred, true_fn, false_fn, operands)
    return list(map(TensorBox.create, result))


@register_lowering(torch.ops.higher_order.while_loop, type_promotion_kind=None)
def while_loop(cond_fn, body_fn, carried_inputs, additional_inputs):
    if any(
        isinstance(x, IRNode) and is_triton(x)
        for x in carried_inputs + additional_inputs
    ):
        msg = "control flow operator: torch.while_loop."
        if stack_trace := V.graph.current_node.meta.get("stack_trace", None):
            msg = f"{msg} Found from : \n {stack_trace}"
        V.graph.disable_cudagraphs_reason = msg

    result = ir.WhileLoop.create(cond_fn, body_fn, carried_inputs, additional_inputs)
    return list(map(TensorBox.create, result))


@register_lowering(torch.ops.higher_order.invoke_subgraph, type_promotion_kind=None)
def invoke_subgraph(subgraph_fn: ir.Subgraph, identifier: str, operands):
    result = ir.InvokeSubgraph.create(subgraph_fn, operands)
    return list(map(TensorBox.create, result))


@register_lowering(torch._higher_order_ops.invoke_quant, type_promotion_kind=None)
def invoke_quant_tracer(subgraph_fn: ir.Subgraph, *operands, scheme=None):
    output = None
    quant_options = V.graph.current_node.meta.get("quant_options", None)
    assert quant_options is not None

    for i, node in enumerate(subgraph_fn.graph_module.graph.nodes):
        if node.op == "placeholder":
            V.graph.env[node] = operands[i]
            continue
        # todo getattr
        elif node.op == "output":
            args, kwargs = V.graph.fetch_args_kwargs_from_env(node)

            for v in itertools.chain(args, kwargs.values()):
                v.realize()

                if quant_options.codegen_low_precision:
                    V.graph.low_precision_codegen_ops.add(v.get_operation_name())

                V.graph.invoke_quant_ops.add(v.get_operation_name())

            output = torch.fx.Interpreter.output(V.graph, node, args, kwargs)
        else:
            V.graph.env[node] = V.graph.run_node(node)

    return output


@register_lowering(associative_scan_op, type_promotion_kind=None)
def associative_scan(
    combine_fn: ir.Subgraph, xs, additional_inputs: tuple[torch.Tensor]
):
    from .subgraph_lowering import InputDescriptor, lower_pointwise_subgraph

    if len(additional_inputs) > 0:
        raise RuntimeError(
            "Unable to generate code for associative_scan op, because there are lifted arguments"
        )

    subgraph_inputs = [
        InputDescriptor(dtype=x.get_dtype(), device=x.get_device())
        for x in itertools.chain(xs, xs)
    ]
    lowered_combine_fn = lower_pointwise_subgraph(combine_fn, subgraph_inputs)  # type: ignore[var-annotated]

    def wrapped_combine_fn(lhs, rhs):
        return lowered_combine_fn(
            *pytree.tree_leaves(lhs),
            *pytree.tree_leaves(rhs),
        )

    kwargs = _make_scan_inner(xs[0], axis=0, dtype=None)
    kwargs["dtypes"] = tuple(x.get_dtype() for x in xs)
    kwargs["inner_fns"] = tuple(x.make_loader() for x in xs)
    result = ir.Scan.create(
        combine_fn=wrapped_combine_fn,
        can_fallback_to_aten=False,
        **kwargs,
    )
    if result[0] is None:
        raise RuntimeError("Unable to generate code for associative_scan op")
    return result


@register_lowering(torch.ops.prims._sink_tokens.default)
def _sink_tokens(tokens):
    return None


@register_lowering(torch.ops.higher_order.with_effects, type_promotion_kind=None)
def with_effects(token, op, *args, **kwargs):
    result = ir.EffectfulKernel.create(op, *args, **kwargs)

    from torch._higher_order_ops.effects import get_effect_key

    effect_type = get_effect_key(op, args, kwargs)
    assert effect_type is not None
    effectful_kernel = V.graph.effectful_ops[effect_type]

    if result is None:
        return (effectful_kernel,)

    result = pytree.tree_map_only(ir.MultiOutput, TensorBox.create, result)
    if not isinstance(result, (list, tuple)):
        return (effectful_kernel, result)
    else:
        return (effectful_kernel, *result)


from .comm_lowering import register_comm_lowerings


register_comm_lowerings()

# populate lowerings defined in kernel/*
from . import kernel


import_submodule(kernel)

from . import quantized_lowerings


quantized_lowerings.register_quantized_ops()
quantized_lowerings.register_woq_mm_ops()

from . import mkldnn_lowerings


mkldnn_lowerings.register_onednn_fusion_ops()

from . import jagged_lowerings


jagged_lowerings.register_jagged_ops()


@contextlib.contextmanager
def force_fallback(op: torch._ops.OpOverload):
    """
    A context manager to force fallback an op. Used in unit test
    for FallbackKernel.
    """
    assert isinstance(
        op, torch._ops.OpOverload
    ), "Only OpOverload to make the clean up easier"
    old_handler = lowerings.get(op)
    try:
        register_lowering(op)(fallback_handler(op))
        yield
    finally:
        if old_handler:
            lowerings[op] = old_handler
        else:
            lowerings.pop(op)<|MERGE_RESOLUTION|>--- conflicted
+++ resolved
@@ -12,11 +12,7 @@
 import warnings
 from collections import defaultdict
 from collections.abc import Iterable, Sequence
-<<<<<<< HEAD
-from typing import Any, Callable, cast, Optional, TypeVar, Union
-=======
-from typing import Any, Callable, Optional, TYPE_CHECKING, TypeVar, Union
->>>>>>> c6c07db3
+from typing import Any, Callable, cast, Optional, TYPE_CHECKING, TypeVar, Union
 from typing_extensions import ParamSpec
 from unittest.mock import patch
 
