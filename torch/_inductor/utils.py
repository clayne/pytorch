# mypy: allow-untyped-defs
from __future__ import annotations

import collections
import contextlib
import dataclasses
import enum
import functools
import inspect
import io
import itertools
import logging
import math
import operator
import os
import platform
import re
import shutil
import sys
import tempfile
import textwrap
import time
import unittest
from datetime import datetime
from io import StringIO
from typing import (
    Any,
    Callable,
    Generic,
    NamedTuple,
    Optional,
    Protocol,
    TYPE_CHECKING,
    TypeVar,
    Union,
)
from typing_extensions import Concatenate, dataclass_transform, ParamSpec, TypeGuard
from unittest import mock

import sympy

import torch


if TYPE_CHECKING:
    from collections.abc import Iterable, Sequence, ValuesView

    from torch._prims_common import ELEMENTWISE_TYPE_PROMOTION_KIND

from torch.utils._pytree import tree_map_only


GPU_TYPES = ["cuda", "xpu"]


# defines here before import torch._dynamo is for avoiding circular import
# when get_gpu_type is imported from dynamo
@functools.lru_cache(None)
def get_gpu_type():
    avail_gpus = [x for x in GPU_TYPES if getattr(torch, x).is_available()]
    assert len(avail_gpus) <= 1
    gpu_type = "cuda" if len(avail_gpus) == 0 else avail_gpus.pop()
    return gpu_type


from torch._dynamo.device_interface import get_interface_for_device
from torch._dynamo.utils import detect_fake_mode
from torch.autograd import DeviceType
from torch.autograd.profiler_util import EventList
from torch.fx.passes.graph_transform_observer import GraphTransformObserver
from torch.fx.passes.shape_prop import ShapeProp
from torch.utils._sympy.functions import (
    CeilDiv,
    CleanDiv,
    FloorDiv,
    Identity,
    ModularIndexing,
)
from torch.utils._sympy.symbol import make_symbol, SymT
from torch.utils._sympy.value_ranges import bound_sympy, ValueRanges

from . import config
from .runtime.runtime_utils import ceildiv as runtime_ceildiv


_IS_WINDOWS = sys.platform == "win32"

log = logging.getLogger(__name__)

_T = TypeVar("_T")
VarRanges = dict[sympy.Expr, sympy.Expr]
InputType = Optional[Union[torch.Tensor, int, torch.SymInt]]

GPU_KERNEL_BIN_EXTS = {"cuda": ".cubin", "xpu": ".spv"}

GPU_ALIGN_BYTES = 16
ALIGNMENT = 16

ALIGN_BYTES = 64
assert (ALIGN_BYTES & (ALIGN_BYTES - 1)) == 0 and ALIGN_BYTES >= 8, "must be power of 2"


def _align(nbytes):
    """Round up to the nearest multiple of ALIGN_BYTES"""
    return (nbytes + ALIGN_BYTES - 1) & -ALIGN_BYTES


def _is_aligned(v: sympy.Expr):
    """v can be statically proven to be a multiple of ALIGN_BYTES"""
    if isinstance(v, (sympy.Add, sympy.Max)):
        return all(map(_is_aligned, v.args))
    return isinstance(v, align) or sympy.gcd(v, ALIGN_BYTES) == ALIGN_BYTES


class align(sympy.Function):
    """Symbolically round up to the nearest multiple of ALIGN_BYTES"""

    nargs = (1,)
    is_integer = True

    @classmethod
    def eval(cls, value: sympy.Expr) -> Optional[sympy.Expr]:
        if isinstance(value, (int, sympy.Integer)):
            return _align(int(value))
        if _is_aligned(value):
            return value


def do_bench_using_profiling(fn: Callable[[], Any], warmup=25, rep=100) -> float:
    """
    Returns benchmark results by examining torch profiler events.
    This could be more accurate as it doesn't count CPU side overhead.
    However, this also requires manually excluding irrelevant event, e.g.
    vectorized_elementwise_kernel which is used to fill L2 cache,
    various CUDA events, etc, so could also be fragile.
    """

    fn()
    torch.cuda.synchronize()
    cache = torch.empty(int(256e6 // 4), dtype=torch.int, device="cuda")

    # Estimate the runtime of the function
    start_event = torch.cuda.Event(enable_timing=True)
    end_event = torch.cuda.Event(enable_timing=True)
    start_event.record()
    for _ in range(5):
        cache.zero_()
        fn()
    end_event.record()
    torch.cuda.synchronize()
    estimate_ms = start_event.elapsed_time(end_event) / 5

    # compute number of warmup and repeat
    n_warmup = max(1, int(warmup / estimate_ms))
    n_repeat = max(1, int(rep / estimate_ms))

    # Warm-up
    for _ in range(n_warmup):
        fn()

    with torch.profiler.profile(
        activities=[
            torch.profiler.ProfilerActivity.CUDA,
        ]
    ) as p:
        # Benchmark
        for i in range(n_repeat):
            # we clear the L2 cache before each run
            cache.zero_()
            # record time of `fn`
            fn()
        # Record clocks
        torch.cuda.synchronize()

    log.debug("raw events")
    log.debug(p.key_averages().table(sort_by="self_device_time_total", row_limit=-1))

    filtered_events = EventList(
        [
            event
            for event in p.events()
            if event.device_type == DeviceType.CUDA and event.name != "Context Sync"
        ]
    )
    if len(filtered_events) % n_repeat != 0:
        raise RuntimeError(
            "Failed to divide all profiling events into #repeat groups. "
            "#CUDA events: %d, #repeats: %s",
            len(filtered_events),
            n_repeat,
        )
    num_event_per_group = len(filtered_events) / n_repeat
    actual_events = EventList(
        [
            event
            for i, event in enumerate(filtered_events)
            if i % num_event_per_group != 0
        ]
    )
    actual_events._build_tree()
    actual_events = actual_events.key_averages()

    log.debug("profiling time breakdown")
    log.debug(actual_events.table(row_limit=-1))

    res = sum(event.device_time_total for event in actual_events) / 1000.0 / n_repeat
    log.debug("profiling results: %s ms", res)
    return res


@functools.lru_cache(None)
def has_torchvision_roi_align() -> bool:
    try:
        from torchvision.ops import roi_align  # noqa: F401

        torch._C._dispatch_has_kernel_for_dispatch_key("torchvision::nms", "Meta")
        return roi_align is not None and hasattr(
            getattr(torch.ops, "torchvision", None), "roi_align"
        )
    except ImportError:
        return False
    except RuntimeError as e:
        assert "torchvision::nms does not exist" in str(e)
        return False


def decode_device(device: torch.device | None | str) -> torch.device:
    if device is None:
        return torch.tensor(0.0).device  # default device
    if isinstance(device, str):
        device = torch.device(device)
    if device.type not in ("cpu", "meta") and device.index is None:
        device_interface = get_interface_for_device(device.type)
        return torch.device(device.type, index=device_interface.Worker.current_device())
    return device


def sympy_product(it: Iterable[sympy.Expr]) -> sympy.Expr:
    return functools.reduce(operator.mul, it, sympy.S.One)


def sympy_dot(seq1: Sequence[sympy.Expr], seq2: Sequence[sympy.Expr]) -> sympy.Expr:
    assert len(seq1) == len(seq2)
    return sympy.expand(sum(a * b for a, b in zip(seq1, seq2)))


def unique(it: Iterable[_T]) -> ValuesView[_T]:
    return {id(x): x for x in it}.values()


def ceildiv(numer: int | sympy.Expr, denom: int | sympy.Expr) -> int | sympy.Expr:
    if isinstance(numer, sympy.Expr) or isinstance(denom, sympy.Expr):
        return CeilDiv(sympy.sympify(numer), sympy.sympify(denom))
    # TODO: There is a bug in a call to this function, to repro:
    # python benchmarks/dynamo/huggingface.py --inductor -d cuda --accuracy
    # --amp --only YituTechConvBert --dynamic-shapes
    assert isinstance(numer, int) and isinstance(
        denom, int
    ), f"{numer}: {type(numer)}, {denom}: {type(denom)}"
    return runtime_ceildiv(numer, denom)


def _type_of(key):
    # Use the function here to get rid of dependencies on the Triton during the codegen.
    # Refer to Triton implementation here:
    # https://github.com/openai/triton/blob/98b5945d2aef679e00ebca8e07c35c3658ec76de/python/triton/runtime/jit.py#L238
    # `None` is nullptr.  Implicitly convert to *i8.
    if key is None:
        return "*i8"
    dtype_str = str(key).split(".")[-1]
    tys = {
        "bool": "i1",
        "float8e4nv": "fp8e4nv",
        "float8e5": "fp8e5",
        "float8e4b15": "fp8e4b15",
        "float8e4b15x4": "fp8e4b15x4",
        "float8_e4m3fn": "fp8e4nv",
        "float8_e5m2": "fp8e5",
        "float16": "fp16",
        "bfloat16": "bf16",
        "float32": "fp32",
        "float64": "fp64",
        "int8": "i8",
        "int16": "i16",
        "int32": "i32",
        "int64": "i64",
        "uint8": "u8",
        "uint16": "u16",
        "uint32": "u32",
        "uint64": "u64",
    }
    # reinterpret can create triton type
    for v in list(tys.values()):
        tys[v] = v
    return key if isinstance(key, str) else f"*{tys[dtype_str]}"


def convert_shape_to_inductor(lst: Iterable[int | torch.SymInt]) -> list[sympy.Expr]:
    """
    Gets the shape and stride of a tensor. For non-symbolic tensors, this is
    trivial. But for symbolic tensors, we need to map from SymIntNode into
    sympy.Expr.
    """
    return [sympy.sympify(i) for i in lst]


def convert_shape_to_symint(
    lst: Iterable[int | sympy.Expr],
) -> list[int | torch.SymInt]:
    """
    Takes a list of shapes from Inductor and converts them into symints (or just
    ints if all shapes are static).
    """
    from .virtualized import V

    return [
        (
            i
            if isinstance(i, int)
            else (
                int(i)
                if isinstance(i, sympy.Integer)
                else V.graph.sizevars.shape_env.create_symintnode(i, hint=None)
            )
        )
        for i in lst
    ]


def is_view(op: torch._ops.OpOverload) -> bool:
    """
    Does this op overload have aliasing
    """
    assert isinstance(op, torch._ops.OpOverload)
    return any(a.alias_info is not None for a in op._schema.arguments)


def is_pointwise_use(
<<<<<<< HEAD
    use, is_pointwise_fn: Callable[[torch._ops.OpOverload], bool] | None = None
):
=======
    use, is_pointwise_fn: Optional[Callable[[torch._ops.OpOverload], bool]] = None
) -> bool:
>>>>>>> 5a115dca
    """
    Do all uses of this op have torch.Tag.pointwise or return True for optional `is_pointwise_fn`

    Uses in views ops will follow the views uses
    """

    if not use.op == "call_function":
        return False

    if not (
        isinstance(use.target, torch._ops.OpOverload) or use.target is operator.getitem
    ):
        return False

    if use.target is operator.getitem or is_view(use.target):
        return all(is_pointwise_use(u, is_pointwise_fn) for u in use.users)

    return torch.Tag.pointwise in use.target.tags or (
        is_pointwise_fn is not None and is_pointwise_fn(use.target)
    )


def gen_gm_and_inputs(target, args, kwargs):
    g = torch.fx.Graph()
    graph_args = []

    def add_tensor_arg(arg):
        graph_args.append(arg)
        return g.placeholder(f"arg{len(graph_args)}")

    node = g.call_function(
        target, *tree_map_only(torch.Tensor, add_tensor_arg, (args, kwargs))
    )
    if (
        len(target._schema.returns) == 1
        and str(target._schema.returns[0].type) == "Tensor"
    ):
        node = (node,)  # type: ignore[assignment]
    g.output(node)

    gm = torch.fx.GraphModule({}, g)
    return gm, graph_args


def synchronize(device: str = "cuda") -> None:
    if device == "cpu":
        return
    device_interface = get_interface_for_device(device)
    if device_interface.is_available():
        device_interface.synchronize()


def timed(
    model: Callable[..., Any], example_inputs, times: int = 1, device: str = "cuda"
) -> float:
    synchronize(device)
    torch.manual_seed(1337)
    t0 = time.perf_counter()
    for _ in range(times):
        result = model(*example_inputs)
        synchronize(device)
    t1 = time.perf_counter()
    # GC the result after timing
    assert result is not None  # type: ignore[possibly-undefined]
    return t1 - t0


def print_performance(
    fn, args=(), times=10, repeat=10, baseline=1.0, device: str = "cuda"
):
    timings = torch.tensor([timed(fn, args, times, device) for _ in range(repeat)])
    took = torch.median(timings) / times
    print(f"{took / baseline:.6f}")
    return took


def precompute_method(obj: Any, method: str):
    """Replace obj.method() with a new method that returns a precomputed constant."""
    result = getattr(obj, method)()
    setattr(obj, method, lambda: result)


def precompute_methods(obj: Any, methods: list[str]):
    """Replace methods with new methods that returns a precomputed constants."""
    for method in methods:
        precompute_method(obj, method)


def cmp(a, b) -> int:
    return int(a > b) - int(a < b)


def pad_listlike(x, size):
    if len(x) == 1:
        return type(x)([x[0]]) * size
    else:
        return x


# Used to ensure that iterating over a set is deterministic
def tuple_sorted(x: Tuple[_T, ...]) -> List[_T]:
    if len(x) == 0:
        return []

    def sort_func(elem):
        if isinstance(elem, str):
            return elem
        else:
            # We expect `elem` to be `scheduler.BaseSchedulerNode` type here,
            # but we are not able to do isinstance assert because of circular dependency
            return elem.get_name()

    return sorted(x, key=sort_func)


P = ParamSpec("P")
RV = TypeVar("RV", covariant=True)


class CachedMethod(Protocol, Generic[P, RV]):
    @staticmethod
    def clear_cache(self) -> None:
        ...

    def __call__(self, *args: P.args, **kwargs: P.kwargs) -> RV:
        ...


# See https://github.com/python/mypy/issues/13222#issuecomment-1193073470 to understand the type signature
def cache_on_self(fn: Callable[Concatenate[Any, P], RV]) -> CachedMethod[P, RV]:
    name = fn.__name__
    key = f"__{name}_cache"

    # wrapper is likely on the hot path, compile a specialized version of it
    ctx = {"fn": fn}
    exec(
        f"""\
        def {name}_cache_on_self(self):
            try:
                return self.{key}
            except AttributeError:
                rv = fn(self)
                object.__setattr__(self, "{key}", rv)
                return rv
        """.lstrip(),
        ctx,
    )
    wrapper = functools.wraps(fn)(ctx[f"{name}_cache_on_self"])

    def clear_cache(self):
        if hasattr(self, key):
            delattr(self, key)

    wrapper.clear_cache = clear_cache  # type: ignore[attr-defined]
    return wrapper  # type: ignore[return-value]


def aggregate_origins(node_schedule):
    from . import ir

    if isinstance(node_schedule, list):
        return functools.reduce(
            operator.or_,
            [
                node.node.origins
                for node in node_schedule
                if hasattr(node, "node") and node.node
            ],
            set(),
        )
    elif isinstance(node_schedule, ir.ExternKernel):
        return node_schedule.origins
    else:
        return set()


def get_fused_kernel_name(node_schedule, descriptive_names):
    all_origins = aggregate_origins(node_schedule)
    if descriptive_names == "original_aten":
        # Bases the kernel name off of the top-level aten operator (i.e. pre-decompositions)
        sources = [
            origin.meta["original_aten"]._overloadpacket.__name__
            for origin in all_origins
            if origin.op == "call_function"
            and "original_aten" in origin.meta
            and origin.meta["original_aten"] is not None
        ]
        sources = sorted(set(sources))
    elif descriptive_names == "torch":
        # Bases the kernel name off of the top-level "torch" operator (i.e. post-dynamo graph)
        sources = []
        for origin in all_origins:
            if origin.op == "call_function" and "source_fn_stack" in origin.meta:
                source_fn = origin.meta["source_fn_stack"][-1]
                if isinstance(source_fn[1], str):
                    sources.append(source_fn[1])
                else:
                    sources.append(source_fn[1].__name__)
        sources = sorted(set(sources))
    elif descriptive_names == "inductor_node":
        sources = [
            origin.name for origin in all_origins if origin.op == "call_function"
        ]
    else:
        raise NotImplementedError
    sources = sources
    return "_".join(["fused"] + sources)


def get_kernel_metadata(node_schedule, wrapper):
    all_origins = aggregate_origins(node_schedule)
    inductor_nodes = [origin for origin in all_origins if origin.op == "call_function"]

    from_node_dict = collections.defaultdict(list)
    original_aten_dict = collections.defaultdict(list)

    # Attempt to sort `inductor_nodes` topologically. Note that the case
    # where `inductor_nodes` contains nodes from multiple graph instances
    # is not supported. An example of this is conditional statements.
    single_graph = None
    if len(inductor_nodes):
        unique_graphs = {n.graph for n in inductor_nodes}
        if len(unique_graphs) == 1:
            single_graph = inductor_nodes[0].graph
            # create a map of idx -> node and cache it
            if not hasattr(single_graph, "_inductor_kernel_metadata_node_to_idx_map"):
                node_to_idx_map = {}
                for idx, n in enumerate(single_graph.nodes):
                    node_to_idx_map[n] = idx
                single_graph._inductor_kernel_metadata_node_to_idx_map = node_to_idx_map
            inductor_nodes.sort(
                key=lambda n: single_graph._inductor_kernel_metadata_node_to_idx_map[n]
            )

    for node in inductor_nodes:
        if "original_aten" in node.meta and node.meta["original_aten"] is not None:
            key = str(node.meta["original_aten"]._overloadpacket)
            original_aten_dict[key].append(node.name)
        if "from_node" in node.meta:
            key = node.meta["from_node"][0][0]
            from_node_dict[key].append(node.name)
    sort_str = "Topologically Sorted" if single_graph is not None else "Unsorted"
    metadata = (
        f"{wrapper.comment} {sort_str} Source Nodes: [{', '.join(from_node_dict.keys())}], "
        f"Original ATen: [{', '.join(original_aten_dict.keys())}]"
    )

    # trace back to original node here
    detailed_metadata = [f"{wrapper.comment} Source node to ATen node mapping:"]
    for original_node, nodes in sorted(from_node_dict.items()):
        detailed_metadata.append(
            f"{wrapper.comment}   {original_node} => {', '.join(sorted(nodes))}"
        )

    # print the aot_autograd graph fragment
    if single_graph is not None:
        detailed_metadata.append(f"{wrapper.comment} Graph fragment:")
        for n in inductor_nodes:
            # TODO(future): maybe refactor torch/fx/graph.py to make it easy to
            # generate python code for graph fragments
            detailed_metadata.append(f"{wrapper.comment}   {n.format_node()}")

    return metadata, "\n".join(detailed_metadata)


def dominated_nodes(
    initial_queue: Iterable[torch.fx.Node], skip_filter=None
) -> set[torch.fx.Node]:
    """Returns the set of nodes whose values depend on those within initial_queue"""
    initial_queue = list(initial_queue)
    dominated_set = set(initial_queue)

    while initial_queue:
        node = initial_queue.pop()
        for user in node.users:
            if skip_filter and skip_filter(user):
                continue
            if user not in dominated_set:
                dominated_set.add(user)
                initial_queue.append(user)

    return dominated_set


def gather_origins(args, kwargs):
    import itertools

    from . import ir

    def is_unrealized_node(n):
        if isinstance(n, ir.TensorBox):
            return is_unrealized_node(n.data)
        if isinstance(n, ir.StorageBox):
            return is_unrealized_node(n.data)
        return isinstance(n, ir.IRNode) and isinstance(n, ir.Pointwise)

    kwarg_origins = [val.origins for val in kwargs.values() if is_unrealized_node(val)]
    arg_origins = [arg.origins for arg in args if is_unrealized_node(arg)]
    return set(itertools.chain(*arg_origins, *kwarg_origins))


def sympy_str(expr: sympy.Expr) -> str:
    """
    Normal sympy str is very slow, this is a lot faster.  The result are
    somewhat worse, as it doesn't do as much simplification.  So don't
    use this for final codegen.
    """
    if isinstance(expr, sympy.Symbol):
        return expr.name
    if isinstance(expr, sympy.Add):
        return " + ".join(map(sympy_str, expr.args))
    if isinstance(expr, sympy.Mul):
        return " * ".join(map(sympy_str, expr.args))

    if isinstance(expr, (ModularIndexing, CleanDiv, FloorDiv, Identity)):
        return f"{expr.func.__name__}({', '.join(map(sympy_str, expr.args))})"
    return str(expr)


def get_bounds_index_expr(index):
    from .virtualized import V

    # If this expression does not come from an FX node, we compute its bounds
    if (
        config.compute_all_bounds
        and (fx_node := getattr(V.interpreter, "current_node", None))
        and fx_node.target != "index_expr"
    ):
        return bound_sympy(index)
    else:
        return ValueRanges.unknown()


def sympy_index_symbol_with_prefix(prefix: SymT, idx: int) -> sympy.Symbol:
    """
    Used to generate an integer-nonnegative symbol.
    """
    # This should never be used for creating shape/stride symbols, as those
    # should all be allocated before Inductor.
    assert prefix != SymT.SIZE
    # NOTE: shape symbols are positive (> 0), but index variables are only
    # non-negative (>= 0).
    return make_symbol(prefix, idx, integer=True, nonnegative=True)


def generate_assert(check):
    return (check or config.debug_index_asserts) and config.assert_indirect_indexing


def sympy_index_symbol(name: str) -> sympy.Symbol:
    """
    Used to generate an integer-nonnegative symbol.
    """
    # This should never be used for creating shape/stride symbols, as those
    # should all be allocated before Inductor.
    assert name[0] != "s"
    # NOTE: shape symbols are positive (> 0), but index variables are only
    # non-negative (>= 0).
    return sympy.Symbol(name, integer=True, nonnegative=True)


def sympy_subs(expr: sympy.Expr, replacements: dict[sympy.Expr, Any]) -> sympy.Expr:
    """
    When the passed replacement symbol v is a string, it is converted to a symbol with name v that
    have the same replaced expression integer and nonnegative properties.
    """

    def to_symbol(replaced, replacement):
        assert isinstance(replaced, sympy.Expr)
        if isinstance(replacement, str):
            return sympy.Symbol(
                replacement,
                integer=replaced.is_integer,  # type: ignore[attr-defined]
                nonnegative=replaced.is_nonnegative,  # type: ignore[attr-defined]
            )
        else:
            return replacement

    # xreplace is faster than subs, but is way more picky
    return sympy.sympify(expr).xreplace(
        {k: to_symbol(k, v) for k, v in replacements.items()}
    )


def is_symbolic(a: Any) -> TypeGuard[Union[torch.SymInt, torch.Tensor]]:
    return isinstance(a, torch.SymInt) or (
        isinstance(a, torch.Tensor)
        and any(is_symbolic(x) for x in itertools.chain(a.size(), a.stride()))
    )


def any_is_symbolic(*args: Any) -> bool:
    return any(is_symbolic(a) for a in args)


def get_first_incompatible_cudagraph_node(
    gm: torch.fx.GraphModule,
) -> torch.fx.Node | None:
    from torch.fx.experimental.symbolic_shapes import free_unbacked_symbols

    forbidden_set = {
        "aten._fused_moving_avg_obs_fq_helper.default",
        "aten._fused_moving_avg_obs_fq_helper_functional.default",
        "fbgemm.dense_to_jagged.default",
        "fbgemm.jagged_to_padded_dense.default",
        "run_and_save_rng_state",
        "run_with_rng_state",
        "aten._local_scalar_dense",
        # Technically, it's not necessary to ban this, because an
        # assert_scalar with constant arguments can be validly run
        # with CUDA graphs, but the operator is also pointless with
        # constant arguments, so might as well ban
        "aten._assert_scalar",
    }
    if torch.are_deterministic_algorithms_enabled():
        forbidden_set.update(
            {
                "aten._unsafe_index_put.default",
                "aten._unsafe_masked_index_put_accumulate.default",
                "aten.index_put.default",
                "aten.index_put_.default",
                "aten.scatter.src",
                "aten.scatter.reduce",
                "aten.scatter.value_reduce",
                "aten.scatter_add_",
                "aten.scatter_add.default",
                "aten.scatter_reduce.two",
                "aten.scatter_reduce_.two",
                "aten.scatter_reduce.two_out",
            }
        )
    for node in gm.graph.nodes:
        if str(node.target) in forbidden_set:
            return node
        if (val := node.meta.get("val")) is not None and free_unbacked_symbols(val):
            return node
    return None


def output_node(gm: torch.fx.GraphModule):
    """Get the output node from an FX graph"""
    last_node = next(iter(reversed(gm.graph.nodes)))
    assert last_node.op == "output"
    return last_node


_registered_caches: list[Any] = []


def clear_on_fresh_inductor_cache(obj: Any):
    """
    Use this decorator to register any caches that should be cache_clear'd
    with fresh_inductor_cache().
    """
    if not hasattr(obj, "cache_clear") or not callable(obj.cache_clear):
        raise AttributeError(f"{obj} does not have a cache_clear method")

    _registered_caches.append(obj)
    return obj


def clear_inductor_caches():
    """
    Clear all registered caches.
    """
    for obj in _registered_caches:
        obj.cache_clear()


@contextlib.contextmanager
def fresh_inductor_cache(cache_entries=None, dir=None, delete=True):
    """
    Contextmanager that provides a clean tmp cachedir for inductor.

    Optionally, pass a dict as 'cache_entries' to get a list of filenames and sizes
    generated with this cache instance.
    """
    clear_inductor_caches()

    inductor_cache_dir = tempfile.mkdtemp(dir=dir)
    try:
        with mock.patch.dict(
            os.environ, {"TORCHINDUCTOR_CACHE_DIR": inductor_cache_dir}
        ):
            log.debug("Using inductor cache dir %s", inductor_cache_dir)
            triton_cache_dir = os.path.join(inductor_cache_dir, "triton")
            with mock.patch.dict(os.environ, {"TRITON_CACHE_DIR": triton_cache_dir}):
                yield
                if isinstance(cache_entries, dict):
                    assert len(cache_entries) == 0, "expected empty cache_entries dict"
                    if os.path.exists(triton_cache_dir):
                        files = os.listdir(triton_cache_dir)
                        cache_entries.update(
                            {
                                f: os.path.getsize(os.path.join(triton_cache_dir, f))
                                for f in files
                                if ".lock" not in f
                            }
                        )
        if delete:
            shutil.rmtree(inductor_cache_dir)
    except Exception:
        if not _IS_WINDOWS:
            """
            Windows can't delete the loaded modules, because the modules binaries are opened.
            TODO: discuss if have better solution to handle this issue.
            """
            log.warning("on error, temporary cache dir kept at %s", inductor_cache_dir)
            raise
    finally:
        clear_inductor_caches()


def argsort(seq) -> list[int]:
    # preserve original order for equal strides
    getter = seq.__getitem__
    a_r = range(len(seq))
    return list(reversed(sorted(a_r, key=getter, reverse=True)))  # noqa: C413


def argsort_sym(shape_env, seq: Sequence[int | torch.SymInt | sympy.Expr]) -> list[int]:
    def cmp(a, b):
        a_idx, a_val = a
        b_idx, b_val = b

        def evaluate(expr):
            if isinstance(expr, bool):
                return expr
            return shape_env.evaluate_expr(expr, size_oblivious=True)

        if evaluate(a_val < b_val):
            return -1
        if evaluate(a_val > b_val):
            return 1
        # If strides are the same, prefer the original order.
        # (this matches argsort's algorithm).
        # For strides = [2048, 2048, 16, 1], this is
        # [3, 2, 1, 0].
        if a_idx < b_idx:
            return 1
        if a_idx > b_idx:
            return -1
        return 0

    # Strategy: convert all symints to sympy.Expr, then use a custom comparator
    exprs = [
        (idx, s.node.expr if isinstance(s, torch.SymInt) else s)
        for idx, s in enumerate(seq)
    ]
    exprs = sorted(exprs, key=functools.cmp_to_key(cmp))
    result = [idx for idx, _ in exprs]
    return result


@functools.lru_cache(8)
def get_dtype_size(dtype):
    return torch.empty((), dtype=dtype).element_size()


class LineContext(NamedTuple):
    context: Any


class IndentedBuffer:
    tabwidth = 4

    def __init__(self, initial_indent=0):
        self._lines = []
        self._indent = initial_indent

    def getvaluewithlinemap(self) -> tuple[str, list[tuple[int, LineContext]]]:
        buf = StringIO()
        p = 1
        linemap = []
        for line in self._lines:
            if isinstance(line, DeferredLineBase):
                line = line()
                if line is None:
                    continue
            elif isinstance(line, LineContext):
                linemap.append((p, line.context))
                continue
            assert isinstance(line, str)
            buf.write(line)
            buf.write("\n")
            p += 1 + line.count("\n")
        return buf.getvalue(), linemap

    def getvalue(self) -> str:
        v, _ = self.getvaluewithlinemap()
        return v

    def getrawvalue(self) -> str:
        buf = StringIO()
        for line in self._lines:
            if isinstance(line, DeferredLineBase):
                line = line()
                if line is None:
                    continue
            elif isinstance(line, LineContext):
                continue
            assert isinstance(line, str)
            # backslash implies line continuation
            if line.endswith("\\"):
                buf.write(line[:-1])
            else:
                buf.write(line)
                buf.write("\n")
        return buf.getvalue()

    def clear(self):
        self._lines.clear()

    def __bool__(self):
        return bool(self._lines)

    def prefix(self):
        return " " * (self._indent * self.tabwidth)

    def newline(self):
        self.writeline("\n")

    def writeline(self, line):
        if isinstance(line, LineContext):
            self._lines.append(line)
        elif isinstance(line, DeferredLineBase):
            self._lines.append(line.with_prefix(self.prefix()))
        elif line.strip():
            self._lines.append(f"{self.prefix()}{line}")
        else:
            self._lines.append("")

    def writelines(self, lines):
        for line in lines:
            self.writeline(line)

    def indent(self, offset=1):
        @contextlib.contextmanager
        def ctx():
            self._indent += offset
            try:
                yield
            finally:
                self._indent -= offset

        return ctx()

    def do_indent(self, offset=1):
        self._indent += offset

    def do_unindent(self, offset=1):
        self._indent -= offset

    def splice(self, other_code, strip=False):
        if isinstance(other_code, IndentedBuffer):
            dedent = float("inf")
            for line in other_code._lines:
                if not isinstance(line, LineContext) and line:
                    dedent = min(dedent, len(line) - len(line.lstrip()))
            if math.isinf(dedent):
                dedent = 0
            for line in other_code._lines:
                if isinstance(line, LineContext):
                    self._lines.append(line)
                else:
                    IndentedBuffer.writeline(self, line[int(dedent) :])
        else:
            other_code = textwrap.dedent(other_code)
            if strip:
                other_code = other_code.lstrip()
            if not other_code:
                return
            other_code = other_code.rstrip()
            for line in other_code.split("\n"):
                self.writeline(line)

    def map(self, func: Callable[[Any], Any]) -> IndentedBuffer:
        res = IndentedBuffer(initial_indent=self._indent)
        res._lines = [func(line) for line in self._lines]
        return res

    def __repr__(self):
        return f"{type(self)}({self.getvalue()})"

    def __add__(self, other):
        assert self._indent == other._indent
        res = IndentedBuffer(initial_indent=self._indent)
        res.writelines(self._lines)
        res.writelines(other._lines)
        return res


class FakeIndentedBuffer(IndentedBuffer):
    def __init__(self) -> None:
        super().__init__()

    def __getattribute__(self, name):
        if name == "__class__":  # Allow access to the class attribute
            return object.__getattribute__(self, name)
        raise RuntimeError(
            f"Tried to call self.{name} on FakeIndentedBuffer. This buffer"
            "is currently used on TritonTemplateKernel to prevent actual"
            "writes to the body without explicitly specifying the body with"
            "`TritonTemplateKernel.set_subgraph_body(name)`"
        )


@contextlib.contextmanager
def restore_stdout_stderr(initial_stdout, initial_stderr):
    try:
        yield
    finally:
        sys.stdout = initial_stdout
        sys.stderr = initial_stderr


class DeferredLineBase:
    """A line that can be 'unwritten' at a later time"""

    def __init__(self, line):
        if not line.strip():
            line = ""
        self.line = line

    def __call__(self) -> str | None:
        """Returns either self.line or None to indicate the line has been 'unwritten'"""
        raise NotImplementedError

    def _new_line(self, line: str) -> DeferredLineBase:
        """Returns a new deferred line with the same condition"""
        raise NotImplementedError

    def with_prefix(self, prefix):
        return self._new_line(f"{prefix}{self.line}")

    def lstrip(self):
        return self._new_line(self.line.lstrip())

    def __getitem__(self, index):
        return self._new_line(self.line[index])

    def __bool__(self):
        return bool(self.line)

    def __len__(self):
        return len(self.line)


class DelayReplaceLine(DeferredLineBase):
    """At end of codegen call `line.replace(key, value_fn())`"""

    def __init__(self, key: str, value_fn: Callable[[], str], line: str):
        super().__init__(line)
        self.key = key
        self.value_fn = value_fn

    def __call__(self) -> str:
        return self.line.replace(self.key, self.value_fn())

    def _new_line(self, line: str) -> DelayReplaceLine:
        return DelayReplaceLine(self.key, self.value_fn, line)


@functools.lru_cache(None)
def is_big_gpu(index) -> bool:
    prop = torch.cuda.get_device_properties(index)

    # SM logic is not relevant to ROCm gpus
    # Arbitrarily skipping the older models
    if torch.version.hip:
        if prop.major < 9 or prop.major == 10:
            log.warning("GPU arch does not support max_autotune_gemm mode usage")
            return False
        return True

    min_sms = 68  # 3080
    avail_sms = prop.multi_processor_count
    if avail_sms < min_sms:
        log.warning(
            "Not enough SMs to use max_autotune_gemm mode",
            extra={"min_sms": min_sms, "avail_sms": avail_sms},
        )
        return False
    return True


def use_max_autotune() -> bool:
    return (
        config.max_autotune or config.max_autotune_gemm or config.search_autotune_cache
    )


def _use_template_for_cuda(layout, allowed_layout_dtypes: list[torch.dtype]) -> bool:
    return (
        layout.device.type == "cuda"
        and layout.dtype in allowed_layout_dtypes
        and is_big_gpu(layout.device.index or 0)
    )


def _use_autotune_backend(backend: str) -> bool:
    return backend.upper() in [
        x.strip() for x in config.max_autotune_gemm_backends.upper().split(",")
    ]


def _use_conv_autotune_backend(backend: str) -> bool:
    return backend.upper() in [
        x.strip() for x in config.max_autotune_conv_backends.upper().split(",")
    ]


def use_triton_template(layout, *, enable_int32=False, enable_float8=False):
    from .codegen.common import BackendFeature, has_backend_feature

    layout_dtypes = [torch.float16, torch.bfloat16, torch.float32]
    if enable_int32:
        layout_dtypes = [torch.float16, torch.bfloat16, torch.float32, torch.int32]
    if enable_float8:
        layout_dtypes.extend([torch.float8_e4m3fn, torch.float8_e5m2])
    return (
        (
            (
                layout.device.type == "cuda"
                and _use_template_for_cuda(layout, layout_dtypes)
            )
            or (layout.device.type == "cpu" and layout.dtype in layout_dtypes)
        )
        and use_max_autotune()
        and _use_autotune_backend("TRITON")
        and has_backend_feature(layout.device, BackendFeature.TRITON_TEMPLATES)
    )


def use_cutlass_template(layout, m, n, k):
    from .virtualized import V

    gemm_size = V.graph.sizevars.size_hint(m * n * k, fallback=-1)
    if gemm_size <= 0 or gemm_size < config.cuda.cutlass_backend_min_gemm_size:
        return False
    from .codegen.cuda.cutlass_utils import try_import_cutlass

    # Do not use cutlass template on ROCm
    if torch.version.hip:
        return False

    layout_dtypes = [torch.float16, torch.bfloat16, torch.float32, torch.int32]
    res = (
        _use_template_for_cuda(layout, layout_dtypes)
        and use_max_autotune()
        and _use_autotune_backend("CUTLASS")
    )

    if res:
        if not try_import_cutlass():
            log.warning(
                "Failed to import CUTLASS lib. Please check whether "
                "_inductor.config.cuda.cutlass_dir is set correctly. "
                "Skipping CUTLASS backend for now."
            )
            return False
    return res


@functools.lru_cache(None)
def _rocm_native_device_arch_name(device):
    return torch.cuda.get_device_properties(device).gcnArchName


@functools.lru_cache(None)
def try_import_ck_lib():
    try:
        import ck4inductor  # type: ignore[import]
        from ck4inductor.universal_gemm.gen_instances import (  # type: ignore[import]
            gen_ops_library,
            gen_ops_preselected,
        )
        from ck4inductor.universal_gemm.op import (  # type: ignore[import]
            CKGemmOperation,
        )

        package_dirname = os.path.dirname(ck4inductor.__file__)
    except ImportError:

        def gen_ops_library():
            return []

        def gen_ops_preselected():
            return []

        class CKGemmOperation:  # type: ignore[no-redef]
            pass

        package_dirname = None
    return package_dirname, gen_ops_library, gen_ops_preselected, CKGemmOperation


def use_ck_template(layout):
    # config knobs check 1
    if not use_max_autotune():
        return False
    # platform check
    if not torch.version.hip:
        return False
    # tensors must be on GPU
    if not layout.device.type == "cuda":
        return False
    # hardware check
    # if config arch list is not specified, get the native arch from the device properties
    native_arch = _rocm_native_device_arch_name(layout.device)
    requested_archs = {k.split(":")[0]: k for k in config.rocm.arch} or {
        native_arch.split(":")[0]: native_arch
    }
    requested_supported_archs = [
        requested_archs[k]
        for k in requested_archs.keys() & config.rocm.ck_supported_arch
    ]
    if not requested_supported_archs:
        return False
    # supported input dtypes
    if layout.dtype not in [torch.float16, torch.bfloat16, torch.float32]:
        return False

    ck_package_dirname, _, _, _ = try_import_ck_lib()

    if not ck_package_dirname:
        log.warning("Please pip install Composable Kernel package")
        return False

    if config.is_fbcode():
        config.rocm.ck_dir = ck_package_dirname

    if not config.rocm.ck_dir:
        log.warning("Please set TORCHINDUCTOR_CK_DIR env variable")
        return False

    if ck_package_dirname != config.rocm.ck_dir:
        log.warning("Invalid path to CK library")
        return False

    return True


def use_ck_gemm_template(layout, m, n, k):
    from .virtualized import V

    return (
        _use_autotune_backend("CK")
        and use_ck_template(layout)
        and V.graph.sizevars.size_hint(m * n * k, fallback=-1) > 0
    )


def use_ck_conv_template(layout):
    return _use_conv_autotune_backend("CK") and use_ck_template(layout)


def _use_template_for_cpu(layout):
    return use_max_autotune() and layout.device.type == "cpu"


def use_cpp_bmm_template(layout, mat1, mat2):
    return (
        use_cpp_gemm_template(layout, mat1, mat2, require_constant_mat2=False)
        and mat1.layout.is_contiguous()
    )


def use_cpp_gemm_template(
    layout, mat1, mat2, mat2_transposed=False, require_constant_mat2=True
):
    from . import ir
    from .codegen.cpp_micro_gemm import create_micro_gemm
    from .codegen.cpp_utils import get_gemm_template_output_and_compute_dtype
    from .kernel.mm_common import mm_args

    if not _use_template_for_cpu(layout) or not _use_autotune_backend("CPP"):
        return False

    if not config.cpp.weight_prepack:
        return False

    int8_gemm = mat1.get_dtype() == torch.uint8
    layout_dtypes = [torch.float32, torch.bfloat16, torch.half, torch.uint8]
    m, n, k, layout, mat1, mat2 = mm_args(
        mat1,
        mat2,
        out_dtype=layout.dtype if int8_gemm else None,
        mat2_transposed=mat2_transposed,
    )

    # TODO(jgong5): support dynamic shapes for n or k
    if has_free_symbols((n, k)):
        return False
    if isinstance(mat2, ir.BaseView):
        mat2 = mat2.unwrap_view()

    output_dtype, _ = get_gemm_template_output_and_compute_dtype(mat1.get_dtype())
    micro_gemm = create_micro_gemm(
        "micro_gemm",
        m,
        n,
        k,
        input_dtype=mat1.get_dtype(),
        input2_dtype=mat2.get_dtype(),
        output_dtype=output_dtype,
        num_threads=parallel_num_threads(),
    )

    def is_last_dim_stride1(x):
        x.freeze_layout()
        return x.get_stride()[-1] == 1

    return (
        layout.dtype in layout_dtypes
        and micro_gemm is not None
        and is_last_dim_stride1(mat1)  # TODO(jgong5): support transposed input
        and isinstance(mat2, ir.StorageBox)
        and (mat2.is_module_buffer() or not require_constant_mat2)
    )


def use_aten_gemm_kernels():
    return not use_max_autotune() or _use_autotune_backend("ATEN")


class DebugDirManager:
    counter = itertools.count(0)
    prev_debug_name: str

    def __init__(self) -> None:
        self.id = next(DebugDirManager.counter)

    def __enter__(self):
        self.prev_debug_name = torch._dynamo.config.debug_dir_root
        self.new_name = f"{self.prev_debug_name}_tmp_{self.id}"
        torch._dynamo.config.debug_dir_root = self.new_name

    def __exit__(self, *args):
        shutil.rmtree(self.new_name)
        torch._dynamo.config.debug_dir_root = self.prev_debug_name


def run_and_get_code(fn, *args, **kwargs) -> tuple[Any, list[str]]:
    from .graph import GraphLowering

    source_codes: list[str] = []

    def save_output_code(code: str):
        source_codes.append(code)

    with mock.patch.object(GraphLowering, "save_output_code", save_output_code):
        torch._dynamo.reset()
        result = fn(*args, **kwargs)
    return result, source_codes


def run_fw_bw_and_get_code(fn):
    def run_with_backward():
        result = fn()
        result.sum().backward()
        return result

    return run_and_get_code(run_with_backward)


def get_code(fn, *args, **kwargs):
    """Get the inductor-generated code, but skip any actual compilation or running."""
    from .graph import GraphLowering

    source_codes: list[str] = []

    def save_output_code(code: str):
        source_codes.append(code)

    def patched_compile_to_module(self: GraphLowering):
        class DummyModule:
            """This is empty to replace the generated triton module"""

            def __init__(self) -> None:
                pass

            def call(self, *args, **kwargs):
                # Don't do anything when called
                pass

        code, _ = (
            self.codegen_with_cpp_wrapper() if self.cpp_wrapper else self.codegen()
        )
        # Skip all the actual compiling.
        nonlocal save_output_code
        save_output_code(code)

        return DummyModule()

    with mock.patch.object(
        GraphLowering, "compile_to_module", patched_compile_to_module
    ), mock.patch.object(GraphLowering, "save_output_code", save_output_code):
        torch._dynamo.reset()
        # Note the return here is None
        _ = fn(*args, **kwargs)

    return source_codes


def get_triton_code(fn, *args, **kwargs):
    source_codes = get_code(fn, *args, **kwargs)
    # Can have two outputs if backwards was eagerly compiled
    assert (
        1 <= len(source_codes) <= 2
    ), f"expected one or two code outputs got {len(source_codes)}"
    return source_codes[0]


def run_and_get_triton_code(fn, *args, **kwargs):
    _, source_codes = run_and_get_code(fn, *args, **kwargs)
    # Can have two outputs if backwards was eagerly compiled
    assert (
        1 <= len(source_codes) <= 2
    ), f"expected one or two code outputs got {len(source_codes)}"
    return source_codes[0]


def run_and_get_graph_lowering(fn, *args, **kwargs):
    from torch._inductor.graph import GraphLowering
    from torch._inductor.output_code import CompiledFxGraph

    real_init = CompiledFxGraph.__init__
    graph_lowerings = []

    def fake_init(*args, **kwargs):
        real_init(*args, **kwargs)
        graph = args[2]
        assert isinstance(graph, GraphLowering)
        graph_lowerings.append(graph)

    with mock.patch.object(CompiledFxGraph, "__init__", fake_init):
        result = fn(*args, **kwargs)

    return result, graph_lowerings


@contextlib.contextmanager
def override_lowering(aten_op, override_fn):
    """
    Override the lowering of aten_op with override_fn.
    The first argument of override_fn is the original lowering fn.
    """
    from torch._inductor import lowering

    orig_fn = lowering.lowerings[aten_op]
    try:
        lowering.lowerings[aten_op] = functools.partial(override_fn, orig_fn)
        yield
    finally:
        lowering.lowerings[aten_op] = orig_fn


def add_scheduler_init_hook(pre_fn, post_fn=None):
    """
    Add hook functions to be called at the beginning and end of Scheduler.__init__.
    Used for unit tests.
    """
    from torch._inductor.scheduler import Scheduler

    orig_fn = Scheduler.__init__

    def wrapper(scheduler, nodes):
        pre_fn(scheduler, nodes)
        out = orig_fn(scheduler, nodes)
        if post_fn:
            post_fn(scheduler, nodes)
        return out

    return unittest.mock.patch.object(Scheduler, "__init__", wrapper)


def developer_warning(msg):
    """
    Warnings that will be actionable for PyTorch developers, but not
    end users.  Allows us to easily disable them in stable releases but
    keep them on for nightly builds.
    """
    if config.developer_warnings:
        log.warning(msg)
    else:
        log.info(msg)


def get_benchmark_name():
    """
    An experimental API used only when config.benchmark_kernel is true.

    The benchmark name is only available at codegen time. So we can not
    directly call it in benchmark_all_kernels which is run after codegen.

    The function assumes the argument after --only is the benchmark name.
    It works for torchbench.py/hugginface.py/timm_models.py. But for ad-hoc
    scripts, this function may return None.

    There are 2 flavors of --only argument we need handle:
    1. --only model_name
    2. --only=model_name
    """
    try:
        idx = sys.argv.index("--only")
        if (
            idx + 1 < len(sys.argv)
            and len(sys.argv[idx + 1]) > 0
            and sys.argv[idx + 1][0] != "-"
        ):
            return sys.argv[idx + 1]
    except ValueError:
        pass

    for arg in sys.argv:
        if arg.startswith("--only="):
            return arg[len("--only=") :]


def is_ones(items):
    return all(x == 1 for x in items)


def is_zeros(items):
    return all(x == 0 for x in items)


def is_cpu_device(inputs):
    return all(
        item.device == torch.device("cpu")
        for item in inputs
        if isinstance(item, torch.Tensor)
    )


def get_sympy_Expr_dtype(val: sympy.Expr) -> torch.dtype:
    assert isinstance(
        val, sympy.Expr
    ), "only support sympy.Expr as input to get_sympy_Expr_dtype"
    if val.is_integer:  # type: ignore[attr-defined]
        return torch.int64
    else:
        return torch.float64


@contextlib.contextmanager
def maybe_profile(should_profile, *args, **kwargs):
    if should_profile:
        with torch.profiler.profile(*args, **kwargs) as p:
            yield p
    else:
        yield


def parallel_num_threads():
    threads = config.cpp.threads
    if threads < 1:
        threads = torch.get_num_threads()
    return threads


@functools.lru_cache(None)
def get_backend_num_stages():
    from .runtime.triton_helpers import get_backend_options

    options = get_backend_options()
    return options.get("num_stages", 2 if torch.version.hip else 3)


@functools.lru_cache(None)
def get_device_tflops(dtype):
    from triton.testing import get_max_simd_tflops, get_max_tensorcore_tflops

    assert dtype in (torch.float16, torch.bfloat16, torch.float32)

    if inspect.signature(get_max_simd_tflops).parameters.get("clock_rate"):
        # Triton API change in https://github.com/openai/triton/pull/2293
        from torch._utils_internal import max_clock_rate

        sm_clock = max_clock_rate()
        if dtype in (torch.float16, torch.bfloat16):
            return get_max_tensorcore_tflops(dtype, sm_clock)

        if torch.backends.cuda.matmul.allow_tf32:
            return get_max_tensorcore_tflops(torch.float32, sm_clock)
        else:
            return get_max_simd_tflops(torch.float32, sm_clock)
    else:
        if dtype in (torch.float16, torch.bfloat16):
            return get_max_tensorcore_tflops(dtype)

        if torch.backends.cuda.matmul.allow_tf32:
            return get_max_tensorcore_tflops(torch.float32)
        else:
            return get_max_simd_tflops(torch.float32)


@functools.lru_cache(None)
def get_gpu_dram_gbps() -> int:
    from triton.testing import get_dram_gbps

    return get_dram_gbps()


def get_gpu_shared_memory() -> int:
    from triton.runtime import driver

    return driver.active.utils.get_device_properties(0).get("max_shared_mem", 0)


def is_welford_reduction(reduction_type: str) -> bool:
    return reduction_type.startswith("welford")


def reduction_num_outputs(reduction_type: str) -> int:
    return 3 if is_welford_reduction(reduction_type) else 1


def is_linux() -> bool:
    return platform.system() == "Linux"


def is_windows() -> bool:
    return sys.platform == "win32"


def has_free_symbols(itr: Iterable[Any]) -> bool:
    return any(isinstance(x, sympy.Expr) and not x.is_number for x in itr)


def is_dynamic(*args) -> bool:
    from . import ir

    for t in args:
        if isinstance(
            t, (ir.TensorBox, ir.StorageBox, ir.BaseView, ir.ComputedBuffer, ir.Buffer)
        ):
            if has_free_symbols(t.maybe_get_size() or ()) or has_free_symbols(
                t.maybe_get_stride() or ()
            ):
                return True
        elif not isinstance(t, ir.IRNode):
            continue
        else:
            raise TypeError(f"unexpected type for is_dynamic {type(t)}")

    return False


# Placeholder strings used in triton codegen.
class Placeholder(enum.Enum):
    # The placeholder for the actual name of a triton kernel.
    # e.g. for "def triton_" it would be "triton_"
    KERNEL_NAME = "KERNEL_NAME"

    # The descriptive name of the triton kernel; when unique_kernel_names = False, this
    # placeholder will be replaced with a string with more information.
    DESCRIPTIVE_NAME = "DESCRIPTIVE_NAME"


def pass_execution_and_save(func, gm, inp, msg):
    from .pattern_matcher import stable_topological_sort

    with tempfile.NamedTemporaryFile(
        mode="w",
        encoding="utf-8",
        delete=False,
    ) as f:
        before_io = io.StringIO()
        after_io = io.StringIO()
        ShapeProp(gm=gm, fake_mode=detect_fake_mode(inp)).propagate(*inp)
        print(f"Before:\n{gm.graph}", file=f)
        print(gm.graph, file=before_io)
        start_time = datetime.now()
        with GraphTransformObserver(gm, msg):
            func(gm.graph)
        time_elapsed = datetime.now() - start_time
        # recompile graph
        stable_topological_sort(gm.graph)
        gm.graph.lint()
        gm.recompile()

        print(f"After:\n{gm.graph}", file=f)
        print(gm.graph, file=after_io)
        t = before_io.getvalue() == after_io.getvalue()
        log.info(
            "%s, save before/after graph to %s, graph before/after are the same = %s, time elapsed = %s",
            msg,
            f.name,
            t,
            time_elapsed,
        )


def is_collective(node, op=None):
    from . import ir

    return (
        type(node) == ir._CollectiveKernel and (op is None or node.op_overload is op)
    ) or (
        # TODO: this is a temporary solution to ensure that we can identify torchrec's
        # communication ops. But in order to allow better communication and computation
        # overlap, torchrec's communication ops should be not used.
        type(node) == ir.FallbackKernel
        and (
            # NOTE: the `hasattr()` check is to bypass errors such as the following:
            # AttributeError: '_OpNamespace' 'torchrec' object has no attribute 'all_to_all_single'
            (
                hasattr(torch.ops.torchrec, "all_to_all_single")
                and node.op_overload == torch.ops.torchrec.all_to_all_single.default
            )
            or (
                hasattr(torch.ops.torchrec, "all_gather_into_tensor")
                and node.op_overload
                == torch.ops.torchrec.all_gather_into_tensor.default
            )
            or (
                hasattr(torch.ops.torchrec, "reduce_scatter_tensor")
                and node.op_overload == torch.ops.torchrec.reduce_scatter_tensor.default
            )
        )
    )


def is_wait(node):
    from . import ir

    return type(node) == ir._WaitKernel


def contains_collective(snode):
    from torch._inductor.scheduler import BaseSchedulerNode, GroupedSchedulerNode

    assert isinstance(snode, BaseSchedulerNode)
    if isinstance(snode, GroupedSchedulerNode):
        return any(contains_collective(x) for x in snode.snodes)
    else:
        return is_collective(snode.node)


def contains_wait(snode):
    from torch._inductor.scheduler import BaseSchedulerNode, GroupedSchedulerNode

    assert isinstance(snode, BaseSchedulerNode)
    if isinstance(snode, GroupedSchedulerNode):
        return any(contains_wait(x) for x in snode.snodes)
    else:
        return is_wait(snode.node)


def is_fallback_op(node, op):
    from . import ir

    if isinstance(op, torch._ops.OpOverload):
        op = {op}
    return isinstance(node, ir.FallbackKernel) and node.op_overload in op


def buf_name_to_fused_snode(buf_name, name_to_buf, name_to_fused_node):
    return name_to_fused_node[name_to_buf[buf_name].defining_op.get_name()]


def find_recursive_deps_of_node(
    snode, collected_node_set, name_to_buf, name_to_fused_node, criteria_cb=None
):
    if criteria_cb and criteria_cb(snode):
        return
    collected_node_set.add(snode)
    for dep in snode.unmet_dependencies:
        defining_op_for_dep = buf_name_to_fused_snode(
            dep.name, name_to_buf, name_to_fused_node
        )
        if defining_op_for_dep in collected_node_set:
            continue
        find_recursive_deps_of_node(
            defining_op_for_dep,
            collected_node_set,
            name_to_buf,
            name_to_fused_node,
            criteria_cb=criteria_cb,
        )


def find_recursive_users_of_node(
    snode, collected_node_set, name_to_buf, name_to_fused_node, criteria_cb=None
):
    if criteria_cb and criteria_cb(snode):
        return
    collected_node_set.add(snode)
    for o in snode.get_outputs():
        for user in o.users:
            assert user.node is not None
            if user.node.get_name() == "OUTPUT":
                continue
            if user.node.get_name() not in name_to_fused_node:
                continue
            user_op = name_to_fused_node[user.node.get_name()]
            if user_op in collected_node_set:
                continue
            find_recursive_users_of_node(
                user_op,
                collected_node_set,
                name_to_buf,
                name_to_fused_node,
                criteria_cb=criteria_cb,
            )


def num_fw_fixed_arguments(dynamo_gm_num_inputs: int, aot_fw_gm_num_inputs: int):
    "Computes the number of inputs to the aot fw graph which have fixed addresses (params and buffers)"
    num_rng_seed_offset_inputs = (
        2 if torch._functorch.config.functionalize_rng_ops else 0
    )
    # AOT won't lift any parameters if we're inlining NN Modules
    # however desugaring subclasses will still add arguments
    # resulted in extra fixed inputs https://github.com/pytorch/pytorch/issues/130502
    if (
        torch._dynamo.config.inline_inbuilt_nn_modules
        and not torch._dynamo.utils.is_parameter_freezing()
    ):
        return 0

    return aot_fw_gm_num_inputs - dynamo_gm_num_inputs - num_rng_seed_offset_inputs


def count_tangents(fx_g: torch.fx.GraphModule):
    """
    Infers which inputs are static for a backwards graph
    """

    def is_saved_tensor(x):
        return (
            "tangents" not in x.name
            and "bwd_seed" not in x.name
            and "bwd_base_offset" not in x.name
        )

    arg_count = 0
    static_arg_idxs = []
    for n in fx_g.graph.nodes:
        if n.op == "placeholder":
            if is_saved_tensor(n):
                static_arg_idxs.append(arg_count)
            arg_count += 1

    assert static_arg_idxs == list(range(len(static_arg_idxs)))
    return len(static_arg_idxs)


@dataclasses.dataclass
class BoxedBool:
    value: bool

    def __bool__(self):
        return self.value

    @staticmethod
    def disable(obj):
        if isinstance(obj, BoxedBool):
            obj.value = False
            return obj
        return False


@contextlib.contextmanager
def collect_defined_kernels(kernel_list):
    from .codegen.wrapper import PythonWrapperCodegen

    orig_define_kernel = PythonWrapperCodegen.define_kernel

    def new_define_kernel(wrapper, name, kernel_code, metadata, *args, **kwargs):
        nonlocal kernel_list
        kernel_list.append(kernel_code)
        return orig_define_kernel(wrapper, name, kernel_code, metadata, *args, **kwargs)

    with unittest.mock.patch.object(
        PythonWrapperCodegen, "define_kernel", new_define_kernel
    ):
        yield


def get_cloned_parameter_buffer_name(name: str):
    return name + "__original__"


def is_gpu(device: str | None):
    assert isinstance(device, str) or device is None, device
    return device in GPU_TYPES


def device_need_guard(device: str):
    assert isinstance(device, str)
    return is_gpu(device)


def needs_fallback_due_to_atomic_add_limitations(dtype):
    # tl.atomic_add does NOT support the following types
    return dtype in {torch.int64, torch.bool, torch.bfloat16}


def use_scatter_fallback(
    op_overload: torch._ops.OpOverload,
    reduction_type,
    self_dtype,
    src_dtype,
    src_device_type,
    src_is_tensor,
):
    if (
        op_overload.overloadpacket
        in (torch.ops.aten.scatter_reduce_, torch.ops.aten.scatter_reduce)
        and reduction_type is None
    ):
        return False

    reduce_ty = (
        "add" if op_overload.overloadpacket == torch.ops.aten.scatter_ else "sum"
    )

    return (
        reduction_type not in {None, reduce_ty}
        or (
            src_is_tensor
            and is_gpu(src_device_type)
            and needs_fallback_due_to_atomic_add_limitations(src_dtype)
        )
        or (
            op_overload.overloadpacket == torch.ops.aten.scatter_reduce_
            and reduction_type == "sum"
            and src_is_tensor
            and src_device_type == "cpu"
            and config.cpp.fallback_scatter_reduce_sum
            and (config.cpp.dynamic_threads or parallel_num_threads() != 1)
        )
        or (reduction_type == reduce_ty and self_dtype in {torch.bool, torch.int64})
        or torch.are_deterministic_algorithms_enabled()
    )


def dump_node_schedule(node_schedule):
    """
    An API that can be used in pdb to dump a node_schedule.
    Right mainly dump the read/write dependencies but can add more as needed.
    """
    from torch._inductor.codegen.simd import DisableReduction, EnableReduction
    from torch._inductor.scheduler import SchedulerNode

    print(f"Node schedule with {len(node_schedule)} nodes")
    for idx, node in enumerate(node_schedule):
        print(f" {idx:3}:")
        if node is EnableReduction:
            print("enable reduction")
        elif node is DisableReduction:
            print("disable reduction")
        elif isinstance(node, SchedulerNode):
            is_red = node.is_reduction()
            print(f"{'red' if is_red else 'pw'} scheduler node")
            if is_red:
                assert node.node is not None
                print(f"original reduction hint {node.node.data.reduction_hint}")  # type: ignore[attr-defined]
            print("ReadDep:")
            for dep in node.read_writes.reads:
                print(dep)
            print("WriteDep:")
            for dep in node.read_writes.writes:
                print(dep)
        else:
            raise RuntimeError(f"Unrecognized node type: {type(node)}")


def tensor_is_aligned(tensor: torch.Tensor):
    # See Note: [Input Alignment handling in Inductor]
    # Right now, we don't try to guard on the alignment of the storage offset.
    # When this comment was written, non-symbolic storage_offsets are not guarded on
    # but symbolic storage_offsets are. For consistency, we suppress guard creation
    # upon performing this check: that ensures that we don't add recompiles when we
    # add this logic.
    from torch.fx.experimental.symbolic_shapes import statically_known_true

    return statically_known_true(
        (tensor.storage_offset() * get_dtype_size(tensor.dtype)) % GPU_ALIGN_BYTES == 0
    )


def should_assume_input_aligned(example_input: torch.Tensor):
    # See Note: [Input Alignment handling in Inductor]

    # right now, we only care about alignment for cuda tensors.
    if not is_gpu(example_input.device.type):
        return False
    return config.assume_aligned_inputs or tensor_is_aligned(example_input)


def maybe_get_suppress_shape_guards_ctx():
    # Try to get TracingContext.try_get().fake_mode.shape_env.suppress_guards()
    # If it's not available, return a nullcontext.

    # If we're dealing with cudagraphs, we might not have a tracing_context
    tracing_context = torch._guards.TracingContext.try_get()
    if not tracing_context:
        return contextlib.nullcontext()

    # In standalone inductor compile mode, we might not have a shape_env attached to the fake mode
    shape_env = tracing_context.fake_mode.shape_env
    if not shape_env:
        return contextlib.nullcontext()

    return shape_env.suppress_guards()


def run_and_get_cpp_code(fn, *args, **kwargs):
    # We use the patch context manager instead of using it as a decorator.
    # In this way, we can ensure that the attribute is patched and unpatched correctly
    # even if this run_and_get_cpp_code function is called multiple times.
    with unittest.mock.patch.object(config, "debug", True):
        torch._dynamo.reset()
        import io
        import logging

        log_capture_string = io.StringIO()
        ch = logging.StreamHandler(log_capture_string)
        from torch._inductor.codecache import output_code_log

        output_code_log.addHandler(ch)
        prev_level = output_code_log.level
        output_code_log.setLevel(logging.DEBUG)
        result = fn(*args, **kwargs)
        s = log_capture_string.getvalue()
        output_code_log.setLevel(prev_level)
        output_code_log.removeHandler(ch)
    return result, s


def shape_env_from_inputs(inputs: Sequence[InputType]):
    shape_env = None
    fake_mode = detect_fake_mode(inputs)

    # TODO(voz): It would be nice to enable this assert, but there are lots of tests that
    # pass in real inputs for now.
    # if len(inputs) > 0:
    # assert fake_mode is not None, breakpoint()

    if fake_mode is not None:
        return fake_mode.shape_env

    # When there are no tensor inputs, get shape_env from the first SymInt.
    for input in inputs:
        if isinstance(input, torch.SymInt):
            return input.node.shape_env

    # TODO(voz): Should we always have one anyway?
    return None


def align_inputs_from_check_idxs(
    model: Callable[[list[InputType]], Any],
    inputs_to_check: Sequence[int],
) -> Callable[[list[InputType]], Any]:
    if len(inputs_to_check) == 0:
        return model

    def run(new_inputs: list[InputType]):
        copy_misaligned_inputs(new_inputs, inputs_to_check)
        return model(new_inputs)

    return run


def clone_preserve_strides(x: torch.Tensor):
    if 0 in x.size():
        # Short-circuits if the shape has no elements
        needed_size = 0
    else:
        needed_size = (
            sum((shape - 1) * stride for shape, stride in zip(x.size(), x.stride())) + 1
        )
    buffer = torch.as_strided(x, (needed_size,), (1,)).clone()
    return torch.as_strided(buffer, x.size(), x.stride())


def copy_misaligned_inputs(
    new_inputs: list[InputType], check_inputs_idxs: Sequence[int]
) -> None:
    for i in check_inputs_idxs:
        _inp = new_inputs[i]
        assert isinstance(_inp, torch.Tensor)
        if _inp.data_ptr() % ALIGNMENT:
            new_inputs[i] = clone_preserve_strides(_inp)


def remove_unaligned_input_idxs(
    inputs: Sequence[InputType],
    static_input_idxs: Sequence[int],
) -> Sequence[int]:
    """
    We require all inputs to be aligned, so introduce a copy for any
    that aren't.
    """
    aligned_static_input_idxs = []
    for idx in static_input_idxs:
        input = inputs[idx]
        if isinstance(input, torch.Tensor) and (input.data_ptr() % ALIGNMENT) == 0:
            aligned_static_input_idxs.append(idx)
    if len(aligned_static_input_idxs) != len(static_input_idxs):
        return aligned_static_input_idxs
    return static_input_idxs


def expr_fits_within_32bit(e: sympy.Expr):
    from .virtualized import V

    int_max = torch.iinfo(torch.int32).max
    size_hint = V.graph.sizevars.size_hint
    has_hint = V.graph.sizevars.shape_env.has_hint

    # Allow for unhinted e as long as we can still statically prove
    # (e.g., via ValueRanges) that it is still in bounds
    if V.graph.sizevars.is_expr_static_and_true(e <= int_max):
        return True
    # Otherwise, the hint MUST exist and be in range
    return has_hint(e) and size_hint(e) <= int_max


def set_tracing_context_output_strides(example_inputs, compiled_graph):
    # Return the output strides to the caller via TracingContext
    context = torch._guards.TracingContext.try_get()
    if context is not None and context.output_strides is not None:
        assert len(context.output_strides) == 0
        shape_env = shape_env_from_inputs(example_inputs)
        for exprs in compiled_graph.output_strides:
            if exprs is None:
                context.output_strides.append(None)
            else:
                fakify_first_call = False
                if ctx := torch._guards.TracingContext.try_get():
                    fakify_first_call = ctx.fakify_first_call

                def map_expr(e):
                    if shape_env is None:
                        return int(e)
                    if fakify_first_call:
                        return shape_env.deserialize_symexpr(e)
                    return shape_env.evaluate_symexpr(e)

                context.output_strides.append(tuple(map_expr(e) for e in exprs))


def should_use_remote_fx_graph_cache():
    if config.fx_graph_remote_cache is not None:
        return config.fx_graph_remote_cache
    if not config.is_fbcode():
        return False

    if torch._utils_internal.is_fb_unit_test():
        return False

    try:
        from torch._inductor.fb.remote_cache import REMOTE_CACHE_VERSION
    except ModuleNotFoundError:
        return False

    return REMOTE_CACHE_VERSION >= torch._utils_internal.justknobs_getval_int(
        "pytorch/remote_cache:fx_graph_memcache_version"
    )


def normalize_name(name: str) -> str:
    return re.sub(r"[^a-zA-Z0-9_]", "_", name)


# correct cases where Triton types names don't match PyTorch
_triton_type_mapping = {
    "tl.bool": "tl.int1",
    "tl.float8_e4m3fn": "tl.float8e4nv",
    "tl.float8_e5m2": "tl.float8e5",
    "tl.float8_e4m3fnuz": "tl.float8e4b8",
    "tl.float8_e5m2fnuz": "tl.float8e5b16",
}
_torch_triton_mapping = {v: k for k, v in _triton_type_mapping.items()}


_triton_type_re = re.compile(r"^.*[.]")


def triton_type(dtype: torch.dtype) -> str:
    """Convert torch.dtype to triton type"""
    triton_type_name = _triton_type_re.sub("tl.", str(dtype))
    return _triton_type_mapping.get(triton_type_name, triton_type_name)


def triton_type_to_torch(dtype: str) -> torch.dtype:
    adjusted_type = _torch_triton_mapping.get(dtype, dtype)
    type_name = adjusted_type.replace("tl.", "")
    out_dtype = getattr(torch, type_name)
    assert isinstance(out_dtype, torch.dtype)
    return out_dtype


def is_same_tensor(data: torch.Tensor, value: torch.Tensor):
    return (
        not data.is_mkldnn
        and data.size() == value.size()
        and data.stride() == value.stride()
        and data.dtype == value.dtype
        and data.device == value.device
        and data.untyped_storage().data_ptr() == value.untyped_storage().data_ptr()
        and data.storage_offset() == value.storage_offset()
    )


def is_same_mkldnn_tensor(data: torch.Tensor, value: torch.Tensor):
    return (
        data.is_mkldnn
        and data.size() == value.size()
        and data.dtype == value.dtype
        and data.device == value.device
        and torch.ops.mkldnn.data_ptr(data) == torch.ops.mkldnn.data_ptr(value)
    )


@functools.lru_cache(None)
def boolean_ops():
    return (
        "isinf",
        "isnan",
        "logical_not",
        "logical_and",
        "signbit",
        "and_",
        "le",
        "lt",
        "ge",
        "gt",
        "eq",
        "ne",
        "or_",  # TODO should remove this op
        "xor",
    )


@dataclasses.dataclass
class OpDtypeRule:
    type_promotion_kind: ELEMENTWISE_TYPE_PROMOTION_KIND
    override_return_dtype: torch.dtype | None


op_dtype_propagation_rules: dict[str, OpDtypeRule] = {}


def register_op_dtype_propagation_rules(
    name,
    type_promotion_kind: ELEMENTWISE_TYPE_PROMOTION_KIND,
    override_return_dtype: torch.dtype | None,
):
    op_dtype_propagation_rules[name] = OpDtypeRule(
        type_promotion_kind, override_return_dtype
    )


def upcast_compute_type(dtype: torch.dtype) -> torch.dtype:
    """Maybe upcast [b]float16 to float32"""
    if config.triton.codegen_upcast_to_fp32 and (
        dtype in (torch.float16, torch.bfloat16)
    ):
        return torch.float32
    return dtype


@dataclass_transform(frozen_default=True)
def ir_dataclass(cls=None, /, *, frozen: bool = True):
    def wrap(cls: _T) -> _T:
        if sys.version_info >= (3, 10):
            return dataclasses.dataclass(cls, kw_only=True, frozen=frozen)  # type: ignore[call-overload]
        else:
            # Polyfill for python=3.9. kw_only simply introduces an extra check
            # that only kwargs are used (and is not available on 3.9)
            return dataclasses.dataclass(cls, frozen=frozen)

    if cls is None:
        return wrap
    return wrap(cls)


def get_donated_idxs() -> list[int] | None:
    tracing_context = torch._guards.TracingContext.try_get()
    if tracing_context is not None and tracing_context.fw_metadata:
        return tracing_context.fw_metadata.bw_donated_idxs
    return None<|MERGE_RESOLUTION|>--- conflicted
+++ resolved
@@ -336,13 +336,8 @@
 
 
 def is_pointwise_use(
-<<<<<<< HEAD
     use, is_pointwise_fn: Callable[[torch._ops.OpOverload], bool] | None = None
-):
-=======
-    use, is_pointwise_fn: Optional[Callable[[torch._ops.OpOverload], bool]] = None
 ) -> bool:
->>>>>>> 5a115dca
     """
     Do all uses of this op have torch.Tag.pointwise or return True for optional `is_pointwise_fn`
 
@@ -443,7 +438,7 @@
 
 
 # Used to ensure that iterating over a set is deterministic
-def tuple_sorted(x: Tuple[_T, ...]) -> List[_T]:
+def tuple_sorted(x: tuple[_T, ...]) -> list[_T]:
     if len(x) == 0:
         return []
 
