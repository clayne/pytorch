--- conflicted
+++ resolved
@@ -290,20 +290,6 @@
         self.pool: Optional[ProcessPoolExecutor] = None
         self.running = True
 
-<<<<<<< HEAD
-=======
-    def _new_pool(self, nprocs: int, warm: bool) -> ProcessPoolExecutor:
-        pool = TrackedProcessPoolExecutor(
-            nprocs,
-            mp_context=multiprocessing.get_context(self.kind.value),
-            initializer=functools.partial(_async_compile_initializer, os.getpid()),
-        )
-        multiprocessing.util.Finalize(None, pool.shutdown, exitpriority=sys.maxsize)
-        if warm:
-            _warm_process_pool(pool, nprocs)
-        return pool
-
->>>>>>> 4bf10897
     def main(self) -> None:
         while True:
             msg_type, job_id, data = _recv_msg(self.read_pipe)
@@ -369,7 +355,8 @@
     def _start_pool(self) -> None:
         if self.pool is not None:
             return
-        self.pool = ProcessPoolExecutor(
+
+        self.pool = TrackedProcessPoolExecutor(
             self.nprocs,
             mp_context=multiprocessing.get_context(self.kind.value),
             initializer=functools.partial(_async_compile_initializer, os.getpid()),
