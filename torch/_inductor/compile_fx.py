from __future__ import annotations

import contextlib
import enum
import functools
import io
import itertools
import json
import logging
import os
import sys
import time
import warnings
from abc import ABC, abstractmethod
from collections import defaultdict
from contextlib import AbstractContextManager
from inspect import currentframe
from itertools import count
from typing import Any, Callable, Optional, TYPE_CHECKING, TypeVar, Union
from typing_extensions import Never, override, ParamSpec, Protocol, TypedDict, Unpack
from unittest import mock

import torch._inductor.async_compile  # noqa: F401 required to warm up AsyncCompile pools
import torch.fx
import torch.utils._pytree as pytree
from functorch.compile import min_cut_rematerialization_partition
from torch import fx
from torch._dispatch.python import enable_python_dispatcher
from torch._dynamo import (
    compiled_autograd,
    config as dynamo_config,
    logging as dynamo_logging,
    utils as dynamo_utils,
)
from torch._dynamo.device_interface import get_interface_for_device
from torch._dynamo.repro.after_aot import wrap_compiler_debug
from torch._dynamo.utils import (
    chromium_event_timed,
    CompileEventLogger,
    counters,
    detect_fake_mode,
    dynamo_timed,
    flatten_graph_inputs,
    get_metrics_context,
    lazy_format_graph_code,
    set_feature_use,
)
from torch._functorch import config as functorch_config
from torch._functorch._aot_autograd.subclass_parametrization import (
    unwrap_tensor_subclass_parameters,
)
from torch._functorch.aot_autograd import (
    aot_export_module,
    make_boxed_func,
    SerializableAOTDispatchCompiler,
)
<<<<<<< HEAD
from torch._inductor.codecache import code_hash, FxGraphCache, output_code_log
from torch._inductor.cudagraph_utils import BoxedDeviceIndex, PlaceholderInfo
=======
from torch._inductor.codecache import (
    BypassFxGraphCache,
    code_hash,
    FxGraphCache,
    output_code_log,
)
from torch._inductor.cudagraph_utils import (
    BoxedDeviceIndex,
    format_default_skip_message,
    log_cudagraph_skip_and_bump_counter,
    PlaceholderInfo,
)
>>>>>>> c713d19d
from torch._inductor.debug import save_args_for_compile_fx_inner
from torch._inductor.output_code import (
    CompiledAOTI,
    CompiledFxGraph,
    CompiledFxGraphConstantsWithGm,
    get_expanded_dims,
    index_expanded_dims,
    OutputCode,
)
from torch._inductor.runtime.runtime_utils import cache_dir
from torch._inductor.utils import (
    BoxedBool,
    count_tangents,
    fresh_inductor_cache,
    InputType,
    is_gpu,
    should_assume_input_aligned,
    should_use_remote_fx_graph_cache,
    tensor_is_aligned,
)
from torch._logging import trace_structured
from torch._utils_internal import compile_time_strobelight_meta
from torch.fx import GraphModule
from torch.fx.experimental.symbolic_shapes import free_unbacked_symbols, SymExprPrinter
from torch.fx.passes.fake_tensor_prop import FakeTensorProp
from torch.monitor import _WaitCounter
from torch.utils._ordered_set import OrderedSet

from .._dynamo.backends.common import aot_autograd
from .._dynamo.exc import ShortenTraceback, SkipFrame
from ..fx._lazy_graph_module import _use_lazy_graph_module
from ..fx.graph import _PyTreeCodeGen
from ..utils._triton import has_triton
from . import config, metrics
from .debug import DebugContext
from .decomposition import select_decomp_table
from .exc import InductorError
from .fx_passes.joint_graph import joint_graph_passes
from .fx_passes.post_grad import post_grad_passes, view_to_reshape
from .fx_passes.pre_grad import pre_grad_passes
from .graph import GraphLowering
from .ir import get_device_type, IRNode
from .output_code import complex_memory_overlap as complex_memory_overlap  # noqa: F401
from .triton_bundler import TritonBundler
from .utils import (
    align_inputs_from_check_idxs,
    clone_preserve_strides,
    copy_misaligned_inputs,
    get_cloned_parameter_buffer_name,
    get_first_incompatible_cudagraph_node,
    maybe_get_suppress_shape_guards_ctx,
    output_node,
    remove_unaligned_input_idxs,
    shape_env_from_inputs,
)
from .virtualized import V


if TYPE_CHECKING:
    from collections.abc import Generator, Sequence

    from torch._inductor.output_code import _StrideExprStr
    from torch._ops import OpOverload

    from .ir import ExternKernelNode


_P = ParamSpec("_P")
_T = TypeVar("_T")

if TYPE_CHECKING or not config.is_fbcode():
    # no-op decorator
    def time_and_log(attr: str) -> Callable[[Callable[_P, _T]], Callable[_P, _T]]:
        return dynamo_utils.identity

    def log_optimus_to_scuba(*args: object, **kwargs: object) -> None:
        pass

else:
    from torch._inductor.fb.utils import log_optimus_to_scuba, time_and_log

if TYPE_CHECKING:
    from torch._functorch._aot_autograd.schemas import (
        FQN,
        GraphInputName,
        GraphSignature,
    )


class FxCompileMode(enum.Enum):
    NORMAL = 0
    # For testing - use the serde FxCompile scheme to debug serialization and
    # deserialization of GraphMoule and CompiledFxGraph.
    SERIALIZE = 1
    # Compile using a subprocess instead of in-process.
    SUBPROCESS = 2


def _fx_compile_mode_default() -> FxCompileMode:
    name = "TORCHINDUCTOR_FX_COMPILE_MODE"
    value = os.environ.get(name)
    if value is None:
        return FxCompileMode.NORMAL
    try:
        value = value.upper()
        return FxCompileMode[value]
    except KeyError:
        import logging

        log = logging.getLogger(__name__)
        log.error(
            "Invalid value of %s for %s. Expected one of %s. Using default.",
            value,
            name,
            ", ".join(sorted(repr(x) for x in FxCompileMode.__members__.keys())),
        )
        # Remove from the environment so subprocesses don't ALSO complain.
        os.environ.pop(name)
        return FxCompileMode.NORMAL


fx_compile_mode = _fx_compile_mode_default()

log = logging.getLogger(__name__)
perf_hint_log = torch._logging.getArtifactLogger(__name__, "perf_hints")
pre_grad_graphs_log = torch._logging.getArtifactLogger(__name__, "pre_grad_graphs")
post_grad_graphs_log = torch._logging.getArtifactLogger(__name__, "post_grad_graphs")
static_inputs_log = torch._logging.getArtifactLogger(
    __name__, "cudagraph_static_inputs"
)


def get_static_input_idxs(num_fixed: int) -> list[int]:
    # If we are inlining NNModules, we treat all torch.nn.Parameters as static for the purposes
    # of cudagraphs. Rather than copying these into cudagraph-owned memory
    # like we do for normal inputs on each run, we will re-record a cudagraph if these
    # parameter locations change.
    context = torch._guards.TracingContext.try_get()
    fixed = list(range(num_fixed))
    if not context or not context.fw_metadata:
        return fixed

    return fixed + context.fw_metadata.static_input_indices


def record_original_output_strides(gm: GraphModule) -> None:
    output_node = gm.graph.find_nodes(op="output")[0]
    output_strides = []
    for output in output_node.args[0]:
        if (
            isinstance(output, torch.fx.Node)
            and (val := output.meta.get("val")) is not None
            and isinstance(val, torch.Tensor)
        ):
            output_strides.append(val.stride())
        else:
            output_strides.append(None)
    output_node.meta["original_output_strides"] = output_strides


@functools.lru_cache(None)
def _step_logger() -> Callable[..., None]:
    return dynamo_logging.get_step_logger(log)


@functools.lru_cache(None)
def _warn_tf32_disabled() -> None:
    if (
        torch.cuda.is_available()
        and not torch.backends.cuda.matmul.allow_tf32
        and torch.cuda.get_device_capability() >= (8, 0)
    ):
        warnings.warn(
            "TensorFloat32 tensor cores for float32 matrix multiplication available but not enabled. "
            "Consider setting `torch.set_float32_matmul_precision('high')` for better performance."
        )


def _unlift_graph(
    mod: GraphModule, gm: GraphModule, graph_signature: GraphSignature
) -> GraphModule:
    from torch.export.unflatten import _assign_attr, _AttrKind

    state_dict: dict[str, Union[torch.nn.parameter.Parameter, torch.Tensor]] = {}
    for name, param in mod.named_parameters(remove_duplicate=False):
        state_dict[name] = param
        _assign_attr(
            param,
            gm,
            name,
            attr_kind=_AttrKind.PARAMETER,
        )
    for name, buffer in mod.named_buffers(remove_duplicate=False):
        state_dict[name] = buffer
        _assign_attr(
            buffer,
            gm,
            name,
            attr_kind=_AttrKind.BUFFER,
        )

    placeholder_nodes = gm.graph.find_nodes(op="placeholder")
    lifted_inputs: list[Optional[FQN]] = []

    # In AOTI, module parameters and buffers are not lifted as graph inputs.
    # As a result, mutation to buffers has side effect which makes their initial
    # values different from Eager. So we clone them here as a copy.
    # We are not cloning for parameters, although it will be needed if we want to
    # support training.
    for node in placeholder_nodes:
        node_name = node.name
        if node_name in graph_signature.inputs_to_parameters:
            parameter_name = graph_signature.inputs_to_parameters[node_name]
            lifted_inputs.append(parameter_name)
        elif node_name in graph_signature.inputs_to_buffers:
            buffer_name = graph_signature.inputs_to_buffers[node_name]
            lifted_inputs.append(buffer_name)
            gm.meta[get_cloned_parameter_buffer_name(buffer_name)] = (
                clone_preserve_strides(state_dict[buffer_name])
            )
        else:
            assert node_name in graph_signature.user_inputs
            lifted_inputs.append(None)

    from torch.export._unlift import _unlift

    outputs = list(gm.graph.nodes)[-1].args[0]
    mutated_outputs = []
    buffer_mutations = graph_signature.buffers_to_mutate
    user_input_mutations = graph_signature.user_inputs_to_mutate
    output_tokens = graph_signature.output_tokens
    for idx, out in enumerate(outputs):
        value: Optional[Union[FQN, GraphInputName]] = None

        if idx < len(buffer_mutations) + len(user_input_mutations) + len(output_tokens):
            if out.name in buffer_mutations:
                value = buffer_mutations[out.name]
            elif out.name in user_input_mutations:
                value = user_input_mutations[out.name]

        mutated_outputs.append(value)

    unlifted_gm = _unlift(
        gm,
        lifted_inputs,
        mutated_outputs,
        pytree.LeafSpec(),
        None,
        state_dict,
        {},
    )
    return unlifted_gm


def _get_subgraph_names(gm: GraphModule) -> Generator[str, None, None]:
    for node in sorted(
        itertools.chain(
            gm.graph.find_nodes(op="call_function", target=torch.ops.higher_order.cond),
            gm.graph.find_nodes(
                op="call_function", target=torch.ops.higher_order.while_loop
            ),
        )
    ):
        if node.target == torch.ops.higher_order.cond:
            true_subgraph_name = node.args[1].name
            false_subgraph_name = node.args[2].name
            yield true_subgraph_name
            yield false_subgraph_name
        elif node.target == torch.ops.higher_order.while_loop:
            cond_subgraph_name = node.args[0].name
            body_subgraph_name = node.args[1].name
            yield cond_subgraph_name
            yield body_subgraph_name


def _recursive_pre_grad_passes(
    gm: GraphModule,
    example_inputs: Sequence[InputType],
) -> GraphModule:
    with dynamo_timed(
        "_recursive_pre_grad_passes",
        log_pt2_compile_event=True,
        dynamo_compile_column_us="pre_grad_pass_time_us",
    ):
        add_passes = config.add_pre_grad_passes
        remove_passes = config.remove_pre_grad_passes
        for subgraph_name in _get_subgraph_names(gm):
            subgraph = getattr(gm, subgraph_name)
            # as we don't have recursive example inputs, passing empty set here
            new_subgraph = _recursive_pre_grad_passes(subgraph, ())
            setattr(gm, subgraph_name, new_subgraph)
        return pre_grad_passes(gm, example_inputs, add_passes, remove_passes)


def _recursive_joint_graph_passes(gm: GraphModule) -> None:
    with dynamo_timed(
        "_recursive_joint_graph_passes",
        log_pt2_compile_event=True,
        dynamo_compile_column_us="joint_graph_pass_time_us",
    ):
        for subgraph_name in _get_subgraph_names(gm):
            subgraph = getattr(gm, subgraph_name)
            _recursive_joint_graph_passes(subgraph)
        joint_graph_passes(gm)


def _recursive_post_grad_passes(gm: GraphModule, is_inference: bool = False) -> None:
    with dynamo_timed(
        "_recursive_post_grad_passes",
        log_pt2_compile_event=True,
        dynamo_compile_column_us="post_grad_pass_time_us",
    ):
        for subgraph_name in _get_subgraph_names(gm):
            subgraph = getattr(gm, subgraph_name)
            _recursive_post_grad_passes(subgraph, is_inference)
        post_grad_passes(gm, is_inference)


def split_const_gm(
    gm: GraphModule,
    skip_constructor: bool = True,
    lifted_constant_names: Optional[list[str]] = None,
    skip_folding_node_fn: Optional[Callable[[torch.fx.Node], bool]] = None,
) -> tuple[GraphModule, dict[str, int]]:
    """
    This function takes an GraphModule input "gm".
    The gm will be split into 2 components,
      1) const_gm, which consists the subgraph of gm that can be constant folded.
      2) gm (being inplace modified,) which returns the graph after constant folding.

    If an additional "lifted_constants" argument is passed in, we will assume the gm has
    been lifted and run the transformation accordingly.

    When a "skip_folding_node_fn" callback is passed, we will skip constant folding on
    the nodes for which the callback returns True.

    const_output_index is a mapping of corresponding node name from gm to the
    output index of const_gm.
    Returns (const_gm, const_output_index)
    """
    from torch._inductor.constant_folding import (
        CONST_MODULE_TAG,
        META_TAG,
        MODULE_TAG,
        replace_node_with_constant,
        run_and_get_constant_graph,
    )

    const_gm = run_and_get_constant_graph(
        gm, skip_constructor, lifted_constant_names, skip_folding_node_fn
    )
    const_result = const_gm() if lifted_constant_names is None else None

    const_outputs = {
        x.name: idx for idx, x in enumerate(tuple(const_gm.graph.nodes)[-1].args[0])
    }

    to_erase_node = []
    to_replace_node = []
    const_output_index = {}
    for node in gm.graph.nodes:
        if node.name in const_outputs:
            to_replace_node.append(node)
        elif node.meta[META_TAG] == CONST_MODULE_TAG and node.op != "placeholder":
            to_erase_node.append(node)

    for node in to_replace_node:
        new_const_name = "_FOLDED_CONST_" + node.name
        replace_node_with_constant(
            gm,
            node,
            (
                const_result[const_outputs[node.name]]  # type:ignore[index]
                if lifted_constant_names is None
                else None
            ),
            new_const_name,
        )
        const_output_index[new_const_name] = const_outputs[node.name]
    for node in to_erase_node[::-1]:
        if node.users:
            for n in node.users:
                assert n.meta[META_TAG] == MODULE_TAG, f"node: {node} user not empty."
        else:
            gm.graph.erase_node(node)
    gm.recompile()

    return const_gm, const_output_index


def is_tf32_warning_applicable(gm: GraphModule) -> bool:
    aten = torch.ops.aten
    tf32_ops = OrderedSet(
        [
            aten.mm.default,
            aten.addmm.default,
            aten.bmm.default,
            aten.baddbmm.default,
        ]
    )
    for target in tf32_ops:
        for node in gm.graph.find_nodes(op="call_function", target=target):
            if (
                isinstance(node.meta.get("val", None), torch.Tensor)
                and node.meta["val"].dtype == torch.float32
                and node.meta["val"].device.type == "cuda"
            ):
                return True
    return False


def maybe_disable_comprehensive_padding(
    example_inputs: Sequence[InputType],
) -> AbstractContextManager[None, None]:
    """
    For CPU backend, enable comprehensive padding causes some unit tests
    fail due to changing number of generated kernels. Skip for now.
    """
    has_gpu = any(
        is_gpu(t.device.type) for t in example_inputs if isinstance(t, torch.Tensor)
    )

    if config.disable_padding_cpu and config.comprehensive_padding and not has_gpu:
        perf_hint_log.info("Skip comprehensive padding on CPU")
        return config.patch(comprehensive_padding=False)
    elif config.aot_inductor.use_runtime_constant_folding:
        perf_hint_log.info(
            "Skip comprehensive padding for use_runtime_constant_folding"
        )
        return config.patch(comprehensive_padding=False)
    else:
        return contextlib.nullcontext()


def maybe_disable_graph_partition(
    cpp_wrapper: bool, aot_mode: bool
) -> AbstractContextManager[None, None]:
    """
    graph partition does not support cpp_wrapper and aot_mode yet.
    """
    if cpp_wrapper or aot_mode:
        return config.patch(graph_partition=False)
    else:
        return contextlib.nullcontext()


def fake_tensor_prop(
    gm: GraphModule,
    example_inputs: Sequence[InputType],
    force_allow_non_fake_inputs: bool = False,
) -> torch._subclasses.FakeTensorMode:
    """
    If we can not detect fake mode from the context of inputs, create one.

    The created fake mode will be returned.
    """
    # Ensure that decomps that support symbolic shapes are used
    with enable_python_dispatcher():
        fake_mode = detect_fake_mode(example_inputs)
        if not fake_mode:
            fake_mode = torch._subclasses.FakeTensorMode(allow_non_fake_inputs=True)
            FakeTensorProp(gm, mode=fake_mode).propagate(*example_inputs)
        else:
            ctx = (
                contextlib.nullcontext()
                if not force_allow_non_fake_inputs
                else mock.patch.object(fake_mode, "allow_non_fake_inputs", True)
            )
            with ctx:  # type: ignore[attr-defined]
                FakeTensorProp(gm, mode=fake_mode).propagate_dont_convert_inputs(
                    *example_inputs
                )

    return fake_mode


# pass config dict back to user
def get_patched_config_dict(
    config_patches: Optional[Union[str, dict[str, Any]]] = None,
) -> dict[str, Any]:
    with config.patch(config_patches):
        return config.get_config_copy()


@contextlib.contextmanager
def with_fresh_cache_if_config() -> Generator[None, None, None]:
    if config.force_disable_caches:
        # Don't delete the cache dir because it has to survive beyond the
        # compile_fx call. Let's put the temp dirs under the default cache
        # dir so they're easier to locate.
        with fresh_inductor_cache(dir=cache_dir(), delete=False):
            yield
    else:
        yield


class _CompileFxKwargs(TypedDict, total=False):
    cudagraphs: Optional[BoxedBool]
    static_input_idxs: Sequence[int]
    is_backward: bool
    graph_id: Optional[int]
    cpp_wrapper: bool
    aot_mode: bool
    is_inference: bool
    layout_opt: Optional[bool]
    extern_node_serializer: Optional[Callable[[list[ExternKernelNode]], Any]]
    boxed_forward_device_index: Optional[BoxedDeviceIndex]


class _CompileFxCallable(Protocol):
    def __call__(
        self,
        gm: GraphModule,
        example_inputs: Sequence[InputType],
        **kwargs: Unpack[_CompileFxKwargs],
    ) -> OutputCode: ...


def compile_fx_inner(
    gm: GraphModule,
    example_inputs: Sequence[InputType],
    **kwargs: Unpack[_CompileFxKwargs],
) -> OutputCode:
    kwargs.setdefault("cudagraphs", None)
    kwargs.setdefault("static_input_idxs", ())
    kwargs.setdefault("is_backward", False)
    kwargs.setdefault("graph_id", None)
    kwargs.setdefault("cpp_wrapper", False)
    kwargs.setdefault("is_inference", False)
    kwargs.setdefault("boxed_forward_device_index", None)
    kwargs.setdefault("layout_opt", None)
    kwargs.setdefault("extern_node_serializer", None)

    # Need with_fresh_cache_if_config for compile_fx_inner even if we already have one for
    # compile_fx. The reason is the compilation for backward graph may happen after
    # compile_fx return and we may want to use the _LazyGraphModule for compiling
    # the backward graph as well.
    with contextlib.ExitStack() as stack:
        stack.enter_context(torch.utils._python_dispatch._disable_current_modes())
        stack.enter_context(_use_lazy_graph_module(dynamo_config.use_lazy_graph_module))
        stack.enter_context(
            dynamo_utils.dynamo_timed(
                "compile_fx_inner",
                phase_name="inductor_compile",
                log_pt2_compile_event=True,
                dynamo_compile_column_us="inductor_cumulative_compile_time_us",
            )
        )
        # NB: Why is this the dynamo_compile counter?  The rule here is that
        # if it gets an entry in the dynamo_compile table, we also want to
        # tick up the wait counter.  We have to displeasingly manually trigger
        # the counter here because we may dropped into compile_fx directly
        # from lazy backwards compilation.
        stack.enter_context(_WaitCounter("pytorch.wait_counter.dynamo_compile").guard())

        if torch._dynamo.callback_handler.prevent_duplicate_callbacks:
            stack.enter_context(torch._dynamo.callback_handler.install_callbacks())

        stack.enter_context(with_fresh_cache_if_config())
        stack.enter_context(DebugContext())
        CompileEventLogger.pt2_compile(
            "inductor_compile",
            is_backward=kwargs["is_backward"],
        )
        return wrap_compiler_debug(_compile_fx_inner, compiler_name="inductor")(
            gm,
            example_inputs,
            **kwargs,
        )


@time_and_log(attr="compilation time (in seconds)")
def _compile_fx_inner(
    gm: GraphModule,
    example_inputs: Sequence[InputType],
    **graph_kwargs: Unpack[_CompileFxKwargs],
) -> OutputCode:
    """
    Inductor API that compiles a single graph.

    If you change the argument list for this function, make sure you
    also update the call to save_args_for_compile_fx_inner below accordingly.
    """
    aot_mode: bool = V.aot_compilation

    if dynamo_utils.count_calls(gm.graph) == 0 and not aot_mode:
        # trigger the real recompilation for _LazyGraphModule before returning
        # the forward method.
        from torch.fx._lazy_graph_module import _LazyGraphModule

        _LazyGraphModule.force_recompile(gm)
        return make_boxed_func(gm.forward)

    static_input_idxs: Sequence[int] = graph_kwargs.setdefault("static_input_idxs", ())
    static_inputs_log.debug("static input idxs compile_fx_inner: %s", static_input_idxs)
    inputs_to_check = get_input_idxs_to_check(example_inputs, static_input_idxs)

    assert isinstance(next(iter(reversed(gm.graph.nodes))).args[0], (tuple, list)), (
        f"inductor can only compile FX graphs which return a tuple/list, but got {gm.graph}"
    )

    if (cudagraphs := graph_kwargs.get("cudagraphs")) is None:
        graph_kwargs["cudagraphs"] = cudagraphs = BoxedBool(config.triton.cudagraphs)
    if config.save_args:
        save_args_for_compile_fx_inner(
            gm,
            example_inputs,
            **graph_kwargs,
        )

    start = time.time()

    fx_graph_remote_cache = should_use_remote_fx_graph_cache()

    with (
        _WaitCounter("pytorch.wait_counter.fx_codegen_and_compile").guard() as _,
        _WaitCounter("pytorch.wait_counter.all_compilation_types").guard(),
    ):
        use_cache = (
            not config.force_disable_caches
            and (config.fx_graph_cache or fx_graph_remote_cache)
            and not aot_mode
        )
        local = config.fx_graph_cache
        remote = fx_graph_remote_cache
        set_feature_use("fx_cache", use_cache)

        # TODO: This is a hack purely to get some info to extract_tensor_metadata_for_cache_key,
        # figure out how to not have to modify example inputs
        for i, input in enumerate(example_inputs):
            if (
                isinstance(input, torch.Tensor)
                and is_gpu(input.device.type)
                and i in static_input_idxs
            ):
                input._is_inductor_static = True  # type: ignore[attr-defined]

        mb_compiled_graph: Optional[OutputCode] = None
        key_info = None
        cache_info = None
        remote_cache = None
        constants = CompiledFxGraphConstantsWithGm(gm)
        # TODO: this time will be slightly inconsistent with the one computed
        # in prepare_key/load_with_key, dump those settings of "cache_event_time"
        start_time = time.time_ns()

        if use_cache:
            (key_info, cache_info) = FxGraphCache.prepare_key(
                gm, example_inputs, graph_kwargs, inputs_to_check, remote
            )

            # Attempt a cache lookup
            if key_info is not None:
                key, debug_lines = key_info
                if remote:
                    remote_cache = FxGraphCache.get_remote_cache()
                mb_compiled_graph, cache_info = FxGraphCache.load_with_key(
                    key,
                    debug_lines,
                    example_inputs,
                    local,
                    remote_cache,
                    is_backward=graph_kwargs.get("is_backward", False),
                    constants=constants,
                )

        # CACHE BYPASS: Compile the graph, don't save it to the cache
        # (this can happen either because cache was disabled, or we
        # determined the input is uncacheable)
        if cache_info is None or cache_info["cache_state"] == "bypass":
            assert mb_compiled_graph is None
            mb_compiled_graph = fx_codegen_and_compile(
                gm, example_inputs, inputs_to_check, **graph_kwargs
            )

        # CACHE MISS: Compile the graph and save to cache
        elif cache_info["cache_state"] == "miss":
            assert mb_compiled_graph is None
            assert key_info is not None
            TritonBundler.begin_compile()
            try:
                mb_compiled_graph = fx_codegen_and_compile(
                    gm, example_inputs, inputs_to_check, **graph_kwargs
                )
                assert mb_compiled_graph is not None
                mb_compiled_graph._time_taken_ns = time.time_ns() - start_time
                cache_key = key_info[0]
                mb_compiled_graph._fx_graph_cache_key = cache_key
                (
                    triton_bundle,
                    triton_bundler_meta,
                ) = TritonBundler.collect()
                mb_compiled_graph.set_triton_bundle(triton_bundle)
            except (ShortenTraceback, SkipFrame):
                raise
            except Exception as e:
                raise InductorError(e, currentframe()).with_traceback(
                    e.__traceback__
                ) from None
            finally:
                TritonBundler.end_compile()
            if triton_bundler_meta is not None:
                cache_info["triton_bundler_meta"] = str(triton_bundler_meta)
            cache_info["time_taken_ns"] = mb_compiled_graph._time_taken_ns
            FxGraphCache._save_graph(
                cache_key,
                mb_compiled_graph,
                example_inputs,
                local,
                remote_cache,
            )

        # CACHE HIT: not much to really do, just make sure the cache key
        # is recorded on the graph
        else:
            assert cache_info["cache_state"] == "hit"
            assert mb_compiled_graph is not None
            assert key_info is not None
            cache_key = key_info[0]
            mb_compiled_graph._fx_graph_cache_key = cache_key

        assert mb_compiled_graph is not None
        compiled_graph = mb_compiled_graph

        # Logging and observability: we log a single chromium event
        # and a tlparse log for every cache action.
        # In the event of a bypass, we also logged to the remote table earlier
        # with log_cache_bypass.
        cache_state = (
            cache_info["cache_state"] if cache_info is not None else "disabled"
        )
        # Here for grepping:
        # fx_graph_cache_hit
        # fx_graph_cache_miss
        # fx_graph_cache_bypass
        # fx_graph_cache_disabled
        CompileEventLogger.instant(
            f"fx_graph_cache_{cache_state}",
            metadata=cache_info or {},
            time_ns=start_time,
        )
        # Add event data about cache hits/miss
        # TODO: add remote cache get/put timings here too
        CompileEventLogger.pt2_compile(
            "inductor_compile",
            cache_state=cache_state,
            cache_event_time=start_time,
            key=cache_info.get("key") if cache_info else None,
            components=cache_info.get("components") if cache_info else None,
            cache_bypass_reason=(
                cache_info.get("cache_bypass_reason")
                if cache_info
                else "cache not enabled"
            ),
            remote_cache_enabled=remote,
            local_cache_enabled=local,
        )

        # Don't clog up the main tlparse output with disabled cache
        if cache_info is not None:
            trace_structured(
                "artifact",
                metadata_fn=lambda: {
                    "name": f"fx_graph_cache_{cache_state}",
                    "encoding": "json",
                },
                payload_fn=lambda: json.dumps(cache_info),
            )
        compiled_graph.post_compile(example_inputs, cudagraphs, constants)

    log.debug("FX codegen and compilation took %.3fs", time.time() - start)

    # Clear Compiled Triton Kernels per inductor compile, as the future objects
    # may not be valid for use after they are run/autotuned
    torch._inductor.async_compile.CompiledTritonKernels.cache_clear()

    _step_logger()(
        logging.INFO,
        "torchinductor done compiling "
        f"{'BACKWARDS' if graph_kwargs['is_backward'] else 'FORWARDS'} "
        f"graph {graph_kwargs['graph_id']}",
    )
    return compiled_graph


class _FxCompileStat:
    # Count of successful compiles of this type
    codegen_and_compile: int = 0

    def __repr__(self) -> str:
        return f"codegen_and_compile: {self.codegen_and_compile}"


class FxCompile(ABC):
    """
    An FxCompile represents a mechanism that can turn a GraphModule into an
    OutputCode.
    """

    # Some stats for logging/debugging
    _compile_stats: dict[type[FxCompile], _FxCompileStat] = defaultdict(_FxCompileStat)

    # TODO: We should probably eventually add some kind of async version of this
    # so we can kick off a compile and then go do other things - but we'll need
    # to know what kind of API we want for that first.
    @abstractmethod
    def codegen_and_compile(
        self,
        gm: GraphModule,
        example_inputs: Sequence[InputType],
        inputs_to_check: Sequence[int],
        graph_kwargs: _CompileFxKwargs,
    ) -> OutputCode: ...

    @classmethod
    def _reset_stats(cls) -> None:
        cls._compile_stats.clear()


class _InProcessFxCompile(FxCompile):
    @override
    def codegen_and_compile(
        self,
        gm: GraphModule,
        example_inputs: Sequence[InputType],
        inputs_to_check: Sequence[int],
        graph_kwargs: _CompileFxKwargs,
    ) -> OutputCode:
        # Sorry about the mess, we need graph_kwargs to continue to be able
        # to propagate it further on
        # TODO: _CompileFxKwargs actually has stronger types than in the
        # signature, need to tighten it up

        assert "cudagraphs" in graph_kwargs and graph_kwargs["cudagraphs"] is not None
        cudagraphs: BoxedBool = graph_kwargs["cudagraphs"]
        static_input_idxs: Sequence[int] = graph_kwargs.get("static_input_idxs", ())
        is_backward: bool = graph_kwargs.get("is_backward", False)
        graph_id: Optional[int] = graph_kwargs.get("graph_id", None)
        cpp_wrapper: bool = graph_kwargs.get("cpp_wrapper", False)
        aot_mode: bool = V.aot_compilation
        is_inference: bool = graph_kwargs.get("is_inference", False)
        extern_node_serializer: Optional[Callable[[list[ExternKernelNode]], Any]] = (
            graph_kwargs.get("extern_node_serializer", None)
        )
        boxed_forward_device_index: Optional[BoxedDeviceIndex] = graph_kwargs.get(
            "boxed_forward_device_index", None
        )

        with (
            _WaitCounter("pytorch.wait_counter.actual_codegen_and_compile").guard(),
            dynamo_utils.preserve_rng_state(),
        ):
            if (sleep_sec := config.sleep_sec_TESTING_ONLY) is not None:
                import time

                log.warning(
                    "Sleeping for %s since sleep_sec_TESTING_ONLY is set", sleep_sec
                )
                time.sleep(sleep_sec)

            if is_tf32_warning_applicable(gm):
                _warn_tf32_disabled()

            inductor_counters = counters["inductor"].copy()

            # lift the maximum depth of the Python interpreter stack
            # to adapt large/deep models
            sys.setrecursionlimit(max(sys.getrecursionlimit(), 2000))

            _step_logger()(
                logging.INFO,
                "torchinductor compiling "
                f"{'BACKWARDS' if is_backward else 'FORWARDS'} "
                f"graph {graph_id}",
            )

            def log_graph_runnable() -> str:
                fd = io.StringIO()
                torch._dynamo.repro.after_aot.save_graph_repro(
                    fd, gm, example_inputs, "inductor", save_dir=None
                )
                return fd.getvalue()

            trace_structured(
                "artifact",
                metadata_fn=lambda: {
                    "name": "fx_graph_runnable",
                    "encoding": "string",
                },
                payload_fn=lambda: log_graph_runnable(),
            )

            V.debug.fx_graph(gm, example_inputs)
            # TODO: Should we actually dump this?  It should be redundant with the aot
            # structured logs...
            # trace_structured("inductor_input_graph", payload_fn=lambda: gm.print_readable(print_output=False))

            shape_env = shape_env_from_inputs(example_inputs)

            # Convert view to reshape in the graph. This is necessary primarily for
            # layout optimization. Do it unconditionally for uniformity.
            #
            # It's needed because when we do layout optimization, an contiguous tensor
            # in eager mode may becomes a channels last tensor. A view op previously
            # can be applied to the contiguous tensor may not be able to be applied
            # on the channels tensor any more. An error like
            #   RuntimeError: view size is not compatible with input tensor's size and stride
            #   (at least one dimension spans across two contiguous subspaces). Use .reshape(...) instead.
            # will be printed.
            #
            # Replace view op to reshape op in this case.
            # As an example, timm_resnest/botnet26t_256/convnext_base etc. will fail if we don't do this.
            #
            # Also this has to be done before FakeTensorProp below to avoid the failed
            # .view() call.
            view_to_reshape(gm)

            # It is safe to run FakeTensorProp under no_grad because by the time
            # we're in inductor, we assume that AOTAutograd has already "taken care"
            # of autograd, so there should be no more autograd-related API's in the
            # graph.
            with torch.no_grad():
                fake_mode = fake_tensor_prop(gm, example_inputs)

            record_original_output_strides(gm)

            # pattern matcher passes might not preserve striding information
            # on node.meta["val"]. if in the future we rely on these being
            # correct we will need to fix.

            with V.set_fake_mode(fake_mode):
                # has some issues with memory in training
                cuda_context = get_cuda_device_context(gm)
                with cuda_context:
                    _recursive_post_grad_passes(gm, is_inference=is_inference)
                V.debug.fx_graph_transformed(gm, example_inputs)
                post_grad_graphs_log.debug(
                    "%s",
                    lazy_format_graph_code(
                        "AFTER POST GRAD",
                        gm,
                        include_stride=True,
                        include_device=True,
                        colored=True,
                    ),
                )
                trace_structured(
                    "inductor_post_grad_graph",
                    payload_fn=lambda: gm.print_readable(
                        print_output=False, include_stride=True, include_device=True
                    ),
                )
                if config.trace.enabled:
                    provenance_tracking_json = (
                        torch.fx.traceback.get_graph_provenance_json(gm.graph)
                    )
                    trace_structured(
                        "artifact",
                        metadata_fn=lambda: {
                            "name": "inductor_post_to_pre_grad_nodes",
                            "encoding": "json",
                        },
                        payload_fn=lambda: json.dumps(provenance_tracking_json),
                    )
                    torch._inductor.debug._inductor_post_to_pre_grad_nodes = (
                        provenance_tracking_json
                    )

                metrics_context = get_metrics_context()
                if metrics_context.in_progress():
                    # TODO: Remove this when 3.9 is no longer supported
                    if sys.version_info < (3, 10):
                        num_graph_breaks = sum(counters["graph_break"].values())
                    else:
                        num_graph_breaks = counters["graph_break"].total()
                    CompileEventLogger.compilation_metric(
                        overwrite=True, num_graph_breaks=num_graph_breaks
                    )
                if config.is_fbcode():
                    try:
                        log_optimus_to_scuba(
                            extra_logging={
                                "pt2_configs": str(get_patched_config_dict())
                            }
                        )
                    except ValueError:
                        # TODO(T216453900): need to work around for now to support vllm
                        # See details in vllm/compilation/pass_manager.py.
                        log.warning("failed to log pt2_configs")

            with (
                V.set_fake_mode(fake_mode),
                maybe_disable_comprehensive_padding(example_inputs),
                maybe_disable_graph_partition(cpp_wrapper, aot_mode),
            ):
                const_output_index = None
                const_graph = None
                const_wrapper_code = None
                const_kernel_code = None

                if aot_mode and config.aot_inductor.use_runtime_constant_folding:
                    const_gm, const_output_index = split_const_gm(gm)

                    const_graph = GraphLowering(
                        const_gm,
                        example_inputs=[],
                        shape_env=shape_env,
                        graph_id=graph_id,
                        cpp_wrapper=cpp_wrapper,
                        aot_mode=aot_mode,
                        extern_node_serializer=extern_node_serializer,
                        is_inference=is_inference,
                        is_backward=is_backward,
                        is_const_graph=True,
                    )
                    with V.set_graph_handler(const_graph):
                        assert cpp_wrapper, "AOT mode only supports C++ wrapper"
                        const_graph.run()
                        const_wrapper_code, const_kernel_code = (
                            const_graph.codegen_with_cpp_wrapper()
                        )

                graph = GraphLowering(
                    gm,
                    # example_inputs will be used by AOTInductor to dry-run the generated code for Triton kernel tuning.
                    # For the forward pass, we have the real inputs to be used as example_inputs. For the backward pass,
                    # we currently use fake tensors and defake them later.
                    example_inputs=example_inputs,
                    shape_env=shape_env,
                    graph_id=graph_id,
                    cpp_wrapper=cpp_wrapper,
                    aot_mode=aot_mode,
                    extern_node_serializer=extern_node_serializer,
                    is_inference=is_inference,
                    is_backward=is_backward,
                    const_output_index=const_output_index,
                    const_wrapper_code=const_wrapper_code.value
                    if const_wrapper_code
                    else None,
                    const_kernel_code=const_kernel_code.value
                    if const_kernel_code
                    else None,
                    const_module=const_graph,
                    inputs_to_check=inputs_to_check,
                )
                metrics_helper = metrics.CachedMetricsHelper()
                with V.set_graph_handler(graph):
                    graph.run(*example_inputs)
                    output_strides: list[Optional[tuple[_StrideExprStr, ...]]] = []
                    if graph.graph_outputs is not None:
                        # We'll put the output strides in the compiled graph so we
                        # can later return them to the caller via TracingContext
                        p = SymExprPrinter()
                        for out in graph.graph_outputs:
                            if (
                                isinstance(out, IRNode)
                                and out.has_tensor_output()
                                and len(free_unbacked_symbols(out.get_stride())) == 0
                            ):
                                # Convert to string for eval on the load path
                                output_strides.append(
                                    tuple(p.doprint(s) for s in out.get_layout().stride)
                                )
                            else:
                                output_strides.append(None)

                    _check_triton_bf16_support(graph)

                    # TODO: The switching between AOT mode and not here is a bit
                    # messy, but it's localized to the block of code below so I'm
                    # not going to touch it for now

                    compiled_fn: Any

                    with dynamo_timed(
                        "GraphLowering.compile_to_fn", log_pt2_compile_event=True
                    ):
                        # We are going to start code generating runtime asserts, so make sure
                        # you don't start adding new ones in the lowering process
                        graph.freeze_runtime_asserts()

                        if graph.aot_mode:
                            from .codecache import AotCodeCompiler

                            assert graph.cpp_wrapper, (
                                "AOT mode only supports C++ wrapper"
                            )
                            wrapper_code, kernel_code = graph.codegen_with_cpp_wrapper()
                            output_code_log.debug(
                                "Output wrapper code: \n%s", wrapper_code.value
                            )
                            if kernel_code.value:
                                output_code_log.debug(
                                    "Output kernel code:\n%s", kernel_code.value
                                )

                            serialized_extern_kernel_nodes = None
                            if graph.extern_kernel_nodes:
                                serialized_extern_kernel_nodes = (
                                    graph.extern_node_serializer(
                                        graph.extern_kernel_nodes
                                    )
                                )
                                output_code_log.debug(
                                    "Serialized Extern Kernel Nodes: \n%s",
                                    serialized_extern_kernel_nodes,
                                )

                            additional_files = graph.wrapper_code.additional_files

                            with dynamo_timed(
                                "AotCodeCompiler.compile", log_pt2_compile_event=True
                            ):
                                # Directly return the file path with the compiled code
                                compiled_fn = AotCodeCompiler.compile(
                                    graph,
                                    wrapper_code.value,
                                    kernel_code.value,
                                    serialized_extern_kernel_nodes,
                                    device_type=graph.device_type,
                                    additional_files=additional_files,
                                )
                        else:
                            compiled_fn = graph.compile_to_module().call

                    num_bytes, nodes_num_elem, node_runtimes = graph.count_bytes()
                    metrics.num_bytes_accessed += num_bytes
                    metrics.node_runtimes += node_runtimes
                    metrics.nodes_num_elem += nodes_num_elem

                    if (
                        cudagraphs
                        and config.triton.cudagraph_skip_dynamic_graphs
                        and not V.graph.disable_cudagraphs_reason
                        and torch._inductor.utils.any_is_symbolic(*example_inputs)
                    ):
                        stack_trace = None
                        for node in gm.graph.nodes:
                            meta_val = node.meta.get("val", None)
                            if (
                                node.op == "placeholder"
                                or not isinstance(meta_val, torch.Tensor)
                                or not torch._inductor.utils.any_is_symbolic(meta_val)
                            ):
                                continue

                            if stack_trace := node.meta.get("stack_trace", None):
                                break
                        disable = "graph with symbolic shapes inputs and config.triton.cudagraph_skip_dynamic_graphs=True."
                        if stack_trace:
                            disable = f"{disable} Found from {stack_trace}\n"
                        else:
                            disable = f"{disable}\n"
                        V.graph.disable_cudagraphs_reason = disable

                    if cudagraphs and not V.graph.disable_cudagraphs_reason:
                        maybe_incompat_node = get_first_incompatible_cudagraph_node(gm)
                        if maybe_incompat_node:
                            disable = f"disabling cudagraphs due to incompatible op {maybe_incompat_node.target}"
                            if stack_trace := maybe_incompat_node.meta.get(
                                "stack_trace", None
                            ):
                                disable = f"{disable} Found from {stack_trace}\n"
                            V.graph.disable_cudagraphs_reason = disable

                    if V.aot_compilation:
                        assert isinstance(compiled_fn, (str, list))
                        return CompiledAOTI(compiled_fn)

                    # TODO: Hoist this above V.aot_compilation
                    if cudagraphs and not V.graph.disable_cudagraphs_reason:
                        from torch._inductor.cudagraph_utils import (
                            check_lowering_disable_cudagraph,
                        )

                        V.graph.disable_cudagraphs_reason = (
                            check_lowering_disable_cudagraph(
                                V.graph.device_node_mapping
                            )
                        )

                    self._compile_stats[type(self)].codegen_and_compile += 1

                    return CompiledFxGraph(
                        compiled_fn,
                        graph,
                        gm,
                        output_strides,
                        V.graph.disable_cudagraphs_reason,
                        metrics_helper.get_deltas(),
                        counters["inductor"] - inductor_counters,
                        cudagraphs,
                        example_inputs,
                        static_input_idxs,
                        graph_kwargs,
                        inputs_to_check,
                        boxed_forward_device_index,
                    )


def fx_codegen_and_compile(
    gm: GraphModule,
    example_inputs: Sequence[InputType],
    # This is derivable from the other inputs to this function, but we pass it
    # in explicitly because it's nontrivial to compute
    inputs_to_check: Sequence[int],
    **graph_kwargs: Unpack[_CompileFxKwargs],
) -> OutputCode:
    scheme: FxCompile

    if fx_compile_mode == FxCompileMode.NORMAL:
        scheme = _InProcessFxCompile()
    elif fx_compile_mode == FxCompileMode.SERIALIZE:
        from .compile_fx_ext import _DebugSerdeFxCompile

        scheme = _DebugSerdeFxCompile()
    elif fx_compile_mode == FxCompileMode.SUBPROCESS:
        from .compile_fx_subproc import _SubprocessFxCompile

        scheme = _SubprocessFxCompile()

    return scheme.codegen_and_compile(gm, example_inputs, inputs_to_check, graph_kwargs)


def get_input_idxs_to_check(
    inputs: Sequence[InputType],
    static_input_idxs: Sequence[int],
) -> Sequence[int]:
    """
    This function runs at compile time, and generates a list of indices for which we
    might need to do a copy to preserve alignment requirements.
    """
    ids_to_check = []

    for i, input in enumerate(inputs):
        if not isinstance(input, torch.Tensor):
            # non-tensors don't need alignment
            continue
        if not is_gpu(input.device.type):
            # right now we only care for gpu tensors
            continue
        with maybe_get_suppress_shape_guards_ctx():
            # suppress guards so that tensor_is_aligned and should_assume_input_aligned
            # do not add guards on input's storage offset
            if i in static_input_idxs and tensor_is_aligned(input):
                continue
            if not should_assume_input_aligned(input):
                continue

        # if we get here, then
        # (a) our triton code assumes that the input is aligned
        # (b) we can't be sure ahead of time that the input will actually be aligned.
        # therefore, at runtime, we'll need to check that the input is aligned
        # (and if not, clone it to make it aligned.)
        ids_to_check.append(i)

    return ids_to_check


def cudagraphify(
    model: Callable[..., Any],
    static_input_idxs: Sequence[int] = (),
    *,
    device_index: int,
    stack_traces: list[Optional[str]],
    is_backward: bool,
    is_inference: bool,
    constants: tuple[torch.Tensor, ...] = (),
    placeholders: Sequence[PlaceholderInfo] = (),
    mutated_input_idxs: tuple[int, ...] = (),
) -> Callable[..., Any]:
    from torch._inductor.cudagraph_trees import (
        cudagraphify_impl as new_cudagraphify_impl,
    )

    cudagraphify_fn: Callable[..., Any]
    if config.triton.cudagraph_trees:
        cudagraphify_fn = functools.partial(
            new_cudagraphify_impl,
            device_index=device_index,
            stack_traces=stack_traces,
            is_backward=is_backward,
            is_inference=is_inference,
            constants=constants,
            placeholders=placeholders,
            mutated_input_idxs=mutated_input_idxs,
        )
    else:
        cudagraphify_fn = cudagraphify_impl

    compiled_fn = None

    def run(new_inputs: Sequence[InputType]) -> Any:
        nonlocal compiled_fn
        if compiled_fn is None:
            with (
                dynamo_utils.dynamo_timed(
                    "cudagraphify",
                    log_pt2_compile_event=True,
                ),
                dynamo_utils.preserve_rng_state(),
            ):
                compiled_fn = cudagraphify_fn(model, new_inputs, static_input_idxs)
        return compiled_fn(new_inputs)

    return run


def static_input(x: torch.Tensor) -> torch.Tensor:
    """
    Copy and input while preserving strides
    """
    return torch.empty_strided(x.size(), x.stride(), dtype=x.dtype, device=x.device)


def index_expanded_dims_and_copy_(
    dst: torch.Tensor,
    src: torch.Tensor,
    expanded_dims: list[int],
) -> None:
    "Index into expanded dimensions of both dst and src then copy_"
    dst = index_expanded_dims(dst, expanded_dims)
    src = index_expanded_dims(src, expanded_dims)
    dst.copy_(src)


def cudagraphify_impl(
    model: Callable[..., Any],
    inputs: list[torch.Tensor],
    static_input_idxs: Sequence[int] = (),
) -> Callable[[list[InputType]], Any]:
    """
    Assumes inputs[static_input_idxs[i]] are always the same memory address
    """
    check_input_idxs = get_input_idxs_to_check(inputs, static_input_idxs)  # type: ignore[arg-type]
    static_input_idxs: OrderedSet[int] = OrderedSet(
        remove_unaligned_input_idxs(inputs, static_input_idxs)  # type: ignore[arg-type]
    )
    copy_misaligned_inputs(inputs, check_input_idxs)  # type: ignore[arg-type]

    assert isinstance(inputs, list)

    inps_expanded_dims = [
        get_expanded_dims(x) if idx not in static_input_idxs else []
        for idx, x in enumerate(inputs)
    ]

    # allocate static tensor inputs
    static_inputs = [
        (
            x
            if not isinstance(x, torch.Tensor)
            else static_input(x)
            if idx not in static_input_idxs
            else x.detach()
        )
        for idx, x in enumerate(inputs)
    ]

    # copy over input values for fresh allocations
    for idx, (x, expanded_dims) in enumerate(zip(inputs, inps_expanded_dims)):
        if isinstance(x, torch.Tensor) and idx not in static_input_idxs:
            index_expanded_dims_and_copy_(static_inputs[idx], x, expanded_dims)

    # warmup
    torch.cuda.synchronize()
    stream = torch.cuda.Stream()
    stream.wait_stream(torch.cuda.current_stream())
    # copy static_inputs because it will be cleared in model
    with torch.cuda.stream(stream):
        model(list(static_inputs))
    stream.synchronize()
    torch.cuda.current_stream().wait_stream(stream)
    torch.cuda.synchronize()

    # record
    graph = torch.cuda.CUDAGraph()
    with torch.cuda.graph(graph, stream=stream, capture_error_mode="thread_local"):
        static_outputs = model(list(static_inputs))
    if not isinstance(static_outputs, (list, tuple)):
        static_outputs = (static_outputs,)

    if config.size_asserts:

        def run(new_inputs: list[InputType]) -> Callable[[list[InputType]], Any]:
            assert len(static_inputs) == len(new_inputs)
            for idx, (dst, src, expanded_dims) in enumerate(
                zip(static_inputs, new_inputs, inps_expanded_dims)
            ):
                if not isinstance(dst, torch.Tensor):
                    continue
                assert isinstance(src, torch.Tensor)
                if idx in static_input_idxs:
                    assert dst.data_ptr() == src.data_ptr()
                else:
                    # TODO - could make one single op of multiple slices
                    # and avoid dispatch.
                    # Could also pre-index the `dst` tensors
                    index_expanded_dims_and_copy_(dst, src, expanded_dims)
            new_inputs.clear()
            graph.replay()
            return static_outputs

    else:
        copy_indices = [
            idx for idx in range(len(static_inputs)) if idx not in static_input_idxs
        ]

        def run(new_inputs: list[InputType]) -> Callable[[list[InputType]], Any]:
            for idx in copy_indices:
                expanded_dims = inps_expanded_dims[idx]
                src = new_inputs[idx]
                assert isinstance(src, torch.Tensor)
                index_expanded_dims_and_copy_(static_inputs[idx], src, expanded_dims)
            new_inputs.clear()
            graph.replay()
            return static_outputs

    return align_inputs_from_check_idxs(run, check_input_idxs)


def compile_fx_aot(
    model_: GraphModule,
    example_inputs_: list[InputType],
    inner_compile: _CompileFxCallable = compile_fx_inner,
    config_patches: Optional[dict[str, str]] = None,
) -> Union[list[str], str]:
    assert isinstance(model_, GraphModule), model_

    # [See NOTE] Unwrapping subclasses AOT
    unwrap_tensor_subclass_parameters(model_)

    config_patches: dict[str, Any] = (
        {"cpp_wrapper": True}
        if config_patches is None
        else {**config_patches, "cpp_wrapper": True}
    )

    output_path = config_patches.get(
        "aot_inductor.output_path", config.aot_inductor.output_path
    )

    if output_path:
        assert not output_path.endswith(".pt2"), (
            "The output path for aot_compile should not have an extension with .pt2 "
            "this is for specifying the output path for the .so in AOTInductor. "
            "If you would like to package the AOTInductor generated files "
            "into a pt2, please call `torch._inductor.aoti_compile_and_package`."
        )
    else:
        config_patches = {
            **config_patches,
            "aot_inductor.output_path": code_hash(model_.code),
        }

    extern_node_serializer = config_patches.pop("extern_node_serializer", None)
    saved_compile_id = model_.meta.get("dynamo_compile_id", None)
    saved_compile_context = torch._guards.CompileContext(saved_compile_id)
    with (
        V.set_aot_compilation(True),
        torch._guards.compile_context(saved_compile_context),
        chromium_event_timed(
            "compile_fx_aot",
            log_pt2_compile_event=True,
            reset_event_log_on_exit=True,
        ),
        get_metrics_context(),
    ):
        compiled_artifacts = compile_fx(
            model_,
            example_inputs_,
            inner_compile=functools.partial(
                inner_compile,
                extern_node_serializer=extern_node_serializer,
            ),
            config_patches=config_patches,
        )

        assert isinstance(compiled_artifacts, CompiledAOTI)

        return compiled_artifacts.filename


_graph_counter = count(0)


def fw_compiler_freezing(
    aot_autograd_model: GraphModule,
    aot_example_inputs: Sequence[InputType],
    dynamo_model: GraphModule,
    num_example_inputs: int,
    inner_compile: Callable[..., Any],
    cudagraphs: BoxedBool,
    graph_id: int,
    forward_device: BoxedDeviceIndex,
) -> Callable[[list[object]], Sequence[torch.Tensor]]:
    from torch._inductor.freezing import convert_conv_weights_to_channels_last, freeze

    # partition_fn won't be called
    _recursive_joint_graph_passes(aot_autograd_model)

    layout_opt = GraphLowering.decide_layout_opt(aot_autograd_model, is_inference=True)
    if layout_opt:
        # make sure meta['val'] is properly setup
        fake_tensor_prop(aot_autograd_model, aot_example_inputs, True)
        convert_conv_weights_to_channels_last(aot_autograd_model)

    opt_model, preserved_arg_indices = freeze(
        dynamo_model,
        aot_autograd_model,
        aot_example_inputs,  # type: ignore[arg-type]
    )

    aot_example_inputs = [aot_example_inputs[ind] for ind in preserved_arg_indices]
    num_fixed = len(preserved_arg_indices) - num_example_inputs

    fake_mode = detect_fake_mode(aot_example_inputs)

    # for freezing, all graph outputs should be user visible
    *_, model_outputs_node = opt_model.graph.nodes
    model_outputs = model_outputs_node.args[0]
    model_outputs_node.meta["user_visible_output_idxs"] = [
        idx for idx, n in enumerate(model_outputs) if isinstance(n, torch.fx.Node)
    ]

    static_input_idxs = list(range(num_fixed))
    # constant params will be real tensors, not fake
    tracing_context = torch._guards.TracingContext.try_get()
    unwrapped_args_offsets = [0]
    max_offset_idx = 0
    if tracing_context is not None:
        assert tracing_context.params_flat_unwrap_subclasses is not None
        params_flat_unwrap = tracing_context.params_flat_unwrap_subclasses
        max_offset_idx = max(0, len(params_flat_unwrap) - 1)
        preserved_indices_params_flat = OrderedSet[int]()
        unwrapped_idxs = tracing_context.params_unwrapped_to_flat_index
        assert unwrapped_idxs is not None
        current_offset = 0
        if len(params_flat_unwrap) > 0:
            unwrapped_args_offsets = []

        for i in range(len(params_flat_unwrap)):
            if i not in preserved_arg_indices:
                params_flat_unwrap[i] = None
                if i > 0 and unwrapped_idxs[i] == unwrapped_idxs[i - 1]:
                    current_offset += 1
            else:
                preserved_indices_params_flat.add(unwrapped_idxs[i])
            unwrapped_args_offsets.append(current_offset)

        # Deallocate wrapped params, if all subelements were deallocated
        assert tracing_context.params_flat is not None
        for i in range(len(tracing_context.params_flat)):
            if i not in preserved_indices_params_flat:
                tracing_context.params_flat[i] = None

        if tracing_context.fw_metadata:
            static_input_idxs += tracing_context.fw_metadata.static_input_indices

    with mock.patch.object(fake_mode, "allow_non_fake_inputs", True):
        optimized_function = inner_compile(
            opt_model,
            aot_example_inputs,
            static_input_idxs=static_input_idxs,
            cudagraphs=cudagraphs,
            graph_id=graph_id,
            is_inference=True,
            boxed_forward_device_index=forward_device,
            layout_opt=layout_opt,
        )

    # aot_inductor codegens a call that takes in just the inputs, so we don't return a wrapper
    # that drops constant-ified params
    if V.aot_compilation:
        return optimized_function

    def wrapper(args: list[object]) -> Sequence[torch.Tensor]:
        args_new = [
            args[i - unwrapped_args_offsets[min(i, max_offset_idx)]]
            for i in preserved_arg_indices
        ]
        args.clear()
        return optimized_function(args_new)

    wrapper._boxed_call = True  # type: ignore[attr-defined]

    return wrapper


def get_cpp_wrapper_config() -> dict[str, object]:
    if config.triton.cudagraphs:
        log_cudagraph_skip_and_bump_counter(
            format_default_skip_message("cpp wrapper enabled")
        )

    return {
        # Set autotune_at_compile_time to True as default if the option is not explicitly set
        "triton.autotune_at_compile_time": (
            config.triton.autotune_at_compile_time
            if config.triton.autotune_at_compile_time is not None
            else has_triton()
        ),
        "triton.autotune_cublasLt": False,
        "triton.cudagraphs": False,  # TODO: to be removed
        "triton.store_cubin": True,
    }


def get_cuda_device_context(gm: torch.fx.GraphModule) -> AbstractContextManager[None]:
    """
    Returns a cuda device context manager if there is a single device in the graph
    """
    if not torch.cuda.is_available():
        return contextlib.nullcontext()

    placeholder_nodes = gm.graph.find_nodes(op="placeholder")
    input_devices: OrderedSet[torch.device] = OrderedSet(
        node.meta["val"].device
        for node in placeholder_nodes
        if isinstance(node.meta.get("val"), torch.Tensor)
    )

    out_devices: OrderedSet[torch.device] = OrderedSet(
        arg.meta["val"].device
        for arg in output_node(gm).args[0]  # type: ignore[union-attr]
        if isinstance(arg, fx.Node) and isinstance(arg.meta.get("val"), torch.Tensor)
    )
    cuda_devices: OrderedSet[torch.device] = OrderedSet(
        device for device in (input_devices | out_devices) if device.type == "cuda"
    )

    return (
        torch.cuda.device(next(iter(cuda_devices)))  # type: ignore[return-value]
        if len(cuda_devices) == 1
        else contextlib.nullcontext()
    )


def compile_fx(
    model_: GraphModule,
    example_inputs_: Sequence[InputType],
    inner_compile: Callable[..., OutputCode] = compile_fx_inner,
    config_patches: Optional[dict[str, Any]] = None,
    decompositions: Optional[dict[OpOverload, Callable[..., Any]]] = None,
) -> Union[Callable[[list[object]], Sequence[torch.Tensor]], str, list[str]]:
    """
    Main entry point for compiling given FX graph.  Despite the fact that this
    lives in :mod:`torch._inductor`, this function is responsible for calling
    into AOT Autograd (and we will eventually get a callback to
    ``inner_compile`` to perform actual compilation.  In other words, this
    function orchestrates end-to-end compilation for the inductor backend when
    you use :func:`torch.compile`.

    NB: This function TAKES OWNERSHIP of the input ``model_`` and can potentially
    mutate it!  Make a copy if you need to preserve the original GraphModule.
    """

    # Some arguments trigger a recursive call to compile_fx.  Handle these
    # short circuits first, before anything else

    if config_patches:
        with config.patch(config_patches):
            return compile_fx(
                model_,
                example_inputs_,
                # need extra layer of patching as backwards is compiled out of scope
                inner_compile=config.patch(config_patches)(inner_compile),
                decompositions=decompositions,
            )

    # TODO: This probably shouldn't be a recursive call
    if config.cpp_wrapper:
        with (
            config.patch(
                {
                    "cpp_wrapper": False,  # reset to break recursive call to compile_fx
                    **get_cpp_wrapper_config(),
                }
            ),
            V.set_real_inputs(example_inputs_),
        ):
            inputs_: Sequence[InputType] = example_inputs_

            if isinstance(model_, GraphModule):
                fake_inputs = [
                    node.meta.get("val")
                    for node in model_.graph.nodes
                    if node.op == "placeholder"
                ]
                # Replace non-tensor (constant) inputs with Nones, since these are not being
                # used anyways by the graph
                fake_inputs = [
                    inp if isinstance(inp, torch.Tensor) else None
                    for inp in fake_inputs
                ]

                if any(v is not None for v in fake_inputs):
                    # Validate devices before switching to fake tensors.
                    for idx, fi, i in zip(count(), fake_inputs, inputs_):
                        if fi is not None:
                            assert isinstance(i, torch.Tensor)
                            if fi.device != i.device:
                                raise ValueError(
                                    f"Device mismatch between fake input and example input at position #{idx}: "
                                    f"{fi.device} vs {i.device}. If the model was exported via torch.export(), "
                                    "make sure torch.export() and torch.aot_compile() run on the same device."
                                )
                    inputs_ = fake_inputs  # type: ignore[assignment]
            return compile_fx(
                model_,
                inputs_,
                inner_compile=functools.partial(inner_compile, cpp_wrapper=True),
                decompositions=decompositions,
            )

    recursive_compile_fx = functools.partial(
        compile_fx,
        inner_compile=inner_compile,
        decompositions=decompositions,
    )

    if not graph_returns_tuple(model_):
        return make_graph_return_tuple(
            model_,
            example_inputs_,
            recursive_compile_fx,
        )

    if isinstance(model_, GraphModule) and isinstance(
        model_.graph._codegen, _PyTreeCodeGen
    ):
        # this graph is the result of dynamo.export()
        return handle_dynamo_export_graph(
            model_,
            example_inputs_,
            recursive_compile_fx,
        )

    # Do the actual work

    with (
        _use_lazy_graph_module(dynamo_config.use_lazy_graph_module),
        enable_python_dispatcher(),
        torch.fx.traceback.preserve_node_meta(config.trace.enabled),
    ):
        # Pre-grad passes cannot be run if we weren't given a GraphModule.
        # Dynamo will always produce a GraphModule, but this handles cases
        # where a user directly passes a plain Module with the intention of
        # having AOTAutograd trace it.
        # TODO: Get rid of this?
        if isinstance(model_, GraphModule):
            trace_structured(
                "inductor_pre_grad_graph",
                payload_fn=lambda: model_.print_readable(
                    print_output=False, include_stride=True, include_device=True
                )
                + f"\n\n # graph id: {id(model_.graph)}",
            )
            pre_grad_graphs_log.debug(
                "%s",
                lazy_format_graph_code(
                    "BEFORE PRE GRAD",
                    model_,
                    include_stride=True,
                    include_device=True,
                    colored=True,
                ),
            )
            torch._inductor.debug._pre_grad_graph_id = id(model_.graph)

            model_ = _recursive_pre_grad_passes(model_, example_inputs_)

        # TODO: Move this before recursive pre-grad passes
        # NB: This short circuit never occurs for Dynamo produced graphs
        # (which are pre-flattened)
        if any(isinstance(x, (list, tuple, dict)) for x in example_inputs_):
            return flatten_graph_inputs(
                model_,
                example_inputs_,
                recursive_compile_fx,
            )

        assert not config._raise_error_for_testing

        num_example_inputs = len(example_inputs_)

        # Although cudagraphs may have been enabled via config, various
        # conditions (which are tested within the bowels of Inductor) may
        # force cudagraphs to be disabled.  This mutable box lets us retrieve
        # the final determination if cudagraphs actually can be used or not.
        cudagraphs = BoxedBool(config.triton.cudagraphs)

        # See [Backward Generation Handling]
        forward_device = BoxedDeviceIndex(None)

        # TODO: The modern style is to use CompileId from TracingContext to
        # identify Inductor compilation.  However, this CompileId cannot
        # uniquely identify multiple Inductor compilations that arise from
        # DDPOptimizer
        graph_id = next(_graph_counter)

        decompositions = (
            decompositions if decompositions is not None else select_decomp_table()
        )

        def fw_compiler_base(
            gm: GraphModule,
            example_inputs: Sequence[InputType],
            is_inference: bool,
        ) -> OutputCode:
            with dynamo_utils.dynamo_timed("compile_fx.<locals>.fw_compiler_base"):
                if is_inference:
                    # partition_fn won't be called
                    _recursive_joint_graph_passes(gm)

                fixed = torch._inductor.utils.num_fw_fixed_arguments(
                    num_example_inputs, len(example_inputs)
                )

                model_outputs_node = output_node(gm)
                if config.keep_output_stride:
                    model_outputs = pytree.arg_tree_leaves(*model_outputs_node.args)
                    num_model_outputs = len(model_outputs)

                    context = torch._guards.TracingContext.try_get()
                    # See Note [User Outputs in the inductor graph]
                    if context is not None and context.fw_metadata and not is_inference:
                        original_output_start_index = (
                            context.fw_metadata.num_mutated_inp_runtime_indices
                        )
                    else:
                        original_output_start_index = 0

                    if isinstance(model_, GraphModule):
                        *_, orig_model_outputs_node = model_.graph.nodes
                        assert orig_model_outputs_node.op == "output"
                        orig_model_outputs, _ = pytree.tree_flatten(
                            orig_model_outputs_node.args
                        )
                        num_orig_model_outputs = len(orig_model_outputs)
                    else:
                        num_orig_model_outputs = num_model_outputs

                    assert num_orig_model_outputs <= num_model_outputs

                    # Note [User Outputs in the inductor graph]
                    # We makes the following assumption
                    # For inference
                    #   len(orig_model_outputs) == len(model_outputs)
                    # For training
                    #   len(orig_model_outputs) <= len(model_outputs)
                    # During training, most of the time the model_outputs starts with
                    # original module's outputs followed by saved activations.
                    # But this can be not true if the model have inplace updated tensors.
                    # AOTAutograd will make those tensors being returned before the original
                    # module's output.
                    # To make things safe, we'll use original_output_start_index field
                    # set by AOTAutograd to decide where the original module outputs start.
                    orig_output_end_idx = (
                        original_output_start_index + num_orig_model_outputs
                    )
                    # Sanity check: we are about to splice out the "user" outputs from the full set
                    # of "graph" outputs. Make sure we're within bounds.
                    assert orig_output_end_idx <= num_model_outputs

                    model_outputs_node.meta["user_visible_output_idxs"] = [
                        idx
                        for idx in range(
                            original_output_start_index, orig_output_end_idx
                        )
                        if isinstance(model_outputs[idx], torch.fx.Node)
                    ]
                else:
                    model_outputs_node.meta["user_visible_output_idxs"] = []

                return inner_compile(
                    gm,
                    example_inputs,
                    static_input_idxs=get_static_input_idxs(fixed),
                    cudagraphs=cudagraphs,
                    graph_id=graph_id,
                    is_inference=is_inference,
                    boxed_forward_device_index=forward_device,
                )

        fw_compiler: Callable[[GraphModule, Sequence[InputType]], OutputCode] = (
            functools.partial(fw_compiler_base, is_inference=False)
        )
        fw_compiler = SerializableAOTDispatchCompiler(OutputCode, fw_compiler)

        if config.freezing and not torch.is_grad_enabled():
            inference_compiler: Callable[..., Any] = functools.partial(
                fw_compiler_freezing,
                dynamo_model=model_,
                num_example_inputs=num_example_inputs,
                inner_compile=inner_compile,
                cudagraphs=cudagraphs,
                graph_id=graph_id,
                forward_device=forward_device,
            )
        else:
            inference_compiler = functools.partial(fw_compiler_base, is_inference=True)
            inference_compiler = SerializableAOTDispatchCompiler(
                OutputCode, inference_compiler
            )

        def partition_fn(
            gm: GraphModule,
            joint_inputs: Sequence[object],
            **kwargs: object,
        ) -> tuple[GraphModule, GraphModule]:
            cuda_context = get_cuda_device_context(gm)
            with cuda_context:
                _recursive_joint_graph_passes(gm)
            return min_cut_rematerialization_partition(
                gm, joint_inputs, **kwargs, compiler="inductor"
            )

        @compile_time_strobelight_meta(phase_name="backward")
        def bw_compiler(
            gm: GraphModule, example_inputs: Sequence[InputType]
        ) -> OutputCode:
            from torch._dynamo.convert_frame import compile_lock

            with (
                dynamo_utils.dynamo_timed("compile_fx.<locals>.bw_compiler"),
                compile_lock,
            ):
                model_outputs_node = output_node(gm)
                if config.bw_outputs_user_visible:
                    model_outputs = pytree.arg_tree_leaves(*model_outputs_node.args)
                    model_outputs_node.meta["user_visible_output_idxs"] = [
                        idx
                        for idx, n in enumerate(model_outputs)
                        if isinstance(n, torch.fx.Node)
                    ]
                else:
                    model_outputs_node.meta["user_visible_output_idxs"] = []

                fixed = count_tangents(gm)
                with (
                    config.patch(get_cpp_wrapper_config())
                    if config.cpp_wrapper
                    else contextlib.nullcontext()
                ):
                    return inner_compile(
                        gm,
                        example_inputs,
                        static_input_idxs=list(range(fixed)),
                        cudagraphs=cudagraphs,
                        is_backward=True,
                        graph_id=graph_id,
                        boxed_forward_device_index=forward_device,
                    )

        bw_compiler = SerializableAOTDispatchCompiler(OutputCode, bw_compiler)

        fake_mode = detect_fake_mode(
            example_inputs_
        ) or torch._subclasses.FakeTensorMode(allow_non_fake_inputs=True)
        tracing_context = (
            torch._guards.TracingContext.try_get()
            or torch._guards.TracingContext(fake_mode)
        )

        if V.aot_compilation:
            with functorch_config.patch(unlift_effect_tokens=True):
                gm, graph_signature = aot_export_module(
                    model_,
                    example_inputs_,
                    trace_joint=False,
                    decompositions=decompositions,
                )

                from torch._export.utils import _detect_fake_mode_from_gm

                fake_mode = _detect_fake_mode_from_gm(gm)
                # aot_export_module doesn't account for constant tensor attributes
                # so we end up having tensors that don't have fake vals attached.
                # This can happen when upstream export is non-strict where we
                # preserve the original module params/buffers. Once AOTI switches
                # to ep.run_decompositions() flow to lower to post-autograd opset
                # this will go away.
                for node in gm.graph.nodes:
                    if node.op == "get_attr" and "val" not in node.meta:
                        target = getattr(gm, node.target)
                        if isinstance(target, torch.Tensor):
                            node.meta["val"] = fake_mode.from_tensor(
                                target, static_shapes=True
                            )

            unlifted_gm = _unlift_graph(model_, gm, graph_signature)
            if "dynamo_flat_name_to_original_fqn" in model_.meta:
                unlifted_gm.meta["dynamo_flat_name_to_original_fqn"] = model_.meta[
                    "dynamo_flat_name_to_original_fqn"
                ]

            if "dynamo_compile_id" in model_.meta:
                unlifted_gm.meta["dynamo_compile_id"] = model_.meta["dynamo_compile_id"]

            # Disable amp as in aot_dispatch_autograd (https://github.com/pytorch/pytorch/pull/86515)
            # In inference_compiler (fw_compiler_base), _recursive_joint_graph_passes will call into
            # _sfdp_init() to register patterns.
            # When fallback_random is set to True, the sdpa patterns will be traced during runtime.
            # If amp is turned on, the traced FP32 patterns will have prims.convert_element_type which
            # will be the same as the generated FP16 patterns.
            disable_amp = torch._C._is_any_autocast_enabled()
            context = (
                torch._C._DisableAutocast if disable_amp else contextlib.nullcontext
            )
            with V.set_fake_mode(fake_mode), compiled_autograd._disable(), context():
                return inference_compiler(unlifted_gm, example_inputs_)

        with (
            V.set_fake_mode(fake_mode),
            torch._guards.tracing(tracing_context),
            compiled_autograd._disable(),
            functorch_config.patch(unlift_effect_tokens=True),
        ):
            try:
                return aot_autograd(
                    fw_compiler=fw_compiler,
                    bw_compiler=bw_compiler,
                    inference_compiler=inference_compiler,
                    decompositions=decompositions,
                    partition_fn=partition_fn,
                    keep_inference_input_mutations=True,
                    cudagraphs=cudagraphs,
                )(model_, example_inputs_)
            except ShortenTraceback as e:
                # We will also shorten the traceback inside dynamo.
                # This is only useful if inductor is called directly with an FX graph.
                raise e.remove_dynamo_frames() from None  # see TORCHDYNAMO_VERBOSE=1


def graph_returns_tuple(gm: GraphModule) -> bool:
    """True if a FX graph returns a tuple"""
    if not isinstance(gm, GraphModule):
        return True  # can't check this, assume true
    (rv,) = output_node(gm).args
    if isinstance(rv, (list, tuple)):
        return True
    if (
        isinstance(rv, torch.fx.node.Node)
        and hasattr(rv.target, "_schema")
        and len(rv.target._schema.returns) > 1
        and all(str(ret.type) == "Tensor" for ret in rv.target._schema.returns)
    ):
        # for graphs whose result is one node with multiple outputs
        return True
    return False


def make_graph_return_tuple(
    gm: GraphModule,
    inputs: Sequence[InputType],
    compile_gm: Callable[..., Any],
) -> Callable[..., Any]:
    """
    Mutate gm so it returns a tuple.  This is only needed for graphs
    not created by torchdynamo that return non-tuples.
    """
    node = output_node(gm)
    (rv,) = node.args
    rv, spec = pytree.tree_flatten(rv)
    with gm.graph.inserting_before(node):
        gm.graph.output(rv)
    gm.graph.erase_node(node)
    assert graph_returns_tuple(gm)

    compiled_fn = compile_gm(gm, inputs)

    @functools.wraps(compiled_fn)
    def wrapper(*args: Any, **kwargs: Any) -> Any:
        return pytree.tree_unflatten(compiled_fn(*args, **kwargs), spec)

    return wrapper


def handle_dynamo_export_graph(
    gm: GraphModule,
    inputs: Sequence[InputType],
    compile_gm: Callable[..., Any],
) -> Callable[..., Any]:
    """
    `torch._dynamo.export` embeds pytrees in the FX graph codegen object,
    convert that to a normal FX graph so inductor can compile it.
    """
    codegen = gm.graph._codegen
    gm.graph._codegen = torch.fx.graph.CodeGen()
    gm.recompile()

    compiled_fn = compile_gm(gm, codegen.process_inputs(*inputs))

    @functools.wraps(compiled_fn)  # type: ignore[misc]
    def wrapper(*args: Any) -> Any:
        return codegen.process_outputs(compiled_fn(*codegen.process_inputs(*args)))

    return wrapper


def _check_triton_bf16_support(graph: GraphLowering) -> None:
    def warn_and_skip(device: Optional[torch.device]) -> Never:
        from torch._dynamo.exc import SkipFrame

        assert device is not None

        device_interface = get_interface_for_device(device.type)
        device_props = device_interface.get_device_properties(device)
        warnings.warn(
            f"{device_props.name} does not support bfloat16 compilation natively, skipping"
        )
        raise SkipFrame("BF16 is not supported")

    for node in itertools.chain(graph.graph_inputs.values(), graph.graph_outputs):
        if not isinstance(node, IRNode):
            continue
        device_type = get_device_type(node)
        if (
            not device_type
            or not is_gpu(device_type)
            or node.get_dtype() != torch.bfloat16
        ):
            continue
        # Print warning and skip frame if attempting to compile for bfloat16
        # on device without hardware support for dtype
        device_interface = get_interface_for_device(device_type)
        if device_interface.is_bf16_supported(including_emulation=False):
            return
        warn_and_skip(node.get_device())


def _aoti_flatten_inputs(
    gm: torch.fx.GraphModule,
    args: Union[list[Any], tuple[Any, ...]],
    kwargs: Optional[dict[str, Any]] = None,
    *,
    options: Optional[dict[str, Any]] = None,
) -> tuple[list[Any], dict[str, Any]]:
    """
    Flatten the inputs to the graph module and return the flat inputs and options.
    Add "aot_inductor.serialized_in_spec" and "aot_inductor.serialized_out_spec" to the options.
    """
    from .compile_fx import graph_returns_tuple

    assert graph_returns_tuple(gm), (
        "Graph output must be a tuple(). This is so that we can avoid "
        "pytree processing of the outputs. Please change the module to "
        "have tuple outputs."
    )

    # We will serialize the pytree info into the .so as constant strings
    in_spec = None
    out_spec = None
    if isinstance(gm.graph._codegen, torch.fx.graph._PyTreeCodeGen):
        codegen = gm.graph._codegen
        gm.graph._codegen = torch.fx.graph.CodeGen()
        gm.recompile()

        if codegen.pytree_info.in_spec is not None:
            in_spec = codegen.pytree_info.in_spec
        if codegen.pytree_info.out_spec is not None:
            out_spec = codegen.pytree_info.out_spec

    else:
        if hasattr(gm, "_in_spec"):
            in_spec = gm._in_spec
        if hasattr(gm, "_out_spec"):
            out_spec = gm._out_spec

    serialized_in_spec = pytree.treespec_dumps(in_spec) if in_spec is not None else ""
    serialized_out_spec = (
        pytree.treespec_dumps(out_spec) if out_spec is not None else ""
    )

    flat_args_with_path, received_spec = pytree.tree_flatten_with_path(
        (args, kwargs or {})
    )

    # Replace non-tensor (constant) inputs with Nones, since these are not being
    # used anyways by the graph
    flat_example_inputs = [
        x[1] if isinstance(x[1], torch.Tensor) else None for x in flat_args_with_path
    ]

    if in_spec is not None and received_spec != in_spec:
        raise ValueError(  # noqa: B904
            "Trying to flatten user inputs with exported input tree spec: \n"
            f"{in_spec}\n"
            "but actually got inputs with tree spec of: \n"
            f"{received_spec}"
        )

    options = (
        {
            "aot_inductor.serialized_in_spec": serialized_in_spec,
            "aot_inductor.serialized_out_spec": serialized_out_spec,
        }
        if options is None
        else {
            **options,
            "aot_inductor.serialized_in_spec": serialized_in_spec,
            "aot_inductor.serialized_out_spec": serialized_out_spec,
        }
    )
    return flat_example_inputs, options<|MERGE_RESOLUTION|>--- conflicted
+++ resolved
@@ -54,23 +54,13 @@
     make_boxed_func,
     SerializableAOTDispatchCompiler,
 )
-<<<<<<< HEAD
 from torch._inductor.codecache import code_hash, FxGraphCache, output_code_log
-from torch._inductor.cudagraph_utils import BoxedDeviceIndex, PlaceholderInfo
-=======
-from torch._inductor.codecache import (
-    BypassFxGraphCache,
-    code_hash,
-    FxGraphCache,
-    output_code_log,
-)
 from torch._inductor.cudagraph_utils import (
     BoxedDeviceIndex,
     format_default_skip_message,
     log_cudagraph_skip_and_bump_counter,
     PlaceholderInfo,
 )
->>>>>>> c713d19d
 from torch._inductor.debug import save_args_for_compile_fx_inner
 from torch._inductor.output_code import (
     CompiledAOTI,
