from __future__ import annotations

import contextlib
import dataclasses
import functools
import itertools
import logging
import textwrap
import traceback
import typing
from collections.abc import Generator, Iterable, Sequence
from contextlib import AbstractContextManager, nullcontext
from enum import Enum
from functools import partial
from typing import (
    Any,
    Callable,
    ClassVar,
    Literal,
    Optional,
    overload,
    TYPE_CHECKING,
    TypeVar,
    Union,
)
from typing_extensions import assert_never, Never, TypeAlias
from unittest.mock import patch

import sympy
from sympy import Expr, Integer, Symbol

import torch._export.serde.schema as export_schema
import torch._library.utils as library_utils
import torch._logging
import torch.fx
import torch.utils._pytree as pytree
from torch._dynamo.utils import identity
from torch._export.serde.serialize import GraphModuleSerializer
from torch._higher_order_ops.auto_functionalize import can_auto_functionalize
from torch._inductor import metrics
from torch._prims_common import (
    compute_required_storage_length,
    is_boolean_dtype,
    is_float_dtype,
    make_channels_last_strides_for,
    StrideType,
)
from torch._subclasses.fake_tensor import get_schema_info
from torch.fx.experimental.symbolic_shapes import (
    compute_unbacked_bindings,
    free_unbacked_symbols,
    rebind_unbacked,
    resolve_unbacked_bindings,
    ShapeEnv,
    SymTypes,
)
from torch.utils._ordered_set import OrderedSet
from torch.utils._sympy.functions import CleanDiv, FloorDiv, ModularIndexing
from torch.utils._sympy.symbol import SymT

from . import config, dependencies
from .codegen.common import (
    BackendFeature,
    get_scheduling_for_device,
    index_prevent_reordering,
)
from .dependencies import (
    Dep,
    extract_free_unbacked_symbols,
    extract_input_node_reduction_ranges,
    extract_read_writes,
    var_builder,
)
from .loop_body import LoopBody
from .ops_handler import OpCounterCSE, OpCountResult, ReductionType, StoreMode
from .runtime.benchmarking import benchmarker
from .runtime.hints import DeviceProperties, ReductionHint
from .utils import (
    argsort,
    argsort_sym,
    cache_on_self,
    ceildiv,
    convert_shape_to_inductor,
    convert_shape_to_symint,
    developer_warning,
    get_kernel_metadata,
    ir_dataclass,
    is_dynamic,
    is_gpu,
    sympy_dot,
    sympy_index_symbol,
    sympy_index_symbol_with_prefix,
    sympy_product,
    sympy_subs,
)
from .virtualized import ops, OpsValue, V


if TYPE_CHECKING:
    from torch.fx.node import Node

    from .codegen.cuda.cuda_template import CUDATemplate
    from .graph import GraphLowering
    from .utils import IndentedBuffer

else:
    CUDATemplate: TypeAlias = object


try:
    import triton

    triton_version = triton.__version__
    has_triton = True
except ImportError:
    triton_version = None
    has_triton = False


_T = TypeVar("_T")
_U = TypeVar("_U")
_V = TypeVar("_V")

_IntLike: TypeAlias = Union[int, Expr]
_NumLike: TypeAlias = Union[int, float, Expr]

log = logging.getLogger(__name__)
indent = functools.partial(textwrap.indent, prefix="  ")
aten = torch.ops.aten

""" [Note: Inductor IR]

Inductor's IR is produced by executing 'lowering' code (see lowering.py).  Each
lowering is registered to a particular aten operator, and expects inputs that
correspond to the aten schema.  However, in place of torch Tensor inputs, lowerings
expect Inductor TensorBox inputs.

TensorBox IR represents torch tensors.  Tensors are sometimes single objects owning
storage, and sometimes views of another Tensor's storage.  Mutating tensor operations
(such as add_()) affect the underlying storage and any associated views.  Other operations
(such as .t_()) update metadata about the current view but don't modify the underlying storage.

To model this in Inductor, the IR distinguishes between TensorBox, View, StorageBox and Buffer.

TensorBox is the top level IR construct that any lowering should produce and maps to a torch.Tensor
output from an operation.  But just as torch.Tensors take different forms, TensorBox IR can
reference View IR or directly reference StorageBox IRs.

Some Inductor lowerings produce new sets of 'Box'es, while others (such as .t() or other view ops)
may take an existing TensorBox and point it to a new underlying View IR.

Tensors that directly own storage are represented as a chain of:
TensorBox -> StorageBox -> Buffer
where Buffer is a simple (1D) allocation, and StorageBox introduces the concept of a Layout.

If you mutate the data of such a tensor, we swing the StorageBox pointer to point to a new buffer
(leaving the old buffer unmodified and functionalizing the operation).

Tensors backed by views add one more indirection to the IR.
TensorBox -> View -> StorageBox -> Buffer
In these cases, the underlying StorageBox/Buffer will be shared with the pre-view TensorBox.

Computation is represented by Operation nodes, with each operation producing 1
or more output Buffers. In the case of mutations, these will be new Buffers that have the
mutated buffer listed in its get_mutation_names().

It is also possible to have an InputBuffer for which there is no corresponding Operation,
e.g. it may be a graph input or compile time constant.

"""


_NodeOrNodes: TypeAlias = Union[
    int,
    "TensorBox",
    dict[str, "TensorBox"],
    "Symbol",
    "IRNode",
    Sequence[
        Optional[Union[int, dict[str, "TensorBox"], "TensorBox", "Symbol", "IRNode"]]
    ],
]


@dataclasses.dataclass(frozen=True)
class GraphPartitionSignature:
    # mapping from partition input name to IRNode or Expr. Need the name str since
    # we cannot get name from Expr.
    input_nodes: dict[str, Union[IRNode, sympy.Expr, TorchBindObject]]
    output_nodes: list[IRNode]

    # mapping from partition input name to a boolean for whether deallocating it
    # in the partition function
    input_deallocation: dict[str, bool]
    skip_cudagraph: bool

    # name of constants read/written by the graph partition
    constant_names: list[str]


def validate_ir(node_or_nodes: Optional[_NodeOrNodes]) -> None:
    def _check_tensorbox(nodes: Optional[_NodeOrNodes]) -> None:
        # Could expand this to check deeper properties
        # (e.g. TensorBox points to View or StorageBox)
        if nodes is None:
            pass
        elif isinstance(nodes, (list, tuple)):
            for node in nodes:
                _check_tensorbox(node)
        elif isinstance(nodes, dict):
            for node in nodes.values():
                _check_tensorbox(node)
        else:
            assert isinstance(
                nodes,
                (
                    ExpandView,
                    DynamicScalar,
                    AssertScalar,
                    TensorBox,
                    sympy.logic.boolalg.Boolean,
                    Expr,
                    int,
                    EffectfulKernel,
                    ShapeAsConstantBuffer,
                ),
            ), (
                f"Found {type(nodes)}, which is not a supported top level IR node. See [Note: Inductor IR]"
            )

    # Be picky about the accepted data structure (don't use pytree here)
    _check_tensorbox(node_or_nodes)


def ops_wrapper(name: str) -> Callable[..., OpsValue]:
    assert isinstance(name, str)

    def fn(*args: object, **kwargs: object) -> OpsValue:
        return getattr(ops, name)(*args, **kwargs)

    return fn


def inverse_reorder(order: Sequence[int]) -> Callable[[Sequence[_T]], Sequence[_T]]:
    inv_order = dict(zip(order, range(len(order))))

    def reindex(index: Sequence[_T]) -> Sequence[_T]:
        assert len(index) == len(inv_order)
        return [index[inv_order[i]] for i in range(len(index))]

    return reindex


def same_reorder(order: Sequence[int]) -> Callable[[Sequence[_T]], Sequence[_T]]:
    def reindex(index: Sequence[_T]) -> Sequence[_T]:
        assert len(index) == len(order)
        return [index[order[i]] for i in range(len(index))]

    return reindex


def fuse_reindexing(
    reindex1: Callable[[Sequence[_U]], Sequence[_V]],
    reindex2: Callable[[Sequence[_T]], Sequence[_U]],
) -> Callable[[Sequence[_T]], Sequence[_V]]:
    def reindex(index: Sequence[_T]) -> Sequence[_V]:
        return reindex1(reindex2(index))

    return reindex


NHWC_STRIDE_ORDER = [3, 0, 2, 1]
NHWDC_STRIDE_ORDER = [4, 0, 3, 2, 1]


def get_fill_order(
    seq: Sequence[Union[int, torch.SymInt, Expr]], shape_env: Optional[ShapeEnv] = None
) -> Sequence[int]:
    """
    Convert strides to fill order (argsort)
    """
    if shape_env is None:
        sorted_idx: Sequence[int] = argsort(seq)
    else:
        # argsort_sym handles unbacked symints (with the help of the shape_env)
        sorted_idx = argsort_sym(shape_env, seq)
    return sorted_idx


def stride_order2fill_order(order: Sequence[Union[int, Integer]]) -> Sequence[int]:
    """
    Convert stride order to fill order
    For channel last format,

    stride order = [3, 0, 2, 1] and fill order = [1, 3, 2, 0]
    """
    lookup = {pos: idx for idx, pos in enumerate(order)}
    fill_order = [lookup[i] for i in range(len(order))]
    return fill_order


def get_stride_order(
    seq: Sequence[Union[int, torch.SymInt, Expr]], shape_env: Optional[ShapeEnv] = None
) -> Sequence[int]:
    """
    Convert strides to stride order
    """
    sorted_idx: Sequence[int] = get_fill_order(seq, shape_env)
    out = [0 for _ in range(len(seq))]
    for i, elem in enumerate(sorted_idx):
        out[elem] = i
    return out


@overload
def ir_node_to_tensor(x: Literal[None], guard_shape: bool = True) -> None: ...


@overload
def ir_node_to_tensor(x: IRNode, guard_shape: bool = True) -> torch.Tensor: ...


def ir_node_to_tensor(
    x: Optional[IRNode], guard_shape: bool = True
) -> Optional[torch.Tensor]:
    if x is None:
        return None

    shape_fn: Callable[[Union[int, Expr]], Union[int, Expr]]
    if not guard_shape:
        shape_fn = V.graph.sizevars.size_hint
    else:
        shape_fn = identity
    size = [shape_fn(s) for s in x.get_size()]
    stride: StrideType
    if is_storage_and_layout(x):
        stride = [shape_fn(s) for s in x.get_layout().stride]
    else:
        stride = FlexibleLayout.contiguous_strides(size)
    dtype = x.get_dtype()
    device = x.get_device()
    size = convert_shape_to_symint(size)
    stride = convert_shape_to_symint(stride)
    with V.graph.sizevars.shape_env.suppress_guards():
        t = torch.empty_strided(
            size=size, stride=stride, dtype=dtype, device=device
        ).zero_()
    return t


def may_convert_to_optional(
    value: Optional[Sequence[_T]],
) -> Optional[Sequence[Optional[_T]]]:
    if isinstance(value, list) and not value:
        # [None] makes sure the cpp wrapper codegen will generate something like
        # {std::nullopt} instead of {}
        return [None]
    return value


def get_device_type(
    x: Union[IRNode, OutputSpec, torch.device, None, str],
) -> Optional[str]:
    if isinstance(x, str) or x is None:
        return x
    elif isinstance(x, torch.device):
        return x.type
    elif isinstance(x, (IRNode, OutputSpec)):
        return get_device_type(x.get_device())
    assert_never(f"get_device_type({x}: {type(x).__name__})")


def is_triton(x: Union[IRNode, torch.device, None, str]) -> bool:
    device = get_device_type(x)
    # Special case cpu and cuda as using the method below
    # to determine if the scheduler is a triton scheduler subclass
    # requires instantiating a scheduler for them
    if device in ["cpu", "cuda"]:
        if getattr(config, f"{device}_backend") == "triton":
            return True
        return False
    if (
        device is None
        or (device_scheduling := get_scheduling_for_device(device)) is None
    ):
        return False
    from .codegen.triton import TritonScheduling

    assert isinstance(device_scheduling, type)
    return issubclass(device_scheduling, TritonScheduling)


def is_cpu(x: Union[IRNode, torch.device, None, str]) -> bool:
    return get_device_type(x) == "cpu"


def is_aligned_realized_tensor(x: Union[Buffer, TensorBox], alignment: int) -> bool:
    if not isinstance(x, IRNode) or x.maybe_get_stride() is None:
        return False

    aligned_strides = all(
        (V.graph.sizevars.size_hint(x.get_stride()[i]) % alignment) == 0
        for i in range(len(x.get_stride()) - 1)
    )
    # if the last dim size is <= 1, stride doesnt matter
    aligned_last_dim = (
        V.graph.sizevars.size_hint(x.get_stride()[-1]) == 1
        or V.graph.sizevars.size_hint(x.get_size()[-1]) <= 1
    )
    return aligned_last_dim and aligned_strides


def significant_strides_equal(
    strides1: Sequence[_IntLike],
    strides2: Sequence[_IntLike],
    shape: Sequence[_IntLike],
) -> bool:
    """
    Returns true if the strides are equal, ignoring dimensions of size 1 .
    """
    assert len(shape) == len(strides1) and len(strides1) == len(strides2)
    for dim, s1, s2 in zip(shape, strides1, strides2):
        if V.graph.sizevars.statically_known_leq(dim, 1):  # type: ignore[arg-type]
            continue

        if not V.graph.sizevars.statically_known_equals(
            s1, s2
        ) and not V.graph.sizevars.symbolic_hint(s1) == V.graph.sizevars.symbolic_hint(
            s2
        ):
            return False

    return True


def try_match_insignificant_strides(
    tensor: Union[TensorBox, BaseView],
    strides: Sequence[Union[int, torch.SymInt]],
) -> Union[TensorBox, BaseView]:
    """
    Tries to match the strides of the tensor to those in the meta_strides. Strides of insignificant
    dimensions - size 0 or 1 - will be updated.

    If there are real stride differences (NHWC vs NCHW), or the tensor is not realized, then the input will be returned
    """
    if not is_storage_and_layout(tensor):
        return tensor

    if all(
        V.graph.sizevars.statically_known_equals(s1, s2)
        for s1, s2 in zip(strides, tensor.get_stride())
    ):
        return tensor  # type: ignore[arg-type]

    if not significant_strides_equal(strides, tensor.get_stride(), tensor.get_size()):
        return tensor

    storage, old_layout = as_storage_and_layout(tensor)
    new_stride = [*old_layout.stride]
    for i, s in enumerate(tensor.get_size()):
        if V.graph.sizevars.statically_known_leq(s, 1):  # type: ignore[arg-type]
            new_stride[i] = strides[i]

    new_layout = FixedLayout(
        old_layout.device,
        old_layout.dtype,
        old_layout.size,
        new_stride,
        old_layout.offset,
    )
    return TensorBox(ReinterpretView(data=storage, layout=new_layout))


class IRNode:
    _current_origins: ClassVar[OrderedSet[Any]] = OrderedSet()

    # NB: These are kinda weird,
    origins: OrderedSet[Any] = dataclasses.field(init=False)
    traceback: Optional[list[str]] = dataclasses.field(init=False)
    origin_node: Optional[torch.fx.Node] = dataclasses.field(init=False)

    @staticmethod
    @contextlib.contextmanager
    def current_origins(origins: OrderedSet[Node]) -> Generator[None, None, None]:
        old = IRNode._current_origins
        IRNode._current_origins = old | origins
        try:
            yield
        finally:
            IRNode._current_origins = old

    def _post_init_setattr(self, attr: str, value: Any) -> None:
        # Intended for use in __post_init__ for enforcing an invariant on a dataclass
        # If you must, can also be used for setting provenance info
        # We would like to try and minimize these usages though
        object.__setattr__(self, attr, value)

    def __post_init__(self) -> None:
        self._post_init_setattr("origins", OrderedSet(self._current_origins))
        self._post_init_setattr(
            "traceback", traceback.format_stack() if config.debug_ir_traceback else None
        )
        self._post_init_setattr("origin_node", None)

    def get_read_names(self) -> OrderedSet[str]:
        return OrderedSet(dep.name for dep in self.get_reads())

    def get_traceback(self) -> Optional[list[str]]:
        return self.traceback

    def get_origin_node(self) -> Optional[torch.fx.Node]:
        return self.origin_node

    def get_defining_op(self) -> Optional[Operation]:
        return None

    def common_repr(self, shorten: bool = True) -> Sequence[str]:
        origins = f"origins={getattr(self, 'origins', '')}"
        if shorten and len(origins) > 64:
            # this can get *very* long
            origins = f"{origins[:61]}..."
        return [origins]

    def str_helper(
        self, lines: Sequence[object], shorten: bool = True, multiline: bool = True
    ) -> str:
        lines = list(lines) + list(self.common_repr(shorten))
        lines = list(map(str, lines))
        if multiline:
            new_lines = indent(",\n".join(lines))
            return f"{type(self).__name__}(\n{new_lines}\n)"
        else:
            return f"{type(self).__name__}({lines})"

    def get_dtype(self) -> torch.dtype:
        return self.dtype

    def maybe_get_dtype(self) -> Optional[torch.dtype]:
        try:
            return self.get_dtype()
        except NotImplementedError:
            return None

    def get_layout(self) -> Layout:
        raise NotImplementedError(f"get_layout() is not implemented by {type(self)}!")

    def maybe_get_layout(self) -> Optional[Layout]:
        try:
            return self.get_layout()
        except NotImplementedError:
            return None

    def get_output_spec(self) -> OutputSpec:
        return self.get_layout()

    def maybe_get_output_spec(self) -> Optional[OutputSpec]:
        try:
            return self.get_output_spec()
        except NotImplementedError:
            return None

    def has_tensor_output(self) -> bool:
        """True for single tensor output (excludes MultiOutput)"""
        return isinstance(self.maybe_get_output_spec(), Layout)

    def get_size(self) -> Sequence[Expr]:
        raise NotImplementedError(f"get_size() is not implemented by {type(self)}!")

    def maybe_get_size(self) -> Optional[Sequence[_IntLike]]:
        try:
            return self.get_size()
        except NotImplementedError:
            return None

    @property
    def shape(self) -> Union[_IntLike, sympy.Rel, Sequence[_IntLike]]:
        return self.get_size()

    def get_numel(self) -> Expr:
        return sympy_product(self.get_size())

    def is_zero_elements(self) -> bool:
        return V.graph.sizevars.is_expr_static_and_true(sympy.Eq(self.get_numel(), 0))

    def realize(self) -> Optional[str]:
        """
        If the IRNode refers to data which has not been materialized (e.g.,
        it is a Pointwise/Reduction that could potentially have more
        compute fused into it), realize the IRNode into physical memory,
        ending the possibility of fusing into it, but allowing, e.g., multiple
        users to access the data without having to recompute.

        Check StorageBox.realize for a particularly notable implementation.

        TODO(ezyang): I think, in principle, every IRNode should have an
        implementation of this, and most of the time no-op is OK, but you
        really do have to audit each IRNode for this, so for now, raise
        an error if it's not implemented.  Note that some code in graph.py
        will catch this thrown error and suppress it with a warning.
        """
        raise NotImplementedError(f"realize NYI on {type(self)}")

    def codegen_reference(self, writer: Optional[IndentedBuffer] = None) -> str:
        raise NotImplementedError(f"codegen_reference NYI on {type(self)}")

    def get_device(self) -> Optional[torch.device]:
        return None

    def get_device_or_error(self) -> torch.device:
        device = self.get_device()
        assert device is not None
        return device

    def has_exceeded_max_reads(self) -> bool:
        return False

    def make_loader(self) -> Callable[[Sequence[Expr]], OpsValue]:
        raise NotImplementedError(type(self).__name__)

    def make_indexer(self) -> Callable[[Sequence[Expr]], Expr]:
        raise NotImplementedError(type(self).__name__)

    def get_stride(self) -> Sequence[_IntLike]:
        raise NotImplementedError(type(self).__name__)

    def maybe_get_stride(self) -> Optional[Sequence[_IntLike]]:
        try:
            return self.get_stride()
        except NotImplementedError:
            return None

    def get_name(self) -> str:
        raise NotImplementedError(type(self).__name__)

    def maybe_get_name(self) -> Optional[str]:
        try:
            return self.get_name()
        except NotImplementedError:
            return None

    def has_large_inner_fn(self, threshold: Optional[int] = None) -> bool:
        return False

    def mark_reuse(self, users: int) -> None:
        pass

    def realize_hint(self) -> None:
        pass

    def unwrap_view(self) -> IRNode:
        raise NotImplementedError(type(self).__name__)

    def freeze_layout(self) -> None:
        raise NotImplementedError(type(self).__name__)

    def freeze_layout_with_stride_order(
        self, order: list[int], allow_padding: bool = False
    ) -> None:
        raise NotImplementedError(type(self).__name__)

    def freeze_layout_with_fill_order(self, order: list[int]) -> None:
        raise NotImplementedError(type(self).__name__)

    def freeze_layout_with_same_order(self, stride: list[_IntLike]) -> None:
        raise NotImplementedError(type(self).__name__)

    def freeze_layout_with_exact_strides(
        self, exact_strides: list[_IntLike], allow_padding: bool = False
    ) -> None:
        raise NotImplementedError(type(self).__name__)

    def get_read_writes(self) -> dependencies.ReadWrites:
        raise NotImplementedError(type(self).__name__)

    def get_reads(self) -> OrderedSet[Dep]:
        return self.get_read_writes().reads

    def num_reads(self) -> int:
        return len(self.get_reads())

    def get_storage_numel(self) -> _IntLike:
        raise NotImplementedError(type(self).__name__)

    def get_unbacked_symbol_uses(self) -> OrderedSet[Symbol]:
        raise NotImplementedError(type(self).__name__)

    def get_reduction_type(self) -> Optional[str]:
        raise NotImplementedError(type(self).__name__)

    def get_reduction_size(self) -> Sequence[sympy.Expr]:
        raise NotImplementedError(type(self).__name__)

    def is_extern(self) -> bool:
        return False

    def is_no_op(self) -> bool:
        return False

    def constant_to_device(self, device: torch.device) -> IRNode:
        raise NotImplementedError(type(self).__name__)

    def get_mutation_names(self) -> Sequence[str]:
        raise NotImplementedError(type(self).__name__)

    def get_operation_name(self) -> str:
        raise NotImplementedError(type(self).__name__)

    def get_inputs_that_alias_output(self) -> Sequence[str]:
        raise NotImplementedError(type(self).__name__)

    if TYPE_CHECKING:

        @property
        def dtype(self) -> torch.dtype: ...


@ir_dataclass(frozen=False)
class Operation:
    def __post_init__(self) -> None:
        self.operation_name: Optional[str] = None

    def get_device(self) -> Optional[torch.device]:
        raise NotImplementedError

    def get_origin_node(self) -> Optional[torch.fx.Node]:
        assert hasattr(self, "origin_node")
        return self.origin_node

    def get_origins(self) -> OrderedSet[Any]:
        assert hasattr(self, "origins")
        return self.origins

    def get_operation_name(self) -> str:
        assert self.operation_name is not None
        return self.operation_name

    def is_extern(self) -> bool:
        return False

    def is_no_op(self) -> bool:
        return False

    def get_read_writes(self) -> dependencies.ReadWrites:
        raise NotImplementedError

    def is_user_of(self, name: str) -> bool:
        return name in self.get_read_names()

    def get_read_names(self) -> OrderedSet[str]:
        return OrderedSet(dep.name for dep in self.get_reads())

    def get_reads(self) -> OrderedSet[Dep]:
        return self.get_read_writes().reads

    def get_outputs(self) -> list[Buffer]:
        raise NotImplementedError

    def get_unbacked_symbol_defs(self) -> OrderedSet[sympy.Symbol]:
        return OrderedSet()

    def get_unbacked_symbol_uses(self) -> OrderedSet[sympy.Symbol]:
        """
        Returns the unbacked symbols which are required to be in scope in
        order to successfully perform codegen for this buffer.  For example,
        a buffer that corresponds to an extern kernel call that takes i0 as
        an argument would return {i0} here.  This is used to generate necessary
        dependencies that ensure we actually bind i0 in codegen before you
        try to use it.

        Note that this is NOT transitive; in particular, if this buffer takes
        in as input another buffer with dynamic shape (e.g., (i0,)), we will
        not report it here, because you will already have a dependency
        on that buffer, which will eventually have a dependency on i0 if
        necessary.
        """
        return OrderedSet()

    def get_workspace_size(self) -> int:
        """
        Gets extra global memory size needed by this buffer.
        Some algorithms (e.g. group gemm) may require extra global memory in the generated code.
        """
        return 0


@ir_dataclass
class Loops(IRNode):
    device: torch.device
    dtype: torch.dtype
    inner_fn: Callable[..., Any]
    ranges: Sequence[_IntLike]

    def get_unbacked_symbol_uses(self) -> OrderedSet[Symbol]:
        return OrderedSet().union(
            *(free_unbacked_symbols(e) for e in self.ranges),
            self.inner_fn_free_unbacked_symbols(),
        )

    def _to_str(self, names: Sequence[str]) -> str:
        return self.str_helper(
            [
                f"'{self.device.type}'",
                str(self.dtype),
                self.inner_fn_str(),
            ]
            + [f"{name}={getattr(self, name)}" for name in names]
            + [f"origin_node={self.origin_node!r}"]
        )

    def __post_init__(self) -> None:
        super().__post_init__()

    def __str__(self) -> str:
        return self._to_str(("ranges",))

    __repr__ = __str__

    def get_device(self) -> Optional[torch.device]:
        return self.device

    def get_origin_node(self) -> Optional[torch.fx.Node]:
        return self.origin_node

    def get_size(self) -> Sequence[Expr]:
        return self.ranges

    def get_pointwise_size(self) -> Sequence[Expr]:
        return self.ranges

    @classmethod
    def create(cls, *args: Any, **kwargs: Any) -> TensorBox:
        origin_node = kwargs.pop("origin_node", None)
        tb = kwargs.pop("traceback", None)
        # if "origin_node" in kwargs:
        #     breakpoint()
        r = cls(*args, **kwargs)
        # Need to explicitly set origin_node here to propagate it down.
        # todo(chilli): I think it would be better for IRNode to directly set
        # origin_node
        r._post_init_setattr("origin_node", origin_node)
        r._post_init_setattr("traceback", tb or r.traceback)
        return TensorBox.create(r)

    @staticmethod
    def _index(ranges: Sequence[_IntLike], prefix: SymT = SymT.INDEX) -> Sequence[Expr]:
        return [
            sympy.S.Zero if s == 1 else sympy_index_symbol_with_prefix(prefix, n)
            for n, s in enumerate(ranges)
        ]

    @cache_on_self
    def inner_fn_opcount(self) -> OpCountResult:
        opcounter = OpCounterCSE(V.MockHandler())
        with (
            V.set_ops_handler(opcounter),
            patch.object(FlexibleLayout, "allow_indexing", True),
        ):
            self.inner_fn(*self.inner_fn_args())
            return opcounter.getvalue()

    def inner_fn_args(self) -> Sequence[Sequence[_IntLike]]:
        return (self._index(self.ranges),)

    @cache_on_self
    def inner_fn_str(self) -> str:
        return V.KernelFormatterHandler.ir_to_string(
            self.inner_fn, *self.inner_fn_args()
        )

    def has_large_inner_fn(self, threshold: Optional[int] = None) -> bool:
        if threshold is None:
            threshold = 0
        threshold = max(threshold, config.realize_opcount_threshold)
        return self.inner_fn_opcount().num_ops > threshold

    def inner_fn_free_unbacked_symbols(self) -> OrderedSet[Symbol]:
        index = self._index(self.ranges)
        return extract_free_unbacked_symbols(self.inner_fn, index)

    def get_reads(self) -> OrderedSet[Dep]:
        with patch.object(FlexibleLayout, "allow_indexing", True):
            if self.get_reduction_type():
                return extract_read_writes(
                    self.make_loader(),
                    self.get_size(),
                    self.get_reduction_size(),
                ).reads
            else:
                return extract_read_writes(
                    self.make_loader(),
                    self.get_size(),
                ).reads

    def get_read_names(self) -> OrderedSet[str]:
        return OrderedSet(self.inner_fn_opcount().read_buffers)

    def num_reads(self) -> int:
        return len(self.inner_fn_opcount().read_buffers)

    def get_reduction_size(self) -> Sequence[sympy.Expr]:
        raise NotImplementedError(
            f"get_reduction_size() is not implemented by {type(self)}!"
        )

    def get_reduction_type(self) -> Optional[str]:
        raise NotImplementedError(
            f"get_reduction_type() is not implemented by {type(self)}!"
        )

    def constant_to_device(self, device: torch.device) -> IRNode:
        raise NotImplementedError(
            f"constant_to_device() is not implemented by {type(self)}!"
        )


def nop_loader_fn(idx: Union[Expr, Sequence[Expr]], *, dtype: torch.dtype) -> OpsValue:
    if dtype.is_floating_point:
        return ops.constant(float("nan"), dtype)
    else:
        return ops.constant(0, dtype)


@ir_dataclass
class Pointwise(Loops):
    def make_loader(self) -> Callable[[Sequence[Expr]], OpsValue]:
        # Make zero-element loops into a no-op
        if self.is_zero_elements():
            return partial(nop_loader_fn, dtype=self.dtype)

        return self.inner_fn

    def get_reduction_size(self) -> Sequence[sympy.Expr]:
        return []

    def get_reduction_type(self) -> Optional[str]:
        return None

    def store_output(
        self,
        output_name: Optional[str],
        indexer: Callable[[Sequence[Expr]], Never],
        vars: Sequence[Expr],
    ) -> None:
        loader = self.make_loader()
        return ops.store(output_name or "unnamed", indexer(vars), loader(vars))

    def constant_to_device(self, device: torch.device) -> IRNode:
        """Move this to a given device. Requires that all reads are to constants."""
        loader = self.make_loader()
        loader = patch.object(ConstantBuffer, "override_device", device)(loader)
        return Pointwise(
            device=device, dtype=self.dtype, inner_fn=loader, ranges=self.ranges
        )


@ir_dataclass
class Scatter(Pointwise):
    output_indexer: Callable[[Sequence[Expr]], Expr]
    scatter_mode: StoreMode = None

    def constant_to_device(self, device: torch.device) -> IRNode:
        """Move this to a given device. Requires that all reads are to constants."""
        loader = self.make_loader()
        loader = patch.object(ConstantBuffer, "override_device", device)(loader)
        return Scatter(
            device=device,
            dtype=self.dtype,
            inner_fn=loader,
            ranges=self.ranges,
            output_indexer=self.output_indexer,
            scatter_mode=self.scatter_mode,
        )

    def store_output(
        self,
        output_name: Optional[str],
        indexer: Callable[[Sequence[Expr]], Never],
        vars: Sequence[Expr],
    ) -> None:
        loader = self.make_loader()
        if output_name is None:
            output_name = "unnamed"
        return ops.store(
            output_name,
            indexer(self.output_indexer(vars)),
            loader(vars),
            mode=self.scatter_mode,
        )


REDUCTION_COMBINE_FN: dict[str, Callable[..., OpsValue]] = {
    "any": ops_wrapper("logical_or"),
    "max": ops_wrapper("maximum"),
    "min": ops_wrapper("minimum"),
    "prod": ops_wrapper("mul"),
    "sum": ops_wrapper("add"),
    "xor_sum": ops_wrapper("bitwise_xor"),
}


def get_reduction_combine_fn(
    reduction_type: str, dtype: torch.dtype, arg_break_ties_left: bool = True
) -> Callable[..., object]:
    if reduction_type in REDUCTION_COMBINE_FN:
        return REDUCTION_COMBINE_FN[reduction_type]

    elif reduction_type in ("argmax", "argmin"):

        def argmax_combine_fn(
            a: tuple[object, object], b: tuple[object, object]
        ) -> tuple[OpsValue, OpsValue]:
            a_value, a_index = a
            b_value, b_index = b

            if reduction_type == "argmin":
                mask = ops.lt(a_value, b_value)
            else:
                mask = ops.gt(a_value, b_value)

            equal = ops.eq(a_value, b_value)
            if is_float_dtype(dtype):
                a_isnan = ops.ne(a_value, a_value)
                b_isnan = ops.ne(b_value, b_value)
                mask = ops.logical_or(mask, ops.gt(a_isnan, b_isnan))
                equal = ops.logical_or(equal, ops.logical_and(a_isnan, b_isnan))

            tie = (
                ops.lt(a_index, b_index)
                if arg_break_ties_left
                else ops.gt(a_index, b_index)
            )
            mask = ops.logical_or(mask, ops.logical_and(equal, tie))
            return (
                ops.where(mask, a_value, b_value),
                ops.where(mask, a_index, b_index),
            )

        return argmax_combine_fn

    elif reduction_type == "welford_combine":

        def welford_combine_fn(
            a: tuple[OpsValue, OpsValue, OpsValue],
            b: tuple[OpsValue, OpsValue, OpsValue],
        ) -> tuple[OpsValue, OpsValue, OpsValue]:
            a_mean, a_m2, a_weight = a
            b_mean, b_m2, b_weight = b

            delta = b_mean - a_mean
            new_weight = a_weight + b_weight
            w2_over_w = b_weight / new_weight
            return (
                a_mean + delta * w2_over_w,
                a_m2 + b_m2 + delta * delta * a_weight * w2_over_w,
                new_weight,
            )

        return welford_combine_fn

    else:
        raise NotImplementedError(f"unknown reduction_type={reduction_type}")


@ir_dataclass
class Reduction(Loops):
    reduction_ranges: Sequence[_IntLike]
    reduction_type: ReductionType
    # self.dtype represents the dst dtype
    src_dtype: torch.dtype
    reduction_hint: ReductionHint

    def __str__(self) -> str:
        return self._to_str(("ranges", "reduction_ranges", "reduction_type"))

    __repr__ = __str__

    def get_unbacked_symbol_uses(self) -> OrderedSet[Symbol]:
        return super().get_unbacked_symbol_uses() | OrderedSet().union(
            *(free_unbacked_symbols(e) for e in self.reduction_ranges)
        )

    def get_reduction_size(self) -> Sequence[sympy.Expr]:
        return self.reduction_ranges

    def get_reduction_type(self) -> Optional[str]:
        return self.reduction_type

    def store_reduction(
        self,
        output_name: Optional[str],
        indexer: Callable[[Sequence[Expr]], Never],
        vars: Sequence[Expr],
        reduction_vars: Sequence[Symbol],
    ) -> None:
        value = ops.reduction(
            self.dtype,
            self.src_dtype,
            self.reduction_type,
            self.inner_fn(vars, reduction_vars),
        )
        return ops.store_reduction(output_name or "unnamed", indexer(vars), value)

    def index_length(self) -> int:
        return len(self.ranges) + len(self.reduction_ranges)

    def inner_fn_args(self) -> Sequence[Sequence[Expr]]:
        index = self._index(self.ranges)
        rindex = self._index(self.reduction_ranges, SymT.R0_INDEX)
        return (index, rindex)

    def inner_fn_free_unbacked_symbols(self) -> OrderedSet[Symbol]:
        index = self._index(self.ranges)
        rindex = self._index(self.reduction_ranges, SymT.R0_INDEX)
        return extract_free_unbacked_symbols(self.inner_fn, index, rindex)

    def constant_to_device(self, device: torch.device) -> IRNode:
        """Move this to a given device. Requires that all reads are to constants."""
        loader = self.make_loader()
        loader = patch.object(ConstantBuffer, "override_device", device)(loader)
        return Reduction(
            device=device,
            dtype=self.dtype,
            inner_fn=loader,
            ranges=self.ranges,
            reduction_ranges=self.reduction_ranges,
            reduction_type=self.reduction_type,
            src_dtype=self.src_dtype,
            reduction_hint=ReductionHint.DEFAULT,
        )

    @staticmethod
    def num_splits(
        device: torch.device,
        dst_dtype: torch.dtype,
        src_dtype: torch.dtype,
        inner_fn: Callable[..., OpsValue],
        ranges: Sequence[_IntLike],
        reduction_ranges: Sequence[_IntLike],
        reduction_type: Union[ReductionType, Literal["scan"]],
        reduction_numel: Expr,
        input_node: Optional[IRNode] = None,
    ) -> tuple[ReductionHint, _IntLike]:
        def _is_static(x: object) -> bool:
            return isinstance(x, (int, Integer))

        reduction_numel_hint = V.graph.sizevars.symbolic_hint(reduction_numel)
        numel_hint = V.graph.sizevars.symbolic_hint(sympy_product(ranges))

        should_split = reduction_type == "scan" or (
            not V.graph.has_feature(device, BackendFeature.REDUCE_TO_SINGLE_ELEMENT)
            and reduction_type
            not in (
                "argmax",
                "argmin",
            )
            and config.split_reductions
        )
        if not (_is_static(reduction_numel_hint) and _is_static(numel_hint)):
            # We don't support unbacked symints
            return ReductionHint.DEFAULT, 1

        props = DeviceProperties.create(device)
        num_sm = props.multi_processor_count
        min_elements_per_thread = 32
        if should_split:
            inner_reduction_splits: Callable[[int, int], int] = functools.partial(
                V.choices.reduction_split_factor, device, inner_reduction=True
            )
            outer_reduction_splits: Callable[[int, int], int] = functools.partial(
                V.choices.reduction_split_factor, device, inner_reduction=False
            )
        else:

            def inner_reduction_splits(
                reduction_numel_hint: int,
                numel_hint: int,
            ) -> int:
                return 1

            outer_reduction_splits = inner_reduction_splits

        # easy cases
        if numel_hint == 1:
            split = inner_reduction_splits(reduction_numel_hint, numel_hint)
            if split == 1:
                # No need to split.
                return ReductionHint.INNER, split
            if input_node is not None and isinstance(input_node, TensorBox):
                with patch.object(FlexibleLayout, "allow_indexing", True):
                    (
                        new_ranges,
                        new_reduction_ranges,
                    ) = extract_input_node_reduction_ranges(input_node)
                if new_ranges is not None and new_reduction_ranges is not None:
                    extracted_numel_hint = V.graph.sizevars.symbolic_hint(
                        sympy_product(new_ranges + new_reduction_ranges)
                    )
                    if reduction_numel_hint == extracted_numel_hint:
                        log.debug(
                            "Use previous IRNode's range and reduction_ranges instead of split. "
                            "current ranges: %s, current reduction ranges: %s, current split: %d, "
                            "new ranges: %s, new reduction ranges: %s",
                            ranges,
                            reduction_ranges,
                            split,
                            new_ranges,
                            new_reduction_ranges,
                        )
                        # If the input_node or its dependent nodes are also Reduction nodes,
                        # use reduction_sizes of this node or its dependent nodes directly.
                        return ReductionHint.INNER, -1
            return ReductionHint.INNER, split
        if (
            reduction_numel_hint <= min_elements_per_thread
            or numel_hint >= num_sm * 2 * 32
        ):
            return ReductionHint.DEFAULT, 1

        r = Reduction(
            device=device,
            dtype=dst_dtype,
            inner_fn=inner_fn,
            ranges=ranges,
            reduction_ranges=reduction_ranges,
            reduction_type=reduction_type if reduction_type != "scan" else "sum",
            src_dtype=src_dtype,
            reduction_hint=ReductionHint.DEFAULT,
        )

        def get_read_indices(r: Reduction) -> tuple[Sequence[Expr], bool]:
            cb = ComputedBuffer(
                name=None,
                layout=FlexibleLayout(
                    device=r.get_device(),
                    dtype=r.get_dtype(),
                    size=r.get_size(),
                ),
                data=r,
            )
            read_writes = cb.get_read_writes()
            # try finding the full size producer
            # TODO this will fail for something like ((1, N) * (N, 1)).sum()
            # this would also possibly be wrong for producers with the different contiguity but we hope those cases are rare
            assert read_writes.range_vars is not None
            range_vars = [
                r
                for r in read_writes.range_vars
                if isinstance(r, Expr) and not isinstance(r, sympy.Number)
            ]
            indices = []
            changed = False
            for md in sorted(read_writes.reads, key=lambda x: x.name):
                if all(r in md.index.free_symbols for r in range_vars):
                    indices.append(md.index)
                    if md.name in V.graph.name_to_buffer:
                        buf = V.graph.name_to_buffer[md.name]
                        original_stride = getattr(buf.layout, "stride", None)
                        buf.decide_layout()
                        if getattr(buf.layout, "stride", None) != original_stride:
                            changed = True
            return indices, changed

        indices, changed = get_read_indices(r)
        if changed:
            indices, _ = get_read_indices(r)

        if len(indices) == 0:
            # TODO determine splits when all inputs are broadcast
            return ReductionHint.DEFAULT, 1

        (_, reduction_vars), ranges1 = dependencies.index_vars_squeeze(
            r.get_size(), r.get_reduction_size()
        )
        num_outer = 0
        num_inner = 0
        for i in indices:
            j = V.graph.sizevars.simplify_with_ranges(i, ranges1)
            strides = V.graph.sizevars.stride_hints(
                j, reduction_vars, list(ranges1.keys())
            )
            outer = all(s > 1 for s in strides)
            if outer:
                num_outer += 1
            else:
                num_inner += 1
        if num_inner > num_outer:
            return ReductionHint.INNER, inner_reduction_splits(
                reduction_numel_hint, numel_hint
            )
        else:
            return ReductionHint.OUTER, outer_reduction_splits(
                reduction_numel_hint, numel_hint
            )

    @staticmethod
    def _unroll_reduction_fn(
        inner_fn: Callable[[Sequence[_IntLike], Sequence[_IntLike]], OpsValue],
        reduction_ranges: Sequence[_IntLike],
        reduction_type: str,
        src_dtype: torch.dtype,
    ) -> Callable[[Sequence[_IntLike]], OpsValue]:
        """Convert inner_fn from a reduction to an pointwise"""
        reduction_ranges = [
            V.graph.sizevars.evaluate_static_shape(x) for x in reduction_ranges
        ]

        combine_fn = get_reduction_combine_fn(reduction_type, src_dtype)

        def fn(index: Sequence[_IntLike]) -> Any:
            return functools.reduce(
                combine_fn,
                (
                    value_fn(index, rindex)
                    for rindex in itertools.product(
                        *[range(x) for x in reduction_ranges]
                    )
                ),
            )

        value_fn: Callable[[Sequence[_IntLike], Sequence[_IntLike]], Any]
        if reduction_type in ("argmin", "argmax"):
            flatten_index = FixedLayout(
                None,  # type: ignore[arg-type]
                None,  # type: ignore[arg-type]
                reduction_ranges,
                FlexibleLayout.contiguous_strides(reduction_ranges),
            ).make_indexer()

            def value_fn(
                index: Sequence[_IntLike], rindex: Sequence[_IntLike]
            ) -> tuple[OpsValue, OpsValue]:
                rindex = [sympy.expand(i) for i in rindex]
                return (
                    inner_fn(index, rindex),
                    ops.index_expr(flatten_index(rindex), torch.int64),
                )

            return lambda index: fn(index)[1]
        else:
            value_fn = inner_fn
            return fn

    @classmethod
    def create(
        cls,
        device: torch.device,
        dst_dtype: torch.dtype,
        src_dtype: torch.dtype,
        inner_fn: Callable[..., Any],
        ranges: Sequence[Expr],
        reduction_ranges: Sequence[Expr],
        reduction_type: ReductionType,
        reduction_hint: ReductionHint = ReductionHint.DEFAULT,
        input_node: Optional[IRNode] = None,
    ) -> TensorBox:
        reduction_numel = V.graph.sizevars.simplify(sympy_product(reduction_ranges))

        if reduction_numel == 0:
            # N.B. This is a hack to generate the literal of the given type
            # Ideally, we should be fixing `def constant` in triton.py
            # but it breaks due to hardcoded dtypes in other places
            def py_cnst(val: object) -> Union[bool, float, int]:
                if dst_dtype == torch.bool:
                    return bool(val)
                elif dst_dtype.is_floating_point:
                    assert isinstance(val, typing.SupportsFloat)
                    return float(val)
                else:
                    assert isinstance(val, typing.SupportsInt)
                    return int(val)

            rtypes_to_inits = {
                "sum": py_cnst(0),
                "xor_sum": py_cnst(0),
                "prod": py_cnst(1),
                "any": py_cnst(0),
                # "all" is desugared to `!any(!val)`
            }

            assert reduction_type in rtypes_to_inits.keys(), (
                f"{reduction_type} not supported for zero-dimension tensors!"
            )

            def const_fn(index: int) -> OpsValue:
                return ops.constant(rtypes_to_inits[reduction_type], dst_dtype)

            return Pointwise.create(
                device=device,
                dtype=src_dtype,
                inner_fn=const_fn,
                ranges=list(ranges),
            )

        if reduction_numel == 1:
            # this reduction is actually a pointwise op
            if reduction_type in ("argmin", "argmax"):

                def fn(index: int) -> OpsValue:
                    return ops.constant(0, dst_dtype)

            else:

                def fn(index: int) -> OpsValue:
                    reduction_index = [sympy.S.Zero for _ in reduction_ranges]
                    return inner_fn(index, reduction_index)

            return Pointwise.create(
                device=device, dtype=dst_dtype, inner_fn=fn, ranges=ranges
            )

        if (
            isinstance(reduction_numel, Integer)
            and V.graph.sizevars.size_hint(reduction_numel)
            < config.unroll_reductions_threshold
            and (sympy_product(ranges) != 1 or is_gpu(device.type))
        ):
            # NB: This works around https://github.com/pytorch/pytorch/issues/140457
            # since turning reductions into pointwise ops can exacerbate this problem
            return Pointwise.create(
                device=device,
                dtype=dst_dtype,
                inner_fn=cls._unroll_reduction_fn(
                    inner_fn, reduction_ranges, reduction_type, src_dtype
                ),
                ranges=ranges,
            )

        # triton doesn't support reduce to single element well, so break it up
        hint, split = cls.num_splits(
            device,
            dst_dtype,
            src_dtype,
            inner_fn,
            ranges,
            reduction_ranges,
            reduction_type,
            reduction_numel,
            input_node,
        )
        # intermediate reduction in split can contain complex indexing,
        # and num_splits will fail to correctly set the hint
        # reuse the passed hint if available
        if reduction_hint == ReductionHint.DEFAULT:
            reduction_hint = hint
        if split == -1:
            assert input_node is not None
            new_ranges, new_reduction_ranges = extract_input_node_reduction_ranges(
                input_node
            )
            assert new_ranges is not None
            assert new_reduction_ranges is not None
            return cls.create_multilayer_existing_ranges(
                device,
                dst_dtype,
                src_dtype,
                inner_fn,
                ranges,
                reduction_ranges,
                new_ranges,
                new_reduction_ranges,
                reduction_type,
                reduction_hint,
            )
        elif split > 1:
            # triton doesn't support reduce to single element well, so break it up
            return cls.create_multilayer(
                device,
                dst_dtype,
                src_dtype,
                inner_fn,
                ranges,
                reduction_ranges,
                reduction_type,
                split,
                reduction_hint,
            )

        return TensorBox.create(
            Reduction(
                device=device,
                dtype=dst_dtype,
                inner_fn=inner_fn,
                ranges=ranges,
                reduction_ranges=reduction_ranges,
                reduction_type=reduction_type,
                src_dtype=src_dtype,
                reduction_hint=reduction_hint,
            )
        )

    @staticmethod
    def default_accumulator(
        reduction_type: str, dtype: torch.dtype
    ) -> Union[_NumLike, Sequence[_NumLike]]:
        if reduction_type in ("max", "argmax"):
            if is_float_dtype(dtype):
                return float("-inf")
            elif is_boolean_dtype(dtype):
                return False
            else:
                return torch.iinfo(dtype).min
        if reduction_type in ("min", "argmin"):
            if is_float_dtype(dtype):
                return float("inf")
            elif is_boolean_dtype(dtype):
                return True
            else:
                return torch.iinfo(dtype).max

        zero = False if is_boolean_dtype(dtype) else 0
        one = True if is_boolean_dtype(dtype) else 1
        return {
            "sum": zero,
            "prod": one,
            "xor_sum": zero,
            "any": zero,
            "welford_reduce": (zero, zero, zero),
            "welford_combine": (zero, zero, zero),
            "online_softmax_reduce": (float("-inf"), zero),
        }[reduction_type]

    @staticmethod
    def default_value(
        reduction_type: str, dtype: torch.dtype
    ) -> Union[_NumLike, Sequence[_NumLike]]:
        if reduction_type == "welford_reduce":
            return 0
        return Reduction.default_accumulator(reduction_type, dtype)

    @staticmethod
    def _multilayer_second_step_hint(
        split: _IntLike, numel_hint: int, reduction_hint: ReductionHint
    ) -> ReductionHint:
        if split == -1:
            return reduction_hint
        if split <= 512 and numel_hint <= 512 and reduction_hint == ReductionHint.OUTER:
            return ReductionHint.OUTER_TINY
        if (
            split <= 1024
            and numel_hint <= 256
            and reduction_hint == ReductionHint.OUTER
        ):
            return ReductionHint.OUTER_TINY

        return reduction_hint

    @classmethod
    def _multilayer_wrap_loader(
        cls,
        loader: Callable[..., OpsValue],
        reduction_ranges: Sequence[_IntLike],
        reduction_numel: _IntLike,
        split: _IntLike,
        block_size: _IntLike,
        default: Union[_NumLike, Sequence[_NumLike]],
    ) -> Callable[..., object]:
        reindex = View.dynamic_reshape_indexer(reduction_ranges, [reduction_numel])
        need_mask = not V.graph.sizevars.is_expr_static_and_true(
            sympy.Eq(reduction_numel % split, 0)
        )

        def wrapper_fn(
            index: Sequence[Symbol], reduction_index: Sequence[Symbol]
        ) -> OpsValue:
            (reduction_index,) = reduction_index
            *new_index, reduction_block = index
            indices = block_size * reduction_block + reduction_index

            def body() -> OpsValue:
                return loader(new_index, reindex([indices]))

            if need_mask:
                mask = ops.lt(
                    ops.index_expr(indices, torch.int32),
                    ops.index_expr(reduction_numel, torch.int32),
                )
                return ops.masked(mask, body, default)
            else:
                return body()

        return wrapper_fn

    @classmethod
    def _multilayer_wrap_loader_existing_ranges(
        cls,
        loader: Callable[[Sequence[sympy.Expr], Sequence[sympy.Expr]], OpsValue],
        original_ranges: Sequence[Expr],
        original_reduction_ranges: Sequence[Expr],
        new_ranges: Sequence[Integer],
        new_reduction_ranges: Sequence[Integer],
    ) -> Callable[[Sequence[sympy.Expr], Sequence[sympy.Expr]], OpsValue]:
        assert all(r == 1 for r in original_ranges), (
            f"Only enabled for numel_hint == 1, found {original_ranges=}"
        )
        reindex = View.dynamic_reshape_indexer(
            original_reduction_ranges, tuple(new_ranges) + tuple(new_reduction_ranges)
        )

        def wrapper_fn(
            merged_index: Sequence[sympy.Expr],
            new_reduction_index: Sequence[sympy.Expr],
        ) -> OpsValue:
            original_idx = merged_index[: len(original_ranges)]
            new_index = merged_index[len(original_ranges) :]
            return loader(
                original_idx,
                reindex(tuple(new_index) + tuple(new_reduction_index)),
            )

        return wrapper_fn

    @classmethod
    def create_multilayer_helper(
        cls,
        device: torch.device,
        dst_dtype: torch.dtype,
        src_dtype: torch.dtype,
        wrapper_fn: Callable[..., Any],
        original_ranges: Sequence[Expr],
        original_reduction_ranges: Sequence[Expr],
        new_ranges: list[Expr],
        new_reduction_ranges: list[Integer],
        reduction_type: ReductionType,
        split: _IntLike,
        reduction_hint: ReductionHint,
    ) -> TensorBox:
        """
        Break a large reduction up into multiple smaller reductions
        recursively
        """
        # triton will automatically compute reductions in fp32 if reducing over fp16/bf16
        # within the kernel. keep the intermediate in fp32 so as to keep the whole reduction
        # in fp32 and not reduce precision by breaking up the kernel into multiple layers
        intermediate_dtype = (
            dst_dtype
            if dst_dtype not in (torch.float16, torch.bfloat16)
            else torch.float
        )
        intermediate = Reduction.create(
            device,
            intermediate_dtype,
            src_dtype,
            wrapper_fn,
            new_ranges,
            new_reduction_ranges,
            reduction_type,
            reduction_hint,
        )
        intermediate.realize()
        intermediate_loader = intermediate.make_loader()

        def intermediate_fn(
            index: Sequence[_IntLike], reduction_index: Sequence[_IntLike]
        ) -> OpsValue:
            return intermediate_loader([*index, *reduction_index])

        numel_hint = V.graph.sizevars.size_hint(sympy_product(original_ranges))
        reduction_hint = cls._multilayer_second_step_hint(
            split, numel_hint, reduction_hint
        )

        assert original_ranges == new_ranges[: len(original_ranges)]
        return TensorBox.create(
            Reduction(
                device=device,
                dtype=dst_dtype,
                inner_fn=intermediate_fn,
                ranges=original_ranges,
                reduction_ranges=new_ranges[len(original_ranges) :],
                reduction_type=reduction_type,
                src_dtype=src_dtype,
                reduction_hint=reduction_hint,
            )
        )

    @classmethod
    def create_multilayer(
        cls,
        device: torch.device,
        dst_dtype: torch.dtype,
        src_dtype: torch.dtype,
        inner_fn: Callable[..., Any],
        ranges: Sequence[Expr],
        reduction_ranges: Sequence[Expr],
        reduction_type: ReductionType,
        split: _IntLike,
        reduction_hint: ReductionHint,
    ) -> TensorBox:
        """
        Break a large reduction up into multiple smaller reductions
        recursively
        """
        # TODO(jansel): realize the reduction so we can do dynamic indexing
        reduction_numel = sympy_product(reduction_ranges)
        block_size = FloorDiv(reduction_numel + (split - 1), split)
        default = cls.default_value(reduction_type, dst_dtype)
        wrapper_fn = cls._multilayer_wrap_loader(
            inner_fn, reduction_ranges, reduction_numel, split, block_size, default
        )

        return cls.create_multilayer_helper(
            device,
            dst_dtype,
            src_dtype,
            wrapper_fn,
            ranges,
            reduction_ranges,
            [*ranges, split],
            [block_size],
            reduction_type,
            split,
            reduction_hint,
        )

    @classmethod
    def create_multilayer_existing_ranges(
        cls,
        device: torch.device,
        dst_dtype: torch.dtype,
        src_dtype: torch.dtype,
        inner_fn: Callable[..., Any],
        original_ranges: Sequence[Expr],
        original_reduction_ranges: Sequence[Expr],
        new_ranges: list[Integer],
        new_reduction_ranges: list[Integer],
        reduction_type: ReductionType,
        reduction_hint: ReductionHint,
    ) -> TensorBox:
        """
        Break a large reduction up into multiple smaller reductions
        recursively
        """
        wrapper_fn = cls._multilayer_wrap_loader_existing_ranges(
            inner_fn,
            original_ranges,
            original_reduction_ranges,
            new_ranges,
            new_reduction_ranges,
        )
        return cls.create_multilayer_helper(
            device,
            dst_dtype,
            src_dtype,
            wrapper_fn,
            original_ranges,
            original_reduction_ranges,
            [*original_ranges, *new_ranges],
            new_reduction_ranges,
            reduction_type,
            -1,
            reduction_hint,
        )


INNER_FN_TY = Callable[[Sequence[Expr], Sequence[Expr]], OpsValue]


class MultiOutputReduction(Reduction):
    output_index: int

    def __init__(
        self,
        device: torch.device,
        dst_dtype: torch.dtype,
        inner_fns: Union[INNER_FN_TY, Sequence[INNER_FN_TY]],
        ranges: Sequence[Integer],
        reduction_ranges: Sequence[Integer],
        reduction_type: ReductionType,
        src_dtype: torch.dtype,
        reduction_hint: ReductionHint,
        output_index: int,
    ):
        if callable(inner_fns):
            inner_fns = (inner_fns,)

        loader: Callable[[Sequence[Expr], Sequence[Expr]], Any]
        if len(inner_fns) == 1:
            loader = inner_fns[0]
        else:

            def loader(
                idx: Sequence[Expr], reduction_idx: Sequence[Expr]
            ) -> tuple[OpsValue, ...]:
                return tuple(fn(idx, reduction_idx) for fn in inner_fns)

        super().__init__(
            device=device,
            dtype=dst_dtype,
            inner_fn=loader,
            ranges=ranges,
            reduction_ranges=reduction_ranges,
            reduction_type=reduction_type,
            src_dtype=src_dtype,
            reduction_hint=reduction_hint,
        )
        self.output_index = output_index

    def store_reduction(
        self,
        output_name: Optional[str],
        indexer: Callable[[Sequence[Expr]], Never],
        vars: Sequence[Expr],
        reduction_vars: Sequence[Symbol],
    ) -> None:
        values = ops.reduction(
            self.dtype,
            self.src_dtype,
            self.reduction_type,
            self.inner_fn(vars, reduction_vars),
        )
        assert isinstance(values, (tuple, list)), f"{type(values)}"
        value = values[self.output_index]
        return ops.store_reduction(output_name or "unnamed", indexer(vars), value)


class OnlineSoftmaxReduction(MultiOutputReduction):
    @classmethod
    def create(  # type: ignore[override]
        cls,
        device: torch.device,
        dst_dtype: torch.dtype,
        src_dtype: torch.dtype,
        inner_fn: Callable[..., Any],
        ranges: Sequence[Expr],
        reduction_ranges: Sequence[Expr],
        num_output: int,
        reduction_hint: ReductionHint = ReductionHint.DEFAULT,
        input_node: Optional[IRNode] = None,
    ) -> Sequence[TensorBox]:
        """
        Create the reduction disregarding splitting.
        """
        results = tuple(
            TensorBox.create(
                MultiOutputReduction(
                    device,
                    dst_dtype,
                    inner_fn,
                    ranges,
                    reduction_ranges,
                    "online_softmax_reduce",  # type: ignore[arg-type]
                    src_dtype,
                    reduction_hint,
                    output_idx,
                )
            )
            for output_idx in range(num_output)
        )
        for t in results:
            t.realize()
        return results


class WelfordReduction(MultiOutputReduction):
    @classmethod
    def create(  # type: ignore[override]
        cls,
        device: torch.device,
        dtype: torch.dtype,
        inner_fns: Sequence[Callable[..., Any]],
        ranges: list[Integer],
        reduction_ranges: list[Integer],
        reduction_type: ReductionType,
        reduction_hint: ReductionHint = ReductionHint.DEFAULT,
    ) -> Sequence[TensorBox]:
        assert reduction_type in ("welford_reduce", "welford_combine")

        reduction_numel = V.graph.sizevars.simplify(sympy_product(reduction_ranges))

        def const(val: int) -> TensorBox:
            def inner_fn(idx: Sequence[Expr]) -> OpsValue:
                return ops.constant(
                    val,
                    dtype,
                )

            return Pointwise.create(
                device=device,
                dtype=dtype,
                inner_fn=inner_fn,
                ranges=list(ranges),
            )

        if reduction_numel == 0:
            mean = const(0)
            m2 = const(0)
            weight = const(0)
            return mean, m2, weight

        if reduction_numel == 1:

            def copy(
                loader: Callable[[Sequence[Expr], Sequence[Expr]], OpsValue],
            ) -> TensorBox:
                def inner_fn(idx: Sequence[Expr]) -> OpsValue:
                    reduction_index = [sympy.S.Zero for _ in reduction_ranges]
                    return loader(idx, reduction_index)

                return Pointwise.create(
                    device=device,
                    dtype=dtype,
                    inner_fn=inner_fn,
                    ranges=list(ranges),
                )

            if reduction_type == "welford_reduce":
                return copy(inner_fns[0]), const(0), const(1)
            else:
                return tuple(copy(fn) for fn in inner_fns)

        # TODO: Unrolled reduction
        # if (
        #     isinstance(reduction_numel, Integer)
        #     and V.graph.sizevars.size_hint(reduction_numel)
        #     < config.unroll_reductions_threshold
        #     and sympy_product(ranges) != 1
        # ):
        #     return Pointwise.create(
        #         device,
        #         dst_dtype,
        #         cls._unroll_reduction_fn(
        #             inner_fn, reduction_ranges, reduction_type, src_dtype,
        #         ),
        #         ranges,
        #     )

        # triton doesn't support reduce to single element well, so break it up
        hint, split = Reduction.num_splits(
            device,
            dtype,
            dtype,
            inner_fns[0],
            ranges,
            reduction_ranges,
            reduction_type=reduction_type,
            reduction_numel=reduction_numel,
        )
        # intermediate reduction in split can contain complex indexing,
        # and num_splits will fail to correctly set the hint
        # reuse the passed hint if available
        if reduction_hint == ReductionHint.DEFAULT:
            reduction_hint = hint
        if split > 1:
            # triton doesn't support reduce to single element well, so break it up
            return cls.create_multilayer(
                device,
                dtype,
                inner_fns,
                ranges,
                reduction_ranges,
                reduction_type,
                split,
                reduction_hint,
            )

        results = [
            TensorBox.create(
                WelfordReduction(
                    device,
                    dtype,
                    inner_fns,
                    ranges,
                    reduction_ranges,
                    reduction_type,
                    dtype,
                    reduction_hint,
                    output_idx,
                )
            )
            for output_idx in range(3)
        ]
        for t in results:
            t.realize()
        return results

    @staticmethod
    def default_value(
        reduction_type: str, dtype: torch.dtype
    ) -> Union[_NumLike, Sequence[_NumLike]]:
        return (0, 0, 0)

    @classmethod
    def create_multilayer(  # type: ignore[override]
        cls,
        device: torch.device,
        dtype: torch.dtype,
        inner_fns: Sequence[Callable[..., Any]],
        ranges: list[Integer],
        reduction_ranges: list[Integer],
        reduction_type: ReductionType,
        split: _IntLike,
        reduction_hint: ReductionHint,
    ) -> Sequence[TensorBox]:
        """
        Break a large reduction up into multiple smaller reductions
        recursively
        """
        reduction_numel = sympy_product(reduction_ranges)
        need_mask = not V.graph.sizevars.is_expr_static_and_true(
            sympy.Eq(reduction_numel % split, 0)
        )

        if need_mask and reduction_type != "welford_combine":
            # If we need mask, then "welford_reduce" doesn't work because
            # masked inputs shouldn't count towards the welford weight

            def constant(
                idx: Sequence[Expr], reduction_idx: Sequence[Expr], value: int
            ) -> OpsValue:
                return ops.constant(value, dtype)

            return cls.create_multilayer(
                device=device,
                dtype=dtype,
                inner_fns=(
                    inner_fns[0],
                    partial(constant, value=0),
                    partial(constant, value=1),
                ),
                ranges=ranges,
                reduction_ranges=reduction_ranges,
                reduction_type="welford_combine",
                split=split,
                reduction_hint=reduction_hint,
            )

        block_size = FloorDiv(reduction_numel + (split - 1), split)
        intermediates = WelfordReduction.create(
            device,
            dtype,
            tuple(
                cls._multilayer_wrap_loader(
                    loader,
                    reduction_ranges,
                    reduction_numel,
                    split,
                    block_size,
                    default=0,
                )
                for loader in inner_fns
            ),
            [*ranges, split],
            [block_size],
            reduction_type,
            reduction_hint,
        )
        for i in intermediates:
            i.realize()

        def intermediate_loader_fn(
            index: Sequence[Expr],
            reduction_index: Sequence[Expr],
            loader: Callable[[Sequence[Expr]], OpsValue],
        ) -> OpsValue:
            return loader([*index, *reduction_index])

        numel_hint = V.graph.sizevars.size_hint(sympy_product(ranges))
        reduction_hint = cls._multilayer_second_step_hint(
            split, numel_hint, reduction_hint
        )
        return WelfordReduction.create(
            device,
            dtype,
            tuple(
                partial(intermediate_loader_fn, loader=i.make_loader())
                for i in intermediates
            ),
            ranges,
            [split],
            # welford_reduce turns one input into three outputs, which are combined with welford_combine
            "welford_combine",
            reduction_hint,
        )


@ir_dataclass
class Scan(Loops):
    scan_ranges: list[Integer]
    size: list[Integer]
    combine_fn: Callable[[tuple[Any, ...], tuple[Any, ...]], tuple[Any, ...]]
    reindex: Callable[[Sequence[_IntLike], Sequence[_IntLike]], Sequence[_IntLike]]
    reduction_hint: ReductionHint
    output_index: int
    # output_index indexes the following tuples
    dtypes: tuple[torch.dtype, ...]
    inner_fns: tuple[Callable[..., Any], ...]

    # HACK we mimick reduction

    def get_unbacked_symbol_uses(self) -> OrderedSet[Symbol]:
        # TODO: Can combine_fn/reindex close over unbacked symbols? If so, we
        # need to explicitly represent the closure so we can pull out unbacked
        # symbols here
        return (
            super().get_unbacked_symbol_uses()
            | OrderedSet().union(*(free_unbacked_symbols(e) for e in self.scan_ranges))
            | OrderedSet().union(*(free_unbacked_symbols(e) for e in self.size))
        )

    def __post_init__(self) -> None:
        assert len(self.ranges) + len(self.scan_ranges) == len(self.size)
        super().__post_init__()

    def store_reduction(
        self,
        output_name: Optional[str],
        indexer: Callable[[Sequence[_IntLike]], Never],
        vars: Sequence[Expr],
        scan_vars: Sequence[Symbol],
    ) -> None:
        idx = self.reindex(vars, scan_vars)
        values = tuple(inner_fn(idx) for inner_fn in self.inner_fns)
        result = ops.scan(self.dtypes, self.combine_fn, values)
        return ops.store(
            output_name or "unnamed", indexer(idx), result[self.output_index]
        )

    def get_reduction_type(self) -> Optional[str]:
        # return self.scan_op
        return "custom"

    def get_reduction_size(self) -> Sequence[sympy.Expr]:
        return self.scan_ranges

    def get_size(self) -> Sequence[Expr]:
        return self.size

    def get_pointwise_size(self) -> Sequence[Expr]:
        return self.ranges

    def index_length(self) -> int:
        return len(self.ranges) + len(self.scan_ranges)

    def inner_fn_args(self) -> Sequence[Sequence[_IntLike]]:
        index = self._index(self.ranges)
        rindex = self._index(self.scan_ranges, SymT.R0_INDEX)
        idx = self.reindex(index, rindex)
        return (idx,)

    def inner_fn_free_unbacked_symbols(self) -> OrderedSet[Symbol]:
        index = self._index(self.ranges)
        rindex = self._index(self.scan_ranges, SymT.R0_INDEX)
        idx = self.reindex(index, rindex)
        return extract_free_unbacked_symbols(self.inner_fn, idx)

    @classmethod
    def create(  # type: ignore[override]
        cls,
        device: torch.device,
        dtypes: tuple[torch.dtype, ...],
        inner_fns: tuple[Callable[[Sequence[Expr]], Any], ...],
        size: list[Integer],
        axis: int,
        combine_fn: Callable[[tuple[Any, ...], tuple[Any, ...]], tuple[Any, ...]],
        reduction_hint: ReductionHint = ReductionHint.DEFAULT,
        *,
        # Whether we have the option to fallback to aten
        can_fallback_to_aten: bool = True,
        **kwargs: Any,
    ) -> Sequence[Optional[TensorBox]]:
        pointwise_ranges = [*size[:axis], *size[axis + 1 :]]
        scan_ranges = [size[axis]]

        if not V.graph.has_feature(device, BackendFeature.SCAN):
            return [None] * len(dtypes)

        if len(dtypes) > 1 and not V.graph.has_feature(
            device, BackendFeature.TUPLE_REDUCTION
        ):
            return [None] * len(dtypes)

        sizevars = V.graph.sizevars
        scan_numel = sizevars.simplify(sympy_product(scan_ranges))

        assert len(dtypes) == len(inner_fns)

        # Scan with a single element is just a copy
        if sizevars.is_expr_static_and_true(sympy.Le(scan_numel, 1)):
            return [
                Pointwise.create(
                    device=device,
                    dtype=dtypes[output_index],
                    inner_fn=inner_fns[output_index],
                    ranges=size,
                )
                for output_index in range(len(dtypes))
            ]

        reduction_hint, num_splits = cls.num_splits(
            device=device,
            dtype=dtypes[0],
            inner_fn=inner_fns[0],
            axis=axis,
            pointwise_ranges=pointwise_ranges,
            scan_ranges=scan_ranges,
            combine_fn=combine_fn,
            scan_numel=scan_numel,
        )
        scan_type = Scan
        if num_splits > 1:
            supports_split = (
                torch.version.hip is None or (has_triton and triton_version >= "3.3.0")
            ) and (len(dtypes) == 1)
            if not supports_split:
                if can_fallback_to_aten:
                    # Fallback to ATen
                    return [None] * len(dtypes)
                else:
                    num_splits = 1
            else:
                scan_type = SplitScan

        def reindex(index: Sequence[Expr], scan_index: Sequence[Expr]) -> list[Expr]:
            assert len(scan_index) == len(scan_ranges)
            assert len(index) == len(pointwise_ranges)
            return [*index[:axis], *scan_index, *index[axis:]]

        results = [
            TensorBox.create(
                scan_type(
                    device=device,
                    dtype=dtypes[output_index],
                    dtypes=dtypes,
                    inner_fn=inner_fns[output_index],
                    inner_fns=inner_fns,
                    size=size,
                    ranges=pointwise_ranges,
                    scan_ranges=scan_ranges,
                    combine_fn=combine_fn,
                    reindex=reindex,
                    reduction_hint=reduction_hint,
                    output_index=output_index,
                    **kwargs,
                )
            )
            for output_index in range(len(dtypes))
        ]

        for result in results:
            result.realize()

        return results

    @classmethod
    def num_splits(
        cls,
        device: torch.device,
        dtype: torch.dtype,
        inner_fn: Callable[[Sequence[Expr]], OpsValue],
        axis: int,
        pointwise_ranges: list[Integer],
        scan_ranges: list[Integer],
        combine_fn: Callable[[tuple[Any, ...], tuple[Any, ...]], tuple[Any, ...]],
        scan_numel: Expr,
    ) -> tuple[ReductionHint, _IntLike]:
        # TODO: custom splitting heuristic for scan
        def wrapper_fn(idx: Sequence[Expr], reduction_idx: Sequence[Expr]) -> OpsValue:
            return inner_fn([*idx[:axis], *reduction_idx, *idx[axis:]])

        return Reduction.num_splits(
            device=device,
            dst_dtype=dtype,
            src_dtype=dtype,
            inner_fn=wrapper_fn,
            ranges=pointwise_ranges,
            reduction_ranges=scan_ranges,
            reduction_type="scan",
            reduction_numel=scan_numel,
        )


# This signifies a scan op that should go through TritonSplitScanKernel codegen on CUDA.
@ir_dataclass
class SplitScan(Scan):
    pass


@ir_dataclass
class Sort(Loops):
    # Sorts a tuple of key, value pairs
    sort_ranges: list[Integer]
    size: list[Integer]
    reindex: Callable[[Sequence[Expr], Sequence[Expr]], Sequence[Expr]]
    reduction_hint: ReductionHint
    output_index: int
    # output_index indexes the following tuples
    dtypes: tuple[torch.dtype, ...]
    inner_fns: tuple[Callable[..., Any], ...]

    stable: bool
    descending: bool

    # HACK we mimick reduction

    def get_unbacked_symbol_uses(self) -> OrderedSet[Symbol]:
        return (
            super().get_unbacked_symbol_uses()
            | OrderedSet().union(*(free_unbacked_symbols(e) for e in self.sort_ranges))
            | OrderedSet().union(*(free_unbacked_symbols(e) for e in self.size))
        )

    def __post_init__(self) -> None:
        assert len(self.ranges) + len(self.sort_ranges) == len(self.size)
        super().__post_init__()

    def store_reduction(
        self,
        output_name: Optional[str],
        indexer: Callable[[Sequence[Expr]], Expr],
        vars: Sequence[Expr],
        reduction_vars: Sequence[Expr],
    ) -> None:
        idx = self.reindex(vars, reduction_vars)
        values = tuple(inner_fn(idx) for inner_fn in self.inner_fns)
        result = ops.sort(self.dtypes, values, self.stable, self.descending)
        return ops.store(
            output_name or "unnamed", indexer(idx), result[self.output_index]
        )

    def get_reduction_type(self) -> Optional[str]:
        return "sort"

    def get_reduction_size(self) -> Sequence[Expr]:
        return self.sort_ranges

    def get_size(self) -> Sequence[Expr]:
        return self.size

    def get_pointwise_size(self) -> Sequence[Expr]:
        return self.ranges

    def index_length(self) -> int:
        return len(self.ranges) + len(self.sort_ranges)

    def inner_fn_args(self) -> Sequence[Sequence[Expr]]:
        index = self._index(self.ranges)
        rindex = self._index(self.sort_ranges, SymT.R0_INDEX)
        idx = self.reindex(index, rindex)
        return (idx,)

    def inner_fn_free_unbacked_symbols(self) -> OrderedSet[Symbol]:
        index = self._index(self.ranges)
        rindex = self._index(self.sort_ranges, SymT.R0_INDEX)
        idx = self.reindex(index, rindex)
        return extract_free_unbacked_symbols(self.inner_fn, idx)

    @classmethod
    def create(  # type: ignore[override]
        cls,
        device: torch.device,
        dtypes: tuple[torch.dtype, ...],
        inner_fns: tuple[Callable[[list[Expr]], Any], ...],
        size: list[Integer],
        axis: int,
        stable: bool,
        descending: bool,
        reduction_hint: ReductionHint = ReductionHint.DEFAULT,
        **kwargs: Any,
    ) -> Sequence[Optional[TensorBox]]:
        pointwise_ranges = [*size[:axis], *size[axis + 1 :]]
        sort_ranges = [size[axis]]

        if not V.graph.has_feature(device, BackendFeature.SORT):
            return [None] * len(dtypes)

        sizevars = V.graph.sizevars
        sort_numel = sizevars.simplify(sympy_product(sort_ranges))

        # Heuristic, smallest rblock where triton usually outperforms aten.sort
        # It also isn't bandwidth bound so fusion is unlikely to help.
        max_rblock = 512
        is_persistent_kernel = (
            config.triton.persistent_reductions
            and sizevars.is_expr_static_and_true(sympy.Le(sort_numel, max_rblock))
        )
        if not is_persistent_kernel:
            # We only support persistent triton kernels
            return [None] * len(dtypes)

        assert len(dtypes) == len(inner_fns)

        # Sort with a single element is just a copy
        if sizevars.is_expr_static_and_true(sympy.Le(sort_numel, 1)):
            return [
                Pointwise.create(
                    device=device,
                    dtype=dtypes[output_index],
                    inner_fn=inner_fns[output_index],
                    ranges=size,
                )
                for output_index in range(len(dtypes))
            ]

        def reindex(index: Sequence[Expr], sort_index: Sequence[Expr]) -> list[Expr]:
            assert len(sort_index) == len(sort_ranges)
            assert len(index) == len(pointwise_ranges)
            return [*index[:axis], *sort_index, *index[axis:]]

        results = [
            TensorBox.create(
                Sort(
                    device=device,
                    dtype=dtypes[output_index],
                    dtypes=dtypes,
                    inner_fn=inner_fns[output_index],
                    inner_fns=inner_fns,
                    size=size,
                    ranges=pointwise_ranges,
                    sort_ranges=sort_ranges,
                    reindex=reindex,
                    reduction_hint=reduction_hint,
                    output_index=output_index,
                    stable=stable,
                    descending=descending,
                    **kwargs,
                )
            )
            for output_index in range(len(dtypes))
        ]

        for result in results:
            result.realize()

        return results


def is_storage_and_layout(x: IRNode) -> bool:
    try:
        as_storage_and_layout(x, freeze=False)
        return True
    except NotImplementedError:
        return False


def is_contiguous_storage_and_layout(x: IRNode) -> bool:
    try:
        _buffer, layout = as_storage_and_layout(x, freeze=False)
        # pad the stride here so we will NOT claim an tensor as contiguous
        # if a padding is gonna happen.
        if layout.should_pad_strides():
            layout.pad_strides()
        return layout.is_contiguous()
    except NotImplementedError:
        return False


def as_storage_and_layout(
    x: IRNode,
    freeze: bool = True,
    want_contiguous: bool = False,
    stride_order: Optional[Sequence[Union[int, Integer]]] = None,
    allow_padding: bool = False,
    exact_strides: Optional[Sequence[Union[int, Integer]]] = None,
) -> tuple[StorageBox, Layout]:
    """
    Try to simplify x into a StorageBox and a Layout.

    allow_padding only affect how we apply stride_order. When allow_padding
    is True, we have the freedom to add padding when applying the stride_order.
    """
    if isinstance(x, TensorBox):
        return as_storage_and_layout(
            x.data,
            freeze=freeze,
            want_contiguous=want_contiguous,
            stride_order=stride_order,
            allow_padding=allow_padding,
            exact_strides=exact_strides,
        )
    if isinstance(x, StorageBox):
        _, layout = as_storage_and_layout(
            x.data,
            freeze=freeze,
            want_contiguous=want_contiguous,
            stride_order=stride_order,
            allow_padding=allow_padding,
            exact_strides=exact_strides,
        )
        return x, x.data.get_layout()
    if isinstance(x, Buffer):
        if freeze:
            if want_contiguous:
                x.freeze_layout()
                assert x.get_layout().is_contiguous()
            elif stride_order is not None:
                x.freeze_layout_with_stride_order(
                    stride_order, allow_padding=allow_padding
                )
            elif exact_strides is not None:
                x.freeze_layout_with_exact_strides(
                    exact_strides, allow_padding=allow_padding
                )
            else:
                x.decide_layout()
        return StorageBox(x), x.get_layout()
    if isinstance(x, ReinterpretView):
        # making the base of x contiguous or stride_ordered will not necessarily make
        # the ReinterpretView either, so don't pass along those arguments
        buffer, _ = as_storage_and_layout(
            x.data,
            freeze=freeze,
        )
        return buffer, x.layout
    raise NotImplementedError


def is_stride_order_storage_and_layout(
    x: IRNode, stride_order: Sequence[Union[int, Integer]]
) -> bool:
    try:
        _buffer, layout = as_storage_and_layout(x, freeze=False)
        return layout.is_stride_ordered(stride_order)
    except NotImplementedError:
        return False


@ir_dataclass
class BaseView(IRNode):
    data: IRNode

    def get_unbacked_symbol_uses(self) -> OrderedSet[Symbol]:
        return self.data.get_unbacked_symbol_uses()

    def make_reindexer(self) -> Callable[[Sequence[Expr]], Sequence[Expr]]:
        raise NotImplementedError(f"make_reindexer NYI on {self}")

    def make_indexer(self) -> Callable[[Sequence[Expr]], Expr]:
        inner = self.data.make_indexer()
        reindex = self.make_reindexer()

        def indexer(idx: Sequence[Expr]) -> Expr:
            return inner(reindex(idx))

        return indexer

    def make_loader(self) -> Callable[[Sequence[Expr]], OpsValue]:
        inner = self.data.make_loader()
        reindex = self.make_reindexer()

        def loader(idx: Sequence[Expr]) -> OpsValue:
            return inner(reindex(idx))

        return loader

    @property
    def dtype(self) -> torch.dtype:
        return self.data.get_dtype()

    def get_layout(self) -> Layout:
        return self.data.get_layout()

    def get_device(self) -> Optional[torch.device]:
        return self.data.get_device()

    def get_origin_node(self) -> Optional[torch.fx.Node]:
        return None

    def get_name(self) -> str:
        return self.data.get_name()

    def get_pointwise_size(self) -> Sequence[Expr]:
        return self.get_size()

    def mark_reuse(self, users: int) -> None:
        return self.data.mark_reuse(users)

    def has_exceeded_max_reads(self) -> bool:
        return self.data.has_exceeded_max_reads()

    def realize(self) -> Optional[str]:
        return self.data.realize()

    def realize_hint(self):  # type: ignore[no-untyped-def]
        return self.data.realize_hint()

    def get_storage_numel(self):  # type: ignore[no-untyped-def]
        return self.data.get_storage_numel()

    def is_extern(self) -> bool:
        return self.data.is_extern()  # type: ignore[attr-defined]

    def is_module_buffer(self) -> bool:
        return self.data.is_module_buffer()  # type: ignore[attr-defined]

    def get_read_names(self) -> OrderedSet[str]:
        return self.data.get_read_names()

    def get_reads(self) -> OrderedSet[Dep]:
        with patch.object(FlexibleLayout, "allow_indexing", True):
            return extract_read_writes(
                self.make_loader(),
                self.get_size(),  # type: ignore[arg-type]
            ).reads

    def unwrap_view(self):  # type: ignore[no-untyped-def]
        x: IRNode = self
        while isinstance(x, BaseView):
            x = x.data
        return x

    def constant_to_device(self, device: torch.device) -> IRNode:
        """Move this to a given device. Requires that all reads are to constants."""
        loader = self.make_loader()
        loader = patch.object(ConstantBuffer, "override_device", device)(loader)
        return Pointwise(
            device=device,
            dtype=self.get_dtype(),
            inner_fn=loader,
            ranges=self.get_size(),
        )


@ir_dataclass
class ExpandView(BaseView):
    size: list[Expr]

    @staticmethod
    def _normalize_size(x, new_size):  # type: ignore[no-untyped-def]
        """Replace `-1` with correct sizes"""
        sizevars = V.graph.sizevars
        new_size = list(map(sympy.expand, new_size))
        old_size = x.get_size()
        old_size = [None] * (len(new_size) - len(old_size)) + list(old_size)
        assert len(new_size) == len(old_size)
        for i in range(len(new_size)):
            if new_size[i] == -1:
                assert old_size[i] is not None
                new_size[i] = old_size[i]
            elif old_size[i] is None or V.graph.sizevars.shape_env.evaluate_expr(
                sympy.Eq(old_size[i], 1), size_oblivious=True
            ):
                pass
            else:
                # Sanity check: Expect broadcast compatibility
                #
                # NB: new_size[i] == old_size[i] is expected to already be
                # guarded because the meta formula was expected to have taught
                # us this equality.
                assert sizevars.size_hint(new_size[i] - old_size[i], fallback=0) == 0, (
                    "Broadcast failed in ExpandView({x.get_size()}, {new_size}) on dimension {i}"
                )
        return new_size

    @classmethod
    def create(cls, x, new_size):  # type: ignore[no-untyped-def]
        new_size = cls._normalize_size(x, new_size)

        if is_storage_and_layout(x):
            storage, old_layout = as_storage_and_layout(x)
            skip = len(new_size) - len(old_layout.size)
            assert skip >= 0
            new_stride = [sympy.S.Zero] * skip
            for stride, size in zip(old_layout.stride, old_layout.size):
                new_stride.append(
                    stride
                    if not V.graph.sizevars.shape_env.evaluate_expr(
                        sympy.Eq(size, 1), size_oblivious=True
                    )
                    else sympy.S.Zero
                )
            new_layout = FixedLayout(
                old_layout.device,
                old_layout.dtype,
                list(new_size),
                new_stride,
                old_layout.offset,
            )
            return ReinterpretView(data=storage, layout=new_layout)

        return ExpandView(data=x, size=new_size)

    def get_size(self) -> Sequence[Expr]:
        return self.size

    def make_reindexer(self):  # type: ignore[no-untyped-def]
        target = self.get_size()
        actual = self.data.get_size()
        skip = len(target) - len(actual)

        def reindex(index):  # type: ignore[no-untyped-def]
            index = list(index[skip:])
            assert len(index) == len(actual)
            for i in range(len(actual)):
                if actual[i] == 1:
                    # zero out broadcast dimension
                    index[i] = sympy.S.Zero
            return index

        return reindex


@ir_dataclass
class PermuteView(BaseView):
    dims: list[Expr]

    @classmethod
    def create(cls, x, dims):  # type: ignore[no-untyped-def]
        dims = cls._map_neg_dims(dims)
        assert OrderedSet(dims) == OrderedSet(range(len(dims)))

        if is_storage_and_layout(x):
            storage, old_layout = as_storage_and_layout(x)
            new_layout = FixedLayout(
                old_layout.device,
                old_layout.dtype,
                [old_layout.size[i] for i in dims],
                [old_layout.stride[i] for i in dims],
                old_layout.offset,
            )
            return ReinterpretView(data=storage, layout=new_layout)

        return PermuteView(data=x, dims=dims)

    @classmethod
    def _map_neg_dims(cls, dims):  # type: ignore[no-untyped-def]
        return [dim if dim >= 0 else len(dims) + dim for dim in dims]

    def get_size(self) -> Sequence[Expr]:
        assert OrderedSet(self._map_neg_dims(self.dims)) == OrderedSet(
            range(len(self.dims))
        )
        size = self.data.get_size()
        return [size[i] for i in self.dims]

    def make_reindexer(self):  # type: ignore[no-untyped-def]
        inv = {j: i for i, j in enumerate(self.dims)}
        inv = [inv[i] for i in range(len(self.dims))]
        assert OrderedSet(inv) == OrderedSet(range(len(self.dims)))

        def reindex(index):  # type: ignore[no-untyped-def]
            return [index[i] for i in inv]

        return reindex


@ir_dataclass
class SqueezeView(BaseView):
    @classmethod
    def create(cls, x, *, dim=None):  # type: ignore[no-untyped-def]
        if is_storage_and_layout(x):
            storage, old_layout = as_storage_and_layout(x)
            new_size = []
            new_stride = []
            if dim is not None:
                assert isinstance(dim, int), "expected integer dim argument"
                assert 0 <= dim and dim < len(old_layout.size)

            for i, (size, stride) in enumerate(zip(old_layout.size, old_layout.stride)):
                if dim is None:
                    if size != 1:
                        new_size.append(size)
                        new_stride.append(stride)
                else:
                    if i != dim:
                        new_size.append(size)
                        new_stride.append(stride)
                    else:
                        assert size == 1, "expected squeezed size to be 1"

            new_layout = FixedLayout(
                old_layout.device,
                old_layout.dtype,
                new_size,
                new_stride,
                old_layout.offset,
            )
            return ReinterpretView(data=storage, layout=new_layout)

        if dim is None:
            # redirect to a generic view
            return View.create(x, [s for s in x.get_size() if s != 1])
        else:
            assert x.get_size()[dim] == 1
            return View.create(x, [s for i, s in enumerate(x.get_size()) if i != dim])

    @staticmethod
    def squeezer(size: Sequence[sympy.Expr]):  # type: ignore[no-untyped-def]
        new_size = [s for s in size if s != 1]
        not_one = [i for i, s in enumerate(size) if s != 1]
        length = len(size)

        def reindex(index: list[sympy.Expr]) -> tuple[sympy.Expr, ...]:
            assert len(index) == len(not_one), f"{index} {not_one}"
            new_index = [sympy.S.Zero] * length
            for idx, s in zip(not_one, index):
                new_index[idx] = s
            return tuple(new_index)

        return new_size, reindex

    def __init__(self, data) -> None:  # type: ignore[no-untyped-def]
        raise AssertionError("use SqueezeView.create()")


@ir_dataclass
class GenericView(BaseView):
    size: list[Expr]
    reindex: Callable[..., Any]

    def make_reindexer(self):  # type: ignore[no-untyped-def]
        return self.reindex

    def reindex_str(self) -> str:
        index_old = [
            sympy_index_symbol_with_prefix(SymT.INDEX, n) for n in range(len(self.size))
        ]
        index_new = list(self.reindex(index_old))
        return f"lambda {', '.join(map(str, index_old))}: {index_new}"

    def __str__(self) -> str:
        return self.str_helper(
            [self.data, f"size={self.size}", f"reindex={self.reindex_str()}"]
        )

    __repr__ = __str__

    @classmethod
    def create(cls, x, new_size, reindex):  # type: ignore[no-untyped-def]
        return cls(data=x, size=list(new_size), reindex=reindex)

    def get_size(self) -> Sequence[Expr]:
        return self.size


@ir_dataclass
class View(GenericView):
    @staticmethod
    def handle_negative_index(idx, size):  # type: ignore[no-untyped-def]
        idx = sympy.expand(idx)
        size = sympy.expand(size)
        evaluate_expr = V.graph.sizevars.shape_env.evaluate_expr
        if evaluate_expr(sympy.Lt(idx, 0)):
            idx = idx + size
        return idx

    @classmethod
    def create(cls, x, new_size):  # type: ignore[no-untyped-def]
        assert isinstance(new_size, (tuple, list))
        old_size, new_size = cls.resolve_negative_size(x.get_size(), new_size)

        # Skip pointless views
        if V.graph.sizevars.statically_known_list_equals(old_size, new_size):
            return x

        unbacked_symbols_in_sizes = False
        if (
            len(free_unbacked_symbols(old_size)) > 0
            or len(free_unbacked_symbols(new_size)) > 0
        ):
            unbacked_symbols_in_sizes = True

        if 0 in new_size:

            def fake_reindex(index):  # type: ignore[no-untyped-def]
                return tuple([0] * len(old_size))

            return cls(data=x, size=list(new_size), reindex=fake_reindex)
        # TODO: a new class for FixedTransferLayout that output layout is constrained by input layout
        elif is_contiguous_storage_and_layout(x) or unbacked_symbols_in_sizes:
            if unbacked_symbols_in_sizes and (not is_contiguous_storage_and_layout(x)):
                # realize x; otherwise, the dynamic_reshape_indexer below will fail
                # due to the size_hint's inability to process unbacked SymInts
                # TODO: unbacked should not diverge from backed in determining striding
                # Need to require contiguous here instead of realize, see:
                # https://github.com/pytorch/pytorch/issues/145561
                x = ExternKernel.require_exact_strides(
                    x, FlexibleLayout.contiguous_strides(x.get_size())
                )

            storage, old_layout = as_storage_and_layout(x, want_contiguous=True)
            new_layout = FixedLayout(
                old_layout.device,
                old_layout.dtype,
                new_size,
                FlexibleLayout.contiguous_strides(new_size),
                old_layout.offset,
            )
            return ReinterpretView(data=storage, layout=new_layout)

        reindex = cls.dynamic_reshape_indexer(old_size, new_size)
        return cls(data=x, size=list(new_size), reindex=reindex)

    @staticmethod
    def resolve_negative_size(old_size, new_size):  # type: ignore[no-untyped-def]
        new_size = [V.graph.sizevars.simplify(x) for x in new_size]
        old_size = [V.graph.sizevars.simplify(x) for x in old_size]

        new_size = list(new_size)
        for i in range(len(new_size)):
            if new_size[i] == -1:
                new_size[i] = sympy.S.One
                new_size[i] = CleanDiv(sympy_product(old_size), sympy_product(new_size))
                break

        V.graph.sizevars.guard_equals(sympy_product(old_size), sympy_product(new_size))
        return old_size, new_size

    @classmethod
    def dynamic_reshape_indexer(cls, old_size, new_size):  # type: ignore[no-untyped-def]
        try:
            reindex = cls._dynamic_reshape_indexer(old_size, new_size)
        except (AssertionError, IndexError):
            # optimistic algorithm failed, lets do a fallback
            flat = [sympy_product(old_size)]
            reindex1 = cls._dynamic_reshape_indexer(old_size, flat)
            reindex2 = cls._dynamic_reshape_indexer(flat, new_size)
            reindex = fuse_reindexing(reindex1, reindex2)
        return reindex

    @staticmethod
    def _dynamic_reshape_indexer(old_size, new_size):  # type: ignore[no-untyped-def]
        """
        Perform a reshape entirely by modifying indexing math
        """
        size_hint = V.graph.sizevars.size_hint
        # TODO: These symbols may not escape, if they don't assert so and
        # treat them as temporary
        vars = [
            sympy_index_symbol_with_prefix(SymT.VIEW, i) for i in range(len(new_size))
        ]

        stack_new = list(zip(vars, new_size))
        stack_old = list(old_size)

        view_expr = []
        while stack_new and stack_old:
            size_old = stack_old.pop()
            var, size_new = stack_new.pop()
            if size_old == 1:
                view_expr.append(sympy.S.Zero)
                stack_new.append((var, size_new))  # re-add
            elif size_new == 1:
                stack_old.append(size_old)  # re-add
            elif size_hint(size_new) == size_hint(size_old):
                view_expr.append(var)
                V.graph.sizevars.guard_equals(size_new, size_old)
            elif size_hint(size_new) < size_hint(size_old):
                while size_hint(size_new) < size_hint(size_old):
                    var2, size_new2 = stack_new.pop()
                    var = var2 * size_new + var
                    size_new = size_new * size_new2
                view_expr.append(var)
                V.graph.sizevars.guard_equals(size_new, size_old)
            elif size_hint(size_new) > size_hint(size_old):
                divisor = sympy.S.One
                modulus = size_old
                view_expr.append(ModularIndexing(var, divisor, modulus))
                divisor = divisor * modulus
                while size_hint(size_new) > size_hint(size_old):
                    modulus = stack_old.pop()
                    view_expr.append(ModularIndexing(var, divisor, modulus))
                    divisor = divisor * modulus
                    size_old = size_old * modulus
                V.graph.sizevars.guard_equals(size_new, size_old)
            else:
                raise AssertionError

        while stack_old:
            size_old = stack_old.pop()
            V.graph.sizevars.guard_equals(size_old, 1)
            view_expr.append(sympy.S.Zero)

        while stack_new:
            var, size_new = stack_new.pop()
            V.graph.sizevars.guard_equals(size_new, 1)

        view_expr.reverse()
        assert len(view_expr) == len(old_size)

        def reindex(index):  # type: ignore[no-untyped-def]
            assert len(index) == len(vars), (len(index), len(vars))
            replacements = dict(zip(vars, index))
            return tuple(sympy_subs(x, replacements) for x in view_expr)

        return reindex


@ir_dataclass
class ReinterpretView(BaseView):
    """Pretend our storage has a different layout"""

    layout: Layout

    def __post_init__(self) -> None:
        super().__post_init__()
        if isinstance(self.data, BaseView):
            object.__setattr__(self, "data", self.data.unwrap_view())

    def __str__(self) -> str:
        return self.str_helper(
            [
                self.data,
                self.layout,
            ]
        )

    __repr__ = __str__

    def get_name(self):  # type: ignore[no-untyped-def]
        return self.data.get_name()

    def get_device(self) -> Optional[torch.device]:
        return self.layout.device

    def get_origin_node(self) -> Optional[torch.fx.Node]:
        return None

    @property
    def dtype(self):  # type: ignore[no-untyped-def]
        return self.layout.dtype

    def get_size(self) -> Sequence[Expr]:
        return list(self.layout.size)

    def get_stride(self):  # type: ignore[no-untyped-def]
        return list(self.layout.stride)

    def make_loader(self) -> Callable[[Sequence[Expr]], OpsValue]:
        def loader(index: Sequence[Expr]) -> OpsValue:
            indexer = self.layout.make_indexer()
            tmp_loader = ops.load(self.get_name(), indexer(index))
            if self.layout.dtype != self.data.dtype:
                return ops.to_dtype_bitcast(tmp_loader, self.dtype, self.data.dtype)
            else:
                return tmp_loader

        return loader

    def make_indexer(self) -> Callable[[Sequence[Expr]], Expr]:
        return self.layout.make_indexer()

    def get_layout(self) -> Layout:
        return self.layout

    def freeze_layout(self):  # type: ignore[no-untyped-def]
        pass

    def get_unbacked_symbol_uses(self) -> OrderedSet[sympy.Symbol]:
        return (
            free_unbacked_symbols(self.layout.size)
            | free_unbacked_symbols(self.layout.stride)
            | free_unbacked_symbols(self.layout.offset)
        )

    def codegen_reference(self, writer: Optional[IndentedBuffer] = None) -> str:
        # reinterpret_tensor is similar to as_strided except:
        # - offset is added to the existing offset (rather than replacing it)
        # - view tracking is disabled similar to unsafe_view
        return V.graph.wrapper_code.codegen_reinterpret_view(
            self.data,
            self.layout.size,
            self.layout.stride,
            self.layout.offset,
            writer.writeline if writer is not None else V.graph.wrapper_code.writeline,
            dtype=self.layout.dtype,
        )

    def num_reads(self) -> int:
        return 1


@ir_dataclass
class DtypeView(BaseView):
    """Pretend our storage has a different type"""

    target_dtype: torch.dtype

    @classmethod
    def create(cls, x, new_dtype):  # type: ignore[no-untyped-def]
        if is_storage_and_layout(x):
            storage, old_layout = as_storage_and_layout(x)
            new_layout = FixedLayout(
                old_layout.device,
                new_dtype,
                old_layout.size,
                old_layout.stride,
                old_layout.offset,
            )
            return ReinterpretView(data=storage, layout=new_layout)
        return DtypeView(data=x, target_dtype=new_dtype)

    def __str__(self) -> str:
        return self.str_helper([self.data, self.target_dtype])

    __repr__ = __str__

    @property
    def dtype(self):  # type: ignore[no-untyped-def]
        return self.target_dtype

    def get_size(self) -> Sequence[Expr]:
        return self.data.get_size()

    def make_loader(self) -> Callable[[Sequence[Expr]], OpsValue]:
        inner = self.data.make_loader()

        def loader(idx):  # type: ignore[no-untyped-def]
            return ops.to_dtype_bitcast(inner(idx), self.target_dtype, self.data.dtype)

        return loader


class SliceView(View):
    @classmethod
    def normalize_start_end(cls, x, dim, start, end):  # type: ignore[no-untyped-def]
        """
        Normalize start and end such that both are in the range
        [0, x.get_size()[dim]] and start <= end.
        """
        sizevars = V.graph.sizevars
        dim_size = x.get_size()[dim]

        if any(free_unbacked_symbols(x) for x in (start, end, dim_size)):
            min_func = sympy.Min
            max_func = sympy.Max
        else:
            min_func = sizevars.evaluate_min
            max_func = sizevars.evaluate_max

        def clamp(x, lower, upper):  # type: ignore[no-untyped-def]
            clamped_lower = (
                x if sizevars.statically_known_geq(x, lower) else max_func(x, lower)
            )
            clamped_full = (
                clamped_lower
                if sizevars.statically_known_leq(clamped_lower, upper)
                else min_func(clamped_lower, upper)
            )
            return clamped_full

        def clamp_wrap(val, lower, upper, default):  # type: ignore[no-untyped-def]
            if val is None:
                return default
            val = cls.handle_negative_index(val, dim_size)
            return clamp(val, lower, upper)

        start = clamp_wrap(start, 0, dim_size, 0)
        end = clamp_wrap(end, start, dim_size, dim_size)
        return start, end

    @classmethod
    def create(cls, x, dim, start, end, step=1, clamp=True):  # type: ignore[no-untyped-def]
        step = sympy.expand(step)
        assert isinstance(step, sympy.Expr) or step > 0
        try:
            if start == 0 and end >= 2**63 - 1 and step == 1:
                return x
        except TypeError:
            pass

        new_size = list(x.get_size())

        # NB: Ordinarily we default to clamping.
        # We only don't clamp for split_with_sizes. For split_with_sizes, sizes should be already valid
        # failing in this situation is ok, since invalid sizes could trigger silent errors.
        if clamp:
            start, end = cls.normalize_start_end(x, dim, start, end)

        new_size[dim] = FloorDiv(end - start + (step - 1), step)

        if is_storage_and_layout(x):
            # Fast path
            storage, old_layout = as_storage_and_layout(x)
            new_stride = list(old_layout.stride)
            new_stride[dim] = new_stride[dim] * step
            new_layout = FixedLayout(
                old_layout.device,
                old_layout.dtype,
                new_size,
                new_stride,
                old_layout.offset + old_layout.stride[dim] * start,
            )
            return ReinterpretView(data=storage, layout=new_layout)

        def reindex(index):  # type: ignore[no-untyped-def]
            assert len(index) == len(new_size), f"wrong ndim {index} {new_size}"
            index = list(index)
            index[dim] = index[dim] * step + start
            return index

        # redirect to a generic view
        return SliceView(data=x, size=new_size, reindex=reindex)


@ir_dataclass
class BaseConstant(IRNode):
    dtype: torch.dtype
    device: torch.device

    def get_size(self) -> Sequence[Expr]:
        return ()

    def get_device(self) -> Optional[torch.device]:
        return self.device

    def get_origin_node(self) -> Optional[torch.fx.Node]:
        return None

    def get_reads(self) -> OrderedSet[Dep]:
        return OrderedSet()


@ir_dataclass
class Constant(BaseConstant):
    value: Any
    dtype: torch.dtype
    device: torch.device

    def make_loader(self) -> Callable[[Sequence[Expr]], OpsValue]:
        def loader(index: Sequence[Expr]) -> OpsValue:
            return ops.constant(self.value, self.dtype)

        return loader

    def realize(self) -> Optional[str]:
        pass

    def constant_to_device(self, device: torch.device) -> IRNode:
        return Constant(value=self.value, dtype=self.dtype, device=device)


@ir_dataclass
class IndexingConstant(BaseConstant):
    index: Any
    dtype: torch.dtype
    device: torch.device

    def make_loader(self) -> Callable[[Sequence[Expr]], OpsValue]:
        def loader(index: Sequence[Expr]) -> OpsValue:
            return ops.index_expr(self.index, self.dtype)

        return loader

    def constant_to_device(self, device: torch.device) -> IRNode:
        return IndexingConstant(index=self.index, dtype=self.dtype, device=device)


def is_contiguous_strides_for_shape(
    stride: Sequence[_IntLike], shape: Sequence[_IntLike]
) -> bool:
    return all(
        size == 1 or left == right
        for left, right, size in zip(
            stride, FlexibleLayout.contiguous_strides(shape), shape
        )
    )


def get_align_for_dtype(dtype: torch.dtype) -> int:
    return config.padding_alignment_bytes // dtype.itemsize


class OutputSpec:
    """Abstract base for Layout, MultiOutputLayout, NoneLayout.
    Represents the memory layout of the output of an Operation."""

    def get_device(self) -> Optional[torch.device]:
        raise NotImplementedError(type(self).__name__)

    def storage_size(self) -> int:
        raise NotImplementedError(type(self).__name__)


@ir_dataclass
class Layout(OutputSpec):
    def __init__(
        self,
        device: torch.device,
        dtype: torch.dtype,
        size: list[Expr],
        stride: Optional[list[Expr]] = None,
        offset: Expr = Integer(0),
    ) -> None:
        if stride is None:
            stride = FlexibleLayout.contiguous_strides(size)
        self.device = device
        self.dtype = dtype
        assert len(size) == len(stride), f"size={size}, stride={stride}"
        assert all(isinstance(s, (Expr, int)) for s in size)
        self.size: list[Expr] = size
        self.stride: list[Expr] = stride
        self.offset: Expr = offset

    def __str__(self) -> str:
        offset = ""
        if self.offset != 0:
            offset = f", offset={self.offset}"

        device_index_str = "" if self.device.index is None else f":{self.device.index}"
        return (
            f"{type(self).__name__}('{self.device.type}{device_index_str}', {self.dtype}, "
            f"size={self.size}, stride={self.stride}{offset})"
        )

    __repr__ = __str__

    def get_device(self) -> torch.device:
        return self.device

    def is_contiguous(self) -> bool:
        return is_contiguous_strides_for_shape(self.stride, self.size)

    @staticmethod
    def is_channels_last_contiguous(
        shape: Sequence[_IntLike], strides: Sequence[_IntLike]
    ) -> bool:
        ndim = len(shape)
        if ndim not in [4, 5] or shape[1] == 1:
            return False
        for left, right, size in zip(
            strides, make_channels_last_strides_for(shape), shape
        ):
            if size != 1 and left != right:
                return False
        return True

    def is_transposed(self) -> bool:
        for left, right, size in zip(
            self.stride,
            reversed(FlexibleLayout.contiguous_strides(list(reversed(self.size)))),
            self.size,
        ):
            if size != 1 and left != right:
                return False
        return True

    def is_stride_ordered(self, order) -> bool:  # type: ignore[no-untyped-def]
        assert len(self.stride) == len(order)

        # ignore dimensions of size 1, they dont affect layout
        non_1_indices = [
            i
            for i, dim in enumerate(self.size)
            if V.graph.sizevars.size_hint(dim, fallback=2) != 1
        ]

        stride = [self.stride[i] for i in non_1_indices]
        order = [order[i] for i in non_1_indices]

        def sorted_indices(arr):  # type: ignore[no-untyped-def]
            sorted_arr = sorted(arr)
            return [sorted_arr.index(element) for element in arr]

        # since we may have removed dimensions, need to re-sort & re-index order
        order = sorted_indices(order)

        # reorder the stride given order
        stride_ordered = [-1] * len(order)
        for i in range(len(order)):
            stride_ordered[order[i]] = stride[i]
        # check if it is in ascending order
        for i in range(len(order) - 1):
            expr = stride_ordered[i] > stride_ordered[i + 1]
            if not isinstance(expr, bool):
                expr = V.graph._shape_env.evaluate_expr(
                    stride_ordered[i] > stride_ordered[i + 1], size_oblivious=True
                )
            if expr:
                return False
        return True

    def is_channels_last_stride_ordered(self):  # type: ignore[no-untyped-def]
        # create channels_last order(NCHW, NCDHW, the C is the first order).
        order = [0] + list(reversed(range(1, len(self.stride) - 1)))
        order = [len(order)] + order
        return self.is_stride_ordered(order)

    @staticmethod
    def _pad_strides(in_strides, size, dtype):  # type: ignore[no-untyped-def]
        """
        The padding does not change stride order but makes sure all strides larger
        than the threshold are multiple of align.
        """
        align = get_align_for_dtype(dtype)
        if len(in_strides) == 0:
            return in_strides

        if not config.pad_channels_last and Layout.is_channels_last_contiguous(
            size, in_strides
        ):
            return in_strides

        current_fx_node = V.get_current_node()
        if hasattr(current_fx_node, "meta") and current_fx_node.meta.get(
            "dislike_padding", False
        ):
            return in_strides

        # get_stride_order does not work with dynamic shape. Also we can not
        # statically decide if a padding is needed or how much padding we should
        # do for dynamic shape.
        #
        # Skip padding the strides for dynamic shape for now.
        if not all(
            isinstance(s, (int, sympy.Integer))
            for s in itertools.chain(in_strides, size)
        ):
            return in_strides

        stride_order = get_stride_order(in_strides)
        fill_order = stride_order2fill_order(stride_order)

        new_strides = [0 for _ in range(len(in_strides))]
        # since we pad when the layout is flexible, we can decide the
        # smallest stride to be 1.
        new_strides[fill_order[0]] = 1

        padded = False
        for rank, idx in enumerate(fill_order[1:], start=1):
            prev_idx = fill_order[rank - 1]
            stride = new_strides[prev_idx] * size[prev_idx]

            if stride > config.padding_stride_threshold and stride % align != 0:
                stride = ceildiv(stride, align) * align
                padded = True
            new_strides[idx] = stride

        if not padded:
            # Consider a tensor with shape [256, 1, 5, 5]
            # Avoid strides like [25, 5, 5, 1] being padded to equivalent strides
            # [25, 25, 5, 1].
            return in_strides

        metrics.num_comprehensive_padding += 1
        return new_strides

    def pad_strides(self):  # type: ignore[no-untyped-def]
        assert isinstance(self, FlexibleLayout)
        assert self.stride is not None
        self.stride = self._pad_strides(self.stride, self.size, self.dtype)

    def should_pad_strides(self):  # type: ignore[no-untyped-def]
        return config.comprehensive_padding and isinstance(self, FlexibleLayout)

    def as_fixed(self):  # type: ignore[no-untyped-def]
        if isinstance(self, FixedLayout):
            return self

        if self.should_pad_strides():
            self.pad_strides()
        return FixedLayout(
            self.device,
            self.dtype,
            self.size,
            self.stride,
            self.offset,
        )

    def make_indexer(self) -> Callable[[Sequence[Expr]], Expr]:
        assert FlexibleLayout.allow_indexing, (
            f"convert {type(self).__name__} to FixedLayout first"
        )
        return self.as_fixed().make_indexer()

    def __eq__(self, other) -> bool:  # type: ignore[no-untyped-def]
        return (
            self.device == other.device
            and self.dtype == other.dtype
            and self.size == other.size
            and self.stride == other.stride
            and self.offset == other.offset
        )

    def storage_size(self) -> sympy.Expr:
        return compute_required_storage_length(self.size, self.stride, self.offset)


class FixedLayout(Layout):
    """A Tensor layout we cannot change"""

    def make_indexer(self) -> Callable[[Sequence[Expr]], Expr]:
        """A closure containing math to read a given element"""

        def indexer(index):  # type: ignore[no-untyped-def]
            assert len(index) == len(self.stride)
            assert len(index) == len(self.size)
            result = self.offset
            for idx, stride, sz in zip(index, self.stride, self.size):
                if sz != 1:
                    result = result + idx * stride
            return result

        return indexer


class FlexibleLayout(Layout):
    """A Tensor layout we are allowed to change"""

    allow_indexing = False

    # WARNING!  This doesn't handle zero size tensors correctly
    @staticmethod
    def contiguous_strides(sizes):  # type: ignore[no-untyped-def]
        if len(sizes) == 0:
            return []
        reversed_strides = [sympy.S.One]
        for size in reversed(sizes[1:]):
            reversed_strides.append(size * reversed_strides[-1])
        return list(reversed(reversed_strides))

    @staticmethod
    def fill_ordered(sizes, order):  # type: ignore[no-untyped-def]
        """
        Create a stride based on the order the dimensions should be filled in.

        In this format, channels last would be:
            [1, 3, 2, 0]
        """
        assert OrderedSet(range(len(sizes))) == OrderedSet(order), (sizes, order)
        next_stride = sympy.S.One
        strides = [None] * len(order)

        for i in order:
            strides[i] = next_stride
            next_stride = next_stride * sizes[i]
        return strides

    @staticmethod
    def stride_ordered(sizes, order):  # type: ignore[no-untyped-def]
        """
        Create a stride based on the sorted order of a permuted range.

        In this format, channels last would be:
            [3, 0, 2, 1]
        """
        assert OrderedSet(range(len(sizes))) == OrderedSet(order)
        fill_order = stride_order2fill_order(order)
        return FlexibleLayout.fill_ordered(sizes, fill_order)

    @staticmethod
    def stride_ordered_for_memory_format(sizes, memory_format):  # type: ignore[no-untyped-def]
        """
        Create a stride based on a memory format.

        Memory format is translasted into a stride order,
        so channels_last is the same as:
            FlexibleLayout.stride_ordered(sizes, [3, 0, 2, 1])

        This interface does not support memory_format `torch.preserve_format`
        which should be used to deduce a format from another source
        """
        if memory_format == torch.channels_last:
            return FlexibleLayout.stride_ordered(sizes, NHWC_STRIDE_ORDER)
        elif memory_format == torch.channels_last_3d:
            return FlexibleLayout.stride_ordered(sizes, NHWDC_STRIDE_ORDER)
        elif memory_format == torch.contiguous_format:
            return FlexibleLayout.contiguous_strides(sizes)
        else:
            log.debug(
                "stride_ordered_for_memory_format, unsuppored memory_format: %s",
                memory_format,
            )
            raise NotImplementedError

    @staticmethod
    def same_ordered(sizes, stride):  # type: ignore[no-untyped-def]
        """
        Create a stride that has the same stride order as given stride

        For example, if given stride is [1000, 1, 100, 10],
        the fill order should be [1, 3, 2, 0]
        """
        assert len(sizes) == len(stride)
        stride = [V.graph.sizevars.size_hint(x) for x in stride]
        fill_order = sorted(range(len(stride)), key=stride.__getitem__)
        return FlexibleLayout.fill_ordered(sizes, fill_order)

    def as_stride_order(self, order, allow_padding=False):  # type: ignore[no-untyped-def]
        new_stride = self.stride_ordered(self.size, order)
        if self.should_pad_strides() and allow_padding:
            new_stride = self._pad_strides(new_stride, self.size, self.dtype)

        return FixedLayout(
            self.device,
            self.dtype,
            self.size,
            new_stride,
            self.offset,
        )

    def as_exact_strides(self, exact_strides, allow_padding=False):  # type: ignore[no-untyped-def]
        new_stride = exact_strides
        if self.should_pad_strides() and allow_padding:
            new_stride = self._pad_strides(new_stride, self.size, self.dtype)

        return FixedLayout(
            self.device,
            self.dtype,
            self.size,
            new_stride,
            self.offset,
        )

    def as_fill_order(self, order):  # type: ignore[no-untyped-def]
        new_stride = self.fill_ordered(self.size, order)
        if self.should_pad_strides():
            new_stride = self._pad_strides(new_stride, self.size, self.dtype)
        return FixedLayout(
            self.device,
            self.dtype,
            self.size,
            new_stride,
            self.offset,
        )

    def as_same_order(self, stride):  # type: ignore[no-untyped-def]
        new_stride = self.same_ordered(self.size, stride)
        if self.should_pad_strides():
            new_stride = self._pad_strides(new_stride, self.size, self.dtype)
        return FixedLayout(
            self.device,
            self.dtype,
            self.size,
            new_stride,
            self.offset,
        )

    def __init__(self, device, dtype, size, stride_order=None) -> None:  # type: ignore[no-untyped-def]
        if stride_order:
            strides = FlexibleLayout.fill_ordered(size, stride_order)
        else:
            strides = FlexibleLayout.contiguous_strides(size)
        super().__init__(device, dtype, size, strides)


class NonOwningLayout(Layout):
    """Is a view into the storage of another tensor"""

    def __init__(self, view: Union[BaseView, TensorBox]) -> None:
        layout = view.get_layout()
        super().__init__(
            layout.device,
            layout.dtype,
            layout.size,
            layout.stride,
        )
        self.view = view

    def make_indexer(self) -> Callable[[Sequence[Expr]], Expr]:
        return self.as_fixed().make_indexer()

    def maybe_guard_aligned(self):  # type: ignore[no-untyped-def]
        offset = self.view.get_layout().offset
        if offset == 0:
            return True
        from .utils import ALIGNMENT

        return V.graph.sizevars.statically_known_multiple_of(offset, ALIGNMENT)


class CommBufferType(Enum):
    SYMM_MEM = "symm_mem"


class CommBufferLayout(FixedLayout):
    """
    A layout that signifies the buffer is a comm buffer.
    In terms of striding, the layout is identical to `FixedLayout`.

    Buffers with this layout do not participate in in-place reuse - it can be
    neither the source nor the target for in-place reuse.

    For detailed motivation and usage of this layout, see
    NOTE [lowering-time collective optimization].
    """

    comm_buffer_type: CommBufferType
    group_name: str

    def __init__(
        self,
        layout: FlexibleLayout,
        comm_buffer_type: CommBufferType,
        group_name: str,
    ):
        if not isinstance(layout, FlexibleLayout):
            raise AssertionError(
                "A `CommBufferLayout` can only be initialized with "
                f"a `FlexibleLayout` (got {layout})."
            )

        fixed = layout.as_fixed()
        super().__init__(
            device=fixed.device,
            dtype=fixed.dtype,
            size=fixed.size,
            stride=fixed.stride,
            offset=fixed.offset,
        )
        self.comm_buffer_type = comm_buffer_type
        self.group_name = group_name


@ir_dataclass
class NoneLayout(OutputSpec):
    # This is janky, I figured out what fields to populate by just running
    # the model I was interested in and adding properties/methods as needed.
    # This doesn't inherit from Layout because Layout assumes you have stuff
    # like sizes, but I don't really have anything here.
    #
    # If you have an ir.Node with NoneLayout, you probably need to setup
    # dependencies manually in scheduler

    device: Optional[torch.device]
    size: list[int] = dataclasses.field(default_factory=lambda: [0])
    stride: list[int] = dataclasses.field(default_factory=lambda: [0])

    def storage_size(self) -> int:
        return 0

    def as_fixed(self):  # type: ignore[no-untyped-def]
        return self

    def get_device(self) -> Optional[torch.device]:
        return self.device


class MutationLayoutSHOULDREMOVE(Layout):
    def __init__(self, target: IRNode) -> None:
        super().__init__(
            target.get_device_or_error(),
            target.get_dtype(),
            target.get_size(),  # type: ignore[arg-type]
            None,
        )
        self.target = target
        name = self.get_buffer().get_name()
        V.graph.mark_buffer_mutated(name)

    @property
    def stride(self) -> list[Expr]:
        return self.real_layout().stride

    @stride.setter
    def stride(self, value: Never) -> None:
        pass  # ignore setting of stride

    def storage_size(self) -> sympy.Expr:
        return self.real_layout().storage_size()

    def get_buffer(self) -> Buffer:
        def unwrap_views(target):  # type: ignore[no-untyped-def]
            if isinstance(target, MutationLayoutSHOULDREMOVE):
                return unwrap_views(target.target)
            if isinstance(target, BaseView):
                return unwrap_views(target.unwrap_view())
            if isinstance(target, MutableBox):
                return unwrap_views(target.data)
            return target

        result = unwrap_views(self.target)
        assert isinstance(result, Buffer), (
            "MutationLayoutSHOULDREMOVE must refer to a buffer"
        )
        return result

    def real_layout(self):  # type: ignore[no-untyped-def]
        return self.get_buffer().layout

    @classmethod
    def realize_into(cls, src, dst, unsafe_alias=False):  # type: ignore[no-untyped-def]
        dst.realize()
        # NOTE: We must realize users of `dst` before we realize `src`, since
        # realization order determines scheduling order. Otherwise, src's
        # mutation would be scheduled before the existing users of dst!
        V.graph.mark_buffer_mutated(dst.get_name())

        if isinstance(src, TensorBox):
            src = src.data

        # We copy the contents of src into dst. In most cases this should
        # be fused into a single kernel by the scheduler.
        # NOTE: We cannot change src's layout to mutate dst directly as this
        # would alias src to dst, which is not correct as further mutations to
        # dst would effect users of src. However if there are no more users of
        # dst, we can alias src to dst.
        src.realize_hint()

        if not unsafe_alias:
            src = Pointwise.create(
                device=src.get_device(),
                dtype=src.get_dtype(),
                inner_fn=src.make_loader(),
                ranges=[
                    V.graph.sizevars.guard_equals(a, b)
                    for a, b in zip(src.get_size(), dst.get_size())
                ],
            ).data

        src.realize()
        assert isinstance(src.data.layout, FlexibleLayout)
        src.data.layout = MutationLayoutSHOULDREMOVE(dst)
        return src.data

    def as_fixed(self):  # type: ignore[no-untyped-def]
        return self

    def make_indexer(self) -> Callable[[Sequence[Expr]], Expr]:
        return self.target.make_indexer()


@ir_dataclass(frozen=False)
class Buffer(IRNode):
    # Name is sometimes None; e.g., ForceInPlace, where there isn't
    # a meaningful name
    name: Optional[str]
    layout: OutputSpec

    # Multi-output buffers will define 'outputs: List[Buffer]'. Confusingly,
    # MultiOutput does NOT define this!

    def __post_init__(self) -> None:
        super().__post_init__()
        self._post_init_setattr("origin_node", None)

    def make_indexer(self) -> Callable[[Sequence[Expr]], Expr]:
        return self.get_layout().make_indexer()

    def get_name(self) -> str:
        assert self.name, self
        return self.name

    def get_device(self) -> Optional[torch.device]:
        return self.get_output_spec().get_device()

    def get_defining_op(self) -> Optional[Operation]:
        return None

    @property
    def dtype(self) -> torch.dtype:
        return self.get_layout().dtype

    def get_size(self) -> Sequence[Expr]:
        return [*self.get_layout().size]

    def get_stride(self) -> list[Expr]:
        return [*self.get_layout().stride]

    def get_offset(self) -> Expr:
        return self.get_layout().offset

    def get_layout(self) -> Layout:
        if isinstance(self.layout, Layout):
            return self.layout
        raise NotImplementedError(type(self.layout).__name__)

    def get_output_spec(self) -> OutputSpec:
        return self.layout

    def get_storage_numel(self):  # type: ignore[no-untyped-def]
        return self.get_numel()

    def freeze_layout(self):  # type: ignore[no-untyped-def]
        if isinstance(self.layout, Layout) and not isinstance(
            self.layout, NonOwningLayout
        ):
            self.layout = self.layout.as_fixed()

    def freeze_layout_with_stride_order(self, order, allow_padding=False) -> None:  # type: ignore[no-untyped-def]
        assert isinstance(self.layout, FlexibleLayout)
        self.layout = self.layout.as_stride_order(order, allow_padding=allow_padding)

    def freeze_layout_with_fill_order(self, order) -> None:  # type: ignore[no-untyped-def]
        assert isinstance(self.layout, FlexibleLayout)
        self.layout = self.layout.as_fill_order(order)

    def freeze_layout_with_same_order(self, stride) -> None:  # type: ignore[no-untyped-def]
        assert isinstance(self.layout, FlexibleLayout)
        self.layout = self.layout.as_same_order(stride)

    def freeze_layout_with_exact_strides(  # type: ignore[no-untyped-def]
        self, exact_strides, allow_padding=False
    ) -> None:
        assert isinstance(self.layout, FlexibleLayout)
        self.layout = self.layout.as_exact_strides(
            exact_strides, allow_padding=allow_padding
        )

    def is_zero_elements(self):  # type: ignore[no-untyped-def]
        return V.graph.sizevars.is_expr_static_and_true(sympy.Eq(self.get_numel(), 0))

    def make_loader(self) -> Callable[[Sequence[Expr]], OpsValue]:
        # Loading from a zero-element buffer is a no-op
        if self.is_zero_elements():
            return partial(nop_loader_fn, dtype=self.get_dtype())

        def loader(index):  # type: ignore[no-untyped-def]
            indexer = self.make_indexer()
            return ops.load(self.name or "unnamed", indexer(index))

        return loader

    def codegen_reference(self, writer: Optional[IndentedBuffer] = None) -> str:
        return self.get_name()

    def decide_layout(self):  # type: ignore[no-untyped-def]
        pass

    def get_inputs_that_alias_output(self) -> Sequence[str]:
        if isinstance(self.layout, NonOwningLayout):
            return [self.layout.view.get_name()]
        return ()

    def get_mutation_names(self) -> Sequence[str]:
        if isinstance(self.layout, MutationLayoutSHOULDREMOVE):
            return [self.layout.target.get_name()]
        return ()

    def get_read_names(self) -> OrderedSet[str]:
        return OrderedSet([self.get_name()])

    def get_unbacked_symbol_uses(self) -> OrderedSet[sympy.Symbol]:
        return OrderedSet()

    def get_unbacked_symbol_defs(self) -> OrderedSet[sympy.Symbol]:
        return OrderedSet()

    def realize(self) -> Optional[str]:
        pass

    def should_allocate(self) -> bool:
        # Returns False by default.
        return False


@ir_dataclass(frozen=False)
class OperationBuffer(Buffer, Operation):
    # An operation that produces a single output buffer
    def get_outputs(self) -> list[Buffer]:
        return [self]

    def get_defining_op(self) -> Operation:
        return self

    # Skip implementation in Buffer
    get_operation_name = Operation.get_operation_name

    def __post_init__(self) -> None:
        Buffer.__post_init__(self)
        Operation.__post_init__(self)


class InputBuffer(Buffer):
    def num_reads(self) -> int:
        return 1


class DonatedBuffer(InputBuffer):
    """
    Represents a donated buffer which is a saved tensor that is not alias to any
    fwd inputs, fwd user outputs, and bwd outputs. We generally cannot inplace
    reuse the input tensor memory during backward since it might be used in another
    function. However, donated buffer can be inplace reused during backward
    to save memory.
    """


class ConstantBuffer(InputBuffer):
    override_device: Optional[torch.device] = None

    def make_loader(self) -> Callable[[Sequence[Expr]], OpsValue]:
        def loader(index: Sequence[Expr]) -> OpsValue:
            indexer = self.get_layout().make_indexer()
            return ops.load(
                V.graph.constant_name(self.get_name(), self.override_device),
                indexer(index),
            )

        return loader

    def constant_to_device(self, device: torch.device) -> IRNode:
        return ConstantBuffer(
            name=V.graph.constant_name(self.get_name(), device), layout=self.layout
        )


@ir_dataclass
class NoneAsConstantBuffer(IRNode):
    def get_reads(self) -> OrderedSet[Dep]:
        return OrderedSet()

    def get_unbacked_symbol_uses(self) -> OrderedSet[sympy.Symbol]:
        return OrderedSet()

    def codegen_reference(self, writer: Optional[IndentedBuffer] = None) -> str:
        return V.graph.wrapper_code.none_str

    def get_output_spec(self) -> OutputSpec:
        return NoneLayout(device=None)

    def has_tensor_output(self) -> bool:
        return False


@ir_dataclass
class ShapeAsConstantBuffer(IRNode):
    expr: Expr

    def get_unbacked_symbol_uses(self) -> OrderedSet[sympy.Symbol]:
        return free_unbacked_symbols(self.expr)

    def codegen_reference(self, writer: Optional[IndentedBuffer] = None) -> str:
        return V.graph.wrapper_code.codegen_sizevar(self.expr)

    def has_tensor_output(self) -> bool:
        return False


@ir_dataclass(frozen=False)
class ComputedBuffer(OperationBuffer):
    data: Loops

    def get_computed_buffer_name(self) -> Optional[str]:
        """
        Returns self.name if it exists, otherwise returns the name of the data node if that exists.
        If neither exist, returns None.
        """
        if self.name is not None:
            return self.name
        if hasattr(self.data, "name"):
            return self.data.name
        return None

    def num_reads(self) -> int:
        return self.data.num_reads()

    def get_reads(self) -> OrderedSet[Dep]:
        return self.data.get_reads()

    def get_read_names(self) -> OrderedSet[str]:
        return self.data.get_read_names()

    def get_read_writes(self) -> dependencies.ReadWrites:
        with patch.object(FlexibleLayout, "allow_indexing", True):
            if self.data.get_reduction_type():
                return extract_read_writes(
                    self.get_store_function(),
                    self.data.get_pointwise_size(),  # type: ignore[arg-type]
                    self.data.get_reduction_size(),  # type: ignore[arg-type]
                )
            else:
                return extract_read_writes(
                    self.get_store_function(),
                    self.data.get_size(),  # type: ignore[arg-type]
                )

    def get_unbacked_symbol_uses(self) -> OrderedSet[sympy.Symbol]:
        # Ordinarily, we'd like to just peek at the arguments list,
        # but ComputedBuffers have no argument list.
        #
        # Morally, this logic needs to be synchronized with the
        # KernelArgs.size calls, which are responsible for making symbols make
        # there way as kernel arguments (and it is precisely passing in one of
        # those symbols that establishes a dependency).  However, we haven't
        # started codegen yet so we can't directly reuse that logic.
        #
        # For now, I'm just yoloing with the size of the buffer.  Not sure if
        # it is enough.
        #
        # One thing you might wonder is if this is enough for a ComputedBuffer
        # denoting a reduction over i0.  Empirically, it is enough, but for an
        # unusual reason: we only need accurate dependencies for item() call,
        # but it's impossible to end up with a reduction over i0 from an
        # item() call without a regular non-reduction buffer first.
        return (
            free_unbacked_symbols(self.get_size())
            | free_unbacked_symbols(self.get_stride())
            | free_unbacked_symbols(self.get_offset())
            | self.data.get_unbacked_symbol_uses()
        )

    def make_loader(self) -> Callable[[Sequence[Expr]], OpsValue]:
        if (
            not self.get_reduction_type()
            and self.name not in V.graph.mutated_buffers
            and self.num_reads() == 0
        ):
            # inline this op rather than generating ops.load()
            return self.data.make_loader()
        return super().make_loader()

    def get_store_function(self) -> Callable[..., None]:
        indexer = self.get_layout().as_fixed().make_indexer()
        if isinstance(self.data, (Reduction, Scan, Sort)):
            return partial(self.data.store_reduction, self.name, indexer)
        else:
            assert isinstance(self.data, Pointwise)
            return partial(self.data.store_output, self.name, indexer)

    def get_fill_order(self) -> Optional[list[int]]:
        """
        If our layout is still flexible, try to determine the stride order based on stride orders of reads.

        TODO(jansel): A better algorithm here would look at downstream consumers of this
                      value and try to do global graph-level layout optimization.
                      This is also something just begging to be autotuned.
        """
        if isinstance(self.layout, FlexibleLayout):
            (index_vars, reduction_vars), _ = dependencies.index_vars_squeeze(
                self.data.get_pointwise_size(), self.data.get_reduction_size()
            )
            reads = self.get_read_writes().reads
            # only consider reads to buffer of same size
            # ignore StarDeps because they don't contribute stride information
            assert all(
                isinstance(r, (dependencies.StarDep, dependencies.MemoryDep))
                for r in reads
            )
            reads = [
                sympy_subs(r.index, {v: sympy.S.Zero for v in reduction_vars if v != 0})
                for r in reads
                if isinstance(r, dependencies.MemoryDep)
            ]

            if reads:
                if isinstance(self.data, (Scan, Sort)):
                    indices = self.data.reindex(index_vars, reduction_vars)
                else:
                    indices = index_vars
                stride_lengths = [
                    V.graph.sizevars.stride_hints(expr, indices) for expr in reads
                ]
                from .scheduler import pick_loop_order

                return pick_loop_order(stride_lengths, self.get_size())

        return None

    def decide_layout(self) -> None:
        if isinstance(self.layout, FlexibleLayout):
            order = self.get_fill_order()
            if order:
                self.freeze_layout_with_fill_order(order)
            else:
                self.freeze_layout()

    @cache_on_self
    def get_default_sizes_body(
        self,
    ) -> tuple[
        tuple[list[sympy.Expr], list[sympy.Expr]],
        LoopBody,
        tuple[list[sympy.Expr], list[sympy.Expr]],
    ]:
        args, var_ranges = dependencies.index_vars_squeeze(
            self.data.get_pointwise_size(), self.data.get_reduction_size(), prefix="q"
        )
        with patch.object(ConstantBuffer, "override_device", self.get_device()):
            body = LoopBody(
                self.get_store_function(),
                (args if self.get_reduction_type() else args[:1]),
                var_ranges,
                *args,
            )
        index_vars = []
        reduce_vars: list[Any] = []
        index_size = []
        reduce_size = []
        for v, s in var_ranges.items():
            if v in args[0]:
                assert not reduce_vars
                index_vars.append(v)
                index_size.append(s)
            else:
                assert v in args[1]
                reduce_vars.append(v)
                reduce_size.append(s)
        return (index_size, reduce_size), body, (index_vars, reduce_vars)

    def simplify_and_reorder(
        self,
        extra_indexing_constraints: Optional[tuple[dict[Any, Any], list[Any]]] = None,
        recompute_sizes_body_func: Optional[Callable[..., Any]] = None,
    ) -> tuple[tuple[list[sympy.Expr], list[sympy.Expr]], LoopBody]:
        """
        This is a main place where we do loop transformations in a
        backend-agnostic way.

        Here we:
            1) Remove any 1 dimensions
            2) Fuse contiguous dimensions together
            3) Reorder dimensions based on stride orders

        Optional argument extra_indexing_constraints can be used to append additional
        indexing expressions to existing ones derived from buffer's body. This can be useful
        to fuse scheduler nodes with compatible ranges, e.g. (s0*s1*...,) and (s0, s1, s2, ...)
        on CPU by preventing indexing simplifications and obtaining index/reduce ranges for
        the scheduler node compatible with other nodes.
        Optional argument recompute_sizes_body_func can be used to recompute sizes and body
        on the default body. This can be useful to append additional loop transformations.
        """
        (
            (index_size, reduce_size),
            body,
            (index_vars, reduce_vars),
        ) = self.get_default_sizes_body()

        if recompute_sizes_body_func:
            (
                (index_size, reduce_size),
                body,
                (index_vars, reduce_vars),
            ) = recompute_sizes_body_func(
                (index_size, reduce_size), body, (index_vars, reduce_vars)
            )

        index_formulas = [*body.indexing_exprs.values()]
        if extra_indexing_constraints is not None:
            assert (
                isinstance(extra_indexing_constraints, tuple)
                and len(extra_indexing_constraints) == 2
            )
            extra_indexing_ranges, extra_indexing_expr = extra_indexing_constraints
            assert isinstance(extra_indexing_ranges, dict)
            assert isinstance(extra_indexing_expr, list)
            assert all(isinstance(f, Expr) for f in extra_indexing_expr)

            expected_var_ranges = body.var_ranges
            assert expected_var_ranges == extra_indexing_ranges, (
                expected_var_ranges,
                extra_indexing_ranges,
            )
            # remove already existing expressions
            extra_indexing_expr = [
                e for e in extra_indexing_expr if e not in index_formulas
            ]
            index_formulas += extra_indexing_expr

        memory_addrs = [*body.get_write_exprs()]
        if not V.graph.has_feature(self, BackendFeature.PREFER_STORE_LOOP_ORDER):
            memory_addrs.extend(body.get_read_exprs())

        def simplify_and_reorder(x_vars, support_vars, sizes, simplify_loops):  # type: ignore[no-untyped-def]
            sizes, reindex0, reindex1 = self._apply_loop_reordering(
                x_vars, support_vars, sizes, memory_addrs
            )
            # for NHWC: reindex0([0,1,2,3]) = [0,2,3,1], reindex1([0,1,2,3]) = [0,3,2,1]
            x_vars = reindex0(x_vars)

            if simplify_loops:
                sizes, reindex2, _prune = V.graph.sizevars._simplify_loops(
                    x_vars,
                    sizes,
                    index_prevent_reordering(index_formulas, x_vars, sizes),
                )
                reindex = fuse_reindexing(reindex1, reindex2)
            else:
                reindex = reindex1
            return sizes, reindex, reindex1

        support_vars = index_vars + reduce_vars
        should_merge_loops = (
            not is_gpu(get_device_type(self)) or not config.loop_ordering_after_fusion
        )
        iter_ranges, iter_reindex, _ = simplify_and_reorder(
            index_vars,
            support_vars,
            index_size,
            should_merge_loops,
        )

        # Like iteration dimensions, we may also want to delay merging reduction dimensions.
        # E.g., if we reduce a tensor [M, N, K] for its M and N dimensions followed by a pointwise
        # kernel, merging M and N dimension too early makes it hard to decide what loop order
        # we should pick for the piontwise kernel so that it is fusible with the reduction.
        reduce_ranges, reduce_reindex, _ = simplify_and_reorder(
            reduce_vars, support_vars, reduce_size, should_merge_loops
        )

        # retrace the loop body with simplification and reordering applied
        (iter_vars, reduce_vars), var_ranges = dependencies.index_vars_no_squeeze(
            iter_ranges,
            reduce_ranges,
            prefix="p",
        )
        body = LoopBody(
            body,
            [iter_reindex(iter_vars), reduce_reindex(reduce_vars)],
            var_ranges,
            iter_vars,
            reduce_vars,
        )
        return (iter_ranges, reduce_ranges), body

    @staticmethod
    def _apply_loop_reordering(  # type: ignore[no-untyped-def]
        index_vars,
        support_vars,
        sizes,
        memory_addrs,
        priority_idx=None,
    ):
        """
        Shuffle the order of loops around to hopefully improve performance.
        """
        from .scheduler import pick_loop_order

        if priority_idx is None:
            priority_idx = []

        try:
            strides = [
                V.graph.sizevars.stride_hints(expr, index_vars, support_vars)
                for expr in memory_addrs
            ]
            assert len(strides) == len(memory_addrs) and len(strides[0]) == len(
                index_vars
            )
            order = list(reversed(pick_loop_order(strides, sizes, priority_idx)))
        except Exception:
            if config.debug:
                log.warning(
                    "Did not simplify complex index:\n%s\n%s",
                    dict(zip(index_vars, sizes)),
                    memory_addrs,
                )
            order = list(range(len(sizes)))
        sizes = [sizes[i] for i in order]
        return sizes, same_reorder(order), inverse_reorder(order)

    def get_reduction_size(self) -> Sequence[sympy.Expr]:
        return self.data.get_reduction_size()

    def get_reduction_type(self) -> Optional[str]:
        return self.data.get_reduction_type()

    def is_no_op(self) -> bool:
        return self.data.is_zero_elements()

    def should_allocate(self) -> bool:
        return True

    def constant_to_device(self, device: torch.device) -> IRNode:
        """Move this to a given device. Requires that all reads are to constants."""
        return self.data.constant_to_device(device)


class TemplateBuffer(OperationBuffer):
    """
    Represents a Triton (in the future other type) of template operator
    that we can fuse an epilogue onto.
    """

    def __init__(
        self,
        layout: Layout,
        inputs: Sequence[IRNode],
        make_kernel_render: Callable[..., Any],
    ) -> None:
        super().__init__(name=None, layout=layout)
        self.inputs = InputsKernel.unwrap_storage(inputs)
        self.make_kernel_render = make_kernel_render
        self.name = V.graph.register_buffer(self)
        V.graph.register_operation(self)

    def get_read_writes(self) -> dependencies.ReadWrites:
        return self.extract_read_writes(normalize=True)

    def extract_read_writes(self, normalize):  # type: ignore[no-untyped-def]
        name = self.get_name()
        indexer = self.get_layout().make_indexer()

        def dummy(index, rindex):  # type: ignore[no-untyped-def]
            assert len(rindex) == 0
            return ops.store(name, indexer(index), "fake")

        deps = dependencies.extract_read_writes(
            dummy, self.get_size(), (), normalize=normalize
        )

        for inp in self.inputs:
            indexer = inp.layout.make_indexer()

            def dummy(index, rindex):  # type: ignore[no-untyped-def]
                assert len(rindex) == 0
                ops.load(inp.get_name(), indexer(index))

            deps.reads |= dependencies.extract_read_writes(
                dummy, inp.get_size(), (), normalize=True
            ).reads

        return deps

    def get_reduction_size(self) -> Sequence[sympy.Expr]:
        return sympy.S.One

    def get_reduction_type(self) -> Optional[str]:
        return None

    def should_allocate(self) -> bool:
        return True

    def simplify_and_reorder(  # type: ignore[no-untyped-def]
        self,
        extra_indexing_constraints: Optional[tuple[dict[Any, Any], list[Any]]] = None,
        recompute_sizes_body_func: Optional[Callable[..., Any]] = None,
    ):
        return (
            (
                self.get_size(),
                (),
            ),
            None,
        )


class TritonTemplateBuffer(TemplateBuffer):
    def __init__(  # type: ignore[no-untyped-def]
        self,
        layout,
        inputs,
        make_kernel_render,
        mutated_inputs: Optional[Iterable[IRNode]] = None,
        allowed_prologue_inps: Optional[OrderedSet[str]] = None,
    ) -> None:
        """
        NOTE:[TritonTemplates with multiple outputs]
        We want the ability for TritonTemplates to output multiple tensors. Triton
        kernels have no notion of outputs and this is done by creating tensors that
        are then mutated by the kernel. Currenlty our STORE_OUTPUT codegen doesn't
        support creating multinode outputs for triton templates.
        We work around this by creating an extra input buffer during the lowering
        and we mark them as mutated inputs.
        """
        super().__init__(layout, inputs, make_kernel_render)
        self.mutated_inputs = mutated_inputs
        self.outputs: list[Buffer] = [self]
        if mutated_inputs is not None:
            # Ensure that the mutated inputs are only allowed for certain nodes
            allowed_set = (
                torch.ops.higher_order.flex_attention,
                torch.ops.higher_order.flex_attention_backward,
            )
            current_node = V.graph.current_node.target
            assert current_node in allowed_set, (
                f"Mutated inputs are only allowed for {allowed_set} but got {current_node}"
            )
            device = self.inputs[0].get_device()
            self.outputs += [
                MutationOutput(NoneLayout(device=device), buf, self)
                for buf in mutated_inputs
            ]

        self.allowed_prologue_inps = (
            allowed_prologue_inps if allowed_prologue_inps else OrderedSet()
        )

    def get_outputs(self) -> list[Buffer]:
        return self.outputs

    def get_allowed_prologue_inps(self) -> OrderedSet[str]:
        return self.allowed_prologue_inps

    def __str__(self) -> str:
        out = f"TritonTemplateBuffer(layout={self.layout})"
        return out


PrimitiveInfoType = Union[int, float, bool, str, list[Union[int, str, float, bool]]]


class ChoiceCaller:
    """
    Represents a possible choice used in autotune_process.py.
    During autotuning, self.benchmark() is first called to get benchmark result,
    and if this choice is selected, self.output_node() is called to get the output_node.

    Children classes: TritonTemplateCaller, CUDATemplateCaller.
    """

    def __init__(
        self,
        name: str,
        input_nodes: list[Buffer],
        layout: Layout,
        description: str,
    ) -> None:
        super().__init__()
        self.name = name
        self.layout = layout
        self.input_nodes = input_nodes
        # An additional description used to describe the choice (useful for
        # knowing what autotuning is choosing)
        self.description = description

    def benchmark(self, *args, out) -> float:  # type: ignore[no-untyped-def]
        algo = self.to_callable()
        return benchmarker.benchmark(algo, args, {"out": out})

    def call_name(self) -> str:
        raise NotImplementedError

    def to_callable(self):  # type: ignore[no-untyped-def]
        raise NotImplementedError

    def hash_key(self) -> str:
        raise NotImplementedError

    def output_node(self) -> TensorBox:
        raise NotImplementedError

    def info_dict(self) -> dict[str, Union[PrimitiveInfoType, list[PrimitiveInfoType]]]:
        """Information returned here is logged to the autotune log file when that is enabled."""
        return {}

    def autoheuristic_id(self) -> str:
        return "unsupported_choice"


class TritonTemplateCallerBase(ChoiceCaller):
    def get_make_kernel_render(self) -> Any:
        raise NotImplementedError


class MultiTemplateBuffer(TritonTemplateBuffer):
    """
    Represents a Buffer with multiple backing implementation choices.

    Choices can be TritonTemplates or ExternKernels. During scheduling if there is a potential
    epilogue we will benchmark each of the choices with the epilogue to determine an implementation.
    Otherwise, the fastest base choice will be chosen.
    """

    def __init__(
        self,
        layout: Layout,
        inputs: list[IRNode],
        choice_timings: Callable[[], dict[ChoiceCaller, float]],
        unfiltered_choices: list[ChoiceCaller],
        allowed_prologue_inps: OrderedSet[str],
    ) -> None:
        super().__init__(
            layout=layout,
            inputs=inputs,
            make_kernel_render=None,
            allowed_prologue_inps=allowed_prologue_inps,
        )
        self._choice_timings_fn = choice_timings
        self._choice_timings: Optional[dict[ChoiceCaller, float]] = None
        self.original_inputs = inputs
        self._output_plannable = all(
            isinstance(choice, TritonTemplateCallerBase)
            or (
                isinstance(choice, torch._inductor.select_algorithm.ExternKernelCaller)
                and choice.has_out_variant
            )
            for choice in unfiltered_choices
        )

    @property
    def output_plannable(self) -> bool:
        """
        Are all possible choices TritonTemplates or Extern Kernels with out variants
        """
        return self._output_plannable

    @property
    def choice_timings(self) -> dict[ChoiceCaller, float]:
        if self._choice_timings is None:
            self._choice_timings = self._choice_timings_fn()
        return self._choice_timings

    @contextlib.contextmanager
    def swap_as_triton_caller(self, caller: TritonTemplateCallerBase):  # type: ignore[no-untyped-def]
        assert isinstance(caller, torch._inductor.select_algorithm.TritonTemplateCaller)
        assert self.layout == caller.layout

        render = self.make_kernel_render
        self.make_kernel_render = caller.get_make_kernel_render()
        try:
            yield
        finally:
            self.make_kernel_render = render

    def finalize_as_triton_caller(self, caller: TritonTemplateCallerBase) -> None:
        assert isinstance(caller, torch._inductor.select_algorithm.TritonTemplateCaller)
        assert self.get_size() == caller.layout.size
        assert self.get_stride() == caller.layout.stride
        self.make_kernel_render = caller.get_make_kernel_render()

    def get_min_choice(self) -> tuple[ChoiceCaller, float]:
        min_choice = min(self.choice_timings, key=self.choice_timings.get)  # type: ignore[arg-type]
        return (min_choice, self.choice_timings[min_choice])


class CUDATemplateBuffer(TemplateBuffer):
    def __init__(  # type: ignore[no-untyped-def]
        self,
        layout,
        inputs,
        make_kernel_render,
        workspace_size: int,
        template: CUDATemplate,
    ) -> None:
        super().__init__(layout, inputs, make_kernel_render)
        # Global memory (in bytes) needed for this template.
        self.workspace_size = workspace_size
        self.template = template

    def get_workspace_size(self):  # type: ignore[no-untyped-def]
        return self.workspace_size if self.workspace_size is not None else 0


class CppTemplateBuffer(TemplateBuffer):
    def __init__(self, layout, inputs, make_kernel_render, template, choice) -> None:  # type: ignore[no-untyped-def]
        super().__init__(layout, inputs, make_kernel_render)
        self.template = template
        self.choice = choice
        self.outputs: Optional[list[Buffer]] = None

    def get_layout(self) -> Layout:
        if isinstance(self.layout, MultiOutputLayout):
            assert isinstance(self.outputs, Iterable)
            first_output = self.outputs[0]
            assert isinstance(first_output, Buffer)
            layout = first_output.layout
            assert isinstance(layout, Layout)
            return layout
        else:
            return super().get_layout()


@ir_dataclass(frozen=False)
class InputsKernel(OperationBuffer):
    inputs: list[Buffer]

    def get_read_writes(self) -> dependencies.ReadWrites:
        reads = OrderedSet[dependencies.Dep]()
        StarDep = dependencies.StarDep
        for input in self.inputs:
            if isinstance(input, list):
                reads.update(StarDep(x.get_name()) for x in input)
            elif isinstance(input, ShapeAsConstantBuffer):
                # Skip creating dependncy for symbolics as they're visible globally
                continue
            else:
                reads.add(StarDep(input.get_name()))

        writes = OrderedSet[dependencies.Dep](
            StarDep(buf.get_name()) for buf in self.get_outputs()
        )

        return dependencies.ReadWrites(
            reads=reads,
            writes=writes,
            index_exprs=OrderedSet(),
        )

    def get_reads(self) -> OrderedSet[Dep]:
        return self.get_read_writes().reads

    @classmethod
    def unwrap_storage_for_input(cls, x: IRNode) -> IRNode:
        if isinstance(x, TensorBox):
            x = x.data
        if isinstance(x, StorageBox):
            x = x.data
        if isinstance(x, BaseView) and not isinstance(x, ReinterpretView):
            x = ExternKernel.realize_input(x)
        if isinstance(x, TensorBox):
            # when converting to ReinterpretView fails in the
            # realize_input call above, the result will be wrapped
            # into TensorBox / StorageBox pair as a result of the
            # cls.copy_input call; so we should unwrap recursively
            return cls.unwrap_storage_for_input(x)
        if isinstance(x, TorchBindObject):
            return x
        assert isinstance(x, (Buffer, ReinterpretView)), x
        return x

    @staticmethod
    def unwrap_storage(inputs):  # type: ignore[no-untyped-def]
        inputs_new = []
        for x in inputs:
            if isinstance(x, list):
                x = [InputsKernel.unwrap_storage_for_input(i) for i in x]
            else:
                x = InputsKernel.unwrap_storage_for_input(x)
            inputs_new.append(x)
        return inputs_new

    def is_extern(self) -> bool:
        return True

    def num_reads(self) -> int:
        return 1


class NopKernel(InputsKernel):
    def is_no_op(self) -> bool:
        return True

    def get_reads(self) -> OrderedSet[Dep]:
        return OrderedSet()


class ConcatKernel(NopKernel):
    """
    There isn't actually a real kernel for concat, we just change the
    storage for the upstream data.
    """

    @classmethod
    def create(cls, inputs, dim):  # type: ignore[no-untyped-def]
        device = inputs[0].get_device()
        dtype = inputs[0].get_dtype()
        new_size = list(inputs[0].get_size())
        offsets_start = [0]
        offsets_end = [new_size[dim]]
        assert 0 <= dim < len(new_size)
        for i in range(1, len(inputs)):
            input_size = inputs[i].get_size()
            offsets_start.append(new_size[dim])
            assert len(input_size) == len(new_size)
            assert inputs[i].get_dtype() == dtype
            assert inputs[i].get_device() == device
            for j in range(len(new_size)):
                if j == dim:
                    new_size[j] = new_size[j] + input_size[j]
                else:
                    new_size[j] = V.graph.sizevars.guard_equals(
                        new_size[j], input_size[j]
                    )
            offsets_end.append(new_size[dim])

        output_stride = FlexibleLayout.contiguous_strides(new_size)
        if config.comprehensive_padding:
            # Ensure the output stride matches the alignment requirements
            output_stride = Layout._pad_strides(
                output_stride, new_size, inputs[0].dtype
            )

        # If any of the inputs is in CL format, use CL format for the output
        for i in range(len(inputs)):
            x = inputs[i]
            if is_storage_and_layout(x):
                layout = x.get_layout()
                if isinstance(
                    layout, FixedLayout
                ) and Layout.is_channels_last_contiguous(layout.size, layout.stride):
                    # use CL stride for the output
                    output_stride = make_channels_last_strides_for(new_size)
                    break
        any_input_is_storage_and_layout = any(is_storage_and_layout(x) for x in inputs)
        fx_node_args = V.graph.current_node.args[0]
        assert isinstance(fx_node_args, list)
        # If any of the inputs has meta tensor and the meta tensor is in CL format, use CL format for the output
        if any_input_is_storage_and_layout is False and any(
            "val" in arg.meta
            and (
                arg.meta["val"].is_contiguous(memory_format=torch.channels_last)
                or arg.meta["val"].is_contiguous(memory_format=torch.channels_last_3d)
            )
            for arg in fx_node_args
        ):
            output_stride = make_channels_last_strides_for(new_size)

        concat_kernel = ConcatKernel(
            name=None,
            layout=FixedLayout(
                device=device,
                dtype=dtype,
                size=new_size,
                stride=output_stride,
            ),
            inputs=[],
        )
        kernel = StorageBox(concat_kernel)
        op_names = []
        for i in range(len(inputs)):
            input_buffer = cls.realize_into(
                inputs[i],
                SliceView.create(
                    kernel, dim, offsets_start[i], offsets_end[i], clamp=False
                ),
            )
            concat_kernel.inputs.append(input_buffer)

            if isinstance(inputs[i].data, BaseView):
                input_unwrapped = inputs[i].data.unwrap_view()
            else:
                input_unwrapped = inputs[i].data

            if (
                input_unwrapped.is_input_buffer()
                and is_gpu(inputs[i].get_device().type)
                and not is_dynamic(input_buffer)
            ):
                op_names.append(input_buffer.get_operation_name())

        if len(op_names) > 1 and V.graph.has_feature(device, BackendFeature.FOREACH):
            V.graph.register_operation_list(op_names)

        concat_kernel.name = V.graph.register_buffer(concat_kernel)
        concat_kernel.inputs = cls.unwrap_storage(concat_kernel.inputs)
        V.graph.register_operation(concat_kernel)

        return kernel

    @classmethod
    def can_realize_into_without_copy(cls, src, dst=None):  # type: ignore[no-untyped-def]
        if isinstance(src, TensorBox):
            # unwrap a TensorBox
            return cls.can_realize_into_without_copy(src.data, dst)

        if isinstance(src.data, MultiTemplateBuffer):
            if (
                not isinstance(src.data.layout, FixedLayout)
                or not src.data.output_plannable
            ):
                return False

            # we call can_realize_into_without_copy in cat lowering before we've decided
            # on output format, optimistically assume layout matches
            if dst is None:
                return True

            # otherwise, check equality of layouts
            if not len(src.get_stride()) == len(dst.get_stride()):
                return False

            return all(
                V.graph.sizevars.statically_known_equals(s1, s2)
                for s1, s2 in zip(src.get_stride(), dst.get_stride())
            )

        return isinstance(src.data.layout, FlexibleLayout) and not isinstance(
            src.data, ExternKernelAlloc
        )

    @classmethod
    def realize_into(cls, src, dst):  # type: ignore[no-untyped-def]
        # Attempt to turn this into a ReinterpretView rather than assert.
        # This has concessions around layout, as as_storage_and_layout
        # can cause us to go from flexible to fixed layout.
        if not isinstance(dst, ReinterpretView):
            if is_storage_and_layout(dst):
                storage, layout = as_storage_and_layout(dst)
                dst = ReinterpretView(data=storage, layout=layout)
        assert isinstance(dst, ReinterpretView), dst
        if isinstance(src, TensorBox):
            # unwrap a TensorBox
            return cls.realize_into(src.data, dst)

        if isinstance(src, StorageBox):
            src.realize()
            # ExternKernelAlloc has specific requirements for output layout, should create a copy
            assert hasattr(src.data, "layout")
            if cls.can_realize_into_without_copy(src, dst):
                src.data.layout = NonOwningLayout(dst)
                return src.data
        # introduce a copy
        pw = Pointwise.create(
            device=src.get_device(),
            dtype=src.get_dtype(),
            inner_fn=src.make_loader(),
            ranges=[
                V.graph.sizevars.guard_equals(a, b)
                for a, b in zip(src.get_size(), dst.get_size())
            ],
        )
        return cls.realize_into(pw, dst)

    def should_allocate(self) -> bool:
        return True


@ir_dataclass(frozen=False)
class ExternKernel(InputsKernel):
    constant_args: tuple[Any, ...] = ()
    kwargs: dict[str, Any] = dataclasses.field(default_factory=dict)
    output_view: Optional[ReinterpretView] = None
    python_kernel_name: Optional[str] = None
    cpp_kernel_name: Optional[str] = None
    # FIXME: in some cases we sill need to explicitly pass in ordered_kwargs_for_cpp_kernel
    # We shouldn't need to do this since the information can be retrieved from op_overload._schema.
    ordered_kwargs_for_cpp_kernel: Iterable[str] = dataclasses.field(
        default_factory=list
    )
    op_overload: Optional[
        Union[torch._ops.OpOverload, torch._ops.HigherOrderOperator]
    ] = None
    arg_properties: Optional[list[dict[str, Any]]] = None
    kwarg_properties: Optional[dict[str, dict[str, Any]]] = None
    unbacked_bindings: dict[sympy.Symbol, pytree.KeyPath] = dataclasses.field(
        default_factory=dict
    )
    mutation_outputs: list[MutationOutput] = dataclasses.field(default_factory=list)

    def __init__(  # type: ignore[no-untyped-def]
        self,
        name,
        layout,
        inputs,
        constant_args=(),
        kwargs=None,
        output_view=None,
        python_kernel_name=None,
        cpp_kernel_name=None,
        ordered_kwargs_for_cpp_kernel=(),
        op_overload=None,
    ) -> None:
        super().__init__(
            name=name,
            layout=layout,
            inputs=inputs,
        )
        self.constant_args = constant_args
        self.kwargs = kwargs if kwargs else {}
        self.output_view = output_view
        self.op_overload = op_overload
        self.set_cpp_kernel_name(cpp_kernel_name)
        self.set_python_kernel_name(python_kernel_name)
        self.ordered_kwargs_for_cpp_kernel = ordered_kwargs_for_cpp_kernel
        self.collect_arg_kwarg_properties()
        self.unbacked_bindings = {}
        self.mutation_outputs = []
        self.fx_node = V.graph.current_node

    def get_outputs(self) -> list[Buffer]:
        return [self, *self.mutation_outputs]

    def get_unbacked_symbol_defs(self) -> OrderedSet[sympy.Symbol]:
        return OrderedSet()

    def collect_arg_kwarg_properties(self):  # type: ignore[no-untyped-def]
        # if self.op_overload is torch._ops.OpOverload, we can use its schema to collect additional
        # information for args and kwargs, e.g. type and default value, to help with the cpp wrapper codegen
        self.arg_properties = (
            [
                {
                    "name": x.name,
                    "type": x.real_type,
                    "default_value": x.default_value,
                }
                for x in self.op_overload._schema.arguments
                if not x.kwarg_only
            ]
            if isinstance(self.op_overload, torch._ops.OpOverload)
            else [{} for i in range(len(self.inputs))]
        )
        self.allarg_properties = (
            {
                x.name: {"type": x.real_type, "default_value": x.default_value}
                for x in self.op_overload._schema.arguments
            }
            if isinstance(self.op_overload, torch._ops.OpOverload)
            else {}
        )
        # FIXME: self.kwargs does not always match kwargs defined in schema, so sometimes
        # ordered_kwargs_for_cpp_kernel is explicilty passed in.
        if isinstance(self.op_overload, torch._ops.OpOverload):
            if not self.ordered_kwargs_for_cpp_kernel:
                self.ordered_kwargs_for_cpp_kernel = [
                    x.name for x in self.op_overload._schema.arguments if x.kwarg_only
                ]
            self.schema_kwargs = [
                x for x in self.op_overload._schema.arguments if x.kwarg_only
            ]

    def decide_layout(self):  # type: ignore[no-untyped-def]
        if isinstance(self.layout, FlexibleLayout):
            self.apply_constraint()
            self.freeze_layout()

    def codegen_comment(self, wrapper) -> None:  # type: ignore[no-untyped-def]
        origin_str, _detailed_origin_str = get_kernel_metadata(self, wrapper)
        if origin_str:
            wrapper.make_comment(origin_str)

    def codegen(self, wrapper):  # type: ignore[no-untyped-def]
        raise NotImplementedError

    def set_cpp_kernel_name(self, cpp_kernel_name: Optional[str] = None) -> None:
        self.cpp_kernel_name = cpp_kernel_name
        if not V.graph.cpp_wrapper or not isinstance(
            self.op_overload, torch._ops.OpOverload
        ):
            return

        kernel = self.op_overload
        if self.cpp_kernel_name is None:
            # Try to construct cpp_kernel_name from op_overload
            if kernel.namespace == "aten":
                # Calling with the default kernel name can lead to ambiguous behavior like the following example.
                # repeat_interleave(const at::Tensor & repeats, std::optional<int64_t> output_size=std::nullopt)
                # repeat_interleave(const at::Tensor & self, int64_t repeats,
                #       std::optional<int64_t> dim=std::nullopt, std::optional<int64_t> output_size=std::nullopt)
                opname = (
                    kernel.__name__.split(".")[0]
                    if kernel._overloadname == "default"
                    else kernel.__name__.replace(".", "_")
                )
                self.cpp_kernel_name = f"at::_ops::{opname}::call"
            else:
                self.cpp_kernel_name = kernel._schema.name

    def set_python_kernel_name(self, python_kernel_name: Optional[str]) -> None:
        self.python_kernel_name = python_kernel_name
        if python_kernel_name is not None:
            return

        kernel = self.op_overload
        if kernel is None:
            pass
        elif isinstance(kernel, torch._ops.HigherOrderOperator):
            self.python_kernel_name = f"torch.ops.higher_order.{kernel.__name__}"
        else:
            self.python_kernel_name = (
                f"{kernel.__module__.replace('._ops.', '.ops.')}.{kernel.__name__}"
            )

    def get_kernel_name(self):  # type: ignore[no-untyped-def]
        device = d.type if (d := self.get_device()) else V.graph.device_type
        return (
            V.graph.wrapper_code.get_c_shim_func_name(self.cpp_kernel_name, device)  # type: ignore[attr-defined]
            if V.graph.cpp_wrapper
            else self.python_kernel_name
        )

    @staticmethod
    def copy_input(x):  # type: ignore[no-untyped-def]
        pw = Pointwise.create(
            device=x.get_device(),
            dtype=x.get_dtype(),
            inner_fn=x.make_loader(),
            ranges=x.get_size(),
            origin_node=x.get_origin_node(),
            traceback=x.get_traceback(),
        )
        pw.realize()
        return pw

    @classmethod
    def process_kernel(  # type: ignore[no-untyped-def]
        cls, kernel, *args, **kwargs
    ) -> tuple[
        Any,
        list[Any],
        list[Any],
        Callable[[Any, Any], Any],
        Optional[dict[sympy.Symbol, pytree.KeyPath]],
    ]:
        binded_args = {"args": args, "kwargs": kwargs}

        args_flat, args_spec = pytree.tree_flatten(binded_args)

        is_arg_tensor = []
        # tensor_args can be either tensor or torchbind objects
        tensor_args = []
        non_tensor_args: list[Any] = []
        for arg in args_flat:
            is_arg_tensor.append(
                isinstance(arg, IRNode) and not isinstance(arg, GeneratorState)
            )
            if is_arg_tensor[-1]:
                tensor_args.append(arg)
            else:
                if isinstance(arg, sympy.Expr):
                    arg = V.graph.sizevars.shape_env.create_symintnode(arg, hint=None)
                non_tensor_args.append(arg)

        def unflatten_args(new_tensor_args, new_non_tensor_args):  # type: ignore[no-untyped-def]
            result = []
            it_tensors = iter(new_tensor_args)
            it_non_tensors = iter(new_non_tensor_args)
            for is_tensor in is_arg_tensor:
                if is_tensor:
                    result.append(next(it_tensors))
                else:
                    result.append(next(it_non_tensors))
            r = pytree.tree_unflatten(result, args_spec)
            return r.get("args", []), r.get("kwargs", {})

        tensor_args = [cls.realize_input(x) for x in tensor_args]

        # freeze layout otherwise our output stride calculation might
        # become incorrect
        for x in tensor_args:
            if is_storage_and_layout(x):
                as_storage_and_layout(x, freeze=True)

        # Rerun fake tensor propagation, because Inductor may have changed the
        # strides of inputs and we need to determine accurately what the
        # output stride will be.
        example_args: list[
            Union[torch.Tensor, torch._C.ScriptObject, torch.Generator]
        ] = []

        # We need to retain the constant values of fake tensors that we originally
        # propagated the graph with, because for some operators running without a
        # constant would trigger an error / DataDependentException
        for x in tensor_args:
            # if x is a view of a constant, we need to realize the view
            # (we can't pass the constant into the kernel directly)
            if not isinstance(x, BaseView) and x.get_name() in V.graph.constants:
                example_args.append(V.graph.constants[x.get_name()])
            elif (
                not isinstance(x, BaseView)
                and x.get_name() in V.graph.torchbind_constants
            ):
                example_args.append(V.graph.torchbind_constants[x.get_name()])
            elif isinstance(x, TorchBindObject):
                example_args.append(x.get_real_obj())
            elif isinstance(x, torch._inductor.ir.GeneratorState):
                device_index = x.device.index
                assert x.device.type == "cuda" and device_index is not None
                example_args.append(
                    torch.cuda.default_generators[device_index].clone_state()
                )
            else:
                example_args.append(ir_node_to_tensor(x, guard_shape=True))

        new_args, new_kwargs = unflatten_args(example_args, non_tensor_args)
        example_output = kernel(*new_args, **new_kwargs)

        unbacked_bindings: Optional[dict[sympy.Symbol, pytree.KeyPath]] = None
        if shape_env := V.fake_mode.shape_env:
            rebind_unbacked(shape_env, V.current_node, example_output)
            unbacked_bindings = compute_unbacked_bindings(
                shape_env, example_output, V.current_node.meta.get("val")
            )

        example_out_li = (
            [example_output]
            if not isinstance(example_output, (list, tuple))
            else example_output
        )
        for t in example_out_li:
            if isinstance(t, torch.Tensor) and t.is_sparse:
                msg = "sparsity not handled. Please file issue for sparse inference weights."
                if stack_trace := V.graph.current_node.meta.get("stack_trace", None):
                    msg = f"{msg} Found from : \n {stack_trace}"
                V.graph.disable_cudagraphs_reason = msg

        return (
            example_output,
            tensor_args,
            non_tensor_args,
            unflatten_args,
            unbacked_bindings,
        )

    @classmethod
    def convert_to_reinterpret_view(cls, x):  # type: ignore[no-untyped-def]
        """
        In order to pass this to an extern kernel we need a
        ReinterpretView not a View.  This allows us to avoid some
        unneeded copies.
        """
        assert isinstance(x, BaseView)
        if isinstance(x, ReinterpretView):
            return x

        # NOTE: Don't use extract_read_writes here as it fails when
        # make_loader() inlines the computation
        x_unwrap_view = x.unwrap_view()
        buf = V.graph.get_buffer(x_unwrap_view.get_name())
        assert buf is not None
        x_unwrap_view_fx_node = buf.get_origin_node()
        # Prefer channels last format according to how the format is set from eager.
        if (
            x_unwrap_view_fx_node is not None
            and "val" in x_unwrap_view_fx_node.meta
            and isinstance(x_unwrap_view.layout, FlexibleLayout)
            and (
                x_unwrap_view_fx_node.meta["val"].is_contiguous(
                    memory_format=torch.channels_last
                )
                or x_unwrap_view_fx_node.meta["val"].is_contiguous(
                    memory_format=torch.channels_last_3d
                )
            )
        ):
            x_unwrap_view.freeze_layout_with_same_order(
                make_channels_last_strides_for(x_unwrap_view.get_size())
            )
        else:
            x_unwrap_view.freeze_layout()

        index_args, var_ranges = dependencies.index_vars_squeeze(
            x.get_size(),
            prefix="r",  # type: ignore[arg-type]
        )
        range_vars = index_args[0]
        index = x.make_indexer()(range_vars)

        index = V.graph.sizevars.simplify_with_ranges(index, var_ranges)
        strides = V.graph.sizevars.stride_vars(index, range_vars)
        offset = V.graph.sizevars.offset_var(index, range_vars)
        expected = sympy_dot(range_vars, strides) + offset

        if index != expected:
            log.debug(
                "convert_to_reinterpret_view failed: stride=%s offset=%s index=%s",
                strides,
                offset,
                index,
            )
            raise NotImplementedError

        return ReinterpretView(
            data=x.data,
            layout=FixedLayout(
                device=x.get_device_or_error(),
                dtype=x.get_dtype(),
                size=x.get_size(),  # type: ignore[arg-type]
                stride=strides,
                offset=offset,
            ),
        )

    @classmethod
    def realize_input(cls, x):  # type: ignore[no-untyped-def]
        if x is None:
            return NoneAsConstantBuffer()
        if isinstance(x, (sympy.Expr, sympy.logic.boolalg.Boolean, int)):
            return ShapeAsConstantBuffer(expr=x)
        if isinstance(x, Constant):
            return V.graph.add_tensor_constant(
                torch.tensor(x.value, dtype=x.get_dtype(), device=x.get_device())
            )
        if isinstance(x, ConstantBuffer):
            return x
        if isinstance(x, TensorBox):
            return cls.realize_input(x.data)
        if isinstance(x, ReinterpretView):
            return ReinterpretView(
                data=cls.realize_input(x.data), layout=x.get_layout()
            )
        if isinstance(x, BaseView):
            x.realize()
            if is_storage_and_layout(x.unwrap_view()):
                try:
                    return cls.convert_to_reinterpret_view(x)
                except NotImplementedError:
                    pass
        if isinstance(x, StorageBox):
            # TODO(jansel): impose layout preference on realized buffer
            x.realize()
            return x
        if isinstance(x, (NonTensorObj, ShapeAsConstantBuffer)):
            return x
        return cls.copy_input(x)

    @classmethod
    def require_stride1(cls, x):  # type: ignore[no-untyped-def]
        if is_storage_and_layout(x):
            if len(x.get_stride()) == 0:
                return x
            for stride in x.get_stride():
                if stride == 1:
                    return x
        return cls.copy_input(x)

    @classmethod
    def require_strides(  # type: ignore[no-untyped-def]
        cls,
        x,
        order: Optional[Sequence[int]] = None,
        exact_strides: Optional[Sequence[_IntLike]] = None,
        allow_padding=False,
    ):
        assert order is not None or exact_strides is not None
        # Layout generally doesn't matter, but some consuming external ops might have requirements
        if x.get_numel() in (0, 1) and not exact_strides:
            return x

        # require x to have the layout
        if is_storage_and_layout(x):
            if isinstance(x.get_layout(), FlexibleLayout):
                if order:
                    # If the the FlexibleLayout already has the size and stride in the required order,
                    # freeze it to a FixedLayout by using its current size and stride.
                    # The behavior of using its current size and stride or the given order can be different
                    # if the size and stride has ambiguilty, for example for a 4D input where the iC = 1:
                    # size=[s0, 1, 28, 28], stride=[784, 784, 28, 1]. If the required order is [3, 0, 2, 1] (channels last),
                    # the current size and stride already satisfies this order.
                    # However by freezing it to the required order, the layout will be changed to:
                    # size=[s0, 1, 28, 28], stride=[784, 1, 28, 1]), which is not actually necessary.

                    # fix flexiblelayout to be FixedLayout with stride_order
                    as_storage_and_layout(
                        x,
                        freeze=True,
                        want_contiguous=False,
                        stride_order=(
                            get_stride_order(
                                V.graph.sizevars.size_hints(x.get_layout().stride)
                            )
                            if is_stride_order_storage_and_layout(x, order)
                            else order
                        ),
                        allow_padding=allow_padding,
                    )
                    return x
                else:
                    # If the exact_strides is given, freeze the FlexibleLayout to a FixedLayout with the exact_strides.
                    as_storage_and_layout(
                        x,
                        freeze=True,
                        want_contiguous=False,
                        stride_order=None,
                        allow_padding=allow_padding,
                        exact_strides=exact_strides,
                    )
                    return x
            elif isinstance(x.get_layout(), (FixedLayout, NonOwningLayout)) and (
                (order and x.get_layout().is_stride_ordered(order))
                or (
                    exact_strides
                    and significant_strides_equal(
                        exact_strides, x.get_layout().stride, x.get_size()
                    )
                )
            ):
                return (
                    try_match_insignificant_strides(x, exact_strides)
                    if exact_strides is not None
                    else x
                )
            elif isinstance(x.get_layout(), MutationLayoutSHOULDREMOVE):
                if isinstance(x.get_layout().real_layout(), FlexibleLayout):
                    raise AssertionError(
                        "the MutationLayoutSHOULDREMOVE's real layout shouldn't be FlexibleLayout"
                    )
                elif isinstance(x.get_layout().real_layout(), FixedLayout) and (
                    (order and x.get_layout().real_layout().is_stride_ordered(order))
                    or (
                        exact_strides
                        and significant_strides_equal(
                            exact_strides,
                            x.get_layout().real_layout().stride,
                            x.get_size(),
                        )
                    )
                ):
                    return x

        # TODO - Storage to InputBuffer
        if isinstance(x, InputBuffer) and (
            (order and x.get_layout().is_stride_ordered(order))
            or (
                exact_strides
                and significant_strides_equal(
                    exact_strides, x.get_layout().stride, x.get_size()
                )
            )
        ):
            return x
        if (
            isinstance(x, TensorBox)
            and isinstance(x.data, BaseView)
            and not isinstance(x.data, ReinterpretView)
            and is_storage_and_layout(x.unwrap_view())
            and not isinstance(x.unwrap_view().data, ExternKernelAlloc)  # type: ignore[attr-defined]
        ):
            try:
                x.data = cls.convert_to_reinterpret_view(x.data)
                if order:
                    return cls.require_stride_order(
                        x, order, allow_padding=allow_padding
                    )
                elif exact_strides:
                    return cls.require_exact_strides(
                        x, exact_strides, allow_padding=allow_padding
                    )
            except NotImplementedError:
                pass

        # Preserve ExpandView representation that would be lost during copy_input
        # Without representation of the expand in inductor IR, in codegen we end up
        # launching a grid for the full size tensor and doing redundant computation
        # across expanded dims.
        # TODO: could also be good to have a codegen fix to recognize overlapping elements

        expanded_dims: Optional[list[int]] = None
        orig_size = x.get_size()
        if exact_strides is not None:
            sizevars = V.graph.sizevars
            expanded_dims = [
                i
                for i in range(len(x.get_size()))
                if sizevars.statically_known_equals(exact_strides[i], 0)
                and sizevars.statically_known_geq(x.get_size()[i], 2)
            ]

            for dim in expanded_dims:
                x = torch._inductor.lowering.slice_(x, dim, 0, 1)

        # Although this is a clone, inductor is good about fusing clones into previous
        # operations if they weren't realized and their layouts were flexible.
        x = cls.copy_input(x)

        as_storage_and_layout(
            x,
            freeze=True,
            want_contiguous=False,
            stride_order=order,
            allow_padding=allow_padding,
            exact_strides=exact_strides,
        )
        if order:
            assert is_stride_order_storage_and_layout(x, order)
        elif expanded_dims:
            assert orig_size is not None and exact_strides is not None
            x = torch._inductor.lowering.expand(x, orig_size)
            # the expand will sometimes may change insignificant strides, so match them back
            return try_match_insignificant_strides(x, exact_strides)

        return x

    @classmethod
    def require_exact_strides(cls, x, exact_strides, allow_padding=False):  # type: ignore[no-untyped-def]
        return cls.require_strides(
            x, exact_strides=exact_strides, allow_padding=allow_padding
        )

    @classmethod
    def require_stride_order(cls, x, order, allow_padding=False):  # type: ignore[no-untyped-def]
        return cls.require_strides(x, order=order, allow_padding=allow_padding)

    @classmethod
    def require_channels_last(cls, x):  # type: ignore[no-untyped-def]
        return cls.require_stride_order(x, NHWC_STRIDE_ORDER)

    @classmethod
    def require_channels_last_3d(cls, x):  # type: ignore[no-untyped-def]
        return cls.require_stride_order(x, NHWDC_STRIDE_ORDER)

    @classmethod
    def require_contiguous(cls, x):  # type: ignore[no-untyped-def]
        return cls.require_stride_order(x, list(reversed(range(len(x.get_size())))))

    def apply_constraint(self) -> None:
        pass

    def fill_non_provided_args(self, args, kwargs):  # type: ignore[no-untyped-def]
        # Previously, we want to maintain forward-compatibility by skipping
        # default args in the serialized artifacts in fbcode. However,
        # some of our shim interfaces require default values being OrderedSet.
        # Discussed with Sherlock offline and we decided to allow serializing
        # default args into the C++ wrapper code for now. We will refine this
        # part if we see real FC requirement. More details related to FC
        # can be found at:
        # https://docs.google.com/document/d/1FzWm-sHYwmRi3x_g036kOxd99KaYquUsA-L5JwOn8ys/edit?usp=sharing
        assert isinstance(args, (list, tuple))
        if isinstance(args, tuple):
            args = list(args)
        assert self.arg_properties, "ExternKernel.arg_properties should not be empty"

        n_args = len(args)
        n_pos_args = len(self.arg_properties)
        # For cpp wrapper, if some positional args are not provided, we need to check
        # if they're in the kwargs or use their default value
        if n_args < n_pos_args:
            log.debug(
                "%s has %d unprovided positional arguments. "
                "Will check if they are in the keyword arguments or will use default values.",
                self.op_overload,
                n_pos_args - n_args,
            )
            for i in range(n_args, n_pos_args):
                arg_name = self.arg_properties[i]["name"]
                args.append(
                    kwargs[arg_name]
                    if arg_name in kwargs
                    else self.arg_properties[i]["default_value"]
                )
        return args

    def codegen_const_args(self, names: Optional[list[str]] = None):  # type: ignore[no-untyped-def]
        if V.graph.cpp_wrapper:
            result = []
            # Aten ops follow the convention that tensor args are before non-tensor args,
            # in which case the following 'len(self.inputs) + i' logic works. But this
            # may not be true for other ops, and if that is the case, caller needs to
            # pass in a list of const arg names for arg_properties lookup.
            name_to_arg_properties = None
            if names and self.arg_properties:
                assert len(self.constant_args) == len(names), (
                    "names passed to codegen_const_args does not match self.constant_args"
                )
                name_to_arg_properties = {
                    arg.get("name"): arg for arg in self.arg_properties
                }

            for i, x in enumerate(self.constant_args):
                if name_to_arg_properties is not None:
                    prop = name_to_arg_properties.get(names[i])  # type: ignore[index]
                    type_ = prop.get("type") if prop else None
                else:
                    idx = len(self.inputs) + i
                    type_ = (
                        self.arg_properties[idx].get("type")
                        if self.arg_properties and idx < len(self.arg_properties)
                        else None
                    )
                result.append(V.graph.wrapper_code.val_to_arg_str(x, type_))
            return result
        else:
            return map(V.graph.wrapper_code.val_to_arg_str, self.constant_args)

    def codegen_args(self):  # type: ignore[no-untyped-def]
        if V.graph.cpp_wrapper and self.op_overload is not None:
            # cpp wrapper needs special logic to fill in missing args with default values
            inputs = self.fill_non_provided_args(
                [*self.inputs, *self.constant_args], self.kwargs
            )
            # fill_non_provided_args has handled constant args, so no need to codegen for that later
            need_codegen_constant_args = False
        else:
            inputs = self.inputs
            need_codegen_constant_args = True

        args = []
        for i, x in enumerate(inputs):
            if V.graph.cpp_wrapper:
                assert self.arg_properties and i < len(self.arg_properties), (
                    "Invalid access to ExternKernel.arg_properties"
                )
                type_ = self.arg_properties[i].get("type")
                args.append(V.graph.wrapper_code.val_to_arg_str(x, type_))
            else:
                args.append(V.graph.wrapper_code.val_to_arg_str(x))
        if need_codegen_constant_args:
            args.extend(self.codegen_const_args())
        return args

    def get_kwargs_value(self, arg_name, **kwargs):  # type: ignore[no-untyped-def]
        """Given an argument name, queries for values in (in order):
        1. any provided kwargs for this function.
        2. the class self.kwargs member.
        3. any available default arguments in self.allarg_properties."""
        if arg_name in kwargs:
            return kwargs.get(arg_name)
        if arg_name in self.kwargs:
            return self.kwargs.get(arg_name)
        if self.allarg_properties and arg_name in self.allarg_properties:
            return self.allarg_properties.get(arg_name).get("default_value")  # type: ignore[union-attr]
        raise AssertionError(f"{arg_name} not in self.allarg_properties")

    def codegen_kwargs(self, skip_out=False):  # type: ignore[no-untyped-def]
        if V.graph.cpp_wrapper:
            if self.op_overload is not None and len(self.schema_kwargs) == 0:
                # All the args should have been generated by fill_non_provided_args in codegen_args
                return []

            kwargs = []
            for arg_name in self.ordered_kwargs_for_cpp_kernel:
                if skip_out and arg_name == "out":
                    # ExternKernelOut has its own logic for inserting the out parameter
                    continue

                v = self.get_kwargs_value(arg_name)
                if isinstance(v, sympy.Expr):
                    kwargs.append(v)
                else:
                    type_ = (
                        self.allarg_properties.get(arg_name).get("type")  # type: ignore[union-attr]
                        if self.allarg_properties and arg_name in self.allarg_properties
                        else None
                    )
                    kwargs.append(V.graph.wrapper_code.val_to_arg_str(v, type_))
        else:
            kwargs = [
                f"{k}={V.graph.wrapper_code.val_to_arg_str(v)}"
                for k, v in self.kwargs.items()
            ]
        return kwargs

    def codegen_size_asserts(self, wrapper) -> None:  # type: ignore[no-untyped-def]
        if config.size_asserts and not V.graph.cpp_wrapper:
            # comparing strides for 0 size tensor is tricky. Ignore them for now.
            if sympy_product(self.get_size()) == 0:
                return
            size = V.graph.wrapper_code.codegen_shape_tuple(self.get_size())
            stride = V.graph.wrapper_code.codegen_shape_tuple(self.get_stride())
            wrapper.writeline(
                f"assert_size_stride({self.get_name()}, {size}, {stride})"
            )

    def get_group_stride(self):  # type: ignore[no-untyped-def]
        """
        get output sizes and strides, for template_codegen
        """
        _size = self.get_size()
        _stride = self.get_stride()
        # iter_ranges = _size of output tensor, reduce_range = [] because no reduction
        return [_size, []], _stride

    def canonicalize(self):  # type: ignore[no-untyped-def]
        """
        Manually get canonicalization of the output index
        """
        # manually generate index formula for conv
        sizevars = V.graph.sizevars
        sizes = self.get_size()
        strides = self.get_stride()
        strides = [sizevars.size_hint(x) for x in strides]
        # TODO: I can't tell if the symbols here are temporary
        index_vars = [sympy_index_symbol(f"d{i}") for i in range(len(sizes))]
        # reorder index vars according to stride
        index_order = sorted(range(len(strides)), key=strides.__getitem__, reverse=True)
        lookup = {pos: idx for idx, pos in enumerate(index_order)}
        order = [lookup[i] for i in range(len(lookup))]
        index_vars = [index_vars[i] for i in order]
        indexer = self.make_indexer()
        index = indexer(index_vars)

        new_sizes, reindex, _prune = V.graph.sizevars._simplify_loops(
            index_vars, sizes, [index]
        )

        # assign new variables each dimension to deal with numbering mismatches
        # d0, d1, d2 could become d0, d2 -- which won't match d0, d1
        _, add_var = var_builder("c")
        replacement = dict(zip(index_vars, reindex([add_var(x) for x in new_sizes])))

        index = sympy_subs(sympy.expand(index), replacement)
        return index, tuple(new_sizes)

    def get_unbacked_symbol_uses(self) -> OrderedSet[sympy.Symbol]:
        # NB: It's not necessary to check regular inputs as we automatically
        # have dependencies on them
        r = OrderedSet[sympy.Symbol]()
        for arg in self.constant_args:
            r |= maybe_free_unbacked_symbols(arg)
        for arg in self.kwargs.values():
            r |= maybe_free_unbacked_symbols(arg)
        return r

    def __str__(self) -> str:
        kernel_name = getattr(self, "python_kernel_name", None)
        lines = [
            f"python_kernel_name={kernel_name!r}",
        ]
        lines += [
            f"{field.name}={getattr(self, field.name)}"
            for field in dataclasses.fields(self)
        ]
        lines.append(f"origin_node={self.origin_node!r}")
        return self.str_helper(lines)

    __repr__ = __str__


@ir_dataclass(frozen=False)
class ExternKernelOut(ExternKernel):
    def codegen(self, wrapper) -> None:  # type: ignore[no-untyped-def]
        self.codegen_comment(wrapper)
        args = [*self.codegen_args(), *self.codegen_kwargs(skip_out=True)]
        kernel_name = self.get_kernel_name()
        if (
            V.graph.cpp_wrapper
            and self.cpp_kernel_name == "torch::inductor::_mm_plus_mm"
        ):
            # For https://github.com/pytorch/pytorch/issues/128474
            kernel_name = "aoti_torch__mm_plus_mm_out"
        else:
            kernel_name = self.get_kernel_name()
        device = d.type if (d := self.get_device()) else V.graph.device_type
        wrapper.generate_extern_kernel_out(
            kernel_name,
            self.codegen_reference(),
            self.output_view.codegen_reference() if self.output_view else None,
            args,
<<<<<<< HEAD
            self,
=======
            device,
>>>>>>> 08a644a4
        )

    def __init__(  # type: ignore[no-untyped-def]
        self,
        layout,
        inputs,
        constant_args=(),
        kwargs=None,
        output_view=None,
        python_kernel_name=None,
        cpp_kernel_name=None,
        ordered_kwargs_for_cpp_kernel=(),
        op_overload=None,
    ) -> None:
        super().__init__(
            None,
            layout,
            self.unwrap_storage(inputs),
            constant_args,
            kwargs or {},
            None,
            python_kernel_name,
            cpp_kernel_name,
            ordered_kwargs_for_cpp_kernel,
            op_overload,
        )
        self.name = V.graph.register_buffer(self)
        V.graph.register_operation(self)

    def should_allocate(self) -> bool:
        return True


class RandomSeeds(ExternKernelOut):
    def __init__(self, count: int, device: torch.device) -> None:
        limits = torch.iinfo(torch.int64)
        super().__init__(
            layout=FixedLayout(
                device=device,
                dtype=torch.int64,
                size=[count],
            ),
            inputs=[],
            constant_args=[limits.min, limits.max, [count]],
            python_kernel_name="aten.randint.low_out",
            # FIXME: Ideally we should only use at::_ops::randint_low_out::call here,
            # but the signature is different from is at::randint_out. Again,
            # we can simplify the code when only keeping an ABI-compatible version.
            cpp_kernel_name="at::_ops::randint_low_out::call",
            op_overload=aten.randint.low_out,
        )


class ExternKernelAlloc(ExternKernel):
    def codegen(self, wrapper) -> None:  # type: ignore[no-untyped-def]
        self.codegen_comment(wrapper)
        args = [*self.codegen_args(), *self.codegen_kwargs()]
        V.graph.wrapper_code.generate_extern_kernel_alloc(self, args)
        if isinstance(self.layout, Layout):
            self.codegen_size_asserts(wrapper)

    def __init__(  # type: ignore[no-untyped-def]
        self,
        layout,
        inputs,
        constant_args=(),
        kwargs=None,
        python_kernel_name=None,
        cpp_kernel_name=None,
        ordered_kwargs_for_cpp_kernel=(),
        op_overload=None,
    ) -> None:
        super().__init__(
            None,
            layout,
            self.unwrap_storage(inputs),
            constant_args,
            kwargs or {},
            None,
            python_kernel_name,
            cpp_kernel_name,
            ordered_kwargs_for_cpp_kernel,
            op_overload,
        )
        # We need output buffers for generating kernel arguments in the
        # abi-compatible mode, where we retrieve outputs by pass each individual
        # output through the abi-compatible interface.
        self.outputs: Sequence[Any] = []
        self.name = V.graph.register_buffer(self)
        V.graph.register_operation(self)

    def should_allocate(self) -> bool:
        return False

    def apply_constraint(self):  # type: ignore[no-untyped-def]
        raise NotImplementedError


class MutationOutput(Buffer):
    """
    An output buffer that represents the mutation of a pre-existing buffer
    """

    def __init__(self, layout, mutated_node, mutating_node: Operation) -> None:  # type: ignore[no-untyped-def]
        super().__init__(name=None, layout=layout)
        mutated_node_name = mutated_node.get_name()
        V.graph.mark_buffer_mutated(mutated_node_name)
        self.mutation_names = [mutated_node_name]
        self.mutating_node: Operation = mutating_node
        self.name = V.graph.register_buffer(self)

    def get_defining_op(self) -> Operation:
        return self.mutating_node

    def get_mutation_names(self):  # type: ignore[no-untyped-def]
        return self.mutation_names

    def should_allocate(self) -> bool:
        return False


class TMADescriptor(ExternKernel):
    """
    An IR node representing a host-side TMA descriptor in the Triton API
    (the ones obtained via create_{1d,2d}_tma_descriptor calls). Mostly
    useful for user-defined Triton kernels relying on host-side TMA; but
    can, in principle, be used for Inductor's Triton templates, too.
    """

    # as TMA descriptors are immutable,
    # we can dedup them by the input args
    _CACHE: dict[Any, TMADescriptor] = {}

    @classmethod
    def create(  # type: ignore[no-untyped-def]
        cls,
        tensor: IRNode,
        dims: list[Union[int, torch.SymInt]],
        block_dims: list[Union[int, torch.SymInt]],
        element_size: Optional[int] = None,
    ):
        key = (id(tensor), dims, block_dims, element_size)
        if key not in cls._CACHE:
            cls._CACHE[key] = TMADescriptor(tensor, dims, block_dims, element_size)
        return cls._CACHE[key]

    def __init__(
        self,
        tensor: IRNode,
        dims: list[Union[int, torch.SymInt]],
        block_dims: list[Union[int, torch.SymInt]],
        element_size: Optional[int] = None,
    ) -> None:
        assert len(dims) in (1, 2)
        assert len(dims) == len(block_dims)

        if element_size is None:
            element_size = tensor.get_dtype().itemsize

        self.tensor = tensor
        self.dims = dims
        self.block_dims = block_dims
        self.element_size = element_size
        self.rank = len(self.dims)

        inputs = [tensor]
        constant_args = [
            *self.dims,
            *self.block_dims,
            self.element_size,
        ]

        super().__init__(
            None,
            # link back to the underlying tensor in terms of ownership
            # to avoid getting the underlying tensor deleted *before*
            # the TMADescriptor node can be deleted.
            NonOwningLayout(
                ReinterpretView(
                    data=tensor,
                    layout=tensor.get_layout(),
                )
            ),
            inputs,
            tuple(constant_args),
            None,
        )

        self.name = V.graph.register_buffer(self)
        V.graph.register_operation(self)

    def codegen(self, wrapper) -> None:  # type: ignore[no-untyped-def]
        wrapper.generate_tma_descriptor(self)


class UserDefinedTritonKernel(ExternKernel):
    def get_kernel_and_metadata(self):  # type: ignore[no-untyped-def]
        from triton.runtime.autotuner import Autotuner

        from torch._higher_order_ops.triton_kernel_wrap import kernel_side_table

        kernel = kernel_side_table.get_kernel(self.kernel_idx)
        configs = []
        restore_value_args: list[str] = []
        reset_to_zero_args: list[str] = []
        if isinstance(kernel, Autotuner):
            # https://github.com/triton-lang/triton/pull/5083
            # changes kernel.restore_idx to kernel.restore_value
            if hasattr(kernel, "restore_idx"):
                restore_value_args.extend(
                    kernel.fn.arg_names[i] for i in kernel.restore_idx
                )
            else:
                assert hasattr(kernel, "restore_value")
                restore_value_args.extend(kernel.restore_value)

            if hasattr(kernel, "reset_idx"):
                for i in kernel.reset_idx:
                    reset_to_zero_args.append(kernel.fn.arg_names[i])
            else:
                assert hasattr(kernel, "reset_to_zero")
                reset_to_zero_args.extend(kernel.reset_to_zero)

            configs = kernel.configs
            kernel = kernel.fn
        return kernel, configs, restore_value_args, reset_to_zero_args

    def codegen(self, wrapper) -> None:  # type: ignore[no-untyped-def]
        from torch._inductor.utils import triton_version_uses_attrs_dict

        (
            kernel,
            configs,
            restore_value_args,
            reset_to_zero_args,
        ) = self.get_kernel_and_metadata()

        # Definition of kernel
        (
            new_name,
            triton_meta,
            extra_launch_args,
        ) = wrapper.define_user_defined_triton_kernel(
            kernel,
            configs,
            self.kwargs,
            restore_value_args,
            reset_to_zero_args,
            self.grid,
        )
        named_args = {
            k: self.get_kwargs_value(k) for k in self.ordered_kwargs_for_cpp_kernel
        }
        constexpr_names = OrderedSet([kernel.arg_names[i] for i in kernel.constexprs])

        args: list[Any] = []
        arg_types: list[Any] = []
        raw_args_filtered: list[Any] = []
        for name, arg in itertools.chain(
            named_args.items(), zip(itertools.repeat(""), extra_launch_args)
        ):
            raw_args_filtered.append(arg)
            if isinstance(arg, IRNode):
                args.append(arg.codegen_reference())
                arg_types.append(arg.get_dtype())
            elif isinstance(arg, (int, float, bool, sympy.Expr)):
                args.append(arg)
                arg_types.append(type(arg))
            elif name in constexpr_names:
                # insert a dummy value for constexpr args of unsupported type
                # constexprs will end up getting baked into the kernel at compile time
                args.append(-1)
                arg_types.append(int)
            elif arg is None:
                """
                Filter out None args.

                see https://github.com/pytorch/pytorch/issues/115344

                Two cases for a None arg:
                1. The arg is already tl.constexpr, so leave it in
                2. The arg is not tl.constexpr so we have to remove it
                """
                if triton_version_uses_attrs_dict():
                    args.append(-1)
                    arg_types.append(int)
                else:
                    raw_args_filtered.pop()
            else:
                raise NotImplementedError(f"Unsupported arg type: {type(arg)}: {arg}")

        self.codegen_comment(wrapper)
        wrapper.generate_kernel_call(
            new_name,
            args,
            arg_types=arg_types,
            raw_args=raw_args_filtered,
            triton_meta=triton_meta,
            triton=True,
            device=self.get_device(),
        )

    def get_unbacked_symbol_uses(self) -> OrderedSet[sympy.Symbol]:
        # add unbacked symbols used in the grid to the ones used
        # in the kwargs (the latter is generated by ExternKernel)
        return super().get_unbacked_symbol_uses() | free_unbacked_symbols(self.grid)

    def get_unbacked_symbol_defs(self) -> OrderedSet[sympy.Symbol]:
        return OrderedSet()

    def __init__(  # type: ignore[no-untyped-def]
        self, *, kernel_idx, grid, tma_descriptor_metadata, kernel_args
    ) -> None:
        inputs = []
        kwargs = {}
        constant_args = []
        for k, v in kernel_args.items():
            if isinstance(v, TensorBox):
                t = InputsKernel.unwrap_storage_for_input(self.realize_input(v))
                if k in tma_descriptor_metadata:
                    t = TMADescriptor.create(t, *tma_descriptor_metadata[k])
                inputs.append(t)
                kwargs[k] = t
            else:
                constant_args.append(v)
                kwargs[k] = v

        assert len(inputs) != 0
        self.device = inputs[0].get_device()

        super().__init__(
            None,
            NoneLayout(device=self.device),
            inputs,
            tuple(constant_args),
            kwargs,
        )
        self.kernel_idx = kernel_idx
        self.grid = grid

        kernel, configs, _, _ = self.get_kernel_and_metadata()

        # If we are autotuning, not all arguments will be passed
        self.ordered_kwargs_for_cpp_kernel = [
            arg for arg in kernel.arg_names if arg in kernel_args
        ]

        from torch._higher_order_ops.triton_kernel_wrap import identify_mutated_tensors

        autotuned_kwargs = configs[0].kwargs if len(configs) > 0 else {}
        self.mutable_args = [
            kernel_args[key]
            for key in identify_mutated_tensors(
                kernel, {**kernel_args, **autotuned_kwargs}
            )
        ]

        self.mutation_outputs = [
            MutationOutput(NoneLayout(device=self.device), buf, self)
            for buf in self.mutable_args
        ]
        V.graph.register_operation(self)

    def get_outputs(self) -> list[Buffer]:
        return list(self.mutation_outputs)

    def get_device(self) -> Optional[torch.device]:
        return self.device


class InplaceBernoulliFallback(ExternKernel):
    """
    This needs to be a custom class to handle mutation properly
    """

    def codegen(self, wrapper) -> None:  # type: ignore[no-untyped-def]
        (x,) = (t.codegen_reference() for t in self.inputs)

        if V.graph.cpp_wrapper:
            # Inductor doesn't really support aten Generator, so the Generator kwarg is always NULL here,
            # which needs to be explicitly generated for cpp wrapper
            wrapper.writeline(
                f"{self.get_kernel_name()}({x}, {', '.join(map(repr, self.constant_args))}, NULL){wrapper.ending}"
            )
        else:
            wrapper.writeline(
                f"{self.get_kernel_name()}({x}, {', '.join(map(repr, self.constant_args))}){wrapper.ending}"
            )

    def should_allocate(self) -> bool:
        return False

    def get_mutation_names(self):  # type: ignore[no-untyped-def]
        return [self.inputs[0].get_name()]

    def get_unbacked_symbol_defs(self) -> OrderedSet[sympy.Symbol]:
        return OrderedSet()

    def __init__(self, op_overload, x, *constant_args) -> None:  # type: ignore[no-untyped-def]
        super().__init__(
            None,
            NoneLayout(device=x.get_device()),
            self.unwrap_storage([x]),
            constant_args,
            op_overload=op_overload,
        )
        V.graph.mark_buffer_mutated(x.get_name())
        self.name = V.graph.register_buffer(self)
        V.graph.register_operation(self)


# Used to deal with torch.complex types
class InplaceCopyFallback(ExternKernel):
    """
    This needs to be a custom class to handle mutation properly
    """

    def codegen(self, wrapper) -> None:  # type: ignore[no-untyped-def]
        (dst, src, non_blocking) = self.codegen_args()
        wrapper.codegen_device_copy(src, dst, non_blocking)

    def should_allocate(self) -> bool:
        return False

    def get_mutation_names(self):  # type: ignore[no-untyped-def]
        return [self.inputs[0].get_name()]

    def get_unbacked_symbol_defs(self) -> OrderedSet[sympy.Symbol]:
        return OrderedSet()

    def __init__(  # type: ignore[no-untyped-def]
        self,
        layout,
        inputs,
        constant_args,
    ) -> None:
        super().__init__(
            None,
            layout,
            inputs,
            constant_args,
            python_kernel_name="aten.copy_",
            cpp_kernel_name="aoti_torch_copy_",
        )
        V.graph.mark_buffer_mutated(inputs[0].get_name())
        self.name = V.graph.register_buffer(self)
        V.graph.register_operation(self)

    @classmethod
    def create(cls, dst, src, non_blocking: bool = False):  # type: ignore[no-untyped-def]
        inputs = [cls.realize_input(t) for t in [dst, src]]
        constant_args = (non_blocking,)
        result = InplaceCopyFallback(
            NoneLayout(device=dst.get_device()),
            inputs,
            constant_args,
        )
        return result


class MutatingFirstArgExternKernel(ExternKernel):
    """
    This needs to be a custom class to handle mutation properly
    """

    def codegen(self, wrapper) -> None:  # type: ignore[no-untyped-def]
        argrefs = [
            *(t.codegen_reference() for t in self.inputs),
            *map(repr, self.constant_args),
        ]
        wrapper.writeline(
            f"{self.get_kernel_name()}({', '.join(argrefs)}){wrapper.ending}"
        )

    def should_allocate(self) -> bool:
        return False

    def get_mutation_names(self):  # type: ignore[no-untyped-def]
        return [self.inputs[0].get_name()]

    def get_unbacked_symbol_defs(self) -> OrderedSet[sympy.Symbol]:
        return OrderedSet()

    def has_side_effects(self) -> bool:
        return True


class ResizeStorageBytes(MutatingFirstArgExternKernel):
    def __init__(self, variable, new_size) -> None:  # type: ignore[no-untyped-def]
        assert isinstance(new_size, int), "TODO: dynamic shapes"
        super().__init__(
            None,
            NoneLayout(device=variable.get_device()),
            self.unwrap_storage([variable]),
            constant_args=(new_size,),
        )
        V.graph.mark_buffer_mutated(variable.get_name())
        self.name = V.graph.register_buffer(self)
        V.graph.register_operation(self)
        self.python_kernel_name = "inductor_ops.resize_storage_bytes_"
        self.cpp_kernel_name = "torch::inductor::resize_storage_bytes_"
        V.graph.never_reuse_buffers.add(variable.data.get_name())


class SetSourceTensorKernel(ExternKernelAlloc):
    def __init__(self, self_tensor, storage_tensor) -> None:  # type: ignore[no-untyped-def]
        storage_tensor.freeze_layout()
        super().__init__(
            storage_tensor.get_layout(),
            [self_tensor, storage_tensor],
            python_kernel_name="torch.ops.aten.set_.source_Tensor",
            op_overload=torch.ops.aten.set_.source_Tensor,
        )
        V.graph.never_reuse_buffers.add(self_tensor.data.get_name())
        V.graph.never_reuse_buffers.add(storage_tensor.get_name())
        V.graph.never_reuse_buffers.add(self.get_name())
        device = storage_tensor.get_device()
        self.mutation_outputs = [
            MutationOutput(NoneLayout(device=device), self_tensor, self),
            MutationOutput(NoneLayout(device=device), storage_tensor, self),
        ]

    def get_inputs_that_alias_output(self) -> Sequence[str]:
        return [self.inputs[0].get_name(), self.inputs[1].get_name()]


class ScatterFallback(ExternKernel):
    """
    This needs to be a custom class to handle mutation properly.
    This class handles both aten.scatter_ and aten.scatter_reduce_.
    It also handle the case `src` being a scalar properly.
    """

    def codegen(self, wrapper) -> None:  # type: ignore[no-untyped-def]
        reduce = self.kwargs["reduce"]
        if V.graph.cpp_wrapper:
            # Follow aten/src/ATen/native/ReductionType.h:get_operator_enum
            get_operator_enum = {"add": "sum", "multiply": "prod"}
            if reduce in get_operator_enum:
                reduce = get_operator_enum[reduce]

        if self.src_is_tensor:
            (x, index, src) = (t.codegen_reference() for t in self.inputs)
        else:
            (x, index) = (t.codegen_reference() for t in self.inputs)
            src = self.constant_args[1]
        wrapper.generate_scatter_fallback(
            x,
            [x, self.constant_args[0], index, src],
            self.cpp_kernel_name,
            self.python_kernel_name,
            self.src_is_tensor,
            reduce,
            self.codegen_kwargs(),
        )

    def should_allocate(self) -> bool:
        return False

    def get_mutation_names(self):  # type: ignore[no-untyped-def]
        return [self.inputs[0].get_name()]

    def get_unbacked_symbol_defs(self) -> OrderedSet[sympy.Symbol]:
        return OrderedSet()

    def __init__(  # type: ignore[no-untyped-def]
        self,
        op_overload,
        x,
        dim: int,
        index,
        src,
        *,
        reduce: Optional[str] = None,
        include_self: bool = True,
    ) -> None:
        self.src_is_tensor = isinstance(src, TensorBox)

        constant_args: tuple[Any, ...]
        if self.src_is_tensor:
            tensors = [self.realize_input(t) for t in [x, index, src]]
            constant_args = (dim,)
        else:
            tensors = [self.realize_input(t) for t in [x, index]]
            constant_args = (dim, src)

        super().__init__(
            None,
            NoneLayout(device=x.get_device()),
            self.unwrap_storage(tensors),
            constant_args,
            {"reduce": reduce, "include_self": include_self},
            python_kernel_name=str(op_overload),
            ordered_kwargs_for_cpp_kernel=["reduce", "include_self"],
            op_overload=op_overload,
        )
        V.graph.mark_buffer_mutated(x.get_name())
        self.name = V.graph.register_buffer(self)
        V.graph.register_operation(self)


class IndexPutFallback(ExternKernel):
    """
    This needs to be a custom class to handle mutation and indices properly
    """

    def codegen(self, wrapper) -> None:  # type: ignore[no-untyped-def]
        (x, values, *valid_indices) = (t.codegen_reference() for t in self.inputs)
        indices = []
        iter_valid_indices = iter(valid_indices)
        for i, _ in enumerate(self.indices):
            if self.indices[i] is not None:
                indices.append(next(iter_valid_indices))
            else:
                indices.append(V.graph.wrapper_code.none_str)

        wrapper.generate_index_put_fallback(
            self.get_kernel_name(), x, indices, values, *self.codegen_const_args()
        )

    def should_allocate(self) -> bool:
        return False

    def get_mutation_names(self):  # type: ignore[no-untyped-def]
        return [self.inputs[0].get_name()]

    def get_unbacked_symbol_defs(self) -> OrderedSet[sympy.Symbol]:
        return OrderedSet()

    def __init__(self, op_overload, x, indices, values, accumulate) -> None:  # type: ignore[no-untyped-def]
        self.indices = indices
        valid_indices = [i for i in indices if i is not None]
        tensors = [self.realize_input(x) for x in [x, values, *valid_indices]]
        cpp_kernel_name = "aoti_torch_index_put_out"
        super().__init__(
            None,
            NoneLayout(device=x.get_device()),
            self.unwrap_storage(tensors),
            (accumulate,),
            python_kernel_name="aten.index_put_",
            cpp_kernel_name=cpp_kernel_name,
            op_overload=op_overload,
        )
        V.graph.mark_buffer_mutated(self.inputs[0].get_name())
        self.name = V.graph.register_buffer(self)
        V.graph.register_operation(self)


class DeviceCopy(ExternKernelOut):
    @classmethod
    def create(cls, x, device, non_blocking):  # type: ignore[no-untyped-def]
        if (
            not x.is_extern()
            and all(r in V.graph.constants for r in x.get_read_names())
            and not config.aot_inductor.use_runtime_constant_folding
        ):
            return x.constant_to_device(device)

        V.graph.add_device_info(device)
        V.graph.add_device_info(x.get_device())

        developer_warning("DeviceCopy in input program")
        constant_args = (non_blocking,)
        return DeviceCopy(
            FlexibleLayout(
                device=device,
                dtype=x.get_dtype(),
                size=x.get_size(),
            ),
            [cls.realize_input(x)],
            constant_args,
        )

    def codegen(self, wrapper) -> None:  # type: ignore[no-untyped-def]
        args = self.codegen_args()
        assert len(args) == 2
        if self.output_view:
            wrapper.codegen_device_copy(
                args[0], self.output_view.codegen_reference(), args[1]
            )
        else:
            wrapper.codegen_device_copy(args[0], self.codegen_reference(), args[1])


class DynamicScalar(ExternKernel):
    """
    The result of a call to aten._local_scalar_dense.
    """

    def get_reads(self) -> OrderedSet[Dep]:
        return OrderedSet()

    def should_allocate(self) -> bool:
        return False

    def __init__(self, sym, keypath, data) -> None:  # type: ignore[no-untyped-def]
        data.realize()
        super().__init__(
            None, NoneLayout(device=torch.device("cpu")), self.unwrap_storage([data])
        )
        self.sym = sym
        self.keypath = keypath

    def get_unbacked_symbol_defs(self) -> OrderedSet[sympy.Symbol]:
        return OrderedSet([self.sym])

    def codegen(self, wrapper) -> None:  # type: ignore[no-untyped-def]
        wrapper.codegen_dynamic_scalar(self)


class AssertScalar(ExternKernel):
    """
    The result of a call to aten._assert_scalar
    """

    def get_reads(self) -> OrderedSet[Dep]:
        return OrderedSet()

    def should_allocate(self) -> bool:
        return False

    def __init__(self, scalar, msg) -> None:  # type: ignore[no-untyped-def]
        super().__init__(
            # Buffer(name, layotu)
            None,
            NoneLayout(device=torch.device("cpu")),
            # InputsKernel(inputs)
            [],
        )
        self.scalar = scalar
        self.msg = msg

    def has_side_effects(self) -> bool:
        return True

    def get_unbacked_symbol_uses(self):  # type: ignore[no-untyped-def]
        return free_unbacked_symbols(self.scalar)

    def codegen(self, wrapper) -> None:  # type: ignore[no-untyped-def]
        if not config.scalar_asserts:
            return
        # NB: It is EXTREMELY important not to simplify the scalar under assertion here,
        # because simplify is done with respect to runtime asserts.  So if you have
        # "u0 == 0" in the runtime asserts, if you subsequently try to
        # simplify(u0 == 0), you will get True (because we've already runtime assert'ed
        # that it's true).  But we're code generating the actual runtime assert here!!
        symbol = next(iter(self.get_unbacked_symbol_uses()))
        if V.graph.cpp_wrapper:
            symbol_str = f"std::to_string({symbol})"
            sizevar = V.graph.wrapper_code.codegen_cpp_sizevar(
                self.scalar, simplify=False
            )
            # TODO: when we start compiling in C++20, annotate with [[unlikely]].
            wrapper.writeline(
                f'if (!({sizevar})) {{ throw std::runtime_error("Expected {self.msg} but received " + {symbol_str}); }}'
            )
        else:
            sizevar = V.graph.wrapper_code.codegen_python_sizevar(
                self.scalar, simplify=False
            )
            wrapper.writeline(f"if not {sizevar}:")
            wrapper.writeline(f"    raise RuntimeError({repr(self.msg)})")
            # No one should ever use this buffer, but for uniformity
            # define the variable and assign it None
            wrapper.writeline(f"{self.get_name()} = None")


@ir_dataclass(frozen=False)
class ExternKernelNode:
    name: str
    node: export_schema.Node


class FallbackKernel(ExternKernelAlloc):
    def __init__(  # type: ignore[no-untyped-def]
        self,
        layout,
        kernel,
        tensor_args,
        nontensor_args,
        unflatten_args,
        kwargs=None,
        *,
        unbacked_bindings=None,
    ) -> None:
        super().__init__(
            layout,
            tuple(tensor_args),
            tuple(nontensor_args),
            op_overload=kernel,
        )

        self.use_runtime_dispatch = False
        self.unbacked_bindings = unbacked_bindings

        assert isinstance(
            kernel,
            (
                torch._ops.OpOverload,
                torch._ops.HigherOrderOperator,
            ),
        ), f"Fails to create FallbackKernel for {kernel}: {type(kernel)} not supported"
        self.op_overload = kernel
        self.unflatten_args = unflatten_args
        self.kwargs = {} if kwargs is None else kwargs
        V.graph.warn_fallback(self.python_kernel_name)  # type: ignore[arg-type]

        # args that are aliased
        self.alias_names: list[str] = []
        # args that are mutated AND returned from the op
        self.mutation_names: list[str] = []

        if isinstance(self.op_overload, torch._ops.HigherOrderOperator):
            # We assume here that HOPs with FallbackKernel are functional.
            # This may not always be true! HOPs must individually opt-in to
            # FallbackKernel, so please check this if you opt-in.
            return

        if "_c10d_functional" in self.op_overload.name():
            # _c10d_functional kernels are lowered into _CollectiveKernel which
            # derives from FallbackKernel for the cpp codegen. The kernels
            # don't pass the can_auto_functionalize check, but their mutation
            # is handled properly by _CollectiveKernel.
            return

        schema = self.op_overload._schema

        # NOTE: [FallbackKernel supported operators]
        # We only support three types of operators:
        # - functional ops
        # - view ops
        # - inplace aten ops
        # - mutating ops that are auto-functionalizable. That is,
        # the operator may mutate any number of inputs, but its outputs
        # may not alias any of the inputs.
        #
        # The unsupported cases usually do not show up here (because
        # AOTAutograd functionalized them away); the only way for an in-place
        # op to show up here is if a lowering or pass introduced it.
        if torch._library.utils.mutates_and_returns_first_arg(self.op_overload):
            self.mutation_names.append(tensor_args[0].get_name())
            return

        if schema.is_mutable and not can_auto_functionalize(kernel):
            raise NotImplementedError(
                f"NYI: Can't generate FallbackKernel for {kernel}"
            )

        args, kwargs = self.unflatten_args(self.inputs, self.constant_args)

        def handle_aliasing_and_mutation(info, arg) -> None:  # type: ignore[no-untyped-def]
            # Assertions to make sure we didn't mismatch args
            if isinstance(info.type, torch.ListType):
                assert isinstance(arg, (list, tuple))
            if library_utils.is_tensor_like_type(info.type):
                # PyTorch also accepts None and scalar types for args marked as "Tensor".
                # We're not going to check all of them here.
                assert not isinstance(arg, (tuple, list))

            if arg is None:
                return
            if info.alias_info is None:
                return

            def add_alias(t) -> None:  # type: ignore[no-untyped-def]
                self.alias_names.append(t.get_name())
                if info.alias_info.is_write:
                    self.mutation_outputs.append(
                        MutationOutput(NoneLayout(device=t.get_device()), t, self)
                    )

            if library_utils.is_tensorlist_like_type(info.type):
                if arg is not None:
                    for optional_tensor_arg in arg:
                        add_alias(optional_tensor_arg)
            else:
                assert library_utils.is_tensor_like_type(info.type)
                add_alias(arg)

        for info, arg in torch._library.utils.zip_schema(schema, args, kwargs):
            handle_aliasing_and_mutation(info, arg)

    def codegen_unbacked_symbol_defs(self, wrapper) -> None:  # type: ignore[no-untyped-def]
        return wrapper.codegen_unbacked_symbol_defs_for_outputs(
            self.get_name(), self.outputs, getattr(self, "unbacked_bindings", None)
        )

    def get_unbacked_symbol_defs(self) -> OrderedSet[sympy.Symbol]:
        if unbacked_bindings := getattr(self, "unbacked_bindings", None):
            resolved = resolve_unbacked_bindings(
                V.graph.sizevars.shape_env, unbacked_bindings
            )
            assert resolved is not None
            return resolved.keys()  # type: ignore[return-value]
        else:
            return OrderedSet()

    def codegen_args(self):  # type: ignore[no-untyped-def]
        @dataclasses.dataclass
        class Shim:
            ref: Any

            def __repr__(self) -> str:
                return self.ref

        tensor_args = [Shim(x.codegen_reference()) for x in self.inputs]
        args, kwargs = self.unflatten_args(tensor_args, self.constant_args)
        if V.graph.cpp_wrapper and isinstance(self.op_overload, torch._ops.OpOverload):
            args = self.fill_non_provided_args(args, kwargs)
            args = [
                V.graph.wrapper_code.val_to_arg_str(x, param.real_type)
                for param, x in zip(self.op_overload._schema.arguments, args)
            ]
        else:
            args = [V.graph.wrapper_code.val_to_arg_str(x) for x in args]

        # let self.codegen_kwargs handle kwargs
        self.kwargs.update(kwargs)
        return args

    @staticmethod
    def find_device(tensor_args, example_output):  # type: ignore[no-untyped-def]
        if tensor_args:
            devices = [arg.get_device() for arg in tensor_args if arg.get_device()]
            return devices[0]
        if isinstance(example_output, torch.Tensor):
            return example_output.device
        if isinstance(example_output, (list, tuple)):
            device_set = OrderedSet(
                FallbackKernel.find_device(None, x) for x in example_output
            )
            # Remove None
            devices = [device for device in device_set if device]
            if len(devices) == 1:
                return devices[0]
            for device in devices:
                if is_gpu(device.type):
                    return device
            return devices[0]
        return None

    def has_side_effects(self):  # type: ignore[no-untyped-def]
        if isinstance(self.op_overload, torch._ops.HigherOrderOperator):
            return False
        return get_schema_info(self.op_overload).is_mutable()

    def get_inputs_that_alias_output(self):  # type: ignore[no-untyped-def]
        return self.alias_names

    def get_mutation_names(self):  # type: ignore[no-untyped-def]
        assert len(self.mutation_names) <= 1
        return self.mutation_names

    # ProxyExecutor Design Note
    # We export the ExternFallbackNodes (for custom ops) into a serialized file
    # and run it with a host side proxy executor to address the ABI problem
    # This is currently only implemented for fbcode. Eventually, we will also make this work for OSS.
    # Detailed design doc can be found at
    # https://docs.google.com/document/d/1wC4DOZFaYym2t1Esz0X5yxlLI3RDnSiyRbUus3bkJ64/edit?usp=sharing
    def export_extern_kernel_node(self):  # type: ignore[no-untyped-def]
        log.debug(
            "Extern kernel node added for node %s with target %s.",
            self.get_name(),
            self.op_overload,
        )

        assert isinstance(self, FallbackKernel)
        args, kwargs = self.unflatten_args(self.inputs, self.constant_args)
        args = self.fill_non_provided_args(args, kwargs)
        ordered_kwargs = [
            self.get_kwargs_value(key, **kwargs)
            for key in self.ordered_kwargs_for_cpp_kernel
        ]
        target = self.op_overload

        if not V.graph.aot_mode:
            # No need to serialize in the cpp wrapper JIT mode
            return [*args, *ordered_kwargs]

        serializer = GraphModuleSerializer(None, None)  # type: ignore[arg-type]
        named_arguments = serializer.serialize_inputs(target, args, kwargs)

        # serialize_outputs
        def handle_single_output(return_type, output):  # type: ignore[no-untyped-def]
            if isinstance(return_type, torch.TensorType):
                # For single Tensor
                out = output
                if isinstance(output, (list, tuple)):
                    assert len(output) == 1
                    out = output[0]
                return export_schema.Argument.create(
                    as_tensor=export_schema.TensorArgument(name=out.get_name())
                )
            elif isinstance(return_type, torch.ListType) and isinstance(
                return_type.getElementType(), torch.TensorType
            ):
                # For single TensorList
                return export_schema.Argument.create(
                    as_tensors=[
                        export_schema.TensorArgument(name=out.get_name())
                        for out in output
                    ]
                )
            else:
                raise RuntimeError(f"Unsupported return type {type(return_type)}")

        if isinstance(target, torch._higher_order_ops.torchbind.CallTorchBind):
            returns = target.schema(args[0], args[1]).returns  # type: ignore[union-attr]
        else:
            returns = target._schema.returns  # type: ignore[union-attr]
        if len(returns) == 1:
            # NOTE: [special handling of all_reduce_coalesced_'s return value]
            # all_reduce_coalesced_ return a list of tensors via self.mutation_outputs
            outputs = self.outputs if self.outputs else self.mutation_outputs
            return_type = returns[0].real_type
            output_arguments = [handle_single_output(return_type, outputs)]
        else:
            # For tuple returns, e.g "-> (Tensor, Tensor)" or "-> (Tesnor, Tensor[])"
            # Not generating output args for self.mutation_outputs
            output_arguments = [
                handle_single_output(return_schema.real_type, output)
                for return_schema, output in zip(returns, self.outputs)
            ]

        node = ExternKernelNode(
            name=self.get_name(),
            node=export_schema.Node(
                target=self.op_overload.name(),  # type: ignore[union-attr]
                inputs=named_arguments,
                outputs=output_arguments,
                metadata={},
            ),
        )

        V.graph.extern_kernel_nodes.append(node)

        return [*args, *ordered_kwargs]

    def codegen(self, wrapper) -> None:  # type: ignore[no-untyped-def]
        kernel = self.op_overload
        if kernel.namespace == "aten":  # type: ignore[union-attr]
            # Aten Fallback Ops
            assert isinstance(kernel, torch._ops.OpOverload)
            if V.graph.cpp_wrapper:
                from torchgen.aoti.fallback_ops import inductor_fallback_ops

                if str(kernel) not in inductor_fallback_ops:
                    # C shim v2 is torchgen-ed, which should cover all aten ops.
                    # If you do hit a missed op, please update fallback_ops.py.
                    log.warning(
                        "%s is missing a c-shim implementation, using proxy executor as fallback",
                        kernel,
                    )
                    self.use_runtime_dispatch = True
        elif kernel.namespace == "_quantized":  # type: ignore[union-attr]
            # Internal Quantized Fallback Ops
            assert isinstance(kernel, torch._ops.OpOverload)
        elif V.graph.cpp_wrapper:
            # For non-aten OpOverload, i.e. custom ops
            self.use_runtime_dispatch = True

        def do_runtime_dispatch() -> None:
            args = None
            exported_args = self.export_extern_kernel_node()

            wrapper.generate_fallback_kernel_with_runtime_lookup(
                self.get_name(),
                self.python_kernel_name,
                self.cpp_kernel_name,
                args,
                self.op_overload,
                exported_args,
                # NOTE: [special handling of all_reduce_coalesced_'s return value]
                self.outputs if self.outputs else self.mutation_outputs,
            )

        def is_number(t: torch.JitType) -> bool:
            return isinstance(t, torch.NumberType) or (
                isinstance(t, torch.OptionalType)
                and isinstance(t.getElementType(), torch.NumberType)
            )

        self.codegen_comment(wrapper)
        if self.use_runtime_dispatch:
            do_runtime_dispatch()
        else:
            args = [*self.codegen_args(), *self.codegen_kwargs()]
            if (
                V.graph.cpp_wrapper
                and isinstance(kernel, torch._ops.OpOverload)
                and any(
                    "c10::complex" in arg_str and is_number(op_arg.real_type)
                    for arg_str, op_arg in zip(args, kernel._schema.arguments)
                )
            ):
                # Handle the special case where a complex number is input to a
                # cpp_wrapper C-shim kernel.  If the corresponding argument is a number,
                # the torchgen-created shim API will use type "double", which cannot be
                # converted to from a c10::complex.  In these cases, fallback to runtime
                # dispatch.
                do_runtime_dispatch()
            else:
                V.graph.wrapper_code.generate_fallback_kernel(self, args)
                if isinstance(self.layout, Layout):
                    self.codegen_size_asserts(wrapper)

        self.codegen_unbacked_symbol_defs(wrapper)

    @staticmethod
    def tensor_to_layout(output: torch.Tensor):  # type: ignore[no-untyped-def]
        return FixedLayout(
            output.device,
            output.dtype,
            convert_shape_to_inductor(output.size()),
            convert_shape_to_inductor(output.stride()),
        )

    @classmethod
    def create(cls, kernel, *args, **kwargs):  # type: ignore[no-untyped-def]
        fake_incorrect_kernels = (aten._fused_moving_avg_obs_fq_helper_functional,)
        context: AbstractContextManager[None] = (
            V.graph.fake_mode if kernel not in fake_incorrect_kernels else nullcontext()  # type: ignore[assignment]
        )
        with context:
            (
                example_output,
                tensor_args,
                non_tensor_args,
                unflatten_args,
                unbacked_bindings,
            ) = cls.process_kernel(kernel, *args, **kwargs)

        device = cls.find_device(tensor_args, example_output)
        if example_output is None:
            packed = cls(
                NoneLayout(device=device),
                kernel,
                tensor_args,
                non_tensor_args,
                unflatten_args,
                unbacked_bindings=unbacked_bindings,
            )

        else:
            assert device, "Not sure where to find device info"
            packed = cls(
                MultiOutputLayout(device=device),
                kernel,
                tensor_args,
                non_tensor_args,
                unflatten_args,
                unbacked_bindings=unbacked_bindings,
            )

        def generate_output(output, indices):  # type: ignore[no-untyped-def]
            if isinstance(output, (list, tuple)):
                return type(output)(
                    generate_output(output[i], indices + [(type(output), i)])
                    for i in range(len(output))
                )
            elif isinstance(output, dict):
                return {
                    key: generate_output(val, indices + [(type(output), key)])
                    for key, val in output.items()
                }
            elif isinstance(output, torch.Tensor):
                return MultiOutput(
                    cls.tensor_to_layout(output),
                    packed,
                    indices,
                )
            elif isinstance(output, int):
                return output
            elif isinstance(output, torch.SymInt):
                return output.node.expr
            else:
                assert output is None, (
                    f"FallbackKernel output type {type(output)} is not supported"
                )
                return None

        outputs = generate_output(example_output, [])
        if isinstance(outputs, (list, tuple, dict)):
            packed.outputs = outputs  # type: ignore[assignment]
        else:
            packed.outputs = [outputs]
        return outputs

    def apply_constraint(self):  # type: ignore[no-untyped-def]
        return super().apply_constraint()


@ir_dataclass(frozen=False)
class ComplexView(FallbackKernel):
    """View a complex number as two dtyped numbers or vice versa"""

    def should_allocate(self) -> bool:
        return False

    def get_inputs_that_alias_output(self) -> Sequence[str]:
        # Signal to codegen that our output buffer isn't safe to reuse
        return [self.inputs[0].get_name()]

    def __init__(  # type: ignore[no-untyped-def]
        self,
        layout,
        kernel,
        tensor_args,
        nontensor_args,
        unflatten_args,
        *,
        unbacked_bindings=None,
    ) -> None:
        super().__init__(
            layout,
            kernel,
            tensor_args,
            nontensor_args,
            unflatten_args,
            unbacked_bindings=unbacked_bindings,
        )


@ir_dataclass
class MultiOutputLayout(OutputSpec):
    device: torch.device

    def get_device(self) -> Optional[torch.device]:
        return self.device


class MultiOutput(ExternKernel):
    def codegen(self, wrapper) -> None:  # type: ignore[no-untyped-def]
<<<<<<< HEAD
        wrapper.codegen_multi_output(self)
=======
        wrapper.codegen_multi_output(
            self.get_name(),
            self.codegen_list_tuple_access(self.inputs[0].get_name(), self.indices),
        )
        self.codegen_size_asserts(wrapper)
>>>>>>> 08a644a4

    def __init__(  # type: ignore[no-untyped-def]
        self,
        layout: OutputSpec,
        input,
        indices: list[tuple[Any, ...]],
    ) -> None:
        super().__init__(None, layout, [input], ())
        self.name = V.graph.register_buffer(self)
        V.graph.register_operation(self)
        self.indices = indices

    def get_unbacked_symbol_uses(self) -> OrderedSet[sympy.Symbol]:
        return self.inputs[0].get_unbacked_symbol_uses()

    def should_allocate(self) -> bool:
        if len(self.inputs) == 1 and (
            isinstance(self.inputs[0], CppTemplateBuffer)  # Grouped GEMM
        ):
            return True
        return False

    def get_inputs_that_alias_output(self) -> Sequence[str]:
        return [
            inp.get_name()
            for inp in self.inputs
            if isinstance(inp, FallbackKernel)
            and len(inp.get_inputs_that_alias_output()) > 0
        ]


# We just use a normal dataclass for MutableBox/TensorBox/StorageBox since
# they're mainly lowering-time constructs that we expect to mutate and such.
@dataclasses.dataclass
class MutableBox(IRNode):
    """
    TensorBox / StorageBox allow in-place mutation of Tensors
    """

    data: IRNode

    def has_exceeded_max_reads(self) -> bool:
        return self.data.has_exceeded_max_reads()

    def get_device(self) -> Optional[torch.device]:
        return self.data.get_device()

    def make_loader(self) -> Callable[[Sequence[Expr]], OpsValue]:
        return self.data.make_loader()

    def make_indexer(self) -> Callable[[Sequence[Expr]], Expr]:
        return self.data.make_indexer()

    def get_stride(self) -> Sequence[_IntLike]:
        return self.data.get_stride()

    def get_name(self) -> str:
        return self.data.get_name()

    def has_large_inner_fn(self, threshold: Optional[int] = None) -> bool:
        return self.data.has_large_inner_fn(threshold)

    def mark_reuse(self, users: int) -> None:
        return self.data.mark_reuse(users)

    def realize_hint(self) -> None:
        return self.data.realize_hint()

    def unwrap_view(self) -> IRNode:
        return self.data.unwrap_view()

    def freeze_layout(self) -> None:
        return self.data.freeze_layout()

    def freeze_layout_with_stride_order(
        self, order: list[int], allow_padding: bool = False
    ) -> None:
        return self.data.freeze_layout_with_stride_order(order, allow_padding)

    def freeze_layout_with_fill_order(self, order: list[int]) -> None:
        return self.data.freeze_layout_with_fill_order(order)

    def freeze_layout_with_same_order(self, stride: list[_IntLike]) -> None:
        return self.data.freeze_layout_with_same_order(stride)

    def freeze_layout_with_exact_strides(
        self, exact_strides: list[_IntLike], allow_padding: bool = False
    ) -> None:
        return self.data.freeze_layout_with_exact_strides(exact_strides, allow_padding)

    def get_read_writes(self) -> dependencies.ReadWrites:
        return self.data.get_read_writes()

    def get_reads(self) -> OrderedSet[Dep]:
        return self.data.get_reads()

    def num_reads(self) -> int:
        return self.data.num_reads()

    def get_storage_numel(self) -> _IntLike:
        return self.data.get_storage_numel()

    def get_reduction_type(self) -> Optional[str]:
        return self.data.get_reduction_type()

    def get_reduction_size(self) -> Sequence[sympy.Expr]:
        return self.data.get_reduction_size()

    def is_extern(self) -> bool:
        return self.data.is_extern()

    def is_no_op(self) -> bool:
        return self.data.is_no_op()

    def constant_to_device(self, device: torch.device) -> IRNode:
        return self.data.constant_to_device(device)

    def get_mutation_names(self) -> Sequence[str]:
        return self.data.get_mutation_names()

    def get_operation_name(self) -> str:
        return self.data.get_operation_name()

    def get_inputs_that_alias_output(self) -> Sequence[str]:
        return self.data.get_inputs_that_alias_output()

    def realize(self) -> Optional[str]:
        return self.data.realize()

    def get_unbacked_symbol_uses(self) -> OrderedSet[sympy.Symbol]:
        return self.data.get_unbacked_symbol_uses()

    def get_read_names(self) -> OrderedSet[str]:
        return self.data.get_read_names()

    def get_defining_op(self) -> Optional[Operation]:
        return self.data.get_defining_op()

    def codegen_reference(self, writer: Optional[IndentedBuffer] = None) -> str:
        return self.data.codegen_reference(writer)

    @property
    def layout(self) -> OutputSpec:
        # we intentionally call get_output_spec (rather than get_layout) since Buffer.layout is an OutputSpec
        return self.data.get_output_spec()

    def get_layout(self) -> Layout:
        return self.data.get_layout()

    def get_output_spec(self) -> OutputSpec:
        return self.data.get_output_spec()

    def get_size(self) -> Sequence[Expr]:
        return self.data.get_size()

    @property
    def dtype(self):  # type: ignore[no-untyped-def]
        return self.data.dtype

    def __str__(self) -> str:
        if isinstance(self.data, MutableBox):
            line0 = f"{type(self).__name__}({type(self.data).__name__}("
            endl = "))"
            inner = self.data.data
        else:
            line0 = f"{type(self).__name__}("
            inner = self.data
            endl = ")"

        lines = [
            line0,
            indent(str(inner)),
            endl,
        ]
        return "\n".join(lines)

    __repr__ = __str__


class TensorBox(MutableBox):
    @staticmethod
    def create(data):  # type: ignore[no-untyped-def]
        if isinstance(data, ShapeAsConstantBuffer):
            return data
        return TensorBox(StorageBox(data))


class StorageBox(MutableBox):
    def is_input_buffer(self):  # type: ignore[no-untyped-def]
        if isinstance(self.data, (InputBuffer, ReinterpretView)):
            return self.data.get_name() in V.graph.graph_inputs
        return False

    def is_module_buffer(self):  # type: ignore[no-untyped-def]
        return (
            isinstance(self.data, (ConstantBuffer))
            and self.data.get_name() in V.graph.constants
        )

    def realize(self) -> Optional[str]:
        if isinstance(
            self.data,
            (
                ComputedBuffer,
                InputsKernel,
                InputBuffer,
                ReinterpretView,
                TemplateBuffer,
            ),
        ):
            return self.data.get_name()
        assert isinstance(self.data, (Pointwise, Reduction, Scan, Sort)), type(
            self.data
        )
        origin_node = self.data.get_origin_node()
        traceback = self.data.get_traceback()
        self.data = ComputedBuffer(
            name=None,
            layout=FlexibleLayout(
                device=self.data.get_device(),
                dtype=self.data.get_dtype(),
                size=self.data.get_size(),
            ),
            data=self.data,
        )
        self.data.name = V.graph.register_buffer(self.data)
        V.graph.register_operation(self.data)
        self.data.origins = self.origins
        self.data.origin_node = origin_node
        self.data.traceback = traceback
        return self.data.name

    def realize_hint(self) -> None:
        """
        Called on buffers we expect to be forced to realize later.
        """
        if (
            isinstance(self.data, (Pointwise, Reduction))
            and self.data.inner_fn_opcount().nontrivial_read_count > 1
        ):
            self.realize()

    def has_exceeded_max_reads(self) -> bool:
        return isinstance(self.data, Pointwise) and (
            self.num_reads() > config.realize_acc_reads_threshold
            or self.has_large_inner_fn()
        )

    def should_realize_on_reuse(self, users):  # type: ignore[no-untyped-def]
        """
        A heuristic to decide if we should realize a tensor
        that is used multiple times.
        """
        if users > 1 and isinstance(self.data, (Pointwise, Reduction)):
            if is_cpu(self.data):
                # Heuristic for realizing reused result of heavy ops on cpu
                opcount = self.data.inner_fn_opcount()
                heavy_ops = ["exp", "sigmoid"]  # a list of heavy ops
                if any(x in opcount.used_ops for x in heavy_ops):
                    return True
            return (
                self.num_reads() > config.realize_reads_threshold
                or self.has_large_inner_fn()
            )
        return False

    def mark_reuse(self, users: int) -> None:
        if self.should_realize_on_reuse(users):
            self.realize()

    def num_reads(self):  # type: ignore[no-untyped-def]
        return self.data.num_reads()


@ir_dataclass(frozen=False)
class Subgraph(IRNode):
    name: str
    graph_module: torch.fx.GraphModule
    graph: Optional[GraphLowering] = None


def _has_aliased_buffers(buffers: Sequence[IRNode]) -> bool:
    buffers = [
        buffer.unwrap_view() if isinstance(buffer, ReinterpretView) else buffer
        for buffer in buffers
    ]
    # assuming the same buffer is represented by the same IRNode object
    return len(OrderedSet(id(buffer) for buffer in buffers)) < len(buffers)


@ir_dataclass(frozen=False)
class InvokeSubgraph(ExternKernel):
    subgraph: Optional[Subgraph] = None
    operands: Optional[list[TensorBox]] = None
    outputs: Optional[list[MultiOutput]] = None

    def __init__(
        self, subgraph: Subgraph, operands: list[TensorBox], layout: MultiOutputLayout
    ) -> None:
        super().__init__(
            name=None,
            layout=layout,
            inputs=operands,
        )
        self.subgraph = subgraph
        self.name = V.graph.register_buffer(self)
        V.graph.register_operation(self)

    @classmethod
    def create(cls, subgraph: Subgraph, operands):  # type: ignore[no-untyped-def]
        # TODO(anijain2305) - Support sym expr as operands in future.
        fx_operands = V.graph.current_node.args[-1]
        fake_operands = [x.meta["val"] for x in fx_operands]  # type: ignore[union-attr]

        # Realize the inputs. Also intermediates can have different strides than
        # the inputs of the subgraph. So, force the intermediates to have same
        # strides as that of subgraph inputs.
        operands = [cls.realize_input(x) for x in operands]

        def handle_sym_expr(stride):  # type: ignore[no-untyped-def]
            return [s.node.expr if isinstance(s, torch.SymInt) else s for s in stride]

        new_operands = []
        for idx, operand in enumerate(operands):
            if isinstance(operand, ShapeAsConstantBuffer):
                new_operands.append(operand)
            else:
                example_stride = handle_sym_expr(fake_operands[idx].stride())
                new_operands.append(cls.require_exact_strides(operand, example_stride))

        operands = new_operands

        if subgraph.graph is None:
            # create and lower subgraphs
            subgraph.graph = V.graph.make_subgraph(
                gm=subgraph.graph_module,
                example_inputs=fake_operands,
                subgraph_name=subgraph.name,
            )
            with V.set_graph_handler(subgraph.graph):
                subgraph.graph.run(*fake_operands)

        outputs = subgraph.graph.graph_outputs

        # Find the device - operands could be integers from shapes, so we can't
        # use operands[0]
        device = None
        for operand in operands:
            if not isinstance(operand, ShapeAsConstantBuffer):
                device = operand.get_device()
                break
        assert device is not None

        invoke_subgraph = InvokeSubgraph(
            subgraph=subgraph,
            operands=operands,
            layout=MultiOutputLayout(device=device),
        )

        def create_output(output: IRNode, ind: int):
            if isinstance(output, (ShapeAsConstantBuffer, NoneAsConstantBuffer)):
                return output
            else:
                return MultiOutput(
                    FixedLayout(
                        device=output.get_device(),
                        dtype=output.get_dtype(),
                        size=output.get_size(),  # type: ignore[arg-type]
                        stride=output.get_stride(),
                        offset=output.get_layout().offset,
                    ),
                    invoke_subgraph,
                    [(list, ind)],
                )

        outputs = [create_output(output, i) for i, output in enumerate(outputs)]
        invoke_subgraph.outputs = outputs
        return outputs

    def codegen(self, wrapper) -> None:  # type: ignore[no-untyped-def]
        wrapper.codegen_invoke_subgraph(self)


@ir_dataclass(frozen=False)
class Conditional(ExternKernel):
    predicate: Optional[IRNode] = None
    operands: Optional[list[Union[TensorBox, ShapeAsConstantBuffer]]] = None
    true_subgraph: Optional[Subgraph] = None
    false_subgraph: Optional[Subgraph] = None
    outputs: Optional[list[MultiOutput]] = None

    def __init__(
        self,
        predicate: IRNode,
        operands: list[Union[TensorBox, ShapeAsConstantBuffer]],
        true_subgraph: Subgraph,
        false_subgraph: Subgraph,
        layout: MultiOutputLayout,
        unbacked_bindings: Optional[dict[sympy.Symbol, pytree.KeyPath]],
    ) -> None:
        self.predicate = predicate
        self.operands = operands
        self.true_subgraph = true_subgraph
        self.false_subgraph = false_subgraph

        sym_args, tensor_args = _split_by_sym_type([predicate] + operands)

        super().__init__(
            name=None,
            layout=layout,
            inputs=tensor_args,
            constant_args=sym_args,
        )
        if unbacked_bindings is not None:
            self.unbacked_bindings = unbacked_bindings

        self.name = V.graph.register_buffer(self)
        V.graph.register_operation(self)

    @classmethod
    def create(  # type: ignore[no-untyped-def]
        cls,
        predicate: TensorBox,
        true_fn: Subgraph,
        false_fn: Subgraph,
        operands: list[Union[TensorBox, ShapeAsConstantBuffer]],
    ):
        predicate = cls.realize_input(predicate)
        operands = [cls.realize_input(x) for x in operands]
        fx_operands = V.graph.current_node.args[-1]
        fake_operands = [x.meta["val"] for x in fx_operands]  # type: ignore[union-attr]

        for subgraph in (true_fn, false_fn):
            if subgraph.graph is None:
                # create and lower subgraphs
                subgraph.graph = V.graph.make_subgraph(
                    gm=subgraph.graph_module,
                    example_inputs=fake_operands,
                    subgraph_name=subgraph.name,
                )
                with V.set_graph_handler(subgraph.graph):
                    subgraph.graph.run(*fake_operands)

        true_outputs = true_fn.graph.graph_outputs  # type: ignore[union-attr]
        false_outputs = false_fn.graph.graph_outputs  # type: ignore[union-attr]

        for name, outputs in (("true_fn", true_outputs), ("false_fn", false_outputs)):
            if _has_aliased_buffers(true_outputs):
                raise AssertionError(
                    "Output aliasing is currently not supported in compiled torch.cond. "
                    f"The outputs of the {name} subgraph of torch.cond are aliased: {outputs}"
                )

        # make sure true and false outputs are structurally equivalent
        assert len(true_outputs) == len(false_outputs), (true_outputs, false_outputs)
        for i, (to, fo) in enumerate(zip(true_outputs, false_outputs)):
            assert to.get_device() == fo.get_device(), (i, to, fo)
            assert to.get_dtype() == fo.get_dtype(), (i, to, fo)
            assert to.get_layout().offset == fo.get_layout().offset, (i, to, fo)

        device = next(
            o.get_device()
            for o in [predicate] + operands
            if not isinstance(o, ShapeAsConstantBuffer)
        )
        unbacked_bindings = resolve_unbacked_bindings(
            V.graph.sizevars.shape_env,
            V.graph.current_node.meta.get("unbacked_bindings", None),
        )
        assert device is not None, "cannot determine device"
        conditional = Conditional(
            predicate=predicate,
            operands=operands,
            true_subgraph=true_fn,
            false_subgraph=false_fn,
            layout=MultiOutputLayout(device=device),
            unbacked_bindings=unbacked_bindings,
        )

        def _maybe_expr(s: Union[int, torch.SymInt]) -> Union[int, sympy.expr]:
            if isinstance(s, int):
                return s
            return s.node.expr

        outputs = [
            MultiOutput(
                FixedLayout(
                    device=output.get_device(),
                    dtype=output.get_dtype(),
                    size=[_maybe_expr(sz) for sz in merged_output.size()],
                    stride=[_maybe_expr(sz) for sz in merged_output.stride()],
                    offset=output.get_layout().offset,
                ),
                conditional,
                [(list, i)],
            )
            # as the true and false outputs are equivalent,
            # we can use either of them here as a "template"
            for i, (output, merged_output) in enumerate(
                zip(true_outputs, V.graph.current_node.meta["val"])
            )
        ]

        conditional.outputs = outputs  # type: ignore[assignment]
        return outputs

    def codegen(self, wrapper) -> None:  # type: ignore[no-untyped-def]
        wrapper.codegen_conditional(self)
        wrapper.codegen_unbacked_symbol_defs_for_outputs(
            self.get_name(), self.outputs, getattr(self, "unbacked_bindings", {})
        )

    def get_unbacked_symbol_defs(self) -> OrderedSet[sympy.Symbol]:
        if unbacked_bindings := getattr(self, "unbacked_bindings", None):
            resolved = resolve_unbacked_bindings(
                V.graph.sizevars.shape_env, unbacked_bindings
            )
            assert resolved is not None
            return resolved.keys()  # type: ignore[return-value]
        else:
            return OrderedSet()


def _split_by_sym_type(
    args: list[Any],
) -> tuple[list[ShapeAsConstantBuffer], list[Any]]:
    non_sym_args = []
    sym_args = []
    for arg in args:
        if isinstance(arg, ShapeAsConstantBuffer):
            sym_args.append(arg.expr)
        else:
            non_sym_args.append(arg)

    return sym_args, non_sym_args


@ir_dataclass(frozen=False)
class WhileLoop(ExternKernel):
    carried_inputs: Optional[list[Union[TensorBox, ShapeAsConstantBuffer]]] = None
    additional_inputs: Optional[list[Union[TensorBox, ShapeAsConstantBuffer]]] = None
    cond_subgraph: Optional[Subgraph] = None
    body_subgraph: Optional[Subgraph] = None
    outputs: Optional[list[MultiOutput]] = None

    def __init__(
        self,
        carried_inputs: list[Union[TensorBox, ShapeAsConstantBuffer]],
        additional_inputs: list[Union[TensorBox, ShapeAsConstantBuffer]],
        cond_subgraph: Subgraph,
        body_subgraph: Subgraph,
        layout: MultiOutputLayout,
    ) -> None:
        self.carried_inputs = carried_inputs
        self.additional_inputs = additional_inputs
        self.cond_subgraph = cond_subgraph
        self.body_subgraph = body_subgraph

        sym_args, tensor_args = _split_by_sym_type(carried_inputs + additional_inputs)
        super().__init__(
            name=None,
            layout=layout,
            inputs=tensor_args,
            constant_args=sym_args,
        )

        self.name = V.graph.register_buffer(self)
        V.graph.register_operation(self)

    @classmethod
    def create(  # type: ignore[no-untyped-def]
        cls,
        cond_fn: Subgraph,
        body_fn: Subgraph,
        carried_inputs: list[Union[TensorBox, ShapeAsConstantBuffer]],
        additional_inputs: list[Union[TensorBox, ShapeAsConstantBuffer]],
    ):
        def _require_exact_strides(
            tensor_boxes: list[TensorBox | ShapeAsConstantBuffer],
            fake_tensors: list[Union[int, torch.SymInt, torch.Tensor]],
        ) -> list[TensorBox | ShapeAsConstantBuffer]:
            assert len(tensor_boxes) == len(fake_tensors)
            ret = []
            for tb, fk in zip(tensor_boxes, fake_tensors):
                if isinstance(fk, torch.Tensor):
                    ret.append(
                        ExternKernel.require_exact_strides(
                            tb, fk.stride(), allow_padding=False
                        )
                    )
                else:
                    ret.append(tb)
            return ret

        fx_carried_inputs = V.graph.current_node.args[-2]
        fx_additional_inputs = V.graph.current_node.args[-1]
        fx_all_inputs = fx_carried_inputs + fx_additional_inputs  # type: ignore[operator]
        fake_all_inputs = [x.meta["val"] for x in fx_all_inputs]  # type: ignore[union-attr]
        fake_carried_inputs = [x.meta["val"] for x in fx_carried_inputs]  # type: ignore[union-attr]
        fake_additional_inputs = [x.meta["val"] for x in fx_additional_inputs]  # type: ignore[union-attr]

        carried_inputs = [cls.realize_input(x) for x in carried_inputs]
        carried_inputs = _require_exact_strides(carried_inputs, fake_carried_inputs)
        additional_inputs = [cls.realize_input(x) for x in additional_inputs]
        additional_inputs = _require_exact_strides(
            additional_inputs, fake_additional_inputs
        )
        all_inputs = carried_inputs + additional_inputs

        for subgraph in (cond_fn, body_fn):
            if subgraph.graph is None:
                # create and lower subgraphs
                subgraph.graph = V.graph.make_subgraph(
                    gm=subgraph.graph_module,
                    example_inputs=fx_all_inputs,  # type: ignore[arg-type]
                    subgraph_name=subgraph.name,
                )
                with V.set_graph_handler(subgraph.graph):
                    subgraph.graph.run(*fake_all_inputs)
                    # For body_fn, we require its output to have the exact same stride
                    # as inputs because the previous output is the input of next iteration.
                    #
                    # This cannot be automatically done in graph lowering because body_fn's graph outputs
                    # are not user-facing so the special handling for strides of user-facing output in graph
                    # lowering is not applicable.
                    if subgraph is body_fn:
                        assert len(subgraph.graph.graph_outputs) == len(
                            fake_carried_inputs
                        )
                        subgraph.graph.graph_outputs = _require_exact_strides(  # type: ignore[assignment]
                            subgraph.graph.graph_outputs,  # type: ignore[arg-type]
                            fake_carried_inputs,
                        )

        cond_outputs = cond_fn.graph.graph_outputs  # type: ignore[union-attr]
        body_outputs = body_fn.graph.graph_outputs  # type: ignore[union-attr]

        if _has_aliased_buffers(body_outputs):
            raise AssertionError(
                "Output aliasing is currently not supported in compiled torch.while_loop. "
                f"The outputs of the body_fn subgraph of torch.while_loop are aliased: {body_outputs}"
            )

        # make sure cond_fn returns a boolean scalar Tensor
        assert len(cond_outputs) == 1, cond_outputs
        p = cond_outputs[0]
        if not isinstance(p, ShapeAsConstantBuffer):
            assert p.get_dtype() == torch.bool, p
            assert len(p.get_size()) == 0, p

        assert len(all_inputs) > 0, (
            "torch.while_loop is assumed to have at least one operand."
        )

        device = all_inputs[0].get_device()

        assert device is not None  # to make linter happy
        # make sure carried_inputs and body outputs are structurally equivalent
        assert len(carried_inputs) == len(body_outputs), (carried_inputs, body_outputs)
        for i, (op, bo) in enumerate(zip(carried_inputs, body_outputs)):

            def _guard_list_equals(
                lhs_exprs: Sequence[Union[int, Any]],
                rhs_exprs: Sequence[Union[int, Any]],
            ) -> None:
                for lhs, rhs in zip(lhs_exprs, rhs_exprs):
                    V.graph.sizevars.guard_equals(lhs, rhs)

            _guard_list_equals(op.get_size(), bo.get_size())
            _guard_list_equals(op.get_stride(), bo.get_stride())
            # assume all carried_inputs and outputs are on the same device
            # as the MultiOutputLayout below requires single device
            assert op.get_device() == bo.get_device(), (i, op, bo, device)
            assert op.get_dtype() == bo.get_dtype(), (i, op, bo)
            assert op.get_layout().offset == bo.get_layout().offset, (i, op, bo)

        while_loop = WhileLoop(
            carried_inputs=carried_inputs,
            additional_inputs=additional_inputs,
            cond_subgraph=cond_fn,
            body_subgraph=body_fn,
            # asserted above that there is at least one operand
            layout=MultiOutputLayout(device=device),
        )

        outputs = [
            MultiOutput(
                FixedLayout(
                    device=output.get_device(),
                    dtype=output.get_dtype(),
                    size=output.get_size(),
                    stride=output.get_stride(),
                    offset=output.get_layout().offset,
                ),
                while_loop,
                [(list, i)],
            )
            for i, output in enumerate(body_outputs)
        ]

        for inp, out in zip(carried_inputs, outputs):
            if inp.get_name() in V.graph.graph_inputs:
                # if a carried input of the while_loop is a graph input,
                # it can be returned as is when the number of iterations
                # is zero. due to this, we can't (generally) reuse the
                # output buffers corresponding to the graph inputs, as
                # the inputs may end up being mutated.
                V.graph.never_reuse_buffers.add(out.get_name())

        while_loop.outputs = outputs
        return outputs

    def codegen(self, wrapper) -> None:  # type: ignore[no-untyped-def]
        wrapper.codegen_while_loop(self)


class EffectfulKernel(FallbackKernel):
    def __init__(  # type: ignore[no-untyped-def]
        self,
        layout,
        kernel,
        tensor_args,
        nontensor_args,
        unflatten_args,
        kwargs=None,
        *,
        unbacked_bindings=None,
    ) -> None:
        super().__init__(
            layout,
            kernel,
            tensor_args,
            nontensor_args,
            unflatten_args,
            kwargs=None,
            unbacked_bindings=unbacked_bindings,
        )

        from torch._higher_order_ops.effects import get_effect_key

        uncovered_args = [
            a.value if isinstance(a, TorchBindObject) else a for a in tensor_args
        ]
        effect_type = get_effect_key(kernel, (*nontensor_args, *uncovered_args), kwargs)
        assert effect_type is not None
        self.effect_type = effect_type
        self.prev_effect_buffer = V.graph.effectful_ops.get(effect_type, None)
        V.graph.effectful_ops[effect_type] = self

    def get_read_writes(self) -> dependencies.ReadWrites:
        read_writes = super().get_read_writes()

        if self.prev_effect_buffer is not None:
            read_writes.reads.add(
                dependencies.StarDep(self.prev_effect_buffer.get_name())
            )

        return read_writes

    def has_side_effects(self) -> bool:
        return True


class NonTensorObj(IRNode):
    pass


@ir_dataclass
class TorchBindObject(NonTensorObj):
    from torch._library.fake_class_registry import FakeScriptObject

    name: str
    value: Union[FakeScriptObject, torch.ScriptObject]

    def get_name(self):  # type: ignore[no-untyped-def]
        return self.name

    def codegen_reference(self, writer: Optional[IndentedBuffer] = None) -> str:
        return self.name

    def get_value(self) -> Union[FakeScriptObject, torch.ScriptObject]:
        return self.value

    def get_real_obj(self) -> torch.ScriptObject:
        if isinstance(self.value, torch.ScriptObject):
            return self.value
        else:
            return self.value.real_obj

    def get_buf_bytes(self) -> int:
        # Returns the sum of all tensors in the flattened object
        real_script_obj = self.get_real_obj()
        flat_dict = dict(real_script_obj.__obj_flatten__())  # type: ignore[attr-defined]
        flat_elems = pytree.tree_flatten(flat_dict)[0]
        flat_sizes = [
            x.element_size() * x.numel()
            for x in flat_elems
            if isinstance(x, torch.Tensor)
        ]
        return functools.reduce(lambda x, y: x + y, flat_sizes, 0)


@ir_dataclass
class GeneratorState(NonTensorObj):
    name: str
    device: torch.device

    def get_name(self):  # type: ignore[no-untyped-def]
        return self.name

    def codegen_reference(self, writer: Optional[IndentedBuffer] = None) -> str:
        return self.name


class _CollectiveKernel(FallbackKernel):
    def should_allocate(self) -> bool:
        return False

    def has_side_effects(self) -> bool:
        return True

    # This is identical to FallbackKernel.set_cpp_kernel(), minus the
    # part that checks against input aliasing and mutation.
    def set_cpp_kernel_name(self, cpp_kernel_name: Optional[str] = None) -> None:
        assert type(self.op_overload) is torch._ops.OpOverload, (
            "Setting cpp kernel needs a valid op_overload"
        )
        kernel = self.op_overload
        self.cpp_kernel_name = kernel._schema.name

        self.ordered_kwargs_for_cpp_kernel = [
            x.name for x in kernel._schema.arguments if x.kwarg_only
        ]

    # NOTE: [In-Place Collective Safety]
    # Between the initiation and completion of an in-place collective, the
    # input buffers are subject to both volatile reads and volatile writes.
    # They must not be read, written to or reused by another kernel. To ensure
    # the constraints, we model collective -> wait_tensor as as two-step
    # mutation of the input buffers.
    @classmethod
    def create_inplace(  # type: ignore[no-untyped-def]
        cls, kernel, inputs: Union[TensorBox, list[TensorBox]], *args, **kwargs
    ) -> None:
        with V.graph.fake_mode:
            (
                _example_output,
                tensor_args,
                non_tensor_args,
                unflatten_args,
                unbacked_bindings,
            ) = cls.process_kernel(kernel, inputs, *args, **kwargs)
        assert not unbacked_bindings, f"{kernel} {unbacked_bindings}"
        for tensor_arg in tensor_args:
            tensor_arg.realize()

        device = tensor_args[0].get_device()
        packed = cls(
            NoneLayout(device=device),
            kernel,
            tensor_args,
            non_tensor_args,
            unflatten_args,
        )

        inps = pytree.tree_leaves(inputs)
        packed.mutation_outputs.extend(
            [MutationOutput(NoneLayout(device=device), buf, packed) for buf in inps]
        )

        # For inplace collective ops, the input is guaranteed to be alias of the returned value of op.
        packed.alias_names.extend([inp.get_name() for inp in inps])
        if "out" in kwargs:
            packed.mutation_outputs.append(
                MutationOutput(NoneLayout(device=device), kwargs["out"], packed)
            )
            # For out-variant collective ops, the `out=` arg is guaranteed to be alias of the returned value of op.
            packed.alias_names.append(kwargs["out"].get_name())

    # NOTE: [Out-of-Place Collective Safety]
    # Between the initiation and completion of an out-of-place collective:
    #
    # Input buffers:
    # - Are subject to volatile reads
    # - Can be read by another kernel
    # - Must not be written to or reused by another kernel
    #
    # Output buffers:
    # - Are subject to volatile writes
    # - Must not be read, written to or reused by another kernel
    #
    # To ensure the safety of input buffers without sacrificing read
    # availability, we add input buffers as read deps of wait_tensor kernels.
    #
    # To ensure the safety of output buffers, we model wait_tensor as a
    # mutation to the output buffer. Note we also assumes the user program being
    # correct and the output buffer is not consumed by kernels other than
    # wait_tensor.
    #
    # TODO(yifu): add a pre-grad pass to validate the correctness of collective
    # usage in the user program.
    @classmethod
    def create_out_of_place(  # type: ignore[no-untyped-def]
        cls, kernel, inputs: Union[TensorBox, list[TensorBox]], *args, **kwargs
    ):
        with V.graph.fake_mode:
            (
                example_output,
                tensor_args,
                non_tensor_args,
                unflatten_args,
                unbacked_bindings,
            ) = cls.process_kernel(kernel, inputs, *args, **kwargs)
        assert not unbacked_bindings, f"{kernel}, {unbacked_bindings}"
        for tensor_arg in tensor_args:
            tensor_arg.realize()

        if isinstance(example_output, list):
            device = cls.find_device(tensor_args, example_output)
            packed = cls(
                MultiOutputLayout(device=device),
                kernel,
                tensor_args,
                non_tensor_args,
                unflatten_args,
            )
            packed.outputs = [
                MultiOutput(
                    cls.tensor_to_layout(tensor),
                    packed,
                    [(list, i)],
                )
                for i, tensor in enumerate(example_output)
            ]
            return packed.outputs
        else:
            packed = cls(
                cls.tensor_to_layout(example_output),
                kernel,
                tensor_args,
                non_tensor_args,
                unflatten_args,
            )
            packed.outputs = [packed]
            return packed


class _WaitKernel(_CollectiveKernel):
    def get_volatile_reads(self):  # type: ignore[no-untyped-def]
        inp = self.inputs[0]
        if isinstance(inp, _CollectiveKernel):
            # Out-of-place single-output
            return [inp.inputs[0]]
        elif isinstance(inp, MultiOutput):
            # This can be two things:
            # 1. Out-of-place multi-output coll
            # 2. In-place coll with inputs coming from another MultiOutput
            coll = inp.inputs[0]
            # Case 1
            if isinstance(coll, _CollectiveKernel):
                _, idx = inp.indices[0]
                return [coll.inputs[idx]]
            # Case 2
            return []
        else:
            # In-place requires no additional deps handling for volatile
            # reads since the inputs are mutated.
            return []

    @classmethod
    def create_wait(cls, kernel, inp: TensorBox) -> None:  # type: ignore[no-untyped-def]
        with V.graph.fake_mode:
            (
                _example_output,
                tensor_args,
                non_tensor_args,
                unflatten_args,
                unbacked_bindings,
            ) = cls.process_kernel(kernel, inp)
        assert not unbacked_bindings, f"{kernel} {unbacked_bindings}"
        packed = cls(
            NoneLayout(device=inp.get_device()),
            kernel,
            tensor_args,
            non_tensor_args,
            unflatten_args,
        )
        packed.mutation_outputs.append(
            MutationOutput(NoneLayout(device=inp.get_device()), inp, packed)
        )

    def get_read_writes(self) -> dependencies.ReadWrites:
        read_writes = super().get_read_writes()
        # See [Out-of-Place Collective Safety].
        volatile_reads = self.get_volatile_reads()
        for vr in volatile_reads:
            read_writes.reads.add(dependencies.StarDep(vr.get_name()))
        return read_writes


# NB: recursive structure here reflects val_to_arg_str, avoid
# calling free_unbacked_symbols on "exotic" types that don't get pexpr
# treatment
def maybe_free_unbacked_symbols(s: object) -> OrderedSet[Symbol]:
    if isinstance(s, (SymTypes, Expr)):
        # This branch should be impossible in return position
        return free_unbacked_symbols(s)
    elif isinstance(s, (tuple, list)):
        r = OrderedSet[sympy.Symbol]()
        for t in s:
            r |= maybe_free_unbacked_symbols(t)
        return r
    elif isinstance(s, torch.Tensor):
        # This branch is impossible in constant-args position
        return free_unbacked_symbols(s)
    else:
        return OrderedSet()<|MERGE_RESOLUTION|>--- conflicted
+++ resolved
@@ -5665,11 +5665,8 @@
             self.codegen_reference(),
             self.output_view.codegen_reference() if self.output_view else None,
             args,
-<<<<<<< HEAD
+            device,
             self,
-=======
-            device,
->>>>>>> 08a644a4
         )
 
     def __init__(  # type: ignore[no-untyped-def]
@@ -6903,15 +6900,8 @@
 
 class MultiOutput(ExternKernel):
     def codegen(self, wrapper) -> None:  # type: ignore[no-untyped-def]
-<<<<<<< HEAD
         wrapper.codegen_multi_output(self)
-=======
-        wrapper.codegen_multi_output(
-            self.get_name(),
-            self.codegen_list_tuple_access(self.inputs[0].get_name(), self.indices),
-        )
         self.codegen_size_asserts(wrapper)
->>>>>>> 08a644a4
 
     def __init__(  # type: ignore[no-untyped-def]
         self,
