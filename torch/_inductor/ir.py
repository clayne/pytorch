# mypy: allow-untyped-defs
from __future__ import annotations

import contextlib
import dataclasses
import functools
import itertools
import logging
import re
import textwrap
import traceback
from contextlib import nullcontext
from functools import partial
from typing import (
    Any,
    Callable,
    ClassVar,
    ContextManager,
    Dict,
    Iterable,
    List,
    Literal,
    Optional,
    overload,
    Sequence,
    Tuple,
    TYPE_CHECKING,
    TypeVar,
    Union,
)
from typing_extensions import TypeAlias
from unittest.mock import patch

import sympy
from sympy import Expr, Integer, Symbol

import torch._export.serde.schema as export_schema
import torch._logging
import torch.fx
import torch.utils._pytree as pytree
from torch._dynamo.device_interface import get_interface_for_device
from torch._dynamo.utils import identity
from torch._export.serde.serialize import GraphModuleSerializer
from torch._higher_order_ops.auto_functionalize import can_auto_functionalize
from torch._inductor import metrics
from torch._prims_common import (
    compute_required_storage_length,
    is_boolean_dtype,
    is_float_dtype,
    make_channels_last_strides_for,
    StrideType,
)
from torch._subclasses.fake_tensor import get_schema_info
from torch.fx.experimental.symbolic_shapes import (
    CallMethodKey,
    compute_unbacked_bindings,
    DivideByKey,
    free_unbacked_symbols,
    rebind_unbacked,
    resolve_unbacked_bindings,
    SymTypes,
)
from torch.utils._ordered_set import OrderedSet
from torch.utils._sympy.functions import CleanDiv, FloorDiv, ModularIndexing
from torch.utils._sympy.symbol import SymT

from . import config, dependencies
from .codegen.common import BackendFeature, index_prevent_reordering
from .dependencies import (
    extract_free_unbacked_symbols,
    extract_input_node_reduction_ranges,
    extract_read_writes,
    var_builder,
)
from .ops_handler import OpCounterCSE
from .runtime.benchmarking import benchmarker
from .runtime.hints import ReductionHint
from .utils import (
    argsort,
    cache_on_self,
    ceildiv,
    convert_shape_to_inductor,
    convert_shape_to_symint,
    developer_warning,
    get_kernel_metadata,
    is_dynamic,
    is_gpu,
    sympy_dot,
    sympy_index_symbol,
    sympy_index_symbol_with_prefix,
    sympy_product,
    sympy_subs,
)
from .virtualized import ops, OpsValue, V


if TYPE_CHECKING:
    from .graph import GraphLowering

_T = TypeVar("_T")
_U = TypeVar("_U")
_V = TypeVar("_V")

_IntLike: TypeAlias = Union[int, Expr]

log = logging.getLogger(__name__)
indent = functools.partial(textwrap.indent, prefix="  ")
aten = torch.ops.aten

""" [Note: Inductor IR]

Inductor's IR is produced by executing 'lowering' code (see lowering.py).  Each
lowering is registered to a particular aten operator, and expects inputs that
correspond to the aten schema.  However, in place of torch Tensor inputs, lowerings
expect Inductor TensorBox inputs.

TensorBox IR represents torch tensors.  Tensors are sometimes single objects owning
storage, and sometimes views of another Tensor's storage.  Mutating tensor operations
(such as add_()) affect the underlying storage and any associated views.  Other operations
(such as .t_()) update metadata about the current view but don't modify the underlying storage.

To model this in Inductor, the IR distinguishes between TensorBox, View, StorageBox and Buffer.

TensorBox is the top level IR construct that any lowering should produce and maps to a torch.Tensor
output from an operation.  But just as torch.Tensors take different forms, TensorBox IR can
reference View IR or directly reference StorageBox IRs.

Some Inductor lowerings produce new sets of 'Box'es, while others (such as .t() or other view ops)
may take an existing TensorBox and point it to a new underlying View IR.

Tensors that directly own storage are represented as a chain of:
TensorBox -> StorageBox -> Buffer
where Buffer is a simple (1D) allocation, and StorageBox introduces the concept of a Layout.

If you mutate the data of such a tensor, we swing the StorageBox pointer to point to a new buffer
(leaving the old buffer unmodified and functionalizing the operation).

Tensors backed by views add one more indirection to the IR.
TensorBox -> View -> StorageBox -> Buffer
In these cases, the underlying StorageBox/Buffer will be shared with the pre-view TensorBox.

Computation is represented by Operation nodes, with each operation producing 1
or more output Buffers. In the case of mutations, these will be new Buffers that have the
mutated buffer listed in its get_mutation_names().

It is also possible to have an InputBuffer for which there is no corresponding Operation,
e.g. it may be a graph input or compile time constant.

"""


_NodeOrNodes: TypeAlias = Union[
    int,
    "TensorBox",
    Dict[str, "TensorBox"],
    "Symbol",
    "IRNode",
    Sequence[
        Optional[Union[int, Dict[str, "TensorBox"], "TensorBox", "Symbol", "IRNode"]]
    ],
]


def validate_ir(node_or_nodes: Optional[_NodeOrNodes]) -> None:
    def _check_tensorbox(nodes: Optional[_NodeOrNodes]) -> None:
        # Could expand this to check deeper properties
        # (e.g. TensorBox points to View or StorageBox)
        if nodes is None:
            pass
        elif isinstance(nodes, (list, tuple)):
            for node in nodes:
                _check_tensorbox(node)
        elif isinstance(nodes, dict):
            for node in nodes.values():
                _check_tensorbox(node)
        else:
            assert isinstance(
                nodes,
                (
                    torch._inductor.ir.ExpandView,
                    DynamicScalar,
                    AssertScalar,
                    TensorBox,
                    sympy.logic.boolalg.Boolean,
                    Expr,
                    int,
                    EffectfulKernel,
                ),
            ), f"Found {type(nodes)}, which is not a supported top level IR node. See [Note: Inductor IR]"

    # Be picky about the accepted data structure (don't use pytree here)
    _check_tensorbox(node_or_nodes)


def ops_wrapper(name: str) -> Callable[..., OpsValue]:
    assert isinstance(name, str)

    def fn(*args: object, **kwargs: object) -> OpsValue:
        return getattr(ops, name)(*args, **kwargs)

    return fn


def inverse_reorder(order: Sequence[int]) -> Callable[[Sequence[_T]], Sequence[_T]]:
    inv_order = dict(zip(order, range(len(order))))

    def reindex(index: Sequence[_T]) -> Sequence[_T]:
        assert len(index) == len(inv_order)
        return [index[inv_order[i]] for i in range(len(index))]

    return reindex


def same_reorder(order: Sequence[int]) -> Callable[[Sequence[_T]], Sequence[_T]]:
    def reindex(index: Sequence[_T]) -> Sequence[_T]:
        assert len(index) == len(order)
        return [index[order[i]] for i in range(len(index))]

    return reindex


def fuse_reindexing(
    reindex1: Callable[[Sequence[_U]], Sequence[_V]],
    reindex2: Callable[[Sequence[_T]], Sequence[_U]],
) -> Callable[[Sequence[_T]], Sequence[_V]]:
    def reindex(index: Sequence[_T]) -> Sequence[_V]:
        return reindex1(reindex2(index))

    return reindex


NHWC_STRIDE_ORDER = [3, 0, 2, 1]
NHWDC_STRIDE_ORDER = [4, 0, 3, 2, 1]


def stride_order2fill_order(
    order: Sequence[Union[int, Integer]]
) -> Sequence[Union[int, Integer]]:
    """
    Convert stride order to fill order
    For channel last format,

    stride order = [3, 0, 2, 1] and fill order = [1, 3, 2, 0]
    """
    lookup = {pos: idx for idx, pos in enumerate(order)}
    fill_order = [lookup[i] for i in range(len(order))]
    return fill_order


def get_stride_order(seq: Sequence[Union[int, torch.SymInt, Expr]]) -> Sequence[int]:
    """
    Convert strides to stride order
    """
    sorted_idx: List[int] = argsort(seq)
    out = [0 for _ in range(len(seq))]
    for i, elem in enumerate(sorted_idx):
        out[elem] = i
    return out


@overload
def ir_node_to_tensor(x: Literal[None], guard_shape: bool = True) -> None:
    ...


@overload
def ir_node_to_tensor(x: IRNode, guard_shape: bool = True) -> torch.Tensor:
    ...


def ir_node_to_tensor(
    x: Optional[IRNode], guard_shape: bool = True
) -> Optional[torch.Tensor]:
    if x is None:
        return None

    shape_fn: Callable[[Union[int, Expr]], Union[int, Expr]]
    if not guard_shape:
        shape_fn = V.graph.sizevars.size_hint
    else:
        shape_fn = identity
    size = [shape_fn(s) for s in x.get_size()]
    stride: StrideType
    if is_storage_and_layout(x):
        stride = [shape_fn(s) for s in x.get_layout().stride]  # type: ignore[misc, union-attr]
    else:
        stride = FlexibleLayout.contiguous_strides(size)  # type: ignore[assignment]
    dtype = x.get_dtype()
    device = x.get_device()
    size = convert_shape_to_symint(size)
    stride = convert_shape_to_symint(stride)
    with V.graph.sizevars.shape_env.suppress_guards():
        t = torch.empty_strided(
            size=size, stride=stride, dtype=dtype, device=device
        ).zero_()
    return t


def may_convert_to_optional(
    value: Optional[Sequence[_T]],
) -> Optional[Sequence[Optional[_T]]]:
    if isinstance(value, list) and not value:
        # [None] makes sure the cpp wrapper codegen will generate something like
        # {std::nullopt} instead of {}
        return [None]
    return value


def get_device_type(x: object) -> Optional[str]:
    if get_device := getattr(x, "get_device", None):
        return get_device_type(get_device())
    if isinstance(x, torch.device):
        return x.type
    return None


def is_triton(x: object) -> bool:
    dtype = get_device_type(x)
    return bool(dtype and is_gpu(dtype))


def is_cpu(x: object) -> bool:
    return get_device_type(x) == "cpu"


class IRNode:
    _current_origins: ClassVar[OrderedSet[Any]] = OrderedSet()

    @staticmethod
    @contextlib.contextmanager
    def current_origins(origins: OrderedSet[torch.fx.Node]):
        old = IRNode._current_origins
        IRNode._current_origins = old | origins
        try:
            yield
        finally:
            IRNode._current_origins = old

    def __post_init__(self):
        self.origins = OrderedSet(self._current_origins)
        self.traceback = traceback.format_stack() if config.debug_ir_traceback else None

    def get_read_names(self) -> OrderedSet[str]:
        raise NotImplementedError(f"NYI on {type(self)}")

    def get_traceback(self):
        return self.traceback

    def get_defining_op(self):
        raise NotImplementedError

    def common_repr(self, shorten=True):
        origins = f"origins={getattr(self, 'origins', '')}"
        if shorten and len(origins) > 64:
            # this can get *very* long
            origins = f"{origins[:61]}..."
        return [origins]

    def str_helper(self, lines, shorten=True, multiline=True):
        lines = lines + self.common_repr(shorten)
        lines = list(map(str, lines))
        if multiline:
            new_lines = indent(",\n".join(lines))
            return f"{type(self).__name__}(\n{new_lines}\n)"
        else:
            return f"{type(self).__name__}({lines})"

    def get_dtype(self):
        return self.dtype

    def get_layout(self):
        raise NotImplementedError(f"get_layout() is not implemented by {type(self)}!")

    def get_size(self):
        raise NotImplementedError(f"get_size() is not implemented by {type(self)}!")

    @property
    def shape(self):
        return self.get_size()

    def get_numel(self):
        return sympy_product(self.get_size())

    def is_zero_elements(self):
        return V.graph.sizevars.is_expr_static_and_true(sympy.Eq(self.get_numel(), 0))  # type: ignore[arg-type]

    def realize(self):
        """
        If the IRNode refers to data which has not been materialized (e.g.,
        it is a Pointwise/Reduction that could potentially have more
        compute fused into it), realize the IRNode into physical memory,
        ending the possibility of fusing into it, but allowing, e.g., multiple
        users to access the data without having to recompute.

        Check StorageBox.realize for a particularly notable implementation.

        TODO(ezyang): I think, in principle, every IRNode should have an
        implementation of this, and most of the time no-op is OK, but you
        really do have to audit each IRNode for this, so for now, raise
        an error if it's not implemented.  Note that some code in graph.py
        will catch this thrown error and suppress it with a warning.
        """
        raise NotImplementedError(f"realize NYI on {type(self)}")

    def codegen_reference(self, writer=None):
        raise NotImplementedError(f"codegen_reference NYI on {type(self)}")

    # The abstract method declarations below serve to convince mypy that all IRNode instances have these functions
    # defined, while having no effect at runtime. We cannot create stub implementations here because other parts of
    # the code dynamically check for defined attributes.
    get_device: Callable[[], torch.device]
    dtype: torch.dtype
    get_name: Callable[[], str]
    get_reads: Callable[[], Any]
    get_stride: Callable[[], Any]
    get_storage_numel: Callable[[], Any]
    has_exceeded_max_reads: Callable[[], bool]
    make_loader: Callable[[], Callable[[Any], Any]]
    make_indexer: Callable[[], Callable[[Any], Any]]
    mark_reuse: Callable[[int], None]
    realize_hint: Callable[[], None]
    get_unbacked_symbol_uses: Callable[[], OrderedSet[sympy.Symbol]]


@dataclasses.dataclass
class Operation:
    def __post_init__(self):
        self.operation_name: Optional[str] = None

    def get_device(self):
        raise NotImplementedError

    def get_origin_node(self):
        assert hasattr(self, "origin_node")
        return self.origin_node

    def get_origins(self):
        assert hasattr(self, "origins")
        return self.origins

    def get_operation_name(self) -> str:
        assert self.operation_name is not None
        return self.operation_name

    def is_extern(self):
        return False

    def is_no_op(self):
        return False

    def get_read_writes(self):
        raise NotImplementedError

    def is_user_of(self, name):
        return name in self.get_read_names()

    def get_read_names(self) -> OrderedSet[str]:
        return OrderedSet(dep.name for dep in self.get_reads())

    def get_reads(self):
        return self.get_read_writes().reads

    def get_outputs(self) -> List[Buffer]:
        raise NotImplementedError

    def get_unbacked_symbol_defs(self) -> OrderedSet[sympy.Symbol]:
        return OrderedSet()

    def get_unbacked_symbol_uses(self) -> OrderedSet[sympy.Symbol]:
        """
        Returns the unbacked symbols which are required to be in scope in
        order to successfully perform codegen for this buffer.  For example,
        a buffer that corresponds to an extern kernel call that takes i0 as
        an argument would return {i0} here.  This is used to generate necessary
        dependencies that ensure we actually bind i0 in codegen before you
        try to use it.

        Note that this is NOT transitive; in particular, if this buffer takes
        in as input another buffer with dynamic shape (e.g., (i0,)), we will
        not report it here, because you will already have a dependency
        on that buffer, which will eventually have a dependency on i0 if
        necessary.
        """
        return OrderedSet()

    def get_workspace_size(self):
        """
        Gets extra global memory size needed by this buffer.
        Some algorithms (e.g. group gemm) may require extra global memory in the generated code.
        """
        return 0


@dataclasses.dataclass
class Loops(IRNode):
    device: torch.device
    dtype: torch.dtype
    inner_fn: Callable[..., Any]
    ranges: List[Expr]

    def get_unbacked_symbol_uses(self) -> OrderedSet[sympy.Symbol]:
        return OrderedSet().union(
            *(free_unbacked_symbols(e) for e in self.ranges),
            self.inner_fn_free_unbacked_symbols(),
        )

    def __str__(self, names=("ranges",)):
        return self.str_helper(
            [
                f"'{self.device.type}'",
                str(self.dtype),
                self.inner_fn_str(),
            ]
            + [f"{name}={getattr(self, name)}" for name in names]
            + [f"origin_node={self.origin_node!r}"]
        )

    def __post_init__(self):
        super().__post_init__()
        self.origin_node = None

    __repr__ = __str__

    def get_device(self):
        return self.device

    def get_origin_node(self):
        return self.origin_node

    def get_size(self):
        return self.ranges

    def get_pointwise_size(self):
        return self.ranges

    def is_extern(self):
        return False

    @classmethod
    def create(cls, *args, **kwargs):
        origin_node = kwargs.pop("origin_node", None)
        tb = kwargs.pop("traceback", None)
        r = cls(*args, **kwargs)
        r.origin_node = origin_node
        r.traceback = (
            tb or traceback.format_stack() if config.debug_ir_traceback else None
        )
        return TensorBox.create(r)

    @staticmethod
    def _index(ranges, prefix=SymT.INDEX):
        return [
            sympy.Integer(0) if s == 1 else sympy_index_symbol_with_prefix(prefix, n)
            for n, s in enumerate(ranges)
        ]

    @cache_on_self
    def inner_fn_opcount(self):
        opcounter = OpCounterCSE(V.MockHandler())

        with V.set_ops_handler(opcounter), patch.object(
            FlexibleLayout, "allow_indexing", True
        ):
            self.inner_fn(*self.inner_fn_args())
            return opcounter.op_count

    def inner_fn_args(self):
        return (self._index(self.ranges),)

    def inner_fn_str(self):
        return V.KernelFormatterHandler.ir_to_string(
            self.inner_fn, *self.inner_fn_args()
        )

    def has_large_inner_fn(self):
        return self.inner_fn_opcount() > config.realize_opcount_threshold

    def inner_fn_free_unbacked_symbols(self):
        index = self._index(self.ranges)
        return extract_free_unbacked_symbols(self.inner_fn, index)

    def get_reads(self):
        with patch.object(FlexibleLayout, "allow_indexing", True):
            if self.get_reduction_type():
                return extract_read_writes(
                    self.make_loader(),
                    self.get_size(),
                    self.get_reduction_size(),
                ).reads
            else:
                return extract_read_writes(
                    self.make_loader(),
                    self.get_size(),
                ).reads

    def get_read_names(self) -> OrderedSet[str]:
        return OrderedSet(dep.name for dep in self.get_reads())

    def get_reduction_size(self):
        raise NotImplementedError(
            f"get_reduction_size() is not implemented by {type(self)}!"
        )

    def get_reduction_type(self):
        raise NotImplementedError(
            f"get_reduction_type() is not implemented by {type(self)}!"
        )

    def constant_to_device(self, device):
        raise NotImplementedError(
            f"constant_to_device() is not implemented by {type(self)}!"
        )


def nop_loader_fn(idx: Union[Expr, Sequence[Expr]], *, dtype: torch.dtype) -> OpsValue:
    if dtype.is_floating_point:
        return ops.constant(float("nan"), dtype)
    else:
        return ops.constant(0, dtype)


class Pointwise(Loops):
    def make_loader(self):
        # Make zero-element loops into a no-op
        if self.is_zero_elements():
            return partial(nop_loader_fn, dtype=self.dtype)

        return self.inner_fn

    def get_reduction_size(self):
        return []

    def get_reduction_type(self):
        return None

    def store_output(self, output_name, indexer, vars):
        loader = self.make_loader()
        return ops.store(output_name, indexer(vars), loader(vars))

    def constant_to_device(self, device):
        """Move this to a given device. Requires that all reads are to constants."""
        loader = self.make_loader()
        loader = patch.object(ConstantBuffer, "override_device", device)(loader)
        return Pointwise(device, self.dtype, loader, self.ranges)


@dataclasses.dataclass
class Scatter(Pointwise):
    output_indexer: Callable[[List[Expr]], Expr]
    scatter_mode: Optional[str] = None

    def constant_to_device(self, device):
        """Move this to a given device. Requires that all reads are to constants."""
        loader = self.make_loader()
        loader = patch.object(ConstantBuffer, "override_device", device)(loader)
        return Scatter(
            device,
            self.dtype,
            loader,
            self.ranges,
            self.output_indexer,
            self.scatter_mode,
        )

    def store_output(self, output_name, indexer, vars):
        loader = self.make_loader()
        return ops.store(
            output_name,
            indexer(self.output_indexer(vars)),
            loader(vars),
            mode=self.scatter_mode,
        )


REDUCTION_COMBINE_FN: Dict[str, Callable[..., OpsValue]] = {
    "any": ops_wrapper("logical_or"),
    "max": ops_wrapper("maximum"),
    "min": ops_wrapper("minimum"),
    "prod": ops_wrapper("mul"),
    "sum": ops_wrapper("add"),
    "xor_sum": ops_wrapper("bitwise_xor"),
}


def get_reduction_combine_fn(
    reduction_type: str, dtype: torch.dtype, arg_break_ties_left: bool = True
) -> Callable[..., object]:
    if reduction_type in REDUCTION_COMBINE_FN:
        return REDUCTION_COMBINE_FN[reduction_type]

    elif reduction_type in ("argmax", "argmin"):

        def argmax_combine_fn(
            a: Tuple[object, object], b: Tuple[object, object]
        ) -> Tuple[OpsValue, OpsValue]:
            a_value, a_index = a
            b_value, b_index = b

            if reduction_type == "argmin":
                mask = ops.lt(a_value, b_value)
            else:
                mask = ops.gt(a_value, b_value)

            equal = ops.eq(a_value, b_value)
            if is_float_dtype(dtype):
                a_isnan = ops.ne(a_value, a_value)
                b_isnan = ops.ne(b_value, b_value)
                mask = ops.logical_or(mask, ops.gt(a_isnan, b_isnan))
                equal = ops.logical_or(equal, ops.logical_and(a_isnan, b_isnan))

            tie = (
                ops.lt(a_index, b_index)
                if arg_break_ties_left
                else ops.gt(a_index, b_index)
            )
            mask = ops.logical_or(mask, ops.logical_and(equal, tie))
            return (
                ops.where(mask, a_value, b_value),
                ops.where(mask, a_index, b_index),
            )

        return argmax_combine_fn

    elif reduction_type == "welford_combine":

        def welford_combine_fn(
            a: Tuple[OpsValue, OpsValue, OpsValue],
            b: Tuple[OpsValue, OpsValue, OpsValue],
        ) -> Tuple[OpsValue, OpsValue, OpsValue]:
            a_mean, a_m2, a_weight = a
            b_mean, b_m2, b_weight = b

            delta = b_mean - a_mean
            new_weight = a_weight + b_weight
            w2_over_w = b_weight / new_weight
            return (
                a_mean + delta * w2_over_w,
                a_m2 + b_m2 + delta * delta * a_weight * w2_over_w,
                new_weight,
            )

        return welford_combine_fn

    else:
        raise NotImplementedError(f"unknown reduction_type={reduction_type}")


def significant_strides_equal(
    strides1: Sequence[_IntLike], strides2: Sequence[_IntLike], size: Sequence[_IntLike]
) -> bool:
    """
    Returns true if the strides are equal, ignoring dimensions of size 1 .
    """
    non_1_indices = [
        i
        for i, dim in enumerate(size)
        if V.graph.sizevars.size_hint(dim, fallback=2) != 1
    ]
    strides1 = [V.graph.sizevars.size_hint(strides1[i]) for i in non_1_indices]
    strides2 = [V.graph.sizevars.size_hint(strides2[i]) for i in non_1_indices]
    return strides1 == strides2


@dataclasses.dataclass
class Reduction(Loops):
    reduction_ranges: List[Expr]
    reduction_type: str
    # self.dtype represents the dst dtype
    src_dtype: torch.dtype
    reduction_hint: ReductionHint

    def __str__(self) -> str:  # type: ignore[override]
        return Loops.__str__(  # type: ignore[call-arg]
            self, names=("ranges", "reduction_ranges", "reduction_type")
        )

    def __repr__(self) -> str:  # type: ignore[override]
        return self.__str__()

    def get_unbacked_symbol_uses(self) -> OrderedSet[sympy.Symbol]:
        return super().get_unbacked_symbol_uses() | OrderedSet().union(
            *(free_unbacked_symbols(e) for e in self.reduction_ranges)
        )

    def get_reduction_size(self):
        return self.reduction_ranges

    def get_reduction_type(self):
        return self.reduction_type

    def store_reduction(self, output_name, indexer, vars, reduction_vars):
        value = ops.reduction(
            self.dtype,
            self.src_dtype,
            self.reduction_type,
            self.inner_fn(vars, reduction_vars),
        )
        return ops.store_reduction(output_name, indexer(vars), value)

    def index_length(self):
        return len(self.ranges) + len(self.reduction_ranges)

    def inner_fn_args(self):
        index = self._index(self.ranges)
        rindex = self._index(self.reduction_ranges, SymT.RINDEX)
        return (index, rindex)

    def inner_fn_free_unbacked_symbols(self):
        index = self._index(self.ranges)
        rindex = self._index(self.reduction_ranges, SymT.RINDEX)
        return extract_free_unbacked_symbols(self.inner_fn, index, rindex)

    def constant_to_device(self, device):
        """Move this to a given device. Requires that all reads are to constants."""
        loader = self.make_loader()
        loader = patch.object(ConstantBuffer, "override_device", device)(loader)
        return Reduction(
            device,
            self.dtype,
            loader,
            self.ranges,
            self.reduction_ranges,
            self.reduction_type,
            self.src_dtype,
            ReductionHint.DEFAULT,
        )

    @staticmethod
    def num_splits(
        device,
        dst_dtype,
        src_dtype,
        inner_fn,
        ranges,
        reduction_ranges,
        reduction_type,
        reduction_numel,
        input_node: Optional[IRNode] = None,
    ):
        def _is_static(x):
            return isinstance(x, (int, sympy.Integer))

        reduction_numel_hint = V.graph.sizevars.symbolic_hint(reduction_numel)
        numel_hint = V.graph.sizevars.symbolic_hint(sympy_product(ranges))

        should_split = (
            not V.graph.has_feature(device, BackendFeature.REDUCE_TO_SINGLE_ELEMENT)
            and reduction_type
            not in (
                "argmax",
                "argmin",
            )
            and config.split_reductions
            # We don't support unbacked symints
            and _is_static(reduction_numel_hint)
            and _is_static(numel_hint)
        )
        if not should_split:
            return ReductionHint.DEFAULT, 1

        device_interface = get_interface_for_device(get_device_type(device))  # type: ignore[arg-type] # next PR
        device_properties = device_interface.Worker.get_device_properties(device)
        if get_device_type(device) == "xpu":
            num_sm = device_properties.gpu_subslice_count
        else:
            # default is cuda behavior
            num_sm = device_properties.multi_processor_count

        min_elements_per_thread = 32
        max_elements_per_thread = 512
        threads_per_sm = 2048
        min_elements_per_device = min_elements_per_thread * num_sm * threads_per_sm
        max_elements_per_device = max_elements_per_thread * num_sm * threads_per_sm

        def inner_reduction_splits(reduction_numel_hint, numel_hint):
            # do heuristics that's close to eager mode for split inner reduction
            # we leak reduction autotune configs here, and will need to refactor to avoid this later
            num_warps = 8
            num_threads = 32 * num_warps
            if numel_hint >= 2 * num_sm:  # don't split if there are enough outputs
                return 1
            if reduction_numel_hint <= 8192:
                return 1
            if reduction_numel_hint * numel_hint <= min_elements_per_device:
                split_size = min_elements_per_thread
            elif reduction_numel_hint * numel_hint < max_elements_per_device:
                target_blocks = num_sm * threads_per_sm // (2 * num_threads)
                blocks_per_output = (target_blocks + numel_hint - 1) // numel_hint
                tmp_split_size = (
                    reduction_numel_hint + num_threads * blocks_per_output - 1
                ) // (num_threads * blocks_per_output)
                divisors = sympy.divisors(reduction_numel_hint)
                closest = min(divisors, key=lambda x: abs(x - tmp_split_size))
                if abs(closest - tmp_split_size) < 30:
                    # prefer even splits, but never smalle than min_elements_per_thread
                    split_size = max(closest, min_elements_per_thread)
                else:
                    split_size = tmp_split_size
            else:
                divisors = sympy.divisors(reduction_numel_hint)
                closest = min(divisors, key=lambda x: abs(x - max_elements_per_thread))
                if abs(closest - max_elements_per_thread) < 50:
                    # prefer even splits
                    split_size = closest
                else:
                    split_size = max_elements_per_thread
            return (reduction_numel_hint + split_size * num_threads - 1) // (
                split_size * num_threads
            )

        def outer_reduction_splits(reduction_numel_hint, numel_hint):
            # TODO the best heuristic currently has XBLOCK (corresponding to numel_hint) 128
            # extend to even smaller number of outputs
            num_warps = 8
            num_threads = num_warps * 32
            rvals_per_thread = 4  # comes from heuristics, refactor to not leak here
            xvals_per_block = 128
            xblocks = (numel_hint + xvals_per_block - 1) // xvals_per_block
            if reduction_numel_hint * numel_hint < min_elements_per_device:
                split_size = min_elements_per_thread
            elif reduction_numel_hint * numel_hint < max_elements_per_device:
                target_blocks = num_sm * threads_per_sm // (num_threads)
                target_blocks = (target_blocks + xblocks - 1) // xblocks
                tmp_split_size = (
                    reduction_numel_hint + rvals_per_thread * target_blocks - 1
                ) // (rvals_per_thread * target_blocks)
                divisors = sympy.divisors(reduction_numel_hint)
                closest = min(divisors, key=lambda x: abs(x - tmp_split_size))
                if abs(tmp_split_size - closest) < 20:
                    split_size = max(closest, min_elements_per_thread)
                else:
                    split_size = tmp_split_size
            else:
                divisors = sympy.divisors(reduction_numel_hint)
                closest = min(divisors, key=lambda x: abs(x - max_elements_per_thread))
                if abs(closest - max_elements_per_thread) < 50:
                    # prefer even splits
                    split_size = closest
                else:
                    split_size = max_elements_per_thread

            return (reduction_numel_hint + rvals_per_thread * split_size - 1) // (
                rvals_per_thread * split_size
            )

        # easy cases
        if numel_hint == 1:
            split = inner_reduction_splits(reduction_numel_hint, numel_hint)
            if split == 1:
                # No need to split.
                return ReductionHint.INNER, split
            if input_node is not None and isinstance(input_node, TensorBox):
                new_ranges, new_reduction_ranges = extract_input_node_reduction_ranges(
                    input_node
                )
                if new_ranges is not None and new_reduction_ranges is not None:
                    extracted_numel_hint = V.graph.sizevars.symbolic_hint(
                        sympy_product(new_ranges + new_reduction_ranges)
                    )
                    if reduction_numel_hint == extracted_numel_hint:
                        log.debug(
                            "Use previous IRNode's range and reduction_ranges instead of split. "
                            "current ranges: %s, current reduction ranges: %s, current split: %d, "
                            "new ranges: %s, new reduction ranges: %s",
                            ranges,
                            reduction_ranges,
                            split,
                            new_ranges,
                            new_reduction_ranges,
                        )
                        # If the input_node or its dependent nodes are also Reduction nodes,
                        # use reduction_sizes of this node or its dependent nodes directly.
                        return ReductionHint.INNER, -1
            return ReductionHint.INNER, split
        if (
            reduction_numel_hint <= min_elements_per_thread
            or numel_hint >= num_sm * 2 * 32
        ):
            return ReductionHint.DEFAULT, 1

        r = Reduction(
            device,
            dst_dtype,
            inner_fn,
            ranges,
            reduction_ranges,
            reduction_type,
            src_dtype,
            ReductionHint.DEFAULT,
        )

        def get_read_indices(r):
            cb = ComputedBuffer(
                name=None,
                layout=FlexibleLayout(
                    device=r.get_device(),
                    dtype=r.get_dtype(),
                    size=r.get_size(),
                ),
                data=r,
            )
            read_writes = cb.get_read_writes()
            # try finding the full size producer
            # TODO this will fail for something like ((1, N) * (N, 1)).sum()
            # this would also possibly be wrong for producers with the different contiguity but we hope those cases are rare
            range_vars = [
                r
                for r in read_writes.range_vars
                if isinstance(r, sympy.Expr) and not isinstance(r, sympy.Number)
            ]
            indices = []
            changed = False
            for md in sorted(read_writes.reads, key=lambda x: x.name):
                if all(r in md.index.free_symbols for r in range_vars):
                    indices.append(md.index)
                    if md.name in V.graph.name_to_buffer:
                        buf = V.graph.name_to_buffer[md.name]
                        original_stride = buf.layout.stride
                        buf.decide_layout()
                        if buf.layout.stride != original_stride:
                            changed = True
            return indices, changed

        indices, changed = get_read_indices(r)
        if changed:
            indices, _ = get_read_indices(r)

        if len(indices) == 0:
            # TODO determine splits when all inputs are broadcast
            return ReductionHint.DEFAULT, 1

        (_, reduction_vars), ranges = dependencies.index_vars_squeeze(
            r.get_size(), r.get_reduction_size()
        )
        num_outer = 0
        num_inner = 0
        for i in indices:
            i = V.graph.sizevars.simplify_with_ranges(i, ranges)
            strides = V.graph.sizevars.stride_hints(i, reduction_vars, ranges.keys())
            outer = all(s > 1 for s in strides)
            if outer:
                num_outer += 1
            else:
                num_inner += 1
        if num_inner > num_outer:
            return ReductionHint.INNER, inner_reduction_splits(
                reduction_numel_hint, numel_hint
            )
        else:
            return ReductionHint.OUTER, outer_reduction_splits(
                reduction_numel_hint, numel_hint
            )

    @staticmethod
    def _unroll_reduction_fn(inner_fn, reduction_ranges, reduction_type, src_dtype):
        """Convert inner_fn from a reduction to an pointwise"""
        reduction_ranges = [
            V.graph.sizevars.evaluate_static_shape(x) for x in reduction_ranges
        ]

        combine_fn = get_reduction_combine_fn(reduction_type, src_dtype)

        def fn(index):
            return functools.reduce(
                combine_fn,
                (
                    value_fn(index, rindex)
                    for rindex in itertools.product(
                        *[range(x) for x in reduction_ranges]
                    )
                ),
            )

        if reduction_type in ("argmin", "argmax"):
            flatten_index = FixedLayout(
                None,  # type: ignore[arg-type]
                None,  # type: ignore[arg-type]
                reduction_ranges,
                FlexibleLayout.contiguous_strides(reduction_ranges),
            ).make_indexer()

            def value_fn(index, rindex):
                rindex = [sympy.expand(i) for i in rindex]
                return (
                    inner_fn(index, rindex),
                    ops.index_expr(flatten_index(rindex), torch.int64),
                )

            return lambda index: fn(index)[1]
        else:
            value_fn = inner_fn
            return fn

    @classmethod
    def create(  # type: ignore[override]
        cls,
        device: torch.device,
        dst_dtype: torch.dtype,
        src_dtype: torch.dtype,
        inner_fn: Callable[..., Any],
        ranges: List[Expr],
        reduction_ranges: List[Expr],
        reduction_type: str,
        reduction_hint: ReductionHint = ReductionHint.DEFAULT,
        input_node: Optional[IRNode] = None,
    ):
        reduction_numel = V.graph.sizevars.simplify(sympy_product(reduction_ranges))

        if reduction_numel == 0:
            # N.B. This is a hack to generate the literal of the given type
            # Ideally, we should be fixing `def constant` in triton.py
            # but it breaks due to hardcoded dtypes in other places
            def py_cnst(val):
                return (
                    bool(val)
                    if dst_dtype == torch.bool
                    else float(val)
                    if dst_dtype.is_floating_point
                    else int(val)
                )

            rtypes_to_inits = {
                "sum": py_cnst(0),
                "xor_sum": py_cnst(0),
                "prod": py_cnst(1),
                "any": py_cnst(0),
                # "all" is desugared to `!any(!val)`
            }

            assert (
                reduction_type in rtypes_to_inits.keys()
            ), f"{reduction_type} not supported for zero-dimension tensors!"

            def const_fn(index):
                return ops.constant(rtypes_to_inits[reduction_type], dst_dtype)

            return Pointwise.create(
                device=device,
                dtype=src_dtype,
                inner_fn=const_fn,
                ranges=list(ranges),
            )

        if reduction_numel == 1:
            # this reduction is actually a pointwise op
            if reduction_type in ("argmin", "argmax"):

                def fn(index):
                    return ops.constant(0, dst_dtype)

            else:

                def fn(index):
                    reduction_index = [sympy.Integer(0) for _ in reduction_ranges]
                    return inner_fn(index, reduction_index)

            return Pointwise.create(device, dst_dtype, fn, ranges)

        if (
            isinstance(reduction_numel, sympy.Integer)
            and V.graph.sizevars.size_hint(reduction_numel)
            < config.unroll_reductions_threshold
            and sympy_product(ranges) != 1
        ):
            return Pointwise.create(
                device,
                dst_dtype,
                cls._unroll_reduction_fn(
                    inner_fn, reduction_ranges, reduction_type, src_dtype
                ),
                ranges,
            )

        # triton doesn't support reduce to single element well, so break it up
        hint, split = cls.num_splits(
            device,
            dst_dtype,
            src_dtype,
            inner_fn,
            ranges,
            reduction_ranges,
            reduction_type,
            reduction_numel,
            input_node,
        )
        # intermediate reduction in split can contain complex indexing,
        # and num_splits will fail to correctly set the hint
        # reuse the passed hint if available
        if reduction_hint == ReductionHint.DEFAULT:
            reduction_hint = hint
        if split == -1:
            assert input_node is not None
            new_ranges, new_reduction_ranges = extract_input_node_reduction_ranges(
                input_node  # type: ignore[arg-type]
            )
            assert new_ranges is not None
            assert new_reduction_ranges is not None
            return cls.create_multilayer_existing_ranges(
                device,
                dst_dtype,
                src_dtype,
                inner_fn,
                ranges,
                reduction_ranges,
                new_ranges,
                new_reduction_ranges,
                reduction_type,
                reduction_hint,
            )
        elif split > 1:
            # triton doesn't support reduce to single element well, so break it up
            return cls.create_multilayer(
                device,
                dst_dtype,
                src_dtype,
                inner_fn,
                ranges,
                reduction_ranges,
                reduction_type,
                split,
                reduction_hint,
            )

        return TensorBox.create(
            Reduction(
                device,
                dst_dtype,
                inner_fn,
                ranges,
                reduction_ranges,
                reduction_type,
                src_dtype,
                reduction_hint,
            )
        )

    @staticmethod
    def default_accumulator(reduction_type, dtype):
        if reduction_type in ("max", "argmax"):
            if is_float_dtype(dtype):
                return float("-inf")
            elif is_boolean_dtype(dtype):
                return 0
            else:
                return torch.iinfo(dtype).min
        if reduction_type in ("min", "argmin"):
            if is_float_dtype(dtype):
                return float("inf")
            elif is_boolean_dtype(dtype):
                return 1
            else:
                return torch.iinfo(dtype).max

        return {
            "sum": 0,
            "prod": 1,
            "xor_sum": 0,
            "any": 0,
            "welford_reduce": (0, 0, 0),
            "welford_combine": (0, 0, 0),
        }[reduction_type]

    @staticmethod
    def default_value(reduction_type, dtype):
        if reduction_type == "welford_reduce":
            return 0
        return Reduction.default_accumulator(reduction_type, dtype)

    @staticmethod
    def _multilayer_second_step_hint(
        split: int, numel_hint: int, reduction_hint: ReductionHint
    ) -> ReductionHint:
        if split == -1:
            return reduction_hint
        if split <= 512 and numel_hint <= 512 and reduction_hint == ReductionHint.OUTER:
            return ReductionHint.OUTER_TINY
        if (
            split <= 1024
            and numel_hint <= 256
            and reduction_hint == ReductionHint.OUTER
        ):
            return ReductionHint.OUTER_TINY

        return reduction_hint

    @classmethod
    def _multilayer_wrap_loader(
        cls,
        loader,
        reduction_ranges,
        reduction_numel,
        split,
        block_size,
        default,
    ):
        reindex = View.dynamic_reshape_indexer(reduction_ranges, [reduction_numel])
        need_mask = not V.graph.sizevars.is_expr_static_and_true(
            sympy.Eq(reduction_numel % split, 0)  # type: ignore[arg-type]
        )

        def wrapper_fn(index, reduction_index):
            (reduction_index,) = reduction_index
            *new_index, reduction_block = index
            indices = block_size * reduction_block + reduction_index

            def body():
                return loader(new_index, reindex([indices]))

            if need_mask:
                mask = ops.lt(
                    ops.index_expr(indices, torch.int32),
                    ops.index_expr(reduction_numel, torch.int32),
                )
                return ops.masked(mask, body, default)
            else:
                return body()

        return wrapper_fn

    @classmethod
    def _multilayer_wrap_loader_existing_ranges(
        cls,
        loader,
        original_ranges,
        original_reduction_ranges,
        new_ranges,
        new_reduction_ranges,
        default,
    ):
        assert all(
            r == 1 for r in original_ranges
        ), f"Only enabled for numel_hint == 1, found {original_ranges=}"
        reindex = View.dynamic_reshape_indexer(
            original_reduction_ranges, tuple(new_ranges) + tuple(new_reduction_ranges)
        )

        def wrapper_fn(merged_index, new_reduction_index):
            original_idx = merged_index[: len(original_ranges)]
            new_index = merged_index[len(original_ranges) :]
            return loader(
                original_idx,
                reindex(tuple(new_index) + tuple(new_reduction_index)),
            )

        return wrapper_fn

    @classmethod
    def create_multilayer_helper(
        cls,
        device: torch.device,
        dst_dtype: torch.dtype,
        src_dtype: torch.dtype,
        wrapper_fn: Callable[..., Any],
        original_ranges: List[Expr],
        original_reduction_ranges: List[Expr],
        new_ranges: List[Expr],
        new_reduction_ranges: List[Expr],
        reduction_type: str,
        split: int,
        reduction_hint: ReductionHint,
    ):
        """
        Break a large reduction up into multiple smaller reductions
        recursively
        """
        # triton will automatically compute reductions in fp32 if reducing over fp16/bf16
        # within the kernel. keep the intermediate in fp32 so as to keep the whole reduction
        # in fp32 and not reduce precision by breaking up the kernel into multiple layers
        intermediate_dtype = (
            dst_dtype
            if dst_dtype not in (torch.float16, torch.bfloat16)
            else torch.float
        )
        intermediate = Reduction.create(
            device,
            intermediate_dtype,
            src_dtype,
            wrapper_fn,
            new_ranges,
            new_reduction_ranges,
            reduction_type,
            reduction_hint,
        )
        intermediate.realize()
        intermediate_loader = intermediate.make_loader()

        def intermediate_fn(index, reduction_index):
            return intermediate_loader([*index, *reduction_index])

        numel_hint = V.graph.sizevars.size_hint(sympy_product(original_ranges))
        reduction_hint = cls._multilayer_second_step_hint(
            split, numel_hint, reduction_hint
        )

        assert original_ranges == new_ranges[: len(original_ranges)]
        return TensorBox.create(
            Reduction(
                device,
                dst_dtype,
                intermediate_fn,
                original_ranges,
                new_ranges[len(original_ranges) :],
                reduction_type,
                src_dtype,
                reduction_hint,
            )
        )

    @classmethod
    def create_multilayer(
        cls,
        device: torch.device,
        dst_dtype: torch.dtype,
        src_dtype: torch.dtype,
        inner_fn: Callable[..., Any],
        ranges: List[Expr],
        reduction_ranges: List[Expr],
        reduction_type: str,
        split: int,
        reduction_hint: ReductionHint,
    ):
        """
        Break a large reduction up into multiple smaller reductions
        recursively
        """
        # TODO(jansel): realize the reduction so we can do dynamic indexing
        reduction_numel = sympy_product(reduction_ranges)
        block_size = FloorDiv(reduction_numel + (split - 1), split)
        default = cls.default_value(reduction_type, dst_dtype)
        wrapper_fn = cls._multilayer_wrap_loader(
            inner_fn, reduction_ranges, reduction_numel, split, block_size, default
        )

        return cls.create_multilayer_helper(
            device,
            dst_dtype,
            src_dtype,
            wrapper_fn,
            ranges,
            reduction_ranges,
            [*ranges, split],  # type: ignore[list-item]
            [block_size],
            reduction_type,
            split,
            reduction_hint,
        )

    @classmethod
    def create_multilayer_existing_ranges(
        cls,
        device: torch.device,
        dst_dtype: torch.dtype,
        src_dtype: torch.dtype,
        inner_fn: Callable[..., Any],
        original_ranges: List[Expr],
        original_reduction_ranges: List[Expr],
        new_ranges: List[Expr],
        new_reduction_ranges: List[Expr],
        reduction_type: str,
        reduction_hint: ReductionHint,
    ):
        """
        Break a large reduction up into multiple smaller reductions
        recursively
        """
        default = cls.default_value(reduction_type, dst_dtype)
        wrapper_fn = cls._multilayer_wrap_loader_existing_ranges(
            inner_fn,
            original_ranges,
            original_reduction_ranges,
            new_ranges,
            new_reduction_ranges,
            default,
        )
        return cls.create_multilayer_helper(
            device,
            dst_dtype,
            src_dtype,
            wrapper_fn,
            original_ranges,
            original_reduction_ranges,
            [*original_ranges, *new_ranges],
            new_reduction_ranges,
            reduction_type,
            -1,
            reduction_hint,
        )


class WelfordReduction(Reduction):
    output_index: int

    def __init__(
        self,
        device,
        dtype,
        inner_fns,
        ranges,
        reduction_ranges,
        reduction_type,
        reduction_hint,
        output_index,
    ):
        if len(inner_fns) == 1:
            loader = inner_fns[0]
        else:

            def loader(idx, reduction_idx):
                return tuple(fn(idx, reduction_idx) for fn in inner_fns)

        super().__init__(
            device,
            dtype,
            loader,
            ranges,
            reduction_ranges,
            reduction_type,
            dtype,
            reduction_hint,
        )
        self.output_index = output_index

    def store_reduction(self, output_name, indexer, vars, reduction_vars):
        values = ops.reduction(
            self.dtype,
            self.src_dtype,
            self.reduction_type,
            self.inner_fn(vars, reduction_vars),
        )
        value = values[self.output_index]
        return ops.store_reduction(output_name, indexer(vars), value)

    @classmethod
    def create(  # type: ignore[override]
        cls,
        device: torch.device,
        dtype: torch.dtype,
        inner_fns: Sequence[Callable[..., Any]],
        ranges: List[Expr],
        reduction_ranges: List[Expr],
        reduction_type: str,
        reduction_hint: ReductionHint = ReductionHint.DEFAULT,
    ):
        assert reduction_type in ("welford_reduce", "welford_combine")

        reduction_numel = V.graph.sizevars.simplify(sympy_product(reduction_ranges))

        def const(val):
            def inner_fn(idx):
                return ops.constant(
                    val,
                    dtype,
                )

            return Pointwise.create(
                device=device,
                dtype=dtype,
                inner_fn=inner_fn,
                ranges=list(ranges),
            )

        if reduction_numel == 0:
            mean = const(0)
            m2 = const(0)
            weight = const(0)
            return mean, m2, weight

        if reduction_numel == 1:

            def copy(loader):
                def inner_fn(idx):
                    reduction_index = [sympy.Integer(0) for _ in reduction_ranges]
                    return loader(idx, reduction_index)

                return Pointwise.create(
                    device=device,
                    dtype=dtype,
                    inner_fn=inner_fn,
                    ranges=list(ranges),
                )

            if reduction_type == "welford_reduce":
                return copy(inner_fns[0]), const(0), const(1)
            else:
                return tuple(copy(fn) for fn in inner_fns)

        # TODO: Unrolled reduction
        # if (
        #     isinstance(reduction_numel, sympy.Integer)
        #     and V.graph.sizevars.size_hint(reduction_numel)
        #     < config.unroll_reductions_threshold
        #     and sympy_product(ranges) != 1
        # ):
        #     return Pointwise.create(
        #         device,
        #         dst_dtype,
        #         cls._unroll_reduction_fn(
        #             inner_fn, reduction_ranges, reduction_type, src_dtype
        #         ),
        #         ranges,
        #     )

        # triton doesn't support reduce to single element well, so break it up
        hint, split = Reduction.num_splits(
            device,
            dtype,
            dtype,
            inner_fns[0],
            ranges,
            reduction_ranges,
            reduction_type=reduction_type,
            reduction_numel=reduction_numel,
        )
        # intermediate reduction in split can contain complex indexing,
        # and num_splits will fail to correctly set the hint
        # reuse the passed hint if available
        if reduction_hint == ReductionHint.DEFAULT:
            reduction_hint = hint
        if split > 1:
            # triton doesn't support reduce to single element well, so break it up
            return cls.create_multilayer(
                device,
                dtype,
                inner_fns,
                ranges,
                reduction_ranges,
                reduction_type,
                split,
                reduction_hint,
            )

        results = [
            TensorBox.create(
                WelfordReduction(
                    device,
                    dtype,
                    inner_fns,
                    ranges,
                    reduction_ranges,
                    reduction_type,
                    reduction_hint,
                    output_idx,
                )
            )
            for output_idx in range(3)
        ]
        for t in results:
            t.realize()
        return results

    @staticmethod
    def default_value(reduction_type, dtype):
        return (0, 0, 0)

    @classmethod
    def create_multilayer(  # type: ignore[override]
        cls,
        device: torch.device,
        dtype: torch.dtype,
        inner_fns: Sequence[Callable[..., Any]],
        ranges: List[Expr],
        reduction_ranges: List[Expr],
        reduction_type: str,
        split: int,
        reduction_hint: ReductionHint,
    ):
        """
        Break a large reduction up into multiple smaller reductions
        recursively
        """
        reduction_numel = sympy_product(reduction_ranges)
        need_mask = not V.graph.sizevars.is_expr_static_and_true(
            sympy.Eq(reduction_numel % split, 0)  # type: ignore[arg-type]
        )

        if need_mask and reduction_type != "welford_combine":
            # If we need mask, then "welford_reduce" doesn't work because
            # masked inputs shouldn't count towards the welford weight

            def constant(idx, reduction_idx, value):
                return ops.constant(value, dtype)

            return cls.create_multilayer(
                device=device,
                dtype=dtype,
                inner_fns=(
                    inner_fns[0],
                    partial(constant, value=0),
                    partial(constant, value=1),
                ),
                ranges=ranges,
                reduction_ranges=reduction_ranges,
                reduction_type="welford_combine",
                split=split,
                reduction_hint=reduction_hint,
            )

        block_size = FloorDiv(reduction_numel + (split - 1), split)
        intermediates = WelfordReduction.create(
            device,
            dtype,
            tuple(
                cls._multilayer_wrap_loader(
                    loader,
                    reduction_ranges,
                    reduction_numel,
                    split,
                    block_size,
                    default=0,
                )
                for loader in inner_fns
            ),
            [*ranges, split],  # type: ignore[list-item]
            [block_size],
            reduction_type,
            reduction_hint,
        )
        for i in intermediates:
            i.realize()

        i_loaders = [i.make_loader() for i in intermediates]

        def intermediate_loader_fn(index, reduction_index, loader):
            return loader([*index, *reduction_index])

        numel_hint = V.graph.sizevars.size_hint(sympy_product(ranges))
        reduction_hint = cls._multilayer_second_step_hint(
            split, numel_hint, reduction_hint
        )
        return WelfordReduction.create(
            device,
            dtype,
            tuple(
                partial(intermediate_loader_fn, loader=i.make_loader())
                for i in intermediates
            ),
            ranges,
            [split],  # type: ignore[list-item]
            # welford_reduce turns one input into three outputs, which are combined with welford_combine
            "welford_combine",
            reduction_hint,
        )


@dataclasses.dataclass
class Scan(Loops):
    scan_ranges: List[Expr]
    size: List[Expr]
    combine_fn: Callable[[Tuple[Any, ...], Tuple[Any, ...]], Tuple[Any, ...]]
    reindex: Callable[[List[Expr], List[Expr]], List[Expr]]
    reduction_hint: ReductionHint
    output_index: int
    # output_index indexes the following tuples
    dtypes: Tuple[torch.dtype, ...]
    inner_fns: Tuple[Callable[..., Any], ...]

    # HACK we mimick reduction

    def get_unbacked_symbol_uses(self) -> OrderedSet[sympy.Symbol]:
        # TODO: Can combine_fn/reindex close over unbacked symbols? If so, we
        # need to explicitly represent the closure so we can pull out unbacked
        # symbols here
        return (
            super().get_unbacked_symbol_uses()
            | OrderedSet().union(*(free_unbacked_symbols(e) for e in self.scan_ranges))
            | OrderedSet().union(*(free_unbacked_symbols(e) for e in self.size))
        )

    def __post_init__(self):
        assert len(self.ranges) + len(self.scan_ranges) == len(self.size)
        super().__post_init__()

    def store_reduction(self, output_name, indexer, vars, scan_vars):
        idx = self.reindex(vars, scan_vars)
        values = [inner_fn(idx) for inner_fn in self.inner_fns]
        result = ops.scan(self.dtypes, self.combine_fn, values)
        return ops.store(output_name, indexer(idx), result[self.output_index])

    def get_reduction_type(self):
        # return self.scan_op
        return "custom"

    def get_reduction_size(self):
        return self.scan_ranges

    def get_size(self):
        return self.size

    def get_pointwise_size(self):
        return self.ranges

    def index_length(self):
        return len(self.ranges) + len(self.scan_ranges)

    def inner_fn_args(self):
        index = self._index(self.ranges)
        rindex = self._index(self.scan_ranges, SymT.RINDEX)
        idx = self.reindex(index, rindex)
        return (idx,)

    def inner_fn_free_unbacked_symbols(self):
        index = self._index(self.ranges)
        rindex = self._index(self.scan_ranges, SymT.RINDEX)
        idx = self.reindex(index, rindex)
        return extract_free_unbacked_symbols(self.inner_fn, idx)

    @classmethod
    def create(
        cls,
        device: torch.device,
        dtypes: Tuple[torch.dtype, ...],
        inner_fns: Tuple[Callable[[List[Expr]], Any], ...],
        size: List[Expr],
        axis: int,
        combine_fn: Callable[[Tuple[Any, ...], Tuple[Any, ...]], Tuple[Any, ...]],
        reduction_hint: ReductionHint = ReductionHint.DEFAULT,
        *,
        # Whether we have the option to fallback to aten
        can_fallback_to_aten: bool = True,
        **kwargs,
    ) -> List[Optional[TensorBox]]:
        pointwise_ranges = [*size[:axis], *size[axis + 1 :]]
        scan_ranges = [size[axis]]

        if not V.graph.has_feature(device, BackendFeature.SCAN):
            return [None] * len(dtypes)

        if len(dtypes) > 1 and not V.graph.has_feature(
            device, BackendFeature.TUPLE_REDUCTION
        ):
            return [None] * len(dtypes)

        sizevars = V.graph.sizevars
        scan_numel = sizevars.simplify(sympy_product(scan_ranges))

        assert len(dtypes) == len(inner_fns)

        # Scan with a single element is just a copy
        if sizevars.is_expr_static_and_true(sympy.Le(scan_numel, 1)):  # type: ignore[arg-type]
            return [
                Pointwise.create(
                    device=device,
                    dtype=dtypes[output_index],
                    inner_fn=inner_fns[output_index],
                    ranges=size,
                )
                for output_index in range(len(dtypes))
            ]

        reduction_hint, num_splits = cls.num_splits(
            device=device,
            dtype=dtypes[0],
            inner_fn=inner_fns[0],
            axis=axis,
            pointwise_ranges=pointwise_ranges,
            scan_ranges=scan_ranges,
            combine_fn=combine_fn,
            scan_numel=scan_numel,
        )
        scan_type = Scan
        if num_splits > 1:
            supports_split = torch.version.hip is None and len(dtypes) == 1
            if not supports_split:
                if can_fallback_to_aten:
                    # Fallback to ATen
                    return [None] * len(dtypes)
                else:
                    num_splits = 1
            else:
                scan_type = SplitScan

        def reindex(index, scan_index):
            assert len(scan_index) == len(scan_ranges)
            assert len(index) == len(pointwise_ranges)
            return [*index[:axis], *scan_index, *index[axis:]]

        results = [
            TensorBox.create(
                scan_type(
                    device=device,
                    dtype=dtypes[output_index],
                    dtypes=dtypes,
                    inner_fn=inner_fns[output_index],
                    inner_fns=inner_fns,
                    size=size,
                    ranges=pointwise_ranges,
                    scan_ranges=scan_ranges,
                    combine_fn=combine_fn,
                    reindex=reindex,
                    reduction_hint=reduction_hint,
                    output_index=output_index,
                    **kwargs,
                )
            )
            for output_index in range(len(dtypes))
        ]

        for result in results:
            result.realize()

        return results

    @classmethod
    def num_splits(
        cls,
        device: torch.device,
        dtype: torch.dtype,
        inner_fn: Callable[[List[Expr]], Any],
        axis: int,
        pointwise_ranges: List[Expr],
        scan_ranges: List[Expr],
        combine_fn: Callable[[Tuple[Any, ...], Tuple[Any, ...]], Tuple[Any, ...]],
        scan_numel: Expr,
    ):
        # TODO: custom splitting heuristic for scan
        def wrapper_fn(idx, reduction_idx):
            return inner_fn([*idx[:axis], *reduction_idx, *idx[axis:]])

        return Reduction.num_splits(
            device=device,
            dst_dtype=dtype,
            src_dtype=dtype,
            inner_fn=wrapper_fn,
            ranges=pointwise_ranges,
            reduction_ranges=scan_ranges,
            reduction_type="sum",
            reduction_numel=scan_numel,
        )


# This signifies a scan op that should go through TritonSplitScanKernel codegen on CUDA.
@dataclasses.dataclass
class SplitScan(Scan):
    pass


@dataclasses.dataclass
class Sort(Loops):
    # Sorts a tuple of key, value pairs
    sort_ranges: List[Expr]
    size: List[Expr]
    reindex: Callable[[List[Expr], List[Expr]], List[Expr]]
    reduction_hint: ReductionHint
    output_index: int
    # output_index indexes the following tuples
    dtypes: Tuple[torch.dtype, ...]
    inner_fns: Tuple[Callable[..., Any], ...]

    stable: bool
    descending: bool

    # HACK we mimick reduction

    def get_unbacked_symbol_uses(self) -> OrderedSet[sympy.Symbol]:
        return (
            super().get_unbacked_symbol_uses()
            | OrderedSet().union(*(free_unbacked_symbols(e) for e in self.sort_ranges))
            | OrderedSet().union(*(free_unbacked_symbols(e) for e in self.size))
        )

    def __post_init__(self):
        assert len(self.ranges) + len(self.sort_ranges) == len(self.size)
        super().__post_init__()

    def store_reduction(self, output_name, indexer, vars, sort_vars):
        idx = self.reindex(vars, sort_vars)
        values = [inner_fn(idx) for inner_fn in self.inner_fns]
        result = ops.sort(self.dtypes, values, self.stable, self.descending)
        return ops.store(output_name, indexer(idx), result[self.output_index])

    def get_reduction_type(self):
        return "sort"

    def get_reduction_size(self):
        return self.sort_ranges

    def get_size(self):
        return self.size

    def get_pointwise_size(self):
        return self.ranges

    def index_length(self):
        return len(self.ranges) + len(self.sort_ranges)

    def inner_fn_args(self):
        index = self._index(self.ranges)
        rindex = self._index(self.sort_ranges, SymT.RINDEX)
        idx = self.reindex(index, rindex)
        return (idx,)

    def inner_fn_free_unbacked_symbols(self):
        index = self._index(self.ranges)
        rindex = self._index(self.sort_ranges, SymT.RINDEX)
        idx = self.reindex(index, rindex)
        return extract_free_unbacked_symbols(self.inner_fn, idx)

    @classmethod
    def create(
        cls,
        device: torch.device,
        dtypes: Tuple[torch.dtype, ...],
        inner_fns: Tuple[Callable[[List[Expr]], Any], ...],
        size: List[Expr],
        axis: int,
        stable: bool,
        descending: bool,
        reduction_hint: ReductionHint = ReductionHint.DEFAULT,
        **kwargs,
    ) -> List[Optional[TensorBox]]:
        pointwise_ranges = [*size[:axis], *size[axis + 1 :]]
        sort_ranges = [size[axis]]

        if not V.graph.has_feature(device, BackendFeature.SORT):
            return [None] * len(dtypes)

        sizevars = V.graph.sizevars
        sort_numel = sizevars.simplify(sympy_product(sort_ranges))

        # Heuristic, smallest rblock where triton usually outperforms aten.sort
        # It also isn't bandwidth bound so fusion is unlikely to help.
        max_rblock = 512
        is_persistent_kernel = (
            config.triton.persistent_reductions
            and sizevars.is_expr_static_and_true(sympy.Le(sort_numel, max_rblock))
        )
        if not is_persistent_kernel:
            # We only support persistent triton kernels
            return [None] * len(dtypes)

        assert len(dtypes) == len(inner_fns)

        # Sort with a single element is just a copy
        if sizevars.is_expr_static_and_true(sympy.Le(sort_numel, 1)):  # type: ignore[arg-type]
            return [
                Pointwise.create(
                    device=device,
                    dtype=dtypes[output_index],
                    inner_fn=inner_fns[output_index],
                    ranges=size,
                )
                for output_index in range(len(dtypes))
            ]

        def reindex(index, sort_index):
            assert len(sort_index) == len(sort_ranges)
            assert len(index) == len(pointwise_ranges)
            return [*index[:axis], *sort_index, *index[axis:]]

        results = [
            TensorBox.create(
                Sort(
                    device=device,
                    dtype=dtypes[output_index],
                    dtypes=dtypes,
                    inner_fn=inner_fns[output_index],
                    inner_fns=inner_fns,
                    size=size,
                    ranges=pointwise_ranges,
                    sort_ranges=sort_ranges,
                    reindex=reindex,
                    reduction_hint=reduction_hint,
                    output_index=output_index,
                    stable=stable,
                    descending=descending,
                    **kwargs,
                )
            )
            for output_index in range(len(dtypes))
        ]

        for result in results:
            result.realize()

        return results


def is_storage_and_layout(x: IRNode) -> bool:
    try:
        as_storage_and_layout(x, freeze=False)
        return True
    except NotImplementedError:
        return False


def is_contiguous_storage_and_layout(x: IRNode) -> bool:
    try:
        _, layout = as_storage_and_layout(x, freeze=False)
        # pad the stride here so we will NOT claim an tensor as contiguous
        # if a padding is gonna happen.
        if layout.should_pad_strides():
            layout.pad_strides()
        return layout.is_contiguous()
    except NotImplementedError:
        return False


def as_storage_and_layout(
    x: IRNode,
    freeze: bool = True,
    want_contiguous: bool = False,
    stride_order: Optional[Sequence[Union[int, Integer]]] = None,
    allow_padding: bool = False,
    exact_strides: Optional[Sequence[Union[int, Integer]]] = None,
) -> Tuple[StorageBox, Layout]:
    """
    Try to simplify x into a StorageBox and a Layout.

    allow_padding only affect how we apply stride_order. When allow_padding
    is True, we have the freedom to add padding when applying the stride_order.
    """
    if isinstance(x, TensorBox):
        return as_storage_and_layout(
            x.data,
            freeze=freeze,
            want_contiguous=want_contiguous,
            stride_order=stride_order,
            allow_padding=allow_padding,
            exact_strides=exact_strides,
        )
    if isinstance(x, StorageBox) and isinstance(x.data, Buffer):
        if freeze:
            if want_contiguous:
                x.data.freeze_layout()
                assert x.data.layout.is_contiguous()
            elif stride_order is not None:
                x.data.freeze_layout_with_stride_order(
                    stride_order, allow_padding=allow_padding
                )
            elif exact_strides is not None:
                x.data.freeze_layout_with_exact_strides(
                    exact_strides, allow_padding=allow_padding
                )
            else:
                x.data.decide_layout()
        return x, x.data.layout
    if isinstance(x, ReinterpretView):
        # making the base of x contiguous or stride_ordered will not necessarily make
        # the ReinterpretView either, so don't pass along those arguments
        buffer, _ = as_storage_and_layout(
            x.data,
            freeze=freeze,
        )
        return buffer, x.layout
    raise NotImplementedError


as_contiguous_storage_and_layout = functools.partial(
    as_storage_and_layout, want_contiguous=True
)


def is_stride_order_storage_and_layout(
    x: IRNode, stride_order: Sequence[Union[int, Integer]]
) -> bool:
    try:
        _, layout = as_storage_and_layout(x, freeze=False)
        return layout.is_stride_ordered(stride_order)
    except NotImplementedError:
        return False


@dataclasses.dataclass
class BaseView(IRNode):
    data: IRNode

    def get_unbacked_symbol_uses(self):
        return self.data.get_unbacked_symbol_uses()

    def make_reindexer(self):
        raise NotImplementedError(f"make_reindexer NYI on {self}")

    def make_indexer(self):
        inner = self.data.make_indexer()
        reindex = self.make_reindexer()

        def indexer(idx):
            return inner(reindex(idx))

        return indexer

    def make_loader(self):
        inner = self.data.make_loader()
        reindex = self.make_reindexer()

        def loader(idx):
            return inner(reindex(idx))

        return loader

    @property
    def dtype(self):
        return self.data.dtype

    def get_layout(self):
        return self.data.get_layout()

    def get_device(self):
        return self.data.get_device()

    def get_origin_node(self):
        return None

    def get_name(self):
        return self.data.get_name()

    def get_pointwise_size(self):
        return self.get_size()

    def mark_reuse(self, users):
        return self.data.mark_reuse(users)

    def has_exceeded_max_reads(self):
        return self.data.has_exceeded_max_reads()

    def realize(self):
        return self.data.realize()

    def realize_hint(self):
        return self.data.realize_hint()

    def get_storage_numel(self):
        return self.data.get_storage_numel()

    def is_extern(self):
        return self.data.is_extern()  # type: ignore[attr-defined]

    def is_module_buffer(self):
        return self.data.is_module_buffer()  # type: ignore[attr-defined]

    def get_read_names(self) -> OrderedSet[str]:
        return self.data.get_read_names()

    def get_reads(self):
        with patch.object(FlexibleLayout, "allow_indexing", True):
            return extract_read_writes(
                self.make_loader(),
                self.get_size(),
            ).reads

    def unwrap_view(self):
        x: IRNode = self
        while isinstance(x, BaseView):
            x = x.data
        return x

    def constant_to_device(self, device):
        """Move this to a given device. Requires that all reads are to constants."""
        loader = self.make_loader()
        loader = patch.object(ConstantBuffer, "override_device", device)(loader)
        return Pointwise(device, self.get_dtype(), loader, self.get_size())


@dataclasses.dataclass
class ExpandView(BaseView):
    size: List[Expr]

    @staticmethod
    def _normalize_size(x, new_size):
        """Replace `-1` with correct sizes"""
        sizevars = V.graph.sizevars
        new_size = list(map(sympy.expand, new_size))
        old_size = x.get_size()
        old_size = [None] * (len(new_size) - len(old_size)) + list(old_size)
        assert len(new_size) == len(old_size)
        for i in range(len(new_size)):
            if new_size[i] == -1:
                assert old_size[i] is not None
                new_size[i] = old_size[i]
            elif old_size[i] is None or old_size[i] == 1:
                pass
            else:
                # Sanity check: Expect broadcast compatibility
                #
                # NB: new_size[i] == old_size[i] is expected to already be
                # guarded because the meta formula was expected to have taught
                # us this equality.
                assert (
                    sizevars.size_hint(new_size[i] - old_size[i], fallback=0) == 0
                ), "Broadcast failed in ExpandView({x.get_size()}, {new_size}) on dimension {i}"
        return new_size

    @classmethod
    def create(cls, x, new_size):
        new_size = cls._normalize_size(x, new_size)

        if is_storage_and_layout(x):
            storage, old_layout = as_storage_and_layout(x)
            skip = len(new_size) - len(old_layout.size)
            assert skip >= 0
            new_stride = [sympy.Integer(0)] * skip
            for stride, size in zip(old_layout.stride, old_layout.size):
                new_stride.append(stride if size != 1 else sympy.Integer(0))
            new_layout = FixedLayout(
                old_layout.device,
                old_layout.dtype,
                list(new_size),
                new_stride,
                old_layout.offset,
            )
            return ReinterpretView(storage, new_layout)

        return ExpandView(x, new_size)

    def get_size(self):
        return self.size

    def make_reindexer(self):
        target = self.get_size()
        actual = self.data.get_size()
        skip = len(target) - len(actual)

        def reindex(index):
            index = list(index[skip:])
            assert len(index) == len(actual)
            for i in range(len(actual)):
                if actual[i] == 1:
                    # zero out broadcast dimension
                    index[i] = sympy.Integer(0)
            return index

        return reindex


@dataclasses.dataclass
class PermuteView(BaseView):
    dims: List[Expr]

    @classmethod
    def create(cls, x, dims):
        dims = cls._map_neg_dims(dims)
        assert OrderedSet(dims) == OrderedSet(range(len(dims)))

        if is_storage_and_layout(x):
            storage, old_layout = as_storage_and_layout(x)
            new_layout = FixedLayout(
                old_layout.device,
                old_layout.dtype,
                [old_layout.size[i] for i in dims],
                [old_layout.stride[i] for i in dims],
                old_layout.offset,
            )
            return ReinterpretView(storage, new_layout)

        return PermuteView(x, dims)

    @classmethod
    def _map_neg_dims(cls, dims):
        return [dim if dim >= 0 else len(dims) + dim for dim in dims]

    def get_size(self):
        assert OrderedSet(self._map_neg_dims(self.dims)) == OrderedSet(
            range(len(self.dims))
        )
        size = self.data.get_size()
        return [size[i] for i in self.dims]

    def make_reindexer(self):
        inv = {j: i for i, j in enumerate(self.dims)}
        inv = [inv[i] for i in range(len(self.dims))]  # type: ignore[index]
        assert OrderedSet(inv) == OrderedSet(range(len(self.dims)))

        def reindex(index):
            return [index[i] for i in inv]

        return reindex


class SqueezeView(BaseView):
    @classmethod
    def create(cls, x, *, dim=None):
        if is_storage_and_layout(x):
            storage, old_layout = as_storage_and_layout(x)
            new_size = []
            new_stride = []
            if dim is not None:
                assert isinstance(dim, int), "expected integer dim argument"
                assert 0 <= dim and dim < len(old_layout.size)

            for i, (size, stride) in enumerate(zip(old_layout.size, old_layout.stride)):
                if dim is None:
                    if size != 1:
                        new_size.append(size)
                        new_stride.append(stride)
                else:
                    if i != dim:
                        new_size.append(size)
                        new_stride.append(stride)
                    else:
                        assert size == 1, "expected squeezed size to be 1"

            new_layout = FixedLayout(
                old_layout.device,
                old_layout.dtype,
                new_size,
                new_stride,
                old_layout.offset,
            )
            return ReinterpretView(storage, new_layout)

        if dim is None:
            # redirect to a generic view
            return View.create(x, [s for s in x.get_size() if s != 1])
        else:
            assert x.get_size()[dim] == 1
            return View.create(x, [s for i, s in enumerate(x.get_size()) if i != dim])

    @staticmethod
    def squeezer(size: Tuple[sympy.Expr, ...]):
        new_size = [s for s in size if s != 1]
        not_one = [i for i, s in enumerate(size) if s != 1]
        length = len(size)

        def reindex(index: List[sympy.Expr]) -> Tuple[sympy.Expr, ...]:
            assert len(index) == len(not_one), f"{index} {not_one}"
            new_index = [sympy.Integer(0)] * length
            for idx, s in zip(not_one, index):
                new_index[idx] = s
            return tuple(new_index)

        return new_size, reindex

    def __init__(self, data):
        raise AssertionError("use SqueezeView.create()")


@dataclasses.dataclass
class GenericView(BaseView):
    size: List[Expr]
    reindex: Callable[..., Any]

    def make_reindexer(self):
        return self.reindex

    def reindex_str(self):
        index_old = [
            sympy_index_symbol_with_prefix(SymT.INDEX, n) for n in range(len(self.size))
        ]
        index_new = list(self.reindex(index_old))
        return f"lambda {', '.join(map(str, index_old))}: {index_new}"

    def __str__(self) -> str:
        return self.str_helper(
            [self.data, f"size={self.size}", f"reindex={self.reindex_str()}"]
        )

    __repr__ = __str__

    @classmethod
    def create(cls, x, new_size, reindex):
        return cls(x, list(new_size), reindex)

    def get_size(self):
        return self.size


@dataclasses.dataclass
class View(GenericView):
    @staticmethod
    def handle_negative_index(idx, size):
        idx = sympy.expand(idx)
        size = sympy.expand(size)
        evaluate_expr = V.graph.sizevars.shape_env.evaluate_expr
        if evaluate_expr(sympy.Lt(idx, 0)):
            idx = idx + size
        return idx

    @classmethod
    def create(cls, x, new_size):
        assert isinstance(new_size, (tuple, list))
        old_size, new_size = cls.resolve_negative_size(x.get_size(), new_size)

        # Skip pointless views
        if V.graph.sizevars.statically_known_list_equals(old_size, new_size):
            return x

        unbacked_symbols_in_sizes = False
        if (
            len(free_unbacked_symbols(old_size)) > 0
            or len(free_unbacked_symbols(new_size)) > 0
        ):
            unbacked_symbols_in_sizes = True

        if 0 in new_size:

            def fake_reindex(index):
                return tuple([0] * len(old_size))

            return cls(x, list(new_size), fake_reindex)
        # TODO: a new class for FixedTransferLayout that output layout is constrained by input layout
        elif is_contiguous_storage_and_layout(x) or unbacked_symbols_in_sizes:
            if unbacked_symbols_in_sizes and (not is_contiguous_storage_and_layout(x)):
                # realize x; otherwise, the dynamic_reshape_indexer below will fail
                # due to the size_hint's inability to process unbacked SymInts
                x = ExternKernel.realize_input(x)

            storage, old_layout = as_contiguous_storage_and_layout(x)
            new_layout = FixedLayout(
                old_layout.device,
                old_layout.dtype,
                new_size,
                FlexibleLayout.contiguous_strides(new_size),
                old_layout.offset,
            )
            return ReinterpretView(storage, new_layout)

        reindex = cls.dynamic_reshape_indexer(old_size, new_size)
        return cls(x, list(new_size), reindex)

    @staticmethod
    def resolve_negative_size(old_size, new_size):
        new_size = [V.graph.sizevars.simplify(x) for x in new_size]
        old_size = [V.graph.sizevars.simplify(x) for x in old_size]

        new_size = list(new_size)
        for i in range(len(new_size)):
            if new_size[i] == -1:
                new_size[i] = sympy.Integer(1)
                new_size[i] = CleanDiv(sympy_product(old_size), sympy_product(new_size))
                break

        V.graph.sizevars.guard_equals(sympy_product(old_size), sympy_product(new_size))
        return old_size, new_size

    @classmethod
    def dynamic_reshape_indexer(cls, old_size, new_size):
        try:
            reindex = cls._dynamic_reshape_indexer(old_size, new_size)
        except (AssertionError, IndexError):
            # optimistic algorithm failed, lets do a fallback
            flat = [sympy_product(old_size)]
            reindex1 = cls._dynamic_reshape_indexer(old_size, flat)
            reindex2 = cls._dynamic_reshape_indexer(flat, new_size)
            reindex = fuse_reindexing(reindex1, reindex2)
        return reindex

    @staticmethod
    def _dynamic_reshape_indexer(old_size, new_size):
        """
        Perform a reshape entirely by modifying indexing math
        """
        size_hint = V.graph.sizevars.size_hint
        # TODO: These symbols may not escape, if they don't assert so and
        # treat them as temporary
        vars = [
            sympy_index_symbol_with_prefix(SymT.VIEW, i) for i in range(len(new_size))
        ]

        stack_new = list(zip(vars, new_size))
        stack_old = list(old_size)

        view_expr = []
        while stack_new and stack_old:
            size_old = stack_old.pop()
            var, size_new = stack_new.pop()
            if size_old == 1:
                view_expr.append(sympy.Integer(0))
                stack_new.append((var, size_new))  # re-add
            elif size_new == 1:
                stack_old.append(size_old)  # re-add
            elif size_hint(size_new) == size_hint(size_old):
                view_expr.append(var)
                V.graph.sizevars.guard_equals(size_new, size_old)
            elif size_hint(size_new) < size_hint(size_old):
                while size_hint(size_new) < size_hint(size_old):
                    var2, size_new2 = stack_new.pop()
                    var = var2 * size_new + var
                    size_new = size_new * size_new2
                view_expr.append(var)
                V.graph.sizevars.guard_equals(size_new, size_old)
            elif size_hint(size_new) > size_hint(size_old):
                divisor = sympy.Integer(1)
                modulus = size_old
                view_expr.append(ModularIndexing(var, divisor, modulus))
                divisor = divisor * modulus
                while size_hint(size_new) > size_hint(size_old):
                    modulus = stack_old.pop()
                    view_expr.append(ModularIndexing(var, divisor, modulus))
                    divisor = divisor * modulus
                    size_old = size_old * modulus
                V.graph.sizevars.guard_equals(size_new, size_old)
            else:
                raise AssertionError

        while stack_old:
            size_old = stack_old.pop()
            V.graph.sizevars.guard_equals(size_old, 1)  # type: ignore[arg-type]
            view_expr.append(sympy.Integer(0))

        while stack_new:
            var, size_new = stack_new.pop()
            V.graph.sizevars.guard_equals(size_new, 1)  # type: ignore[arg-type]

        view_expr.reverse()
        assert len(view_expr) == len(old_size)

        def reindex(index):
            assert len(index) == len(vars), (len(index), len(vars))
            replacements = dict(zip(vars, index))
            return tuple(sympy_subs(x, replacements) for x in view_expr)  # type: ignore[arg-type]

        return reindex


@dataclasses.dataclass
class ReinterpretView(BaseView):
    """Pretend our storage has a different layout"""

    layout: Layout

    def __post_init__(self):
        super().__post_init__()
        if isinstance(self.data, BaseView):
            self.data = self.data.unwrap_view()

    def __str__(self) -> str:
        return self.str_helper(
            [
                self.data,
                self.layout,
            ]
        )

    __repr__ = __str__

    def get_name(self):
        return self.data.get_name()

    def get_device(self):
        return self.layout.device

    def get_origin_node(self):
        return None

    @property
    def dtype(self):
        return self.layout.dtype

    def get_size(self):
        return list(self.layout.size)

    def get_stride(self):
        return list(self.layout.stride)

    def make_loader(self):
        def loader(index):
            indexer = self.layout.make_indexer()
            tmp_loader = ops.load(self.get_name(), indexer(index))
            if self.layout.dtype != self.data.dtype:
                return ops.to_dtype_bitcast(tmp_loader, self.dtype, self.data.dtype)
            else:
                return tmp_loader

        return loader

    def make_indexer(self):
        return self.layout.make_indexer()

    def get_layout(self):
        return self.layout

    def freeze_layout(self):
        pass

    def get_unbacked_symbol_uses(self) -> OrderedSet[sympy.Symbol]:
        return (
            free_unbacked_symbols(self.layout.size)
            | free_unbacked_symbols(self.layout.stride)
            | free_unbacked_symbols(self.layout.offset)
        )

    def codegen_reference(self, writer=None):
        # reinterpret_tensor is similar to as_strided except:
        # - offset is added to the existing offset (rather than replacing it)
        # - view tracking is disabled similar to unsafe_view
        return V.graph.wrapper_code.codegen_reinterpret_view(
            self.data,
            self.layout.size,
            self.layout.stride,
            self.layout.offset,
            writer,
            dtype=self.layout.dtype,
        )


@dataclasses.dataclass
class DtypeView(BaseView):
    """Pretend our storage has a different type"""

    target_dtype: torch.dtype

    @classmethod
    def create(cls, x, new_dtype):
        if is_storage_and_layout(x):
            storage, old_layout = as_storage_and_layout(x)
            new_layout = FixedLayout(
                old_layout.device,
                new_dtype,
                old_layout.size,
                old_layout.stride,
                old_layout.offset,
            )
            return ReinterpretView(storage, new_layout)
        return DtypeView(x, new_dtype)

    def __str__(self) -> str:
        return self.str_helper([self.data, self.target_dtype])

    __repr__ = __str__

    @property
    def dtype(self):
        return self.target_dtype

    def get_size(self):
        return self.data.get_size()

    def make_loader(self):
        inner = self.data.make_loader()

        def loader(idx):
            return ops.to_dtype_bitcast(inner(idx), self.target_dtype, self.data.dtype)

        return loader


class SliceView(View):
    @classmethod
    def normalize_start_end(cls, x, dim, start, end):
        """
        Normalize start and end such that both are in the range
        [0, x.get_size()[dim]] and start <= end.
        """
        sizevars = V.graph.sizevars
        dim_size = x.get_size()[dim]

        if any(free_unbacked_symbols(x) for x in (start, end, dim_size)):

            def clamp(x, lower, upper):
                return sympy.Min(sympy.Max(x, lower), upper)

        else:

            def clamp(x, lower, upper):
                return sizevars.evaluate_min(sizevars.evaluate_max(x, lower), upper)

        def clamp_wrap(val, lower, upper, default):
            if val is None:
                return default
            val = cls.handle_negative_index(val, dim_size)
            return clamp(val, lower, upper)

        start = clamp_wrap(start, 0, dim_size, 0)
        end = clamp_wrap(end, start, dim_size, dim_size)
        return start, end

    @classmethod
    def create(cls, x, dim, start, end, step=1, clamp=True):
        step = sympy.expand(step)
        assert isinstance(step, sympy.Expr) or step > 0
        try:
            if start == 0 and end >= 2**63 - 1 and step == 1:
                return x
        except TypeError:
            pass

        new_size = list(x.get_size())

        # NB: Ordinarily we default to clamping.
        # We only don't clamp for split_with_sizes. For split_with_sizes, sizes should be already valid
        # failing in this situation is ok, since invalid sizes could trigger silent errors.
        if clamp:
            start, end = cls.normalize_start_end(x, dim, start, end)

        new_size[dim] = FloorDiv(end - start + (step - 1), step)

        if is_storage_and_layout(x):
            # Fast path
            storage, old_layout = as_storage_and_layout(x)
            new_stride = list(old_layout.stride)
            new_stride[dim] = new_stride[dim] * step
            new_layout = FixedLayout(
                old_layout.device,
                old_layout.dtype,
                new_size,
                new_stride,
                old_layout.offset + old_layout.stride[dim] * start,
            )
            return ReinterpretView(storage, new_layout)

        def reindex(index):
            assert len(index) == len(new_size), f"wrong ndim {index} {new_size}"
            index = list(index)
            index[dim] = index[dim] * step + start
            return index

        # redirect to a generic view
        return SliceView(x, size=new_size, reindex=reindex)


class BaseConstant(IRNode):
    dtype: torch.dtype
    device: torch.device

    def get_size(self):
        return ()

    def get_device(self):
        return self.device

    def get_origin_node(self):
        return None

    def mark_reuse(self, users):
        pass

    def has_exceeded_max_reads(self):
        return False

    def get_reads(self):
        return ()

    def is_extern(self):
        return False


@dataclasses.dataclass
class Constant(BaseConstant):
    value: Any
    dtype: torch.dtype
    device: torch.device

    def make_loader(self):
        def loader(index):
            return ops.constant(self.value, self.dtype)

        return loader

    def realize(self):
        pass

    def constant_to_device(self, device):
        return Constant(self.value, self.dtype, device)


@dataclasses.dataclass
class IndexingConstant(BaseConstant):
    index: Any
    dtype: torch.dtype
    device: torch.device

    def make_loader(self):
        def loader(index):
            return ops.index_expr(self.index, self.dtype)

        return loader

    def constant_to_device(self, device):
        return IndexingConstant(self.index, self.dtype, device)


def is_contiguous_strides_for_shape(
    stride: Sequence[_IntLike], shape: Sequence[_IntLike]
) -> bool:
    return all(
        size == 1 or left == right
        for left, right, size in zip(
            stride, FlexibleLayout.contiguous_strides(shape), shape
        )
    )


def get_align_for_dtype(dtype: torch.dtype) -> int:
    """
    CUDA max memory transaction size is 128 bytes for a warp.
    We pick `128 // dtype.itemsize` as alighment so GPU can do coalesced
    memory access.
    """
    return 128 // dtype.itemsize


@dataclasses.dataclass
class Layout(IRNode):
    def __init__(
        self,
        device: torch.device,
        dtype: torch.dtype,
        size: List[Expr],
        stride: Optional[Sequence[Union[Expr, int]]],
        offset: Expr = Integer(0),
    ):
        assert stride is None or len(size) == len(
            stride
        ), f"size={size}, stride={stride}"
        self.device = device
        self.dtype = dtype
        assert all(isinstance(s, (Expr, int)) for s in size)
        self.size = size
        self._stride = stride
        self.offset = offset

    @property
    def stride(self):
        return self._stride

    def __str__(self) -> str:
        offset = ""
        if self.offset != 0:
            offset = f", offset={self.offset}"
        return (
            f"{type(self).__name__}('{self.device.type}', {self.dtype}, "
            f"size={self.size}, stride={self.stride}{offset})"
        )

    __repr__ = __str__

    def is_contiguous(self):
        return is_contiguous_strides_for_shape(self.stride, self.size)

    @staticmethod
    def is_channels_last_contiguous(shape, strides):
        ndim = len(shape)
        if ndim not in [4, 5] or shape[1] == 1:
            return False
        for left, right, size in zip(
            strides, make_channels_last_strides_for(shape), shape  # type: ignore[arg-type]
        ):
            if size != 1 and left != right:
                return False
        return True

    def is_transposed(self):
        for left, right, size in zip(
            self.stride,
            reversed(FlexibleLayout.contiguous_strides(list(reversed(self.size)))),
            self.size,
        ):
            if size != 1 and left != right:
                return False
        return True

    def is_stride_ordered(self, order):
        assert len(self.stride) == len(order)

        # ignore dimensions of size 1, they dont affect layout
        non_1_indices = [
            i
            for i, dim in enumerate(self.size)
            if V.graph.sizevars.size_hint(dim, fallback=2) != 1
        ]

        stride = [self.stride[i] for i in non_1_indices]
        order = [order[i] for i in non_1_indices]

        def sorted_indices(arr):
            sorted_arr = sorted(arr)
            return [sorted_arr.index(element) for element in arr]

        # since we may have removed dimensions, need to re-sort & re-index order
        order = sorted_indices(order)

        # reorder the stride given order
        stride_ordered = [-1] * len(order)
        for i in range(len(order)):
            stride_ordered[order[i]] = V.graph.sizevars.size_hint(stride[i])
        # check if it is in ascending order
        for i in range(len(order) - 1):
            if stride_ordered[i] > stride_ordered[i + 1]:
                return False
        return True

    def is_channels_last_stride_ordered(self):
        # create channels_last order(NCHW, NCDHW, the C is the first order).
        order = [0] + list(reversed(range(1, len(self.stride) - 1)))
        order = [len(order)] + order
        return self.is_stride_ordered(order)

    @staticmethod
    def _pad_strides(in_strides, size, dtype):
        """
        The padding does not change stride order but makes sure all strides larger
        than the threshold are multiple of align.
        """
        align = get_align_for_dtype(dtype)
        if len(in_strides) == 0:
            return in_strides

        if not config.pad_channels_last and Layout.is_channels_last_contiguous(
            size, in_strides
        ):
            return in_strides

        current_fx_node = V.get_current_node()
        if hasattr(current_fx_node, "meta") and current_fx_node.meta.get(
            "dislike_padding", False
        ):
            return in_strides

        # get_stride_order does not work with dynamic shape. Also we can not
        # statically decide if a padding is needed or how much padding we should
        # do for dynamic shape.
        #
        # Skip padding the strides for dynamic shape for now.
        if not all(
            isinstance(s, (int, sympy.Integer))
            for s in itertools.chain(in_strides, size)
        ):
            return in_strides

        stride_order = get_stride_order(in_strides)
        fill_order = stride_order2fill_order(stride_order)

        new_strides = [0 for _ in range(len(in_strides))]
        # since we pad when the layout is flexible, we can decide the
        # smallest stride to be 1.
        new_strides[fill_order[0]] = 1

        # Don't align a too small stride since that causes too much memory increase.
        # Pad too small stride may also cause perf loss. We may result in many tiny data blocks
        # with gaps in between. That causes less coalesced GPU memory access!
        #
        # Initially we pick 320 as the threshold since for alignement=16,
        # that results in at most 5% memory cost.
        #
        # But later on we raise the threshold to 1024 to avoid interfere with persistent reduction.
        # Let's say an inner reduction has a row size 513. Inductor will generate
        # persistent reduction code.
        # If we do padding, the strides are not contiguous any more. Inductor
        # uses a much smaller threshold for persistent reduction in this case and
        # generates potentially worse non-persistent reduction code.
        #
        # This change turns HF AllenaiLongformerBase amp training from a loss of 1.09x to a win of 1.05x.
        # (baseline: 71.09ms, padding w/o this change: 77.38ms, padding with this change: 67.77ms)
        align_stride_threshold = 1024
        padded = False
        for rank, idx in enumerate(fill_order[1:], start=1):
            prev_idx = fill_order[rank - 1]
            stride = new_strides[prev_idx] * size[prev_idx]

            if stride > align_stride_threshold and stride % align != 0:
                stride = ceildiv(stride, align) * align
                padded = True
            new_strides[idx] = stride

        if not padded:
            # Consider a tensor with shape [256, 1, 5, 5]
            # Avoid strides like [25, 5, 5, 1] being padded to equivalent strides
            # [25, 25, 5, 1].
            return in_strides

        metrics.num_comprehensive_padding += 1
        return new_strides

    def pad_strides(self):
        assert isinstance(self, FlexibleLayout)
        assert self._stride is not None
        self._stride = self._pad_strides(self._stride, self.size, self.dtype)

    def should_pad_strides(self):
        return config.comprehensive_padding and isinstance(self, FlexibleLayout)

    def as_fixed(self):
        if isinstance(self, FixedLayout):
            return self

        if self.should_pad_strides():
            self.pad_strides()
        return FixedLayout(
            self.device,
            self.dtype,
            self.size,
            self.stride,
            self.offset,
        )

    def make_indexer(self):
        assert (
            FlexibleLayout.allow_indexing
        ), f"convert {type(self).__name__} to FixedLayout first"
        return self.as_fixed().make_indexer()

    def __eq__(self, other) -> bool:
        return (
            self.device == other.device
            and self.dtype == other.dtype
            and self.size == other.size
            and self.stride == other.stride
            and self.offset == other.offset
        )

    def storage_size(self) -> sympy.Expr:
        return compute_required_storage_length(self.size, self.stride, self.offset)  # type: ignore[arg-type, return-value]


class FixedLayout(Layout):
    """A Tensor layout we cannot change"""

    def __init__(
        self,
        device: torch.device,
        dtype: torch.dtype,
        size: Union[List[Expr], List[int]],
        stride: Optional[Sequence[Union[Expr, int]]] = None,
        offset: Union[Expr, int] = Integer(0),
    ):
        if stride is None:
            stride = FlexibleLayout.contiguous_strides(size)
        super().__init__(
            device,
            dtype,
            size,  # type: ignore[arg-type]
            stride,
            offset,  # type: ignore[arg-type]
        )

    def make_indexer(self):
        """A closure containing math to read a given element"""

        def indexer(index):
            assert len(index) == len(self.stride)
            assert len(index) == len(self.size)
            result = self.offset
            for idx, stride, sz in zip(index, self.stride, self.size):
                if sz != 1:
                    result = result + idx * stride
            return result

        return indexer


class FlexibleLayout(Layout):
    """A Tensor layout we are allowed to change"""

    allow_indexing = False

    # WARNING!  This doesn't handle zero size tensors correctly
    @staticmethod
    def contiguous_strides(sizes):
        if len(sizes) == 0:
            return []
        reversed_strides = [sympy.Integer(1)]
        for size in reversed(sizes[1:]):
            reversed_strides.append(size * reversed_strides[-1])
        return list(reversed(reversed_strides))

    @staticmethod
    def fill_ordered(sizes, order):
        """
        Create a stride based on the order the dimensions should be filled in.

        In this format, channels last would be:
            [1, 3, 2, 0]
        """
        assert OrderedSet(range(len(sizes))) == OrderedSet(order), (sizes, order)
        next_stride = sympy.Integer(1)
        strides = [None] * len(order)

        for i in order:
            strides[i] = next_stride
            next_stride = next_stride * sizes[i]
        return strides

    @staticmethod
    def stride_ordered(sizes, order):
        """
        Create a stride based on the sorted order of a permuted range.

        In this format, channels last would be:
            [3, 0, 2, 1]
        """
        assert OrderedSet(range(len(sizes))) == OrderedSet(order)
        fill_order = stride_order2fill_order(order)
        return FlexibleLayout.fill_ordered(sizes, fill_order)

    @staticmethod
    def stride_ordered_for_memory_format(sizes, memory_format):
        """
        Create a stride based on a memory format.

        Memory format is translasted into a stride order,
        so channels_last is the same as:
            FlexibleLayout.stride_ordered(sizes, [3, 0, 2, 1])

        This interface does not support memory_format `torch.preserve_format`
        which should be used to deduce a format from another source
        """
        if memory_format == torch.channels_last:
            return FlexibleLayout.stride_ordered(sizes, NHWC_STRIDE_ORDER)
        elif memory_format == torch.channels_last_3d:
            return FlexibleLayout.stride_ordered(sizes, NHWDC_STRIDE_ORDER)
        elif memory_format == torch.contiguous_format:
            return FlexibleLayout.contiguous_strides(sizes)
        else:
            log.debug(
                "stride_ordered_for_memory_format, unsuppored memory_format: %s",
                memory_format,
            )
            raise NotImplementedError

    @staticmethod
    def same_ordered(sizes, stride):
        """
        Create a stride that has the same stride order as given stride

        For example, if given stride is [1000, 1, 100, 10],
        the fill order should be [1, 3, 2, 0]
        """
        assert len(sizes) == len(stride)
        stride = [V.graph.sizevars.size_hint(x) for x in stride]
        fill_order = sorted(range(len(stride)), key=stride.__getitem__)
        return FlexibleLayout.fill_ordered(sizes, fill_order)

    def as_stride_order(self, order, allow_padding=False):
        new_stride = self.stride_ordered(self.size, order)
        if self.should_pad_strides() and allow_padding:
            new_stride = self._pad_strides(new_stride, self.size, self.dtype)

        return FixedLayout(
            self.device,
            self.dtype,
            self.size,
            new_stride,
            self.offset,
        )

    def as_exact_strides(self, exact_strides, allow_padding=False):
        new_stride = exact_strides
        if self.should_pad_strides() and allow_padding:
            new_stride = self._pad_strides(new_stride, self.size, self.dtype)

        return FixedLayout(
            self.device,
            self.dtype,
            self.size,
            new_stride,
            self.offset,
        )

    def as_fill_order(self, order):
        new_stride = self.fill_ordered(self.size, order)
        if self.should_pad_strides():
            new_stride = self._pad_strides(new_stride, self.size, self.dtype)
        return FixedLayout(
            self.device,
            self.dtype,
            self.size,
            new_stride,
            self.offset,
        )

    def as_same_order(self, stride):
        new_stride = self.same_ordered(self.size, stride)
        if self.should_pad_strides():
            new_stride = self._pad_strides(new_stride, self.size, self.dtype)
        return FixedLayout(
            self.device,
            self.dtype,
            self.size,
            new_stride,
            self.offset,
        )

    def __init__(self, device, dtype, size, stride_order=None):
        if stride_order:
            strides = FlexibleLayout.fill_ordered(size, stride_order)
        else:
            strides = FlexibleLayout.contiguous_strides(size)
        super().__init__(device, dtype, size, strides)


class NonOwningLayout(Layout):
    """Is a view into the storage of another tensor"""

    def __init__(self, view: Union[BaseView, TensorBox]):
        layout = view.get_layout()
        super().__init__(
            layout.device,
            layout.dtype,
            layout.size,
            layout.stride,
        )
        self.view = view

    def make_indexer(self):
        return self.as_fixed().make_indexer()

    def maybe_guard_aligned(self):
        offset = self.view.get_layout().offset
        if offset == 0:
            return True
        from .utils import ALIGNMENT

        return V.graph.sizevars.statically_known_multiple_of(offset, ALIGNMENT)  # type: ignore[arg-type]


class NoneLayout(IRNode):
    # This is janky, I figured out what fields to populate by just running
    # the model I was interested in and adding properties/methods as needed.
    # This doesn't inherit from Layout because Layout assumes you have stuff
    # like sizes, but I don't really have anything here.
    #
    # If you have an ir.Node with NoneLayout, you probably need to setup
    # dependencies manually in scheduler

    def __init__(self, device):
        self.device = device
        self.size = [0]
        self.stride = [0]

    def storage_size(self):
        return 0

    def as_fixed(self):
        return self


class MutationLayoutSHOULDREMOVE(Layout):
    def __init__(self, target: IRNode):
        super().__init__(
            target.get_device(),
            target.get_dtype(),
            target.get_size(),
            None,
        )
        self.target = target
        name = self.get_buffer().get_name()
        V.graph.mark_buffer_mutated(name)

    @Layout.stride.getter  # type: ignore[attr-defined]
    def stride(self):
        return self.real_layout().stride

    def storage_size(self) -> sympy.Expr:
        return self.real_layout().storage_size()

    def get_buffer(self) -> Buffer:
        def unwrap_views(target):
            if isinstance(target, MutationLayoutSHOULDREMOVE):
                return unwrap_views(target.target)
            if isinstance(target, BaseView):
                return unwrap_views(target.unwrap_view())
            if isinstance(target, MutableBox):
                return unwrap_views(target.data)
            return target

        result = unwrap_views(self.target)
        assert isinstance(
            result, Buffer
        ), "MutationLayoutSHOULDREMOVE must refer to a buffer"
        return result

    def real_layout(self):
        return self.get_buffer().layout

    @classmethod
    def realize_into(cls, src, dst, unsafe_alias=False):
        dst.realize()
        # NOTE: We must realize users of `dst` before we realize `src`, since
        # realization order determines scheduling order. Otherwise, src's
        # mutation would be scheduled before the existing users of dst!
        V.graph.mark_buffer_mutated(dst.get_name())

        if isinstance(src, TensorBox):
            src = src.data

        # We copy the contents of src into dst. In most cases this should
        # be fused into a single kernel by the scheduler.
        # NOTE: We cannot change src's layout to mutate dst directly as this
        # would alias src to dst, which is not correct as further mutations to
        # dst would effect users of src. However if there are no more users of
        # dst, we can alias src to dst.
        src.realize_hint()

        if not unsafe_alias:
            src = Pointwise.create(
                device=src.get_device(),
                dtype=src.get_dtype(),
                inner_fn=src.make_loader(),
                ranges=[
                    V.graph.sizevars.guard_equals(a, b)
                    for a, b in zip(src.get_size(), dst.get_size())
                ],
            ).data

        src.realize()
        assert isinstance(src.data.layout, FlexibleLayout)
        src.data.layout = MutationLayoutSHOULDREMOVE(dst)
        return src.data

    def as_fixed(self):
        return self

    def make_indexer(self):
        return self.target.make_indexer()


@dataclasses.dataclass
class Buffer(IRNode):
    # Name is sometimes None; e.g., ForceInPlace, where there isn't
    # a meaningful name
    name: Optional[str]
    layout: Layout

    # Multi-output buffers will define 'outputs: List[Buffer]'. Confusingly,
    # MultiOutput does NOT define this!

    def __post_init__(self):
        super().__post_init__()
        self.origin_node = None

    def make_indexer(self):
        return self.layout.make_indexer()

    def get_name(self) -> str:
        assert self.name, self
        return self.name

    def get_device(self):
        return self.layout.device

    def get_origin_node(self):
        return self.origin_node

    def get_defining_op(self) -> Optional[Operation]:
        return None

    @property
    def dtype(self):
        return getattr(self.layout, "dtype", None)

    def get_size(self):
        return list(self.layout.size)

    def get_stride(self):
        return list(self.layout.stride)

    def get_offset(self):
        return self.layout.offset

    def get_layout(self):
        return self.layout

    def get_storage_numel(self):
        return self.get_numel()

    def is_extern(self):
        return False

    def freeze_layout(self):
        if not isinstance(self.layout, (MultiOutputLayout, NonOwningLayout)):
            self.layout = self.layout.as_fixed()

    def freeze_layout_with_stride_order(self, order, allow_padding=False):
        assert isinstance(self.layout, FlexibleLayout)
        self.layout = self.layout.as_stride_order(order, allow_padding=allow_padding)

    def freeze_layout_with_fill_order(self, order):
        assert isinstance(self.layout, FlexibleLayout)
        self.layout = self.layout.as_fill_order(order)

    def freeze_layout_with_same_order(self, stride):
        assert isinstance(self.layout, FlexibleLayout)
        self.layout = self.layout.as_same_order(stride)

    def freeze_layout_with_exact_strides(self, exact_strides, allow_padding=False):
        assert isinstance(self.layout, FlexibleLayout)
        self.layout = self.layout.as_exact_strides(
            exact_strides, allow_padding=allow_padding
        )

    def is_zero_elements(self):
        return V.graph.sizevars.is_expr_static_and_true(sympy.Eq(self.get_numel(), 0))  # type: ignore[arg-type]

    def make_loader(self):
        # Loading from a zero-element buffer is a no-op
        if self.is_zero_elements():
            return partial(nop_loader_fn, dtype=self.get_dtype())

        def loader(index):
            indexer = self.layout.make_indexer()
            return ops.load(self.name, indexer(index))

        return loader

    def codegen_reference(self, writer=None):
        return self.get_name()

    def decide_layout(self):
        pass

    def get_inputs_that_alias_output(self):
        if isinstance(self.layout, NonOwningLayout):
            return [self.layout.view.get_name()]
        return ()

    def get_mutation_names(self):
        if isinstance(self.layout, MutationLayoutSHOULDREMOVE):
            return [self.layout.target.get_name()]
        return ()

    def get_read_names(self) -> OrderedSet[str]:
        return OrderedSet([self.get_name()])

    def get_unbacked_symbol_uses(self) -> OrderedSet[sympy.Symbol]:
        return OrderedSet()

    def get_unbacked_symbol_defs(self) -> OrderedSet[sympy.Symbol]:
        return OrderedSet()

    def realize(self):
        pass

    def should_allocate(self):
        # Returns False by default.
        return False


@dataclasses.dataclass
class OperationBuffer(Buffer, Operation):
    # An operation that produces a single output buffer
    def get_outputs(self) -> List[Buffer]:
        return [self]

    def get_defining_op(self) -> Operation:
        return self

    def __post_init__(self):
        Buffer.__post_init__(self)
        Operation.__post_init__(self)


class InputBuffer(Buffer):
    pass


class ConstantBuffer(InputBuffer):
    override_device: Optional[torch.device] = None

    def make_loader(self):
        def loader(index):
            indexer = self.layout.make_indexer()
            return ops.load(
                V.graph.constant_name(self.get_name(), self.override_device),
                indexer(index),
            )

        return loader

    def constant_to_device(self, device):
        return ConstantBuffer(
            V.graph.constant_name(self.get_name(), device), self.layout
        )


class NoneAsConstantBuffer(IRNode):
    def get_unbacked_symbol_uses(self) -> OrderedSet[sympy.Symbol]:
        return OrderedSet()

    def codegen_reference(self, writer=None):
        return V.graph.wrapper_code.none_str


class ShapeAsConstantBuffer(IRNode):
    def __init__(self, shape):
        super().__init__()
        self._shape = shape

    @property
    def shape(self):
        return self._shape

    def get_unbacked_symbol_uses(self) -> OrderedSet[sympy.Symbol]:
        return free_unbacked_symbols(self.shape)

    def codegen_reference(self, writer=None):
        return V.graph.wrapper_code.expr_printer(V.graph.sizevars.simplify(self.shape))


@dataclasses.dataclass
class ComputedBuffer(OperationBuffer):
    data: Loops

    def get_computed_buffer_name(self):
        """
        Returns self.name if it exists, otherwise returns the name of the data node if that exists.
        If neither exist, returns None.
        """
        if self.name is not None:
            return self.name
        if hasattr(self.data, "name"):
            return self.data.name
        return None

    @cache_on_self
    def num_reads(self):
        return len(self.get_read_writes().reads)

    def get_read_writes(self):
        with patch.object(FlexibleLayout, "allow_indexing", True):
            if self.data.get_reduction_type():
                return extract_read_writes(
                    self.get_store_function(),
                    self.data.get_pointwise_size(),
                    self.data.get_reduction_size(),
                )
            else:
                return extract_read_writes(
                    self.get_store_function(),
                    self.data.get_size(),
                )

    def get_unbacked_symbol_uses(self) -> OrderedSet[sympy.Symbol]:
        # Ordinarily, we'd like to just peek at the arguments list,
        # but ComputedBuffers have no argument list.
        #
        # Morally, this logic needs to be synchronized with the
        # KernelArgs.size calls, which are responsible for making symbols make
        # there way as kernel arguments (and it is precisely passing in one of
        # those symbols that establishes a dependency).  However, we haven't
        # started codegen yet so we can't directly reuse that logic.
        #
        # For now, I'm just yoloing with the size of the buffer.  Not sure if
        # it is enough.
        #
        # One thing you might wonder is if this is enough for a ComputedBuffer
        # denoting a reduction over i0.  Empirically, it is enough, but for an
        # unusual reason: we only need accurate dependencies for item() call,
        # but it's impossible to end up with a reduction over i0 from an
        # item() call without a regular non-reduction buffer first.
        return (
            free_unbacked_symbols(self.get_size())
            | free_unbacked_symbols(self.get_stride())
            | free_unbacked_symbols(self.get_offset())
            | self.data.get_unbacked_symbol_uses()
        )

    def make_loader(self):
        # Inline constants and index_expressions
        if (
            hasattr(self.data, "make_loader")
            and self.name not in V.graph.mutated_buffers
            and self.num_reads() == 0
        ):
            # can be inlined
            return self.data.make_loader()
        return super().make_loader()

    def get_store_function(self):
        indexer = self.layout.as_fixed().make_indexer()
        if isinstance(self.data, (Reduction, Scan, Sort)):
            return partial(self.data.store_reduction, self.name, indexer)
        else:
            assert isinstance(self.data, Pointwise)
            return partial(self.data.store_output, self.name, indexer)

    def get_fill_order(self):
        """
        If our layout is still flexible, try to determine the stride order based on stride orders of reads.

        TODO(jansel): A better algorithm here would look at downstream consumers of this
                      value and try to do global graph-level layout optimization.
                      This is also something just begging to be autotuned.
        """
        if isinstance(self.layout, FlexibleLayout):
            (index_vars, reduction_vars), _ = dependencies.index_vars_squeeze(
                self.data.get_pointwise_size(), self.data.get_reduction_size()
            )
            reads = self.get_read_writes().reads
            # only consider reads to buffer of same size
            # ignore StarDeps because they don't contribute stride information
            assert all(
                isinstance(r, (dependencies.StarDep, dependencies.MemoryDep))
                for r in reads
            )
            reads = [
                sympy_subs(
                    r.index, {v: sympy.Integer(0) for v in reduction_vars if v != 0}
                )
                for r in reads
                if isinstance(r, dependencies.MemoryDep)
            ]

            if reads:
                if isinstance(self.data, (Scan, Sort)):
                    indices = self.data.reindex(index_vars, reduction_vars)
                else:
                    indices = index_vars
                stride_lengths = [
                    V.graph.sizevars.stride_hints(expr, indices) for expr in reads  # type: ignore[arg-type]
                ]
                from .scheduler import pick_loop_order

                return pick_loop_order(stride_lengths, self.get_size())

        return None

    def decide_layout(self):
        if isinstance(self.layout, FlexibleLayout):
            order = self.get_fill_order()
            if order:
                self.freeze_layout_with_fill_order(order)
            else:
                self.freeze_layout()

    @cache_on_self
    def get_default_sizes_body(self):
        args, var_ranges = dependencies.index_vars_squeeze(
            self.data.get_pointwise_size(), self.data.get_reduction_size(), prefix="q"
        )
        with patch.object(ConstantBuffer, "override_device", self.get_device()):
            body = LoopBody(
                self.get_store_function(),
                (args if self.get_reduction_type() else args[:1]),
                var_ranges,
                *args,
            )
        index_vars = []
        reduce_vars: List[Any] = []
        index_size = []
        reduce_size = []
        for v, s in var_ranges.items():
            if v in args[0]:
                assert not reduce_vars
                index_vars.append(v)
                index_size.append(s)
            else:
                assert v in args[1]
                reduce_vars.append(v)
                reduce_size.append(s)
        return (index_size, reduce_size), body, (index_vars, reduce_vars)

    def simplify_and_reorder(
        self,
        extra_indexing_constraints: Optional[Tuple[Dict[Any, Any], List[Any]]] = None,
    ):
        """
        This is a main place where we do loop transformations in a
        backend-agnostic way.

        Here we:
            1) Remove any 1 dimensions
            2) Fuse contiguous dimensions together
            3) Reorder dimensions based on stride orders

        Optional argument extra_indexing_constraints can be used to append additional
        indexing expressions to existing ones derived from buffer's body. This can be useful
        to fuse scheduler nodes with compatible ranges, e.g. (s0*s1*...,) and (s0, s1, s2, ...)
        on CPU by preventing indexing simplifications and obtaining index/reduce ranges for
        the scheduler node compatible with other nodes.
        """
        (
            (index_size, reduce_size),
            body,
            (index_vars, reduce_vars),
        ) = self.get_default_sizes_body()

        index_formulas = [*body.indexing_exprs.values()]
        if extra_indexing_constraints is not None:
            assert (
                isinstance(extra_indexing_constraints, tuple)
                and len(extra_indexing_constraints) == 2
            )
            extra_indexing_ranges, extra_indexing_expr = extra_indexing_constraints
            assert isinstance(extra_indexing_ranges, dict)
            assert isinstance(extra_indexing_expr, list)
            assert all(isinstance(f, Expr) for f in extra_indexing_expr)

            expected_var_ranges = body.var_ranges
            assert expected_var_ranges == extra_indexing_ranges, (
                expected_var_ranges,
                extra_indexing_ranges,
            )
            # remove already existing expressions
            extra_indexing_expr = [
                e for e in extra_indexing_expr if e not in index_formulas
            ]
            index_formulas += extra_indexing_expr

        memory_addrs = [*body.writes_name2expr.values()]
        if not V.graph.has_feature(self, BackendFeature.PREFER_STORE_LOOP_ORDER):
            memory_addrs.extend(body.reads_name2expr.values())

        def simplify_and_reorder(x_vars, support_vars, sizes, simplify_loops):
            sizes, reindex0, reindex1 = self._apply_loop_reordering(
                x_vars, support_vars, sizes, memory_addrs
            )
            # for NHWC: reindex0([0,1,2,3]) = [0,2,3,1], reindex1([0,1,2,3]) = [0,3,2,1]
            x_vars = reindex0(x_vars)
<<<<<<< HEAD
            sizes, reindex2, _ = V.graph.sizevars._simplify_loops(
                x_vars,
                sizes,
                index_prevent_reordering(index_formulas, x_vars, sizes),
            )
            reindex = fuse_reindexing(reindex1, reindex2)
=======

            if simplify_loops:
                sizes, reindex2, prune = V.graph.sizevars._simplify_loops(
                    x_vars,
                    sizes,
                    index_prevent_reordering(index_formulas, x_vars, sizes),
                )
                reindex = fuse_reindexing(reindex1, reindex2)
            else:
                reindex = reindex1
>>>>>>> 1f1e2eeb
            return sizes, reindex, reindex1

        support_vars = index_vars + reduce_vars
        should_merge_loops = (
            self.get_device().type != "cuda" or not config.loop_ordering_after_fusion
        )
        iter_ranges, iter_reindex, _ = simplify_and_reorder(
            index_vars,
            support_vars,
            index_size,
            should_merge_loops,
        )

        # Like iteration dimensions, we may also want to delay merging reduction dimensions.
        # E.g., if we reduce a tensor [M, N, K] for its M and N dimensions followed by a pointwise
        # kernel, merging M and N dimension too early makes it hard to decide what loop order
        # we should pick for the piontwise kernel so that it is fusible with the reduction.
        reduce_ranges, reduce_reindex, _ = simplify_and_reorder(
            reduce_vars, support_vars, reduce_size, should_merge_loops
        )

        # retrace the loop body with simplification and reordering applied
        (iter_vars, reduce_vars), var_ranges = dependencies.index_vars_no_squeeze(
            iter_ranges,
            reduce_ranges,
            prefix="z",
        )
        body = LoopBody(
            body,
            [iter_reindex(iter_vars), reduce_reindex(reduce_vars)],
            var_ranges,
            iter_vars,
            reduce_vars,
        )
        return (iter_ranges, reduce_ranges), body

    @staticmethod
    def _apply_loop_reordering(
        index_vars,
        support_vars,
        sizes,
        memory_addrs,
        priority_idx=None,
    ):
        """
        Shuffle the order of loops around to hopefully improve performance.
        """
        from .scheduler import pick_loop_order

        if priority_idx is None:
            priority_idx = []

        try:
            strides = [
                V.graph.sizevars.stride_hints(expr, index_vars, support_vars)
                for expr in memory_addrs
            ]
            assert len(strides) == len(memory_addrs) and len(strides[0]) == len(
                index_vars
            )
            order = list(reversed(pick_loop_order(strides, sizes, priority_idx)))
        except Exception:
            if config.debug:
                log.warning(
                    "Did not simplify complex index:\n%s\n%s",
                    dict(zip(index_vars, sizes)),
                    memory_addrs,
                )
            order = list(range(len(sizes)))
        sizes = [sizes[i] for i in order]
        return sizes, same_reorder(order), inverse_reorder(order)

    def get_reduction_size(self):
        return self.data.get_reduction_size()

    def get_reduction_type(self):
        return self.data.get_reduction_type()

    def is_no_op(self):
        return self.data.is_zero_elements()

    def should_allocate(self):
        return True

    def constant_to_device(self, device):
        """Move this to a given device. Requires that all reads are to constants."""
        return self.data.constant_to_device(device)


class TemplateBuffer(OperationBuffer):
    """
    Represents a Triton (in the future other type) of template operator
    that we can fuse an epilogue onto.
    """

    def __init__(self, layout, inputs, make_kernel_render):
        super().__init__(name=None, layout=layout)
        self.inputs = InputsKernel.unwrap_storage(inputs)
        self.make_kernel_render = make_kernel_render
        self.name = V.graph.register_buffer(self)
        V.graph.register_operation(self)

    def get_read_writes(self):
        return self.extract_read_writes(normalize=True)

    def extract_read_writes(self, normalize):
        name = self.get_name()
        indexer = self.layout.make_indexer()

        def dummy(index, rindex):
            assert len(rindex) == 0
            return ops.store(name, indexer(index), "fake")

        deps = dependencies.extract_read_writes(
            dummy, self.get_size(), (), normalize=normalize
        )
        deps.reads = OrderedSet(dependencies.StarDep(x.get_name()) for x in self.inputs)
        return deps

    def get_reduction_size(self):
        return 1

    def get_reduction_type(self):
        return None

    def is_no_op(self):
        return False

    def should_allocate(self):
        return True

    def simplify_and_reorder(
        self,
        extra_indexing_constraints: Optional[Tuple[Dict[Any, Any], List[Any]]] = None,
    ):
        return (
            (
                self.get_size(),
                (),
            ),
            None,
        )


class TritonTemplateBuffer(TemplateBuffer):
    def __init__(
        self,
        layout,
        inputs,
        make_kernel_render,
        debug_extra=None,
        mutated_inputs: Optional[Iterable[IRNode]] = None,
    ):
        """
        NOTE:[TritonTemplates with multiple outputs]
        We want the ability for TritonTemplates to output multiple tensors. Triton
        kernels have no notion of outputs and this is done by creating tensors that
        are then mutated by the kernel. Currenlty our STORE_OUTPUT codegen doesn't
        support creating multinode outputs for triton templates.
        We work around this by creating an extra input buffer during the lowering
        and we mark them as mutated inputs.
        """
        super().__init__(layout, inputs, make_kernel_render)
        self.debug_extra = debug_extra
        self.mutated_inputs = mutated_inputs
        self.outputs: List[Buffer] = [self]
        if mutated_inputs is not None:
            # Ensure that the mutated inputs are only allowed for certain nodes
            allowed_set = (
                torch.ops.higher_order.flex_attention,
                torch.ops.higher_order.flex_attention_backward,
            )
            current_node = V.graph.current_node.target
            assert (
                current_node in allowed_set
            ), f"Mutated inputs are only allowed for {allowed_set} but got {current_node}"
            device = self.inputs[0].get_device()
            self.outputs += [
                MutationOutput(NoneLayout(device), buf, self) for buf in mutated_inputs
            ]

    def get_outputs(self) -> List[Buffer]:
        return self.outputs

    def __str__(self) -> str:
        out = f"TritonTemplateBuffer(layout={self.layout}, {self.debug_extra})"
        return out


PrimitiveInfoType = Union[int, float, bool, str, List[Union[int, str, float, bool]]]


class ChoiceCaller:
    """
    Represents a possible choice used in autotune_process.py.
    During autotuning, self.benchmark() is first called to get benchmark result,
    and if this choice is selected, self.output_node() is called to get the output_node.

    Children classes: TritonTemplateCaller, CUDATemplateCaller.
    """

    def __init__(self, name, input_nodes, layout):
        super().__init__()
        self.name = name
        self.layout = layout
        self.input_nodes = input_nodes

    def benchmark(self, *args, out) -> float:
        algo = self.to_callable()
        return benchmarker.benchmark(algo, args, {"out": out})

    def call_name(self) -> str:
        raise NotImplementedError

    def to_callable(self):
        raise NotImplementedError

    def hash_key(self) -> str:
        raise NotImplementedError

    def output_node(self) -> TensorBox:
        raise NotImplementedError

    def info_dict(self) -> Dict[str, Union[PrimitiveInfoType, List[PrimitiveInfoType]]]:
        """Information returned here is logged to the autotune log file when that is enabled."""
        return {}

    def autoheuristic_id(self) -> str:
        return "unsupported_choice"


class TritonTemplateCallerBase(ChoiceCaller):
    def get_make_kernel_render(self) -> Any:
        raise NotImplementedError


class MultiTemplateBuffer(TritonTemplateBuffer):
    """
    Represents a Buffer with multiple backing implementation choices.

    Choices can be TritonTemplates or ExternKernels. During scheduling if there is a potential
    epilogue we will benchmark each of the choices with the epilogue to determine an implementation.
    Otherwise, the fastest base choice will be chosen.
    """

    def __init__(
        self,
        layout: Layout,
        inputs: List[IRNode],
        choice_timings: Callable[[], Dict[ChoiceCaller, float]],
    ):
        super().__init__(layout=layout, inputs=inputs, make_kernel_render=None)
        self._choice_timings_fn = choice_timings
        self._choice_timings: Optional[Dict[ChoiceCaller, float]] = None
        self.original_inputs = inputs

    @property
    def choice_timings(self) -> Dict[ChoiceCaller, float]:
        if self._choice_timings is None:
            self._choice_timings = self._choice_timings_fn()
        return self._choice_timings

    @contextlib.contextmanager
    def swap_as_triton_caller(self, caller: TritonTemplateCallerBase):
        assert isinstance(caller, torch._inductor.select_algorithm.TritonTemplateCaller)
        assert self.layout == caller.layout

        render = self.make_kernel_render
        self.make_kernel_render = caller.get_make_kernel_render()
        try:
            yield
        finally:
            self.make_kernel_render = render

    def finalize_as_triton_caller(self, caller: TritonTemplateCallerBase):
        assert isinstance(caller, torch._inductor.select_algorithm.TritonTemplateCaller)
        assert self.layout.size == caller.layout.size
        assert self.layout.stride == caller.layout.stride
        self.make_kernel_render = caller.get_make_kernel_render()

    def get_min_choice(self) -> Tuple[ChoiceCaller, float]:
        min_choice = min(self.choice_timings, key=self.choice_timings.get)  # type: ignore[arg-type]
        return (min_choice, self.choice_timings[min_choice])


class CUDATemplateBuffer(TemplateBuffer):
    def __init__(
        self,
        layout,
        inputs,
        make_kernel_render,
        workspace_size: int,
        template: CUDATemplate,  # type: ignore[name-defined]  # noqa: F821
    ):
        super().__init__(layout, inputs, make_kernel_render)
        # Global memory (in bytes) needed for this template.
        self.workspace_size = workspace_size
        self.template = template

    def get_workspace_size(self):
        return self.workspace_size if self.workspace_size is not None else 0


class CppTemplateBuffer(TemplateBuffer):
    def __init__(self, layout, inputs, make_kernel_render, template, choice):
        super().__init__(layout, inputs, make_kernel_render)
        self.template = template
        self.choice = choice


@dataclasses.dataclass
class InputsKernel(OperationBuffer):
    inputs: List[Buffer]

    def get_read_writes(self):
        reads: OrderedSet[dependencies.Dep] = OrderedSet()
        StarDep = dependencies.StarDep
        for input in self.inputs:
            if isinstance(input, list):
                reads.update(StarDep(x.get_name()) for x in input)
            else:
                reads.add(StarDep(input.get_name()))

        writes: OrderedSet[dependencies.Dep] = OrderedSet(
            StarDep(buf.get_name()) for buf in self.get_outputs()
        )

        return dependencies.ReadWrites(
            reads=reads,
            writes=writes,
            index_exprs=OrderedSet(),
        )

    @classmethod
    def unwrap_storage_for_input(cls, x):
        if isinstance(x, TensorBox):
            x = x.data
        if isinstance(x, StorageBox):
            x = x.data
        if isinstance(x, BaseView) and not isinstance(x, ReinterpretView):
            x = ExternKernel.realize_input(x)
        if isinstance(x, TensorBox):
            # when converting to ReinterpretView fails in the
            # realize_input call above, the result will be wrapped
            # into TensorBox / StorageBox pair as a result of the
            # cls.copy_input call; so we should unwrap recursively
            return cls.unwrap_storage_for_input(x)
        if isinstance(x, TorchBindObject):
            return x
        assert isinstance(x, (Buffer, ReinterpretView)), x
        return x

    @staticmethod
    def unwrap_storage(inputs):
        inputs_new = []
        for x in inputs:
            if isinstance(x, list):
                x = [InputsKernel.unwrap_storage_for_input(i) for i in x]
            else:
                x = InputsKernel.unwrap_storage_for_input(x)
            inputs_new.append(x)
        return inputs_new

    def is_extern(self):
        return True


class NopKernel(InputsKernel):
    def is_no_op(self):
        return True


class ConcatKernel(NopKernel):
    """
    There isn't actually a real kernel for concat, we just change the
    storage for the upstream data.
    """

    @classmethod
    def create(cls, inputs, dim):
        device = inputs[0].get_device()
        dtype = inputs[0].get_dtype()
        new_size = list(inputs[0].get_size())
        offsets_start = [0]
        offsets_end = [new_size[dim]]
        assert 0 <= dim < len(new_size)
        for i in range(1, len(inputs)):
            input_size = inputs[i].get_size()
            offsets_start.append(new_size[dim])
            assert len(input_size) == len(new_size)
            assert inputs[i].get_dtype() == dtype
            assert inputs[i].get_device() == device
            for j in range(len(new_size)):
                if j == dim:
                    new_size[j] = new_size[j] + input_size[j]
                else:
                    new_size[j] = V.graph.sizevars.guard_equals(
                        new_size[j], input_size[j]
                    )
            offsets_end.append(new_size[dim])

        output_stride = FlexibleLayout.contiguous_strides(new_size)
        # If any of the inputs is in CL format, use CL format for the output
        for i in range(len(inputs)):
            x = inputs[i]
            if is_storage_and_layout(x):
                layout = x.get_layout()
                if isinstance(
                    layout, FixedLayout
                ) and Layout.is_channels_last_contiguous(layout.size, layout.stride):
                    # use CL stride for the output
                    output_stride = make_channels_last_strides_for(new_size)
                    break
        any_input_is_storage_and_layout = any(is_storage_and_layout(x) for x in inputs)
        fx_node_args = V.graph.current_node.args[0]
        assert isinstance(fx_node_args, list)
        # If any of the inputs has meta tensor and the meta tensor is in CL format, use CL format for the output
        if any_input_is_storage_and_layout is False and any(
            "val" in arg.meta
            and (
                arg.meta["val"].is_contiguous(memory_format=torch.channels_last)
                or arg.meta["val"].is_contiguous(memory_format=torch.channels_last_3d)
            )
            for arg in fx_node_args
        ):
            output_stride = make_channels_last_strides_for(new_size)

        concat_kernel = ConcatKernel(
            name=None,
            layout=FixedLayout(
                device=device,
                dtype=dtype,
                size=new_size,
                stride=output_stride,
            ),
            inputs=[],
        )
        kernel = StorageBox(concat_kernel)
        op_names = []
        for i in range(len(inputs)):
            input_buffer = cls.realize_into(
                inputs[i],
                SliceView.create(
                    kernel, dim, offsets_start[i], offsets_end[i], clamp=False
                ),
            )
            concat_kernel.inputs.append(input_buffer)

            if isinstance(inputs[i].data, BaseView):
                input_unwrapped = inputs[i].data.unwrap_view()
            else:
                input_unwrapped = inputs[i].data

            if (
                input_unwrapped.is_input_buffer()
                and is_gpu(inputs[i].get_device().type)
                and not is_dynamic(input_buffer)
            ):
                op_names.append(input_buffer.get_operation_name())

        if len(op_names) > 1 and V.graph.has_feature(device, BackendFeature.FOREACH):
            V.graph.register_operation_list(op_names)

        concat_kernel.name = V.graph.register_buffer(concat_kernel)
        concat_kernel.inputs = cls.unwrap_storage(concat_kernel.inputs)
        V.graph.register_operation(concat_kernel)

        return kernel

    @classmethod
    def can_realize_into_without_copy(cls, src):
        if isinstance(src, TensorBox):
            # unwrap a TensorBox
            return cls.can_realize_into_without_copy(src.data)

        return isinstance(src.data.layout, FlexibleLayout) and not isinstance(
            src.data, ExternKernelAlloc
        )

    @classmethod
    def realize_into(cls, src, dst):
        # Attempt to turn this into a ReinterpretView rather than assert.
        # This has concessions around layout, as as_storage_and_layout
        # can cause us to go from flexible to fixed layout.
        if not isinstance(dst, ReinterpretView):
            if is_storage_and_layout(dst):
                storage, layout = as_storage_and_layout(dst)
                dst = ReinterpretView(storage, layout)
        assert isinstance(dst, ReinterpretView), dst
        if isinstance(src, TensorBox):
            # unwrap a TensorBox
            return cls.realize_into(src.data, dst)
        if isinstance(src, StorageBox):
            src.realize()
            # ExternKernelAlloc has specific requirements for output layout, should create a copy
            assert hasattr(src.data, "layout")
            if cls.can_realize_into_without_copy(src):
                src.data.layout = NonOwningLayout(dst)
                return src.data
        # introduce a copy
        pw = Pointwise.create(
            device=src.get_device(),
            dtype=src.get_dtype(),
            inner_fn=src.make_loader(),
            ranges=[
                V.graph.sizevars.guard_equals(a, b)
                for a, b in zip(src.get_size(), dst.get_size())
            ],
        )
        return cls.realize_into(pw, dst)

    def should_allocate(self):
        return True


@dataclasses.dataclass
class ExternKernel(InputsKernel):
    constant_args: Tuple[Any, ...] = ()
    kwargs: Dict[str, Any] = dataclasses.field(default_factory=dict)
    output_view: Optional[ReinterpretView] = None
    python_kernel_name: Optional[str] = None
    cpp_kernel_name: Optional[str] = None
    # FIXME: in some cases we sill need to explicitly pass in ordered_kwargs_for_cpp_kernel
    # We shouldn't need to do this since the information can be retrieved from op_overload._schema.
    ordered_kwargs_for_cpp_kernel: Iterable[str] = dataclasses.field(
        default_factory=list
    )
    op_overload: Optional[
        Union[torch._ops.OpOverload, torch._ops.HigherOrderOperator]
    ] = None
    arg_properties: Optional[List[Dict[str, Any]]] = None
    kwarg_properties: Optional[Dict[str, Dict[str, Any]]] = None
    unbacked_bindings: Dict[sympy.Symbol, pytree.KeyPath] = dataclasses.field(
        default_factory=dict
    )
    mutation_outputs: List[MutationOutput] = dataclasses.field(default_factory=list)

    def __init__(
        self,
        name,
        layout,
        inputs,
        constant_args=(),
        kwargs=None,
        output_view=None,
        python_kernel_name=None,
        cpp_kernel_name=None,
        ordered_kwargs_for_cpp_kernel=(),
        op_overload=None,
    ):
        super().__init__(
            name,
            layout,
            inputs,
        )
        self.constant_args = constant_args
        self.kwargs = kwargs if kwargs else {}
        self.output_view = output_view
        self.op_overload = op_overload
        self.set_cpp_kernel_name(cpp_kernel_name)
        self.set_python_kernel_name(python_kernel_name)
        self.ordered_kwargs_for_cpp_kernel = ordered_kwargs_for_cpp_kernel
        self.collect_arg_kwarg_properties()
        self.unbacked_bindings = {}
        self.mutation_outputs = []
        self.fx_node = V.graph.current_node

    def get_outputs(self) -> List[Buffer]:
        return [self, *self.mutation_outputs]

    def get_unbacked_symbol_defs(self) -> OrderedSet[sympy.Symbol]:
        return OrderedSet()

    def collect_arg_kwarg_properties(self):
        # if self.op_overload is torch._ops.OpOverload, we can use its schema to collect additional
        # information for args and kwargs, e.g. type and default value, to help with the cpp wrapper codegen
        self.arg_properties = (
            [
                {
                    "name": x.name,
                    "type": x.real_type,
                    "default_value": x.default_value,
                }
                for x in self.op_overload._schema.arguments
                if not x.kwarg_only
            ]
            if isinstance(self.op_overload, torch._ops.OpOverload)
            else [{} for i in range(len(self.inputs))]
        )
        self.allarg_properties = (
            {
                x.name: {"type": x.real_type, "default_value": x.default_value}
                for x in self.op_overload._schema.arguments
            }
            if isinstance(self.op_overload, torch._ops.OpOverload)
            else {}
        )
        # FIXME: self.kwargs does not always match kwargs defined in schema, so sometimes
        # ordered_kwargs_for_cpp_kernel is explicilty passed in.
        if (
            isinstance(self.op_overload, torch._ops.OpOverload)
            and not self.ordered_kwargs_for_cpp_kernel
        ):
            self.ordered_kwargs_for_cpp_kernel = [
                x.name for x in self.op_overload._schema.arguments if x.kwarg_only
            ]

    def fill_non_provided_args(self, args, kwargs, convert_val_to_str=False):
        # Previously, we want to maintain forward-compatibility by skipping
        # default args in the serialized artifacts in fbcode. However,
        # some of our shim interfaces require default values being OrderedSet.
        # Discussed with Sherlock offline and we decided to allow serializing
        # default args into the C++ wrapper code for now. We will refine this
        # part if we see real FC requirement. More details related to FC
        # can be found at:
        # https://docs.google.com/document/d/1FzWm-sHYwmRi3x_g036kOxd99KaYquUsA-L5JwOn8ys/edit?usp=sharing
        assert isinstance(args, (list, tuple))
        if isinstance(args, tuple):
            args = list(args)
        assert self.arg_properties, "ExternKernel.arg_properties should not be empty"

        n_args = len(args)
        n_pos_args = len(self.arg_properties)
        # For cpp wrapper, if some positional args are not provided, we need to check
        # if they're in the kwargs or use their default value
        if n_args < n_pos_args:
            log.debug(
                "%s has %d unprovided positional arguments. "
                "Will check if they are in the keyword arguments or will use default values.",
                self.op_overload,
                n_pos_args - n_args,
            )
            for i in range(n_args, n_pos_args):
                arg_name = self.arg_properties[i]["name"]
                args.append(
                    kwargs[arg_name]
                    if arg_name in kwargs
                    else self.arg_properties[i]["default_value"]
                )
        return args

    def decide_layout(self):
        if isinstance(self.layout, FlexibleLayout):
            self.apply_constraint()
            self.freeze_layout()

    def codegen_comment(self, wrapper):
        origin_str, _ = get_kernel_metadata(self, wrapper)
        if origin_str:
            wrapper.writeline(origin_str)

    def codegen(self, wrapper):
        raise NotImplementedError

    def set_cpp_kernel_name(self, cpp_kernel_name: Optional[str] = None):
        self.cpp_kernel_name = cpp_kernel_name
        self.cpp_kernel_overload_name = None
        self.cpp_kernel_key = None
        self.cpp_op_schema = None
        if not V.graph.cpp_wrapper or not isinstance(
            self.op_overload, torch._ops.OpOverload
        ):
            return

        kernel = self.op_overload
        if self.cpp_kernel_name is None:
            # Try to construct cpp_kernel_name from op_overload
            if kernel.namespace == "aten":
                # Calling with the default kernel name can lead to ambiguous behavior like the following example.
                # repeat_interleave(const at::Tensor & repeats, c10::optional<int64_t> output_size=std::nullopt)
                # repeat_interleave(const at::Tensor & self, int64_t repeats,
                #       c10::optional<int64_t> dim=std::nullopt, c10::optional<int64_t> output_size=std::nullopt)
                opname = (
                    kernel.__name__.split(".")[0]
                    if kernel._overloadname == "default"
                    else kernel.__name__.replace(".", "_")
                )
                self.cpp_kernel_name = f"at::_ops::{opname}::call"
            else:
                self.cpp_kernel_name = kernel._schema.name

        # Set up info for runtime schema lookup
        # TODO: The logics here may be further simplified.
        from .codegen.wrapper import get_cpp_op_schema

        self.cpp_kernel_overload_name = kernel._schema.overload_name
        self.cpp_kernel_key = f"{self.cpp_kernel_name.replace('::', '_')}_{self.cpp_kernel_overload_name}"  # type: ignore[union-attr]
        try:
            self.cpp_op_schema = get_cpp_op_schema(kernel)
        except Exception:
            self.cpp_op_schema = ""

    def set_python_kernel_name(self, python_kernel_name: Optional[str]):
        self.python_kernel_name = python_kernel_name
        if python_kernel_name is not None:
            return

        kernel = self.op_overload
        if kernel is None:
            pass
        elif isinstance(kernel, torch._ops.HigherOrderOperator):
            self.python_kernel_name = f"torch.ops.higher_order.{kernel.__name__}"
        else:
            self.python_kernel_name = (
                f"{kernel.__module__.replace('._ops.', '.ops.')}.{kernel.__name__}"
            )

    def get_kernel_name(self):
        return (
            (
                V.graph.wrapper_code.get_c_shim_func_name(self.cpp_kernel_name)  # type: ignore[attr-defined]
                if config.abi_compatible
                else self.cpp_kernel_name
            )
            if V.graph.cpp_wrapper
            else self.python_kernel_name
        )

    @staticmethod
    def copy_input(x):
        pw = Pointwise.create(
            device=x.get_device(),
            dtype=x.get_dtype(),
            inner_fn=x.make_loader(),
            ranges=x.get_size(),
            origin_node=x.get_origin_node(),
            traceback=x.get_traceback(),
        )
        pw.realize()
        return pw

    @classmethod
    def process_kernel(
        cls, kernel, *args, **kwargs
    ) -> Tuple[
        Any,
        List[Any],
        List[Any],
        Callable[[Any, Any], Any],
        Optional[Dict[sympy.Symbol, pytree.KeyPath]],
    ]:
        binded_args = {"args": args, "kwargs": kwargs}

        args_flat, args_spec = pytree.tree_flatten(binded_args)

        is_arg_tensor = []
        tensor_args = []
        non_tensor_args: List[Any] = []
        for arg in args_flat:
            is_arg_tensor.append(isinstance(arg, IRNode))
            if is_arg_tensor[-1]:
                tensor_args.append(arg)
            else:
                if isinstance(arg, sympy.Expr):
                    arg = V.graph.sizevars.shape_env.create_symintnode(arg, hint=None)
                non_tensor_args.append(arg)

        def unflatten_args(new_tensor_args, new_non_tensor_args):
            result = []
            it_tensors = iter(new_tensor_args)
            it_non_tensors = iter(new_non_tensor_args)
            for is_tensor in is_arg_tensor:
                if is_tensor:
                    result.append(next(it_tensors))
                else:
                    result.append(next(it_non_tensors))
            r = pytree.tree_unflatten(result, args_spec)
            return r.get("args", []), r.get("kwargs", {})

        tensor_args = [cls.realize_input(x) for x in tensor_args]

        # freeze layout otherwise our output stride calculation might
        # become incorrect
        for x in tensor_args:
            if is_storage_and_layout(x):
                as_storage_and_layout(x, freeze=True)

        # Rerun fake tensor propagation, because Inductor may have changed the
        # strides of inputs and we need to determine accurately what the
        # output stride will be.
        example_args: List[Union[torch.Tensor, torch._C.ScriptObject]] = []

        # We need to retain the constant values of fake tensors that we originally
        # propagated the graph with, because for some operators running without a
        # constant would trigger an error / DataDependentException
        for x in tensor_args:
            # if x is a view of a constant, we need to realize the view
            # (we can't pass the constant into the kernel directly)
            if not isinstance(x, BaseView) and x.get_name() in V.graph.constants:
                example_args.append(V.graph.constants[x.get_name()])
            elif (
                not isinstance(x, BaseView)
                and x.get_name() in V.graph.torchbind_constants
            ):
                example_args.append(V.graph.torchbind_constants[x.get_name()])
            else:
                example_args.append(ir_node_to_tensor(x, guard_shape=True))

        new_args, new_kwargs = unflatten_args(example_args, non_tensor_args)
        example_output = kernel(*new_args, **new_kwargs)

        unbacked_bindings: Optional[Dict[sympy.Symbol, pytree.KeyPath]] = None
        if shape_env := V.fake_mode.shape_env:
            rebind_unbacked(shape_env, V.current_node, example_output)
            unbacked_bindings = compute_unbacked_bindings(
                shape_env, example_output, V.current_node.meta.get("val")
            )

        example_out_li = (
            [example_output]
            if not isinstance(example_output, (list, tuple))
            else example_output
        )
        for t in example_out_li:
            if isinstance(t, torch.Tensor) and t.is_sparse:
                msg = "sparsity not handled. Please file issue for sparse inference weights."
                if stack_trace := V.graph.current_node.meta.get("stack_trace", None):
                    msg = f"{msg} Found from : \n {stack_trace}"
                V.graph.disable_cudagraphs_reason = msg

        return (
            example_output,
            tensor_args,
            non_tensor_args,
            unflatten_args,
            unbacked_bindings,
        )

    @classmethod
    def convert_to_reinterpret_view(cls, x):
        """
        In order to pass this to an extern kernel we need a
        ReinterpretView not a View.  This allows us to avoid some
        unneeded copies.
        """
        assert isinstance(x, BaseView)
        if isinstance(x, ReinterpretView):
            return x

        # NOTE: Don't use extract_read_writes here as it fails when
        # make_loader() inlines the computation
        x_unwrap_view = x.unwrap_view()
        buf = V.graph.get_buffer(x_unwrap_view.get_name())
        assert buf is not None
        x_unwrap_view_fx_node = buf.get_origin_node()
        # Prefer channels last format according to how the format is set from eager.
        if (
            x_unwrap_view_fx_node is not None
            and "val" in x_unwrap_view_fx_node.meta
            and isinstance(x_unwrap_view.layout, FlexibleLayout)
            and (
                x_unwrap_view_fx_node.meta["val"].is_contiguous(
                    memory_format=torch.channels_last
                )
                or x_unwrap_view_fx_node.meta["val"].is_contiguous(
                    memory_format=torch.channels_last_3d
                )
            )
        ):
            x_unwrap_view.freeze_layout_with_same_order(
                make_channels_last_strides_for(x_unwrap_view.get_size())
            )
        else:
            x_unwrap_view.freeze_layout()

        index_args, var_ranges = dependencies.index_vars_squeeze(
            x.get_size(), prefix="r"
        )
        range_vars = index_args[0]
        index = x.make_indexer()(range_vars)

        index = V.graph.sizevars.simplify_with_ranges(index, var_ranges)
        strides = V.graph.sizevars.stride_vars(index, range_vars)
        offset = V.graph.sizevars.offset_var(index, range_vars)
        expected = sympy_dot(range_vars, strides) + offset

        if index != expected:
            log.debug(
                "convert_to_reinterpret_view failed: stride=%s offset=%s index=%s",
                strides,
                offset,
                index,
            )
            raise NotImplementedError

        return ReinterpretView(
            data=x.data,
            layout=FixedLayout(
                device=x.get_device(),
                dtype=x.get_dtype(),
                size=x.get_size(),
                stride=strides,
                offset=offset,
            ),
        )

    @classmethod
    def realize_input(cls, x):
        if x is None:
            return NoneAsConstantBuffer()
        if isinstance(x, (sympy.Expr, sympy.logic.boolalg.Boolean, int)):
            return ShapeAsConstantBuffer(x)
        if isinstance(x, Constant):
            return V.graph.add_tensor_constant(
                torch.tensor(x.value, dtype=x.get_dtype(), device=x.get_device())
            )
        if isinstance(x, ConstantBuffer):
            return x
        if isinstance(x, TensorBox):
            return cls.realize_input(x.data)
        if isinstance(x, ReinterpretView):
            return ReinterpretView(cls.realize_input(x.data), x.get_layout())
        if isinstance(x, BaseView):
            x.realize()
            if is_storage_and_layout(x.unwrap_view()):
                try:
                    return cls.convert_to_reinterpret_view(x)
                except NotImplementedError:
                    pass
        if isinstance(x, StorageBox):
            # TODO(jansel): impose layout preference on realized buffer
            x.realize()
            return x
        if isinstance(x, TorchBindObject):
            return x
        return cls.copy_input(x)

    @classmethod
    def require_stride1(cls, x):
        if is_storage_and_layout(x):
            if len(x.get_stride()) == 0:
                return x
            for stride in x.get_stride():
                if stride == 1:
                    return x
        return cls.copy_input(x)

    @classmethod
    def require_strides(
        cls,
        x,
        order: Optional[Sequence[int]] = None,
        exact_strides: Optional[Sequence[_IntLike]] = None,
        allow_padding=False,
    ):
        assert order is not None or exact_strides is not None
        if x.get_numel() == 0:  # Layout doesn't matter
            return x
        # require x to have the layout
        if is_storage_and_layout(x):
            while isinstance(x.get_layout(), NonOwningLayout):
                x = x.get_layout().view
            if isinstance(x.get_layout(), FlexibleLayout):
                if order:
                    # If the the FlexibleLayout already has the size and stride in the required order,
                    # freeze it to a FixedLayout by using its current size and stride.
                    # The behavior of using its current size and stride or the given order can be different
                    # if the size and stride has ambiguilty, for example for a 4D input where the iC = 1:
                    # size=[s0, 1, 28, 28], stride=[784, 784, 28, 1]. If the required order is [3, 0, 2, 1] (channels last),
                    # the current size and stride already satisfies this order.
                    # However by freezing it to the required order, the layout will be changed to:
                    # size=[s0, 1, 28, 28], stride=[784, 1, 28, 1]), which is not actually necessary.

                    # fix flexiblelayout to be FixedLayout with stride_order
                    as_storage_and_layout(
                        x,
                        freeze=True,
                        want_contiguous=False,
                        stride_order=get_stride_order(
                            V.graph.sizevars.size_hints(x.get_layout().stride)
                        )
                        if is_stride_order_storage_and_layout(x, order)
                        else order,
                        allow_padding=allow_padding,
                    )
                    return x
                else:
                    # If the exact_strides is given, freeze the FlexibleLayout to a FixedLayout with the exact_strides.
                    as_storage_and_layout(
                        x,
                        freeze=True,
                        want_contiguous=False,
                        stride_order=None,
                        allow_padding=allow_padding,
                        exact_strides=exact_strides,
                    )
                    return x
            elif isinstance(x.get_layout(), FixedLayout) and (
                (order and x.get_layout().is_stride_ordered(order))
                or (
                    exact_strides
                    and significant_strides_equal(
                        exact_strides, x.get_layout().stride, x.get_size()
                    )
                )
            ):
                return x
            elif isinstance(x.get_layout(), MutationLayoutSHOULDREMOVE):
                if isinstance(x.get_layout().real_layout(), FlexibleLayout):
                    raise AssertionError(
                        "the MutationLayoutSHOULDREMOVE's real layout shouldn't be FlexibleLayout"
                    )
                elif isinstance(x.get_layout().real_layout(), FixedLayout) and (
                    (order and x.get_layout().real_layout().is_stride_ordered(order))
                    or (
                        exact_strides
                        and significant_strides_equal(
                            exact_strides,
                            x.get_layout().real_layout().stride,
                            x.get_size(),
                        )
                    )
                ):
                    return x

        # TODO - Storage to InputBuffer
        if isinstance(x, InputBuffer) and (
            (order and x.get_layout().is_stride_ordered(order))
            or (
                exact_strides
                and significant_strides_equal(
                    exact_strides, x.get_layout().stride, x.get_size()
                )
            )
        ):
            return x
        if (
            isinstance(x, TensorBox)
            and isinstance(x.data, BaseView)
            and not isinstance(x.data, ReinterpretView)
            and is_storage_and_layout(x.unwrap_view())
            and not isinstance(x.unwrap_view().data, ExternKernelAlloc)
        ):
            try:
                x.data = cls.convert_to_reinterpret_view(x.data)
                if order:
                    return cls.require_stride_order(
                        x, order, allow_padding=allow_padding
                    )
                elif exact_strides:
                    return cls.require_exact_strides(
                        x, exact_strides, allow_padding=allow_padding
                    )
            except NotImplementedError:
                pass
        # Although this is a clone, inductor is good about fusing clones into previous
        # operations if they weren't realized and their layouts were flexible.
        x = cls.copy_input(x)
        as_storage_and_layout(
            x,
            freeze=True,
            want_contiguous=False,
            stride_order=order,
            allow_padding=allow_padding,
            exact_strides=exact_strides,
        )
        if order:
            assert is_stride_order_storage_and_layout(x, order)
        return x

    @classmethod
    def require_exact_strides(cls, x, exact_strides, allow_padding=False):
        return cls.require_strides(
            x, exact_strides=exact_strides, allow_padding=allow_padding
        )

    @classmethod
    def require_stride_order(cls, x, order, allow_padding=False):
        return cls.require_strides(x, order=order, allow_padding=allow_padding)

    @classmethod
    def require_channels_last(cls, x):
        return cls.require_stride_order(x, NHWC_STRIDE_ORDER)

    @classmethod
    def require_channels_last_3d(cls, x):
        return cls.require_stride_order(x, NHWDC_STRIDE_ORDER)

    @classmethod
    def require_contiguous(cls, x):
        return cls.require_stride_order(x, list(reversed(range(len(x.get_size())))))

    def apply_constraint(self):
        pass

    def codegen_const_args(self, names: Optional[List[str]] = None):
        if V.graph.cpp_wrapper:
            result = []
            # Aten ops follow the convention that tensor args are before non-tensor args,
            # in which case the following 'len(self.inputs) + i' logic works. But this
            # may not be true for other ops, and if that is the case, caller needs to
            # pass in a list of const arg names for arg_properties lookup.
            name_to_arg_properties = None
            if names and self.arg_properties:
                assert len(self.constant_args) == len(
                    names
                ), "names passed to codegen_const_args does not match self.constant_args"
                name_to_arg_properties = {
                    arg.get("name"): arg for arg in self.arg_properties
                }

            for i, x in enumerate(self.constant_args):
                if name_to_arg_properties is not None:
                    prop = name_to_arg_properties.get(names[i])  # type: ignore[index]
                    type_ = prop.get("type") if prop else None
                else:
                    idx = len(self.inputs) + i
                    type_ = (
                        self.arg_properties[idx].get("type")
                        if self.arg_properties and idx < len(self.arg_properties)
                        else None
                    )
                result.append(
                    V.graph.wrapper_code.val_to_arg_str(x, type_)  # type: ignore[arg-type]
                )
            return result
        else:
            return map(V.graph.wrapper_code.val_to_arg_str, self.constant_args)

    def codegen_args(self):
        args = []
        for i, x in enumerate(self.inputs):
            if isinstance(x, list):
                names = [i.codegen_reference() for i in x]
                codegen_reference = f'[{", ".join(names)}]'
                args.append(codegen_reference)
            else:
                if V.graph.cpp_wrapper:
                    assert self.arg_properties and i < len(
                        self.arg_properties
                    ), "Invalid access to ExternKernel.arg_properties"
                    type_ = self.arg_properties[i].get("type")
                    args.append(
                        V.graph.wrapper_code.val_to_arg_str(  # type: ignore[arg-type]
                            x, type_
                        )
                    )
                else:
                    args.append(x.codegen_reference())
        args.extend(self.codegen_const_args())
        return args

    def get_kwargs_value(self, arg_name):
        if arg_name in self.kwargs:
            return self.kwargs.get(arg_name)
        if self.allarg_properties and self.allarg_properties.get(arg_name):
            return self.allarg_properties.get(arg_name).get("default_value")  # type: ignore[union-attr]
        else:
            raise AssertionError(f"{arg_name} not in self.allarg_properties")

    def codegen_kwargs(self, skip_out=False):
        if V.graph.cpp_wrapper:
            kwargs = []
            for arg_name in self.ordered_kwargs_for_cpp_kernel:
                if skip_out and arg_name == "out":
                    # ExternKernelOut has its own logic for inserting the out parameter
                    continue

                v = self.get_kwargs_value(arg_name)
                if isinstance(v, sympy.Expr):
                    kwargs.append(v)
                else:
                    type_ = (
                        self.allarg_properties.get(arg_name).get("type")  # type: ignore[union-attr]
                        if self.allarg_properties and arg_name in self.allarg_properties
                        else None
                    )
                    kwargs.append(
                        V.graph.wrapper_code.val_to_arg_str(  # type: ignore[arg-type]
                            v, type_
                        )
                    )
        else:
            kwargs = [
                f"{k}={V.graph.wrapper_code.val_to_arg_str(v)}"  # type: ignore[misc]
                for k, v in self.kwargs.items()
            ]
        return kwargs

    def codegen_size_asserts(self, wrapper):
        if config.size_asserts and not V.graph.cpp_wrapper:
            # comparing strides for 0 size tensor is tricky. Ignore them for now.
            if sympy_product(self.get_size()) == 0:
                return
            size = V.graph.wrapper_code.codegen_shape_tuple(self.get_size())
            stride = V.graph.wrapper_code.codegen_shape_tuple(self.get_stride())
            wrapper.writeline(
                f"assert_size_stride({self.get_name()}, {size}, {stride})"
            )

    def get_group_stride(self):
        """
        get output sizes and strides, for template_codegen
        """
        _size = self.get_size()
        _stride = self.get_stride()
        # iter_ranges = _size of output tensor, reduce_range = [] because no reduction
        return [_size, []], _stride

    def canonicalize(self):
        """
        Manually get canonicalization of the output index
        """
        # manually generate index formula for conv
        sizevars = V.graph.sizevars
        sizes = self.get_size()
        strides = self.get_stride()
        strides = [sizevars.size_hint(x) for x in strides]
        # TODO: I can't tell if the symbols here are temporary
        index_vars = [sympy_index_symbol(f"d{i}") for i in range(len(sizes))]
        # reorder index vars according to stride
        index_order = sorted(range(len(strides)), key=strides.__getitem__, reverse=True)
        lookup = {pos: idx for idx, pos in enumerate(index_order)}
        order = [lookup[i] for i in range(len(lookup))]
        index_vars = [index_vars[i] for i in order]
        indexer = self.make_indexer()
        index = indexer(index_vars)

        new_sizes, reindex, _ = V.graph.sizevars._simplify_loops(
            index_vars, sizes, [index]
        )

        # assign new variables each dimension to deal with numbering mismatches
        # d0, d1, d2 could become d0, d2 -- which won't match d0, d1
        _, add_var = var_builder("c")
        replacement = dict(zip(index_vars, reindex([add_var(x) for x in new_sizes])))

        index = sympy_subs(sympy.expand(index), replacement)  # type: ignore[arg-type]
        return index, tuple(new_sizes)

    def get_unbacked_symbol_uses(self) -> OrderedSet[sympy.Symbol]:
        # NB: It's not necessary to check regular inputs as we automatically
        # have dependencies on them
        r: OrderedSet[sympy.Symbol] = OrderedSet()
        for arg in self.constant_args:
            r |= maybe_free_unbacked_symbols(arg)
        for arg in self.kwargs.values():
            r |= maybe_free_unbacked_symbols(arg)
        return r

    def __str__(self) -> str:
        kernel_name = getattr(self, "python_kernel_name", None)
        lines = [
            f"python_kernel_name={kernel_name!r}",
        ]
        lines += [
            f"{field.name}={getattr(self, field.name)}"
            for field in dataclasses.fields(self)
        ]
        lines.append(f"origin_node={self.origin_node!r}")
        return self.str_helper(lines)

    __repr__ = __str__


@dataclasses.dataclass
class ExternKernelOut(ExternKernel):
    def codegen(self, wrapper):
        self.codegen_comment(wrapper)
        args = [*self.codegen_args(), *self.codegen_kwargs(skip_out=True)]
        kernel_name = self.get_kernel_name()
        if (
            V.graph.cpp_wrapper
            and self.cpp_kernel_name == "torch::inductor::_mm_plus_mm"
        ):
            # For https://github.com/pytorch/pytorch/issues/128474
            kernel_name = (
                "aoti_torch__mm_plus_mm_out"
                if config.abi_compatible
                else "torch::inductor::_mm_plus_mm_out"
            )
        else:
            kernel_name = self.get_kernel_name()
        wrapper.generate_extern_kernel_out(
            kernel_name,
            self.codegen_reference(),
            self.output_view.codegen_reference() if self.output_view else None,
            args,
        )

    def __init__(
        self,
        layout,
        inputs,
        constant_args=(),
        kwargs=None,
        output_view=None,
        python_kernel_name=None,
        cpp_kernel_name=None,
        ordered_kwargs_for_cpp_kernel=(),
        op_overload=None,
    ):
        super().__init__(
            None,
            layout,
            self.unwrap_storage(inputs),
            constant_args,
            kwargs or {},
            None,
            python_kernel_name,
            cpp_kernel_name,
            ordered_kwargs_for_cpp_kernel,
            op_overload,
        )
        self.name = V.graph.register_buffer(self)
        V.graph.register_operation(self)

    def should_allocate(self):
        return True


class RandomSeeds(ExternKernelOut):
    def __init__(self, count: int, device: torch.device):
        limits = torch.iinfo(torch.int64)
        super().__init__(
            layout=FixedLayout(
                device=device,
                dtype=torch.int64,
                size=[count],
            ),
            inputs=[],
            constant_args=[limits.min, limits.max, [count]],
            python_kernel_name="aten.randint.low_out",
            # FIXME: Ideally we should only use at::_ops::randint_low_out::call here,
            # but the signature is different from is at::randint_out. Again,
            # we can simplify the code when only keeping an ABI-compatible version.
            cpp_kernel_name="at::_ops::randint_low_out::call"
            if config.abi_compatible
            else "at::randint_out",
            op_overload=aten.randint.low_out,
        )


class ExternKernelAlloc(ExternKernel):
    def codegen(self, wrapper):
        self.codegen_comment(wrapper)
        args = [*self.codegen_args(), *self.codegen_kwargs()]
        V.graph.wrapper_code.generate_extern_kernel_alloc(self, args)
        if isinstance(self.layout, Layout):
            self.codegen_size_asserts(wrapper)

    def __init__(
        self,
        layout,
        inputs,
        constant_args=(),
        kwargs=None,
        python_kernel_name=None,
        cpp_kernel_name=None,
        ordered_kwargs_for_cpp_kernel=(),
        op_overload=None,
    ):
        super().__init__(
            None,
            layout,
            self.unwrap_storage(inputs),
            constant_args,
            kwargs or {},
            None,
            python_kernel_name,
            cpp_kernel_name,
            ordered_kwargs_for_cpp_kernel,
            op_overload,
        )
        self.name = V.graph.register_buffer(self)
        V.graph.register_operation(self)

    def should_allocate(self):
        return False

    def apply_constraint(self):
        raise NotImplementedError


class MutationOutput(Buffer):
    """
    An output buffer that represents the mutation of a pre-existing buffer
    """

    def __init__(self, layout, mutated_node, mutating_node: Operation):
        super().__init__(name=None, layout=layout)
        mutated_node_name = mutated_node.get_name()
        V.graph.mark_buffer_mutated(mutated_node_name)
        self.mutation_names = [mutated_node_name]
        self.mutating_node: Operation = mutating_node
        self.name = V.graph.register_buffer(self)

    def get_defining_op(self) -> Operation:
        return self.mutating_node

    def get_mutation_names(self):
        return self.mutation_names

    def should_allocate(self):
        return False


class UserDefinedTritonKernel(ExternKernel):
    def get_kernel_and_configs(self):
        from triton.runtime.autotuner import Autotuner

        from torch._higher_order_ops.triton_kernel_wrap import kernel_side_table

        kernel = kernel_side_table.get_kernel(self.kernel_idx)
        configs = []
        if isinstance(kernel, Autotuner):
            configs = kernel.configs
            kernel = kernel.fn
        return kernel, configs

    def codegen(self, wrapper):
        kernel, configs = self.get_kernel_and_configs()

        # Definition of kernel
        new_name, triton_meta = wrapper.define_user_defined_triton_kernel(
            kernel, configs, self.kwargs
        )
        raw_args = [
            self.get_kwargs_value(k) for k in self.ordered_kwargs_for_cpp_kernel
        ]

        # NOTE: raw_args doesn't include autotuned args.
        # But, kernel.constexprs includes indices of autotuned args.
        # So, let's recalculate constexpr indices wrt to raw_args.
        constexpr_indices = []
        for idx, kwarg in enumerate(self.ordered_kwargs_for_cpp_kernel):
            if kernel.arg_names.index(kwarg) in kernel.constexprs:
                constexpr_indices.append(idx)

        # Call to kernel
        self.codegen_comment(wrapper)
        wrapper.generate_user_defined_triton_kernel(
            new_name, raw_args, self.grid, configs, triton_meta, constexpr_indices
        )

    def get_unbacked_symbol_uses(self) -> OrderedSet[sympy.Symbol]:
        # add unbacked symbols used in the grid to the ones used
        # in the kwargs (the latter is generated by ExternKernel)
        return super().get_unbacked_symbol_uses() | free_unbacked_symbols(self.grid)

    def get_unbacked_symbol_defs(self) -> OrderedSet[sympy.Symbol]:
        return OrderedSet()

    def __init__(self, *, kernel_idx, grid, kernel_args):
        inputs = []
        kwargs = {}
        constant_args = []
        for k, v in kernel_args.items():
            if isinstance(v, TensorBox):
                t = InputsKernel.unwrap_storage_for_input(self.realize_input(v))
                inputs.append(t)
                kwargs[k] = t
            else:
                constant_args.append(v)
                kwargs[k] = v

        assert len(inputs) != 0
        self.device = inputs[0].get_device()

        super().__init__(
            None,
            NoneLayout(self.device),  # type: ignore[arg-type]
            inputs,
            tuple(constant_args),
            kwargs,
        )
        self.kernel_idx = kernel_idx
        self.grid = grid

        kernel, configs = self.get_kernel_and_configs()
        # If we are autotuning, not all arguments will be passed
        self.ordered_kwargs_for_cpp_kernel = [
            arg for arg in kernel.arg_names if arg in kernel_args
        ]

        from torch._higher_order_ops.triton_kernel_wrap import identify_mutated_tensors

        autotuned_kwargs = configs[0].kwargs if len(configs) > 0 else {}
        self.mutable_args = [
            kernel_args[key]
            for key in identify_mutated_tensors(
                kernel, {**kernel_args, **autotuned_kwargs}
            )
        ]

        self.mutation_outputs = [
            MutationOutput(NoneLayout(self.device), buf, self)
            for buf in self.mutable_args
        ]
        V.graph.register_operation(self)

    def get_outputs(self) -> List[Buffer]:
        return list(self.mutation_outputs)

    def get_device(self) -> torch.device:
        return self.device


class InplaceBernoulliFallback(ExternKernel):
    """
    This needs to be a custom class to handle mutation properly
    """

    def codegen(self, wrapper):
        (x,) = (t.codegen_reference() for t in self.inputs)

        if V.graph.cpp_wrapper and config.abi_compatible:
            # Inductor doesn't really support aten Generator, so the Generator kwarg is always NULL here,
            # which needs to be explicitly generated for cpp wrapper
            wrapper.writeline(
                f"{self.get_kernel_name()}({x}, {', '.join(map(repr, self.constant_args))}, NULL){wrapper.ending}"
            )
        else:
            wrapper.writeline(
                f"{self.get_kernel_name()}({x}, {', '.join(map(repr, self.constant_args))}){wrapper.ending}"
            )

    def should_allocate(self):
        return False

    def get_mutation_names(self):
        return [self.inputs[0].get_name()]

    def get_unbacked_symbol_defs(self) -> OrderedSet[sympy.Symbol]:
        return OrderedSet()

    def __init__(self, op_overload, x, *constant_args):
        super().__init__(
            None,
            NoneLayout(x.get_device()),  # type: ignore[arg-type]
            self.unwrap_storage([x]),
            constant_args,
            op_overload=op_overload,
        )
        V.graph.mark_buffer_mutated(x.get_name())
        self.name = V.graph.register_buffer(self)
        V.graph.register_operation(self)
        if not config.abi_compatible:
            # TODO: this should be simplified once we switch to ABI-compatible only
            self.cpp_kernel_name = "at::native::bernoulli_"


# Used to deal with torch.complex types
class InplaceCopyFallback(ExternKernel):
    """
    This needs to be a custom class to handle mutation properly
    """

    def codegen(self, wrapper):
        dst, src, _ = self.codegen_args()
        wrapper.codegen_device_copy(src, dst)

    def should_allocate(self):
        return False

    def get_mutation_names(self):
        return [self.inputs[0].get_name()]

    def get_unbacked_symbol_defs(self) -> OrderedSet[sympy.Symbol]:
        return OrderedSet()

    def __init__(
        self,
        layout,
        inputs,
        constant_args,
    ):
        super().__init__(
            None,
            layout,
            inputs,
            constant_args,
            python_kernel_name="aten.copy_",
            cpp_kernel_name=(
                "aoti_torch_copy_" if config.abi_compatible else "at::_ops::copy_::call"
            ),
        )
        V.graph.mark_buffer_mutated(inputs[0].get_name())
        self.name = V.graph.register_buffer(self)
        V.graph.register_operation(self)

    @classmethod
    def create(cls, dst, src, non_blocking: bool = False):
        inputs = [cls.realize_input(t) for t in [dst, src]]
        constant_args = (non_blocking,)
        result = InplaceCopyFallback(
            NoneLayout(dst.get_device()),  # type: ignore[arg-type]
            inputs,
            constant_args,
        )
        return result


class MutatingFirstArgExternKernel(ExternKernel):
    """
    This needs to be a custom class to handle mutation properly
    """

    def codegen(self, wrapper):
        argrefs = [
            *(t.codegen_reference() for t in self.inputs),
            *map(repr, self.constant_args),
        ]
        wrapper.writeline(
            f"{self.get_kernel_name()}({', '.join(argrefs)}){wrapper.ending}"
        )

    def should_allocate(self):
        return False

    def get_mutation_names(self):
        return [self.inputs[0].get_name()]

    def get_unbacked_symbol_defs(self) -> OrderedSet[sympy.Symbol]:
        return OrderedSet()

    def has_side_effects(self):
        return True


class ResizeStorageBytes(MutatingFirstArgExternKernel):
    def __init__(self, variable, new_size):
        assert isinstance(new_size, int), "TODO: dynamic shapes"
        super().__init__(
            None,
            NoneLayout(variable.get_device()),  # type: ignore[arg-type]
            self.unwrap_storage([variable]),
            constant_args=(new_size,),
        )
        V.graph.mark_buffer_mutated(variable.get_name())
        self.name = V.graph.register_buffer(self)
        V.graph.register_operation(self)
        self.python_kernel_name = "inductor_ops.resize_storage_bytes_"
        self.cpp_kernel_name = "torch::inductor::resize_storage_bytes_"
        V.graph.never_reuse_buffers.add(variable.data.get_name())


class SetSourceTensorKernel(ExternKernelAlloc):
    def __init__(self, self_tensor, storage_tensor):
        self_tensor.freeze_layout()
        super().__init__(
            self_tensor.get_layout(),
            [self_tensor, storage_tensor],
            python_kernel_name="torch.ops.aten.set_.source_Tensor",
            op_overload=torch.ops.aten.set_.source_Tensor,
        )
        V.graph.never_reuse_buffers.add(self_tensor.data.get_name())
        V.graph.never_reuse_buffers.add(storage_tensor.get_name())
        V.graph.never_reuse_buffers.add(self.get_name())
        device = storage_tensor.get_device()
        self.mutation_outputs = [
            MutationOutput(NoneLayout(device), self_tensor, self),
            MutationOutput(NoneLayout(device), storage_tensor, self),
        ]

    def get_inputs_that_alias_output(self):
        return [self.inputs[0].get_name(), self.inputs[1].get_name()]


class ScatterFallback(ExternKernel):
    """
    This needs to be a custom class to handle mutation properly.
    This class handles both aten.scatter_ and aten.scatter_reduce_.
    It also handle the case `src` being a scalar properly.
    """

    def codegen(self, wrapper):
        reduce = self.kwargs["reduce"]
        if V.graph.cpp_wrapper:
            # Follow aten/src/ATen/native/ReductionType.h:get_operator_enum
            get_operator_enum = {"add": "sum", "multiply": "prod"}
            if reduce in get_operator_enum:
                reduce = get_operator_enum[reduce]

        if self.src_is_tensor:
            (x, index, src) = (t.codegen_reference() for t in self.inputs)
        else:
            (x, index) = (t.codegen_reference() for t in self.inputs)
            src = self.constant_args[1]
        wrapper.generate_scatter_fallback(
            x,
            [x, self.constant_args[0], index, src],
            self.cpp_kernel_name,
            self.python_kernel_name,
            self.src_is_tensor,
            reduce,
            self.codegen_kwargs(),
        )

    def should_allocate(self):
        return False

    def get_mutation_names(self):
        return [self.inputs[0].get_name()]

    def get_unbacked_symbol_defs(self) -> OrderedSet[sympy.Symbol]:
        return OrderedSet()

    def __init__(
        self,
        op_overload,
        x,
        dim: int,
        index,
        src,
        *,
        reduce: Optional[str] = None,
        include_self: bool = True,
    ):
        self.src_is_tensor = isinstance(src, TensorBox)

        constant_args: Tuple[Any, ...]
        if self.src_is_tensor:
            tensors = [self.realize_input(t) for t in [x, index, src]]
            constant_args = (dim,)
        else:
            tensors = [self.realize_input(t) for t in [x, index]]
            constant_args = (dim, src)

        super().__init__(
            None,
            NoneLayout(x.get_device()),  # type: ignore[arg-type]
            self.unwrap_storage(tensors),
            constant_args,
            {"reduce": reduce, "include_self": include_self},
            python_kernel_name=str(op_overload),
            ordered_kwargs_for_cpp_kernel=["reduce", "include_self"],
            op_overload=op_overload,
        )
        V.graph.mark_buffer_mutated(x.get_name())
        self.name = V.graph.register_buffer(self)
        V.graph.register_operation(self)


class IndexPutFallback(ExternKernel):
    """
    This needs to be a custom class to handle mutation and indices properly
    """

    def codegen(self, wrapper):
        (x, values, *valid_indices) = (t.codegen_reference() for t in self.inputs)
        indices = []
        iter_valid_indices = iter(valid_indices)
        for i, _ in enumerate(self.indices):
            if self.indices[i] is not None:
                indices.append(next(iter_valid_indices))
            else:
                indices.append(V.graph.wrapper_code.none_str)

        wrapper.generate_index_put_fallback(
            self.get_kernel_name(), x, indices, values, *self.codegen_const_args()
        )

    def should_allocate(self):
        return False

    def get_mutation_names(self):
        return [self.inputs[0].get_name()]

    def get_unbacked_symbol_defs(self) -> OrderedSet[sympy.Symbol]:
        return OrderedSet()

    def __init__(self, op_overload, x, indices, values, accumulate):
        self.indices = indices
        valid_indices = [i for i in indices if i is not None]
        tensors = [self.realize_input(x) for x in [x, values, *valid_indices]]
        cpp_kernel_name = (
            "aoti_torch_index_put_out" if config.abi_compatible else "at::index_put_out"
        )
        super().__init__(
            None,
            NoneLayout(x.get_device()),  # type: ignore[arg-type]
            self.unwrap_storage(tensors),
            (accumulate,),
            python_kernel_name="aten.index_put_",
            cpp_kernel_name=cpp_kernel_name,
            op_overload=op_overload,
        )
        V.graph.mark_buffer_mutated(self.inputs[0].get_name())
        self.name = V.graph.register_buffer(self)
        V.graph.register_operation(self)


class DeviceCopy(ExternKernelOut):
    @classmethod
    def create(cls, x, device):
        if (
            not x.is_extern()
            and all(r in V.graph.constants for r in x.get_read_names())
            and not config.aot_inductor.use_runtime_constant_folding
        ):
            return x.constant_to_device(device)

        V.graph.add_device_info(device)
        V.graph.add_device_info(x.get_device())

        developer_warning("DeviceCopy in input program")
        return DeviceCopy(
            FlexibleLayout(
                device=device,
                dtype=x.get_dtype(),
                size=x.get_size(),
            ),
            [cls.realize_input(x)],
        )

    def codegen(self, wrapper):
        args = self.codegen_args()
        assert len(args) == 1
        if self.output_view:
            wrapper.codegen_device_copy(args[0], self.output_view.codegen_reference())
        else:
            wrapper.codegen_device_copy(args[0], self.codegen_reference())


class DynamicScalar(ExternKernel):
    """
    The result of a call to aten._local_scalar_dense.
    """

    def get_reads(self):
        return ()

    def should_allocate(self):
        return False

    def __init__(self, sym, keypath, data):
        data.realize()
        super().__init__(None, NoneLayout(torch.device("cpu")), self.unwrap_storage([data]))  # type: ignore[arg-type]
        self.sym = sym
        self.keypath = keypath

    def get_unbacked_symbol_defs(self) -> OrderedSet[sympy.Symbol]:
        return OrderedSet([self.sym])

    def codegen(self, wrapper):
        wrapper.codegen_dynamic_scalar(self)


class AssertScalar(ExternKernel):
    """
    The result of a call to aten._assert_scalar
    """

    def get_reads(self):
        return ()

    def should_allocate(self):
        return False

    def __init__(self, scalar, msg):
        super().__init__(
            # Buffer(name, layotu)
            None,
            NoneLayout(torch.device("cpu")),  # type: ignore[arg-type]
            # InputsKernel(inputs)
            [],
        )  # type: ignore[arg-type]
        self.scalar = scalar
        self.msg = msg

    def has_side_effects(self):
        return True

    def get_unbacked_symbol_uses(self):
        return free_unbacked_symbols(self.scalar)

    def codegen(self, wrapper):
        if V.graph.cpp_wrapper:
            pass
        else:
            # NB: It is EXTREMELY important not to simplify the scalar under
            # assertion here, because simplify is done with respect to
            # runtime asserts.  So if you have "u0 == 0" in the runtime
            # asserts, if you subsequently try to simplify(u0 == 0), you will
            # get True (because we've already runtime assert'ed that it's
            # true).  But we're code generating the actual runtime assert
            # here!!
            wrapper.writeline(
                f"if not {V.graph.wrapper_code.codegen_python_sizevar(self.scalar, simplify=False)}:"
            )
            wrapper.writeline(f"    raise RuntimeError({repr(self.msg)})")
            # No one should ever use this buffer, but for uniformity
            # define the variable and assign it None
            wrapper.writeline(f"{self.get_name()} = None")


@dataclasses.dataclass
class ExternKernelNode:
    name: str
    node: export_schema.Node


has_c_shim = OrderedSet(
    [
        aten._embedding_bag.default,
        aten._fft_c2c.default,
        aten._scaled_dot_product_efficient_attention.default,
        aten._scaled_dot_product_flash_attention.default,
        aten._scaled_dot_product_cudnn_attention.default,
        aten._scaled_mm.default,
        aten.addmm.out,
        aten.bmm.out,
        aten.copy_.default,
        aten.mm.out,
        aten.repeat_interleave.Tensor,
        aten.nonzero.default,
        aten.view.dtype,
        aten.view_as_real.default,
    ]
)


class FallbackKernel(ExternKernelAlloc):
    def __init__(
        self,
        layout,
        kernel,
        tensor_args,
        nontensor_args,
        unflatten_args,
        kwargs=None,
        *,
        unbacked_bindings=None,
    ):
        if (
            kernel == aten.mul.Tensor
            and len(tensor_args) == 1
            and len(nontensor_args) == 1
        ):
            # When aten.mul.Tensor's second arg is constant, cpp wrapper expects
            # to call mul_Scalar. A more proper fix is to do it in decomposition.
            # See https://github.com/pytorch/pytorch/issues/123478
            kernel = aten.mul.Scalar

        super().__init__(
            layout,
            tuple(tensor_args),
            tuple(nontensor_args),
            op_overload=kernel,
        )

        # We need output buffers for generating kernel arguments in the
        # abi-compatible mode, where we retrieve outputs by pass each individual
        # output through the abi-compatible interface.
        self.outputs: Sequence[Any] = []
        self.use_runtime_dispatch = False
        self.unbacked_bindings = unbacked_bindings

        assert isinstance(
            kernel,
            (
                torch._ops.OpOverload,
                torch._ops.HigherOrderOperator,
            ),
        ), f"Fails to create FallbackKernel for {kernel}: {type(kernel)} not supported"
        self.op_overload = kernel
        self.unflatten_args = unflatten_args
        self.kwargs = {} if kwargs is None else kwargs
        V.graph.warn_fallback(self.python_kernel_name)  # type: ignore[arg-type]

        # args that are aliased
        self.alias_names: List[str] = []
        # args that are mutated AND returned from the op
        self.mutation_names: List[str] = []

        if isinstance(self.op_overload, torch._ops.HigherOrderOperator):
            # We assume here that HOPs with FallbackKernel are functional.
            # This may not always be true! HOPs must individually opt-in to
            # FallbackKernel, so please check this if you opt-in.
            return

        if "_c10d_functional" in self.op_overload.name():
            # _c10d_functional kernels are lowered into _CollectiveKernel which
            # derives from FallbackKernel for the cpp codegen. The kernels
            # don't pass the can_auto_functionalize check, but their mutation
            # is handled properly by _CollectiveKernel.
            return

        schema = self.op_overload._schema

        # NOTE: [FallbackKernel supported operators]
        # We only support three types of operators:
        # - functional ops
        # - view ops
        # - inplace aten ops
        # - mutating ops that are auto-functionalizable. That is,
        # the operator may mutate any number of inputs, but its outputs
        # may not alias any of the inputs.
        #
        # The unsupported cases usually do not show up here (because
        # AOTAutograd functionalized them away); the only way for an in-place
        # op to show up here is if a lowering or pass introduced it.
        if torch._library.utils.mutates_and_returns_first_arg(self.op_overload):
            self.mutation_names.append(tensor_args[0].get_name())
            return

        if schema.is_mutable and not can_auto_functionalize(kernel):
            raise NotImplementedError(
                f"NYI: Can't generate FallbackKernel for {kernel}"
            )

        args, kwargs = self.unflatten_args(self.inputs, self.constant_args)

        def handle_aliasing_and_mutation(info, arg):
            # Assertions to make sure we didn't mismatch args
            if isinstance(info.type, torch.ListType):
                assert isinstance(arg, (list, tuple))
            is_optional_tensor = isinstance(
                info.type, torch.OptionalType
            ) and isinstance(info.type.getElementType(), torch.TensorType)
            is_list_tensor = isinstance(info.type, torch.ListType) and isinstance(
                info.type.getElementType(), torch.TensorType
            )
            if is_optional_tensor or isinstance(info.type, torch.TensorType):
                # PyTorch also accepts None and scalar types for args marked as "Tensor".
                # We're not going to check all of them here.
                assert not isinstance(arg, (tuple, list))

            if arg is None:
                return
            if info.alias_info is None:
                return

            def add_alias(t):
                self.alias_names.append(t.get_name())
                if info.alias_info.is_write:
                    self.mutation_outputs.append(
                        MutationOutput(NoneLayout(t.get_device()), t, self)
                    )

            if is_list_tensor:
                for tensor_arg in arg:
                    add_alias(tensor_arg)
            else:
                assert isinstance(info.type, torch.TensorType) or is_optional_tensor
                add_alias(arg)

        for info, arg in torch._library.utils.zip_schema(schema, args, kwargs):
            handle_aliasing_and_mutation(info, arg)

    def codegen_unbacked_symbol_defs(self, wrapper):
        if not hasattr(self, "unbacked_bindings"):
            return

        unbacked_bindings = resolve_unbacked_bindings(
            V.graph.sizevars.shape_env, self.unbacked_bindings
        )

        if not unbacked_bindings:
            return

        for s, keypath in unbacked_bindings.items():

            def go(expr, keypath):
                if keypath == ():
                    return expr

                if (
                    len(keypath) >= 2
                    and isinstance(keypath[0], CallMethodKey)
                    and isinstance(keypath[1], pytree.SequenceKey)
                ):
                    return go(
                        f"{expr}.{keypath[0].name}({keypath[1].idx})", keypath[2:]
                    )
                elif isinstance(keypath[0], CallMethodKey):
                    return go(f"{expr}.{keypath[0].name}()", keypath[1:])
                elif isinstance(keypath[0], pytree.SequenceKey):
                    return go(f"{expr}[{keypath[0].idx}]", keypath[1:])
                elif isinstance(keypath[0], DivideByKey):
                    # TODO: need to assert divisibility
                    # TODO: this is invalid C++ codegen
                    return go(f"{expr}.__floordiv__({keypath[0].divisor})", keypath[1:])
                else:
                    raise AssertionError(f"unrecognized keypath {keypath}")

            def go_outer():
                if V.graph.cpp_wrapper and config.abi_compatible:
                    # Special handling for the top level buffer access,
                    # because self.get_name() is actually never bound; the
                    # individual output arguments are bound by
                    # generate_c_shim_fallback_kernel
                    if len(self.outputs) == 1:
                        return go(self.outputs[0].get_name(), keypath)
                    else:
                        assert isinstance(keypath[0], pytree.SequenceKey)
                        return go(self.outputs[keypath[0].idx].get_name(), keypath[1:])
                else:
                    return go(self.get_name(), keypath)

            wrapper.writeline(
                f"{wrapper.codegen_unbacked_symbol_decl(s)} = {go_outer()}{wrapper.ending}"
            )

    def get_unbacked_symbol_defs(self) -> OrderedSet[sympy.Symbol]:
        if unbacked_bindings := getattr(self, "unbacked_bindings", None):
            return resolve_unbacked_bindings(
                V.graph.sizevars.shape_env, unbacked_bindings
            ).keys()
        else:
            return OrderedSet()

    def codegen_args(self):
        @dataclasses.dataclass
        class Shim:
            ref: Any

            def __repr__(self) -> str:
                return self.ref

        tensor_args = [Shim(x.codegen_reference()) for x in self.inputs]
        args, kwargs = self.unflatten_args(tensor_args, self.constant_args)
        if V.graph.cpp_wrapper and isinstance(self.op_overload, torch._ops.OpOverload):
            args = self.fill_non_provided_args(args, kwargs)
            args = [
                V.graph.wrapper_code.val_to_arg_str(x, param.real_type)
                for param, x in zip(self.op_overload._schema.arguments, args)
            ]
        else:
            args = [V.graph.wrapper_code.val_to_arg_str(x) for x in args]

        # let self.codegen_kwargs handle kwargs
        self.kwargs.update(kwargs)
        return args

    @staticmethod
    def find_device(tensor_args, example_output):
        if tensor_args:
            devices = [arg.get_device() for arg in tensor_args if arg.get_device()]
            return devices[0]
        if isinstance(example_output, torch.Tensor):
            return example_output.device
        if isinstance(example_output, (list, tuple)):
            device_set = OrderedSet(
                FallbackKernel.find_device(None, x) for x in example_output
            )
            # Remove None
            devices = [device for device in device_set if device]
            if len(devices) == 1:
                return devices[0]
            for device in devices:
                if is_gpu(device.type):
                    return device
            return devices[0]
        return None

    def has_side_effects(self):
        if isinstance(self.op_overload, torch._ops.HigherOrderOperator):
            return False
        return get_schema_info(self.op_overload).is_mutable()

    def get_inputs_that_alias_output(self):
        return self.alias_names

    def get_mutation_names(self):
        assert len(self.mutation_names) <= 1
        return self.mutation_names

    # ProxyExecutor Design Note
    # We export the ExternFallbackNodes (for custom ops) into a serialized file
    # and run it with a host side proxy executor to address the ABI problem
    # This is currently only implemented for fbcode. Eventually, we will also make this work for OSS.
    # Detailed design doc can be found at
    # https://docs.google.com/document/d/1wC4DOZFaYym2t1Esz0X5yxlLI3RDnSiyRbUus3bkJ64/edit?usp=sharing
    def export_extern_kernel_node(self):
        assert isinstance(self, FallbackKernel)
        args, kwargs = self.unflatten_args(self.inputs, self.constant_args)
        args = self.fill_non_provided_args(args, kwargs)
        ordered_kwargs = [
            kwargs.get(key, None) for key in self.ordered_kwargs_for_cpp_kernel
        ]
        if not V.graph.aot_mode:
            # No need to serialize in the cpp wrapper JIT mode
            return [*args, *ordered_kwargs]

        serializer = GraphModuleSerializer(None, None)  # type: ignore[arg-type]
        named_arguments = serializer.serialize_inputs(self.op_overload, args, kwargs)  # type: ignore[arg-type]

        # serialize_outputs
        def handle_single_output(return_type, output):
            if isinstance(return_type, torch.TensorType):
                # For single Tensor
                out = output
                if isinstance(output, (list, tuple)):
                    assert len(output) == 1
                    out = output[0]
                return export_schema.Argument.create(
                    as_tensor=export_schema.TensorArgument(name=out.get_name())
                )
            elif isinstance(return_type, torch.ListType) and isinstance(
                return_type.getElementType(), torch.TensorType
            ):
                # For single TensorList
                return export_schema.Argument.create(
                    as_tensors=[
                        export_schema.TensorArgument(name=out.get_name())
                        for out in output
                    ]
                )
            else:
                raise RuntimeError(f"Unsupported return type {type(return_type)}")

        target = self.op_overload
        returns = target._schema.returns  # type: ignore[union-attr]
        if len(returns) == 1:
            return_type = returns[0].real_type
            output_arguments = [handle_single_output(return_type, self.outputs)]
        else:
            # For tuple returns, e.g "-> (Tensor, Tensor)" or "-> (Tesnor, Tensor[])"
            assert isinstance(self.outputs, tuple)
            assert len(returns) == len(self.outputs)
            output_arguments = [
                handle_single_output(return_schema.real_type, output)
                for return_schema, output in zip(returns, self.outputs)
            ]

        node = ExternKernelNode(
            name=self.get_name(),
            node=export_schema.Node(
                target=self.op_overload.name(),  # type: ignore[union-attr]
                inputs=named_arguments,
                outputs=output_arguments,
                metadata={},
            ),
        )

        V.graph.extern_kernel_nodes.append(node)

        return [*args, *ordered_kwargs]

    def codegen(self, wrapper):
        kernel = self.op_overload
        if kernel.namespace == "aten":  # type: ignore[union-attr]
            # Aten Fallback Ops
            assert isinstance(kernel, torch._ops.OpOverload)
            if V.graph.cpp_wrapper:
                from torchgen.aoti.fallback_ops import inductor_fallback_ops

                if config.abi_compatible and str(kernel) not in inductor_fallback_ops:
                    # C shim v2 is torchgen-ed, which should cover all aten ops.
                    # If you do hit a missed op, please update fallback_ops.py.
                    log.warning(
                        "%s is missing a c-shim implementation, using proxy executor as fallback",
                        kernel,
                    )
                    self.use_runtime_dispatch = True
        elif kernel.namespace == "_quantized":  # type: ignore[union-attr]
            # Internal Quantized Fallback Ops
            assert isinstance(kernel, torch._ops.OpOverload)
            if V.graph.cpp_wrapper:
                if not config.abi_compatible:
                    self.use_runtime_dispatch = True
        else:
            # For non-aten OpOverload, i.e. custom ops
            if V.graph.cpp_wrapper:
                self.use_runtime_dispatch = True

        if self.use_runtime_dispatch:
            self.codegen_comment(wrapper)

            exported_args = None
            args = None
            if config.abi_compatible:
                exported_args = self.export_extern_kernel_node()
            else:
                args = [*self.codegen_args(), *self.codegen_kwargs()]

            wrapper.generate_extern_kernel_alloc_and_find_schema_if_needed(
                self.get_name(),
                self.python_kernel_name,
                self.cpp_kernel_name,
                args,
                self.cpp_op_schema,
                self.cpp_kernel_key,
                self.cpp_kernel_overload_name,
                self.op_overload,
                exported_args,
                self.outputs,
            )
        else:
            self.codegen_comment(wrapper)
            args = [*self.codegen_args(), *self.codegen_kwargs()]
            V.graph.wrapper_code.generate_fallback_kernel(self, args)
            if isinstance(self.layout, Layout):
                self.codegen_size_asserts(wrapper)

        self.codegen_unbacked_symbol_defs(wrapper)

    @staticmethod
    def tensor_to_layout(output: torch.Tensor):
        return FixedLayout(
            output.device,
            output.dtype,
            convert_shape_to_inductor(output.size()),
            convert_shape_to_inductor(output.stride()),
        )

    @classmethod
    def create(cls, kernel, *args, **kwargs):
        fake_incorrect_kernels = (aten._fused_moving_avg_obs_fq_helper_functional,)
        context: ContextManager[None] = (
            V.graph.fake_mode if kernel not in fake_incorrect_kernels else nullcontext()  # type: ignore[assignment]
        )
        with context:
            (
                example_output,
                tensor_args,
                non_tensor_args,
                unflatten_args,
                unbacked_bindings,
            ) = cls.process_kernel(kernel, *args, **kwargs)

        device = cls.find_device(tensor_args, example_output)
        if example_output is None:
            packed = cls(
                NoneLayout(device),
                kernel,
                tensor_args,
                non_tensor_args,
                unflatten_args,
                unbacked_bindings=unbacked_bindings,
            )

        else:
            assert device, "Not sure where to find device info"
            packed = cls(
                MultiOutputLayout(device),
                kernel,
                tensor_args,
                non_tensor_args,
                unflatten_args,
                unbacked_bindings=unbacked_bindings,
            )

        def generate_output(output, indices):
            if isinstance(output, (list, tuple)):
                return type(output)(
                    generate_output(output[i], indices + [(type(output), i)])
                    for i in range(len(output))
                )
            elif isinstance(output, dict):
                return {
                    key: generate_output(val, indices + [(type(output), key)])
                    for key, val in output.items()
                }
            elif isinstance(output, torch.Tensor):
                return MultiOutput(
                    cls.tensor_to_layout(output),
                    packed,
                    indices,
                )
            elif isinstance(output, int):
                return output
            elif isinstance(output, torch.SymInt):
                return output.node.expr
            else:
                assert (
                    output is None
                ), f"FallbackKernel output type {type(output)} is not supported"
                return None

        outputs = generate_output(example_output, [])
        if isinstance(outputs, (list, tuple, dict)):
            packed.outputs = outputs  # type: ignore[assignment]
        else:
            packed.outputs = [outputs]
        return outputs

    def apply_constraint(self):
        return super().apply_constraint()


@dataclasses.dataclass
class ComplexView(FallbackKernel):
    """View a complex number as two dtyped numbers or vice versa"""

    def should_allocate(self):
        return False

    def get_inputs_that_alias_output(self):
        # Signal to codegen that our output buffer isn't safe to reuse
        return [self.inputs[0].get_name()]

    def __init__(
        self,
        layout,
        kernel,
        tensor_args,
        nontensor_args,
        unflatten_args,
        *,
        unbacked_bindings=None,
    ):
        super().__init__(
            layout,
            kernel,
            tensor_args,
            nontensor_args,
            unflatten_args,
            unbacked_bindings=unbacked_bindings,
        )


@dataclasses.dataclass
class MultiOutputLayout(IRNode):
    device: torch.device


class MultiOutput(ExternKernel):
    # Given an input MultiOutputLayout buffer, indexes out an actual buffer
    # from that result.  This doesn't actually produce multiple outputs,
    # that's MultiOutputLayout!
    def codegen_list_tuple_access(self, basename, indices):
        if len(indices) > 0:
            itype, i = indices[0]
            if issubclass(itype, list):
                return self.codegen_list_tuple_access(f"{basename}[{i}]", indices[1:])
            elif issubclass(itype, tuple):
                # cpp wrapper code needs to use std::get<> to access a tuple
                tuple_access = V.graph.wrapper_code.codegen_tuple_access(
                    basename, self.get_name(), str(i)
                )
                return self.codegen_list_tuple_access(tuple_access, indices[1:])
            elif issubclass(itype, dict):
                return self.codegen_list_tuple_access(f"{basename}['{i}']", indices[1:])
            else:
                raise AssertionError("non supported index type: ", itype)
        else:
            return basename

    def codegen(self, wrapper):
        wrapper.codegen_multi_output(
            self.get_name(),
            self.codegen_list_tuple_access(self.inputs[0].get_name(), self.indices),
        )

    def __init__(self, layout, input, indices: List[Tuple[Any, ...]]):
        super().__init__(None, layout, [input], ())
        self.name = V.graph.register_buffer(self)
        V.graph.register_operation(self)
        self.indices = indices

    def get_unbacked_symbol_uses(self) -> OrderedSet[sympy.Symbol]:
        return self.inputs[0].get_unbacked_symbol_uses()

    def should_allocate(self):
        return False

    def get_inputs_that_alias_output(self):
        return [
            inp.get_name()
            for inp in self.inputs
            if isinstance(inp, FallbackKernel)
            and len(inp.get_inputs_that_alias_output()) > 0
        ]


@dataclasses.dataclass
class MutableBox(IRNode):
    """
    TensorBox / StorageBox allow in-place mutation of Tensors
    """

    data: IRNode

    def __getattr__(self, name):
        fn = getattr(self.data, name)
        if callable(fn):
            return fn
        raise AttributeError(f"{type(self.data).__name__}.{name} not callable")

    def realize(self):
        return self.data.realize()

    def get_unbacked_symbol_uses(self) -> OrderedSet[sympy.Symbol]:
        return self.data.get_unbacked_symbol_uses()

    def get_read_names(self) -> OrderedSet[str]:
        return self.data.get_read_names()

    def get_defining_op(self):
        return self.data.get_defining_op()

    def codegen_reference(self, writer=None):
        return self.data.codegen_reference(writer)

    @property
    def layout(self):
        return self.data.get_layout()

    def get_layout(self):
        return self.layout

    def get_size(self):
        return self.data.get_size()

    @property
    def dtype(self):
        return self.data.dtype

    def __str__(self) -> str:
        if isinstance(self.data, MutableBox):
            line0 = f"{type(self).__name__}({type(self.data).__name__}("
            endl = "))"
            inner = self.data.data
        else:
            line0 = f"{type(self).__name__}("
            inner = self.data
            endl = ")"

        lines = [
            line0,
            indent(str(inner)),
            endl,
        ]
        return "\n".join(lines)

    __repr__ = __str__


class TensorBox(MutableBox):
    @staticmethod
    def create(data):
        return TensorBox(StorageBox(data))


class StorageBox(MutableBox):
    def is_input_buffer(self):
        if isinstance(self.data, (InputBuffer, ReinterpretView)):
            return self.data.get_name() in V.graph.graph_inputs
        return False

    def is_module_buffer(self):
        return (
            isinstance(self.data, (ConstantBuffer))
            and self.data.get_name() in V.graph.constants
        )

    def realize(self):
        if isinstance(
            self.data,
            (
                ComputedBuffer,
                InputsKernel,
                InputBuffer,
                ReinterpretView,
                TemplateBuffer,
            ),
        ):
            return self.data.get_name()
        assert isinstance(self.data, (Pointwise, Reduction, Scan, Sort)), type(
            self.data
        )
        origin_node = self.data.get_origin_node()
        traceback = self.data.get_traceback()
        self.data = ComputedBuffer(
            name=None,
            layout=FlexibleLayout(
                device=self.data.get_device(),
                dtype=self.data.get_dtype(),
                size=self.data.get_size(),
            ),
            data=self.data,
        )
        self.data.name = V.graph.register_buffer(self.data)
        V.graph.register_operation(self.data)
        self.data.origins = self.origins
        self.data.origin_node = origin_node
        self.data.traceback = traceback
        return self.data.name

    def realize_hint(self):
        """
        Called on buffers we expect to be forced to realize later.
        """
        if (
            isinstance(self.data, (Pointwise, Reduction))
            and self.num_reads() > 1
            and self.is_pointwise_non_scalar_tensor_num_reads_larger_than_one()
        ):
            self.realize()

    def has_exceeded_max_reads(self):
        return isinstance(self.data, Pointwise) and (
            self.num_reads() > config.realize_acc_reads_threshold
            or self.has_large_inner_fn()
        )

    def mark_reuse(self, users):
        """
        A heuristic to decide if we should realize a tensor
        that is used multiple times.
        """

        def should_realize_on_cpu(loops: Union[Pointwise, Reduction]):
            """
            The heuristic for realizing reused result of heavy ops on cpu
            """
            heavy_ops = ["exp", "sigmoid"]  # a list of heavy ops
            fn_str = loops.inner_fn_str()
            return any((op + "(") in fn_str for op in heavy_ops)

        if (
            users > 1
            and isinstance(self.data, (Pointwise, Reduction))
            and (
                self.num_reads() > config.realize_reads_threshold
                or self.has_large_inner_fn()
                or (is_cpu(self.data) and should_realize_on_cpu(self.data))
            )
        ):
            self.realize()

    @cache_on_self
    def num_reads(self):
        data = self.data
        if isinstance(data, (InputsKernel, InputBuffer, ReinterpretView)):
            return 1
        if isinstance(data, ComputedBuffer):
            read_writes = data.get_read_writes()
        else:
            assert isinstance(data, (Pointwise, Reduction)), type(data)
            read_writes = ComputedBuffer(
                name=None,
                layout=FlexibleLayout(
                    device=data.get_device(),
                    dtype=data.get_dtype(),
                    size=data.get_size(),
                ),
                data=data,
            ).get_read_writes()
        return len(read_writes.reads)

    @cache_on_self
    def is_pointwise_non_scalar_tensor_num_reads_larger_than_one(self):
        # Skip the check for non Pointwise instances
        return (
            (sum(read.index != 0 for read in self.data.get_reads()) > 1)
            if isinstance(self.data, Pointwise)
            and all(
                not isinstance(read, dependencies.StarDep)
                for read in self.data.get_reads()
            )
            else True
        )


@dataclasses.dataclass
class Subgraph(IRNode):
    name: str
    graph_module: torch.fx.GraphModule
    graph: Optional[GraphLowering] = None


def _has_aliased_buffers(buffers: Sequence[IRNode]) -> bool:
    buffers = [
        buffer.unwrap_view() if isinstance(buffer, ReinterpretView) else buffer
        for buffer in buffers
    ]
    # assuming the same buffer is represented by the same IRNode object
    return len(OrderedSet(id(buffer) for buffer in buffers)) < len(buffers)


@dataclasses.dataclass
class Conditional(ExternKernel):
    predicate: Optional[IRNode] = None
    operands: Optional[List[TensorBox]] = None
    true_subgraph: Optional[Subgraph] = None
    false_subgraph: Optional[Subgraph] = None
    outputs: Optional[List[MultiOutput]] = None

    def __init__(
        self,
        predicate: IRNode,
        operands: List[TensorBox],
        true_subgraph: Subgraph,
        false_subgraph: Subgraph,
        layout: MultiOutputLayout,
    ):
        self.predicate = predicate
        self.operands = operands
        self.true_subgraph = true_subgraph
        self.false_subgraph = false_subgraph

        inputs = []
        if not isinstance(predicate, ShapeAsConstantBuffer):
            inputs.append(predicate)
        inputs.extend(operands)

        super().__init__(
            name=None,
            layout=layout,  # type: ignore[arg-type]
            inputs=inputs,  # type: ignore[list-item]
        )

        self.name = V.graph.register_buffer(self)
        V.graph.register_operation(self)

    @classmethod
    def create(
        cls,
        predicate: TensorBox,
        true_fn: Subgraph,
        false_fn: Subgraph,
        operands: List[TensorBox],
    ):
        predicate = cls.realize_input(predicate)
        operands = [cls.realize_input(x) for x in operands]

        fx_operands = V.graph.current_node.args[-1]
        fake_operands = [x.meta["val"] for x in fx_operands]  # type: ignore[union-attr]

        for subgraph in (true_fn, false_fn):
            if subgraph.graph is None:
                # create and lower subgraphs
                subgraph.graph = V.graph.make_subgraph(
                    gm=subgraph.graph_module,
                    example_inputs=fake_operands,
                    subgraph_name=subgraph.name,
                )
                with V.set_graph_handler(subgraph.graph):
                    subgraph.graph.run(*fake_operands)

        true_outputs = true_fn.graph.graph_outputs  # type: ignore[union-attr]
        false_outputs = true_fn.graph.graph_outputs  # type: ignore[union-attr]

        for name, outputs in (("true_fn", true_outputs), ("false_fn", false_outputs)):
            if _has_aliased_buffers(true_outputs):
                raise AssertionError(
                    "Output aliasing is currently not supported in compiled torch.cond. "
                    f"The outputs of the {name} subgraph of torch.cond are aliased: {outputs}"
                )

        # make sure true and false outputs are structurally equivalent
        assert len(true_outputs) == len(false_outputs), (true_outputs, false_outputs)
        for i, (to, fo) in enumerate(zip(true_outputs, false_outputs)):
            assert to.get_size() == fo.get_size(), (i, to, fo)
            assert to.get_stride() == fo.get_stride(), (i, to, fo)
            assert to.get_device() == fo.get_device(), (i, to, fo)
            assert to.get_dtype() == fo.get_dtype(), (i, to, fo)
            assert to.get_layout().offset == fo.get_layout().offset, (i, to, fo)

        if not isinstance(predicate, ShapeAsConstantBuffer):
            # use predicate device for consistent codegen-ing
            device = predicate.get_device()
        else:
            # predicate is not a Tensor: use first operand's device
            assert (
                len(operands) > 0
            ), "When predicate is not a Tensor, there must be at least one operand in torch.cond."
            device = operands[0].get_device()

        conditional = Conditional(
            predicate=predicate,
            operands=operands,
            true_subgraph=true_fn,
            false_subgraph=false_fn,
            layout=MultiOutputLayout(device),
        )

        outputs = [
            MultiOutput(
                FixedLayout(
                    device=output.get_device(),
                    dtype=output.get_dtype(),
                    size=output.get_size(),
                    stride=output.get_stride(),
                    offset=output.get_layout().offset,
                ),
                conditional,
                [(list, i)],
            )
            # as the true and false outputs are equivalent,
            # we can use either of them here as a "template"
            for i, output in enumerate(true_outputs)
        ]

        conditional.outputs = outputs
        return outputs

    def codegen(self, wrapper):
        wrapper.codegen_conditional(self)


@dataclasses.dataclass
class WhileLoop(ExternKernel):
    carried_inputs: Optional[List[TensorBox]] = None
    additional_inputs: Optional[List[TensorBox]] = None
    cond_subgraph: Optional[Subgraph] = None
    body_subgraph: Optional[Subgraph] = None
    outputs: Optional[List[MultiOutput]] = None

    def __init__(
        self,
        carried_inputs: List[TensorBox],
        additional_inputs: List[TensorBox],
        cond_subgraph: Subgraph,
        body_subgraph: Subgraph,
        layout: MultiOutputLayout,
    ):
        self.carried_inputs = carried_inputs
        self.additional_inputs = additional_inputs
        self.cond_subgraph = cond_subgraph
        self.body_subgraph = body_subgraph

        super().__init__(
            name=None,
            layout=layout,  # type: ignore[arg-type]
            inputs=carried_inputs + additional_inputs,  # type: ignore[list-item]
        )

        self.name = V.graph.register_buffer(self)
        V.graph.register_operation(self)

    @classmethod
    def create(
        cls,
        cond_fn: Subgraph,
        body_fn: Subgraph,
        carried_inputs: List[TensorBox],
        additional_inputs: List[TensorBox],
    ):
        carried_inputs = [cls.realize_input(x) for x in carried_inputs]
        additional_inputs = [cls.realize_input(x) for x in additional_inputs]
        all_inputs = carried_inputs + additional_inputs

        fx_all_inputs = V.graph.current_node.args[-2] + V.graph.current_node.args[-1]  # type: ignore[operator]
        fake_all_inputs = [x.meta["val"] for x in fx_all_inputs]  # type: ignore[union-attr]

        for subgraph in (cond_fn, body_fn):
            if subgraph.graph is None:
                # create and lower subgraphs
                subgraph.graph = V.graph.make_subgraph(
                    gm=subgraph.graph_module,
                    example_inputs=fx_all_inputs,  # type: ignore[arg-type]
                    subgraph_name=subgraph.name,
                )
                with V.set_graph_handler(subgraph.graph):
                    subgraph.graph.run(*fake_all_inputs)

        cond_outputs = cond_fn.graph.graph_outputs  # type: ignore[union-attr]
        body_outputs = body_fn.graph.graph_outputs  # type: ignore[union-attr]

        if _has_aliased_buffers(body_outputs):
            raise AssertionError(
                "Output aliasing is currently not supported in compiled torch.while_loop. "
                f"The outputs of the body_fn subgraph of torch.while_loop are aliased: {body_outputs}"
            )

        # make sure cond_fn returns a boolean scalar Tensor
        assert len(cond_outputs) == 1, cond_outputs
        assert cond_outputs[0].get_dtype() == torch.bool, cond_outputs
        assert len(cond_outputs[0].get_size()) == 0, cond_outputs

        assert (
            len(all_inputs) > 0
        ), "torch.while_loop is assumed to have at least one operand."

        device = all_inputs[0].get_device()

        # make sure carried_inputs and body outputs are structurally equivalent
        assert len(carried_inputs) == len(body_outputs), (carried_inputs, body_outputs)
        for i, (op, bo) in enumerate(zip(carried_inputs, body_outputs)):
            assert op.get_size() == bo.get_size(), (i, op, bo)
            assert op.get_stride() == bo.get_stride(), (i, op, bo)
            # assume all carried_inputs and outputs are on the same device
            # as the MultiOutputLayout below requires single device
            assert op.get_device() == bo.get_device() == device, (i, op, bo, device)
            assert op.get_dtype() == bo.get_dtype(), (i, op, bo)
            assert op.get_layout().offset == bo.get_layout().offset, (i, op, bo)

        while_loop = WhileLoop(
            carried_inputs=carried_inputs,
            additional_inputs=additional_inputs,
            cond_subgraph=cond_fn,
            body_subgraph=body_fn,
            # asserted above that there is at least one operand
            layout=MultiOutputLayout(device),
        )

        outputs = [
            MultiOutput(
                FixedLayout(
                    device=output.get_device(),
                    dtype=output.get_dtype(),
                    size=output.get_size(),
                    stride=output.get_stride(),
                    offset=output.get_layout().offset,
                ),
                while_loop,
                [(list, i)],
            )
            for i, output in enumerate(body_outputs)
        ]

        for inp, out in zip(carried_inputs, outputs):
            if inp.get_name() in V.graph.graph_inputs:
                # if a carried input of the while_loop is a graph input,
                # it can be returned as is when the number of iterations
                # is zero. due to this, we can't (generally) reuse the
                # output buffers corresponding to the graph inputs, as
                # the inputs may end up being mutated.
                V.graph.never_reuse_buffers.add(out.get_name())

        while_loop.outputs = outputs
        return outputs

    def codegen(self, wrapper):
        wrapper.codegen_while_loop(self)


class EffectfulKernel(FallbackKernel):
    def __init__(
        self,
        layout,
        kernel,
        tensor_args,
        nontensor_args,
        unflatten_args,
        kwargs=None,
        *,
        unbacked_bindings=None,
    ):
        super().__init__(
            layout,
            kernel,
            tensor_args,
            nontensor_args,
            unflatten_args,
            kwargs=None,
            unbacked_bindings=unbacked_bindings,
        )

        from torch._higher_order_ops.effects import get_effect_key

        effect_type = get_effect_key(kernel, (*nontensor_args, *tensor_args), kwargs)
        assert effect_type is not None
        self.effect_type = effect_type
        self.prev_effect_buffer = V.graph.effectful_ops.get(effect_type, None)
        V.graph.effectful_ops[effect_type] = self

    def get_read_writes(self):
        read_writes = super().get_read_writes()

        if self.prev_effect_buffer is not None:
            read_writes.reads.add(
                dependencies.StarDep(self.prev_effect_buffer.get_name())
            )

        return read_writes

    def has_side_effects(self):
        return True


@dataclasses.dataclass
class TorchBindObject(IRNode):
    name: str
    value: torch._C.ScriptObject

    def get_name(self):
        return self.name

    def get_device(self):
        return None  # is there a device??

    def codegen_reference(self, writer=None):
        return self.name


class InterpreterShim(torch.fx.Interpreter):
    @staticmethod
    @functools.lru_cache(None)
    def _dummy_gm():
        return torch.fx.symbolic_trace(identity)

    def __init__(self, graph, submodules):
        # call super() with a placeholder to avoid constructing a
        # GraphModule which is very expensive (it does codegen).
        super().__init__(self._dummy_gm(), garbage_collect_values=False)
        self.module = self  # type: ignore[assignment]
        self.graph = graph
        self.submodules = submodules
        self.extra_traceback = False
        self.fetch_attr = submodules.__getitem__  # type: ignore[method-assign]
        self.current_node = None

    def run_node(self, n: torch.fx.Node) -> Any:
        self.current_node = n
        return super().run_node(n)

    def run(self, *args, **kwargs):
        with V.set_interpreter_handler(self):
            return super().run(*args, **kwargs)


class LoopBody:
    """
    Captures the body of a Loops subclass into an FX graph.  Persists any
    indexing simplifications and makes it easier to analyze loop bodies.
    """

    def __init__(self, fn, args, var_ranges, iter_vars, reduce_vars):
        super().__init__()

        _flat_sizes = tuple(var_ranges.values())
        self.sizes = (
            _flat_sizes[: len(iter_vars)],
            _flat_sizes[len(iter_vars) :],
        )

        self.iter_vars = iter_vars
        self.reduce_vars = reduce_vars
        self.var_ranges = var_ranges

        self.indexing_exprs = {}
        self.indexing_exprs_name = {}
        self.reads = []
        self.writes = []
        self.reads_name2expr = {}
        self.writes_name2expr = {}
        self.other = []
        self.submodules = {"get_index": self.get_index}
        self.subblocks = {}
        self.indirect_vars = []
        self.indirect_var_ranges: Dict[sympy.Symbol, sympy.Expr] = {}
        self.root_block = LoopBodyBlock(self, fn, args)
        self.indexing = None

    def merge_loops(self) -> LoopBody:
        """
        Merge both iteration and reduction loops and return a new LoopBody.
        """
        old_body = self
        old_sizes = self.sizes
        old_iter_vars, old_reduce_vars = old_body.vars
        old_iter_sizes, old_reduce_sizes = old_sizes

        index_exprs = [*old_body.indexing_exprs.values()]

        iter_sizes, iter_reindex, _ = V.graph.sizevars._simplify_loops(
            old_iter_vars,
            old_iter_sizes,
            index_prevent_reordering(index_exprs, old_iter_vars, old_iter_sizes),
        )

        reduce_sizes, reduce_reindex, _ = V.graph.sizevars._simplify_loops(
            old_reduce_vars,
            old_reduce_sizes,
            index_prevent_reordering(index_exprs, old_reduce_vars, old_reduce_sizes),
        )

        # if iter_sizes == old_iter_sizes:
        #     # no dimensions get merged.
        #     return old_sizes, old_body

        # Note: if no dimension get merges, the symbol prefix will
        # remain 'y'. But if we merge dimensions, we change prefix to
        # 'z'. If this is an issue, we can always retrace the LoopBody
        # to change symbol prefix to 'z'.
        #
        # There is indeed an issue due to symbol name conflicting.
        # y0 maybe reused for the y dimension later.
        (
            iter_vars,
            reduce_vars,
        ), var_ranges = dependencies.index_vars_no_squeeze(
            iter_sizes, reduce_sizes, prefix="t"
        )
        new_body = LoopBody(
            old_body,
            [iter_reindex(iter_vars), reduce_reindex(reduce_vars)],
            var_ranges,
            iter_vars,
            reduce_vars,
        )

        # use the original symbol prefix
        # Can try to optimize if this is a bottleneck for compilation time
        (iter_vars2, reduce_vars2), var_ranges2 = dependencies.index_vars_no_squeeze(
            iter_sizes, reduce_sizes, prefix="z"
        )
        new_body2 = LoopBody(
            new_body, (iter_vars2, reduce_vars2), var_ranges2, iter_vars2, reduce_vars2
        )
        return new_body2

    def reorder_iter_loops(self, new_order) -> LoopBody:
        """
        Reorder iteration loops and return a new LoopBody.
        """
        old_body = self
        old_sizes = self.sizes
        assert len(old_sizes[0]) == len(new_order)
        reorder_fn = same_reorder(new_order)

        iter_size, reduce_size = old_sizes
        new_iter_size = reorder_fn(iter_size)

        new_sizes = (new_iter_size, reduce_size)

        (iter_vars, reduce_vars), var_ranges = dependencies.index_vars_no_squeeze(
            *new_sizes, prefix="t"  # type: ignore[arg-type]
        )

        inverse_order = {b: a for a, b in enumerate(new_order)}
        inverse_order = [inverse_order[i] for i in range(len(new_order))]

        def new_body(*indices: Sequence[sympy.Expr]) -> Any:
            index = list(itertools.chain(*indices))
            assert len(index) == len(iter_size) + len(reduce_size)
            iter_idx = index[: len(iter_size)]
            reduce_idx = index[len(iter_size) :]
            iter_idx = [iter_idx[i] for i in inverse_order]
            return old_body(iter_idx, reduce_idx)

        loop_body = LoopBody(
            new_body, (iter_vars, reduce_vars), var_ranges, iter_vars, reduce_vars
        )

        # use the original symbol prefix so we can do multiple round of reordering
        (iter_vars2, reduce_vars2), var_ranges2 = dependencies.index_vars_no_squeeze(
            *new_sizes, prefix="z"  # type: ignore[arg-type]
        )
        new_body = LoopBody(
            loop_body, (iter_vars2, reduce_vars2), var_ranges2, iter_vars2, reduce_vars2
        )
        return new_body

    @property
    def vars(self):
        assert self.iter_vars is not None
        assert self.reduce_vars is not None
        return self.iter_vars, self.reduce_vars

    @cache_on_self
    def get_nodes(self):
        all_graphs = itertools.chain(
            (self.root_block.graph,),
            (block.graph for block in self.subblocks.values()),
        )
        return [node for graph in all_graphs for node in graph.nodes]

    @cache_on_self
    def bounds(self):
        # Doing a local import to avoid dumping all the code here
        from .bounds import BoundVars

        return BoundVars(self)

    def debug_str(self):
        lines = [f"var_ranges = {dict(self.var_ranges)}"]
        lines.extend([f"{name} = {val}" for name, val in self.indexing_exprs.items()])
        lines.extend(
            [
                block.debug_str(name)
                for name, block in itertools.chain(
                    [("body", self.root_block)], self.subblocks.items()
                )
            ]
        )
        return "\n".join(lines)

    __repr__ = debug_str

    def add_index_expr(self, expr: sympy.Expr, category, buf_name):
        getattr(self, category).append(expr)
        if buf_name is not None:
            getattr(self, f"{category}_name2expr")[buf_name] = expr
        if expr not in self.indexing_exprs_name:
            name = f"index{len(self.indexing_exprs)}"
            self.indexing_exprs_name[expr] = name
            self.indexing_exprs[name] = expr
        return self.indexing_exprs_name[expr]

    def add_submodule(self, block, prefix):
        """Not actually for nn.Modules, but subblocks in generated code are mapped to FX call_module opcodes"""
        if prefix[-1].isnumeric() and prefix not in self.submodules:
            name = prefix
        else:
            name = f"{prefix}{len(self.submodules)}"
        self.submodules[name] = block
        return name

    def add_indirect(self, size):
        var = sympy_index_symbol_with_prefix(SymT.INDIRECT, len(self.indirect_vars))
        assert var not in self.indirect_var_ranges
        self.indirect_vars.append(var)
        self.indirect_var_ranges[var] = size
        return var

    def replace_indirect(self, old, new):
        """Swap in a variable used in indirect indexing"""
        if str(old) == str(new):
            return
        assert self.indexing is not None
        self.indexing = {k: sympy_subs(v, {old: new}) for k, v in self.indexing.items()}

    def get_index(self, name):
        assert self.indexing is not None
        return self.indexing[name]

    def indexing_from_args(self, indices):
        index = [*itertools.chain.from_iterable(indices)]
        assert len(index) == len(self.var_ranges), (index, self.var_ranges)
        assert all(
            v not in self.var_ranges for v in index
        ), f"{self.var_ranges=}, {indices=}"
        replacements = dict(zip(self.var_ranges.keys(), index))
        return {
            name: sympy_subs(expr, replacements)
            for name, expr in self.indexing_exprs.items()
        }

    def __call__(self, *indices):
        self.indexing = self.indexing_from_args(indices)
        result = self.root_block()
        self.indexing = None
        return result


class LoopBodyBlock:
    """
    Captures the body of a Loops subclass into an FX graph.
    In normal cases there will be a 1:1 mapping between LoopBody and
    LoopBodyBlock, hower in the case of ops.masked() the masked out
    operations will manifest as an extra LoopBodyBlock.
    """

    def __init__(self, body: LoopBody, fn: Callable[..., Any], args: List[Any]):
        self.body = body

        def add_index(expr, category, buf_name=None):
            return tracer.create_proxy(
                "call_module",
                "get_index",
                (self.body.add_index_expr(expr, category, buf_name),),
                {},
            )

        class CaptureIndexing(V.WrapperHandler):  # type: ignore[name-defined]
            self.name = "CaptureIndexing"

            def load(self, name: str, index: sympy.Expr):
                index = add_index(index, "reads", name)
                return self._inner.load(name, index)

            def store(self, name, index, value, mode=None):
                index = add_index(index, "writes", name)
                return self._inner.store(name, index, value, mode)

            def store_reduction(self, name, index, value):
                index = add_index(index, "writes", name)
                return self._inner.store_reduction(name, index, value)

            def reduction(self, dtype, src_dtype, reduction_type, value):
                result = self._inner.reduction(dtype, src_dtype, reduction_type, value)
                if "welford" in reduction_type:
                    return tuple(result[i] for i in range(3))
                return result

            def index_expr(self, index, dtype):
                if isinstance(index, (int, sympy.Integer)):
                    return self._inner.constant(int(index), dtype)
                index = add_index(index, "other")
                return self._inner.index_expr(index, dtype)

            def check_bounds(self, index, size, lower, upper):
                index = add_index(index, "other")
                size = add_index(size, "other")
                return self._inner.check_bounds(index, size, lower, upper)

            def bucketize(
                self,
                values,
                offsets_name: str,
                offsets_size: sympy.Expr,
                indexing_dtype: torch.dtype,
                right: bool,
            ):
                offsets_size = add_index(offsets_size, "other")
                return self._inner.bucketize(
                    values, offsets_name, offsets_size, indexing_dtype, right
                )

            @staticmethod
            def masked(mask_proxy, masked_body: Callable[..., Any], other_proxy):
                """
                Recursively capture the masked out body in another LoopBodyBlock
                """

                subblock: LoopBodyBlock

                def shim(mask, other):
                    return V.ops.masked(mask, subblock, other)

                name = self.body.add_submodule(shim, "masked_subblock")
                subblock = LoopBodyBlock(self.body, masked_body, [])
                self.body.subblocks[name] = subblock
                return tracer.create_proxy(
                    "call_module", name, (mask_proxy, other_proxy), {}
                )

            @staticmethod
            def scan(
                dtype_proxy,
                combine_fn: Callable[
                    [Tuple[Any, ...], Tuple[Any, ...]], Tuple[Any, ...]
                ],
                value_proxy,
            ):
                def shim(dtypes, values):
                    return V.ops.scan(dtypes, combine_fn, values)

                name = self.body.add_submodule(shim, "scan")
                result = tracer.create_proxy(
                    "call_module",
                    name,
                    (dtype_proxy, value_proxy),
                    {},
                )
                # Proxies are iterable, but some methods expect tuples/lists
                return tuple(result[i] for i in range(len(value_proxy)))

            def sort(self, dtypes, values, stable, descending):
                result = self._inner.sort(dtypes, values, stable, descending)
                # Proxies are iterable, but some methods expect tuples/lists
                return tuple(result[i] for i in range(len(values)))

            def frexp(self, value_proxy):
                result = self._inner.frexp(value_proxy)
                # Proxies are iterable, but some methods expect tuples/lists
                return (result[0], result[1])

            @staticmethod
            def indirect_indexing(index_proxy, size, check=True, wrap_neg=True):
                """
                Flow data from tensors into indexing formulas.
                Introduce a call_module to update the indexing.
                """

                var = self.body.add_indirect(size)

                def set_indirect(new_var):
                    self.body.replace_indirect(
                        var, V.ops.indirect_indexing(new_var, size, check, wrap_neg)
                    )

                tracer.create_proxy(
                    "call_module",
                    self.body.add_submodule(set_indirect, f"set_{var}"),
                    (index_proxy,),
                    {},
                )
                return var

            @staticmethod
            def output(result):
                tracer.create_proxy("output", "output", (result,), {})

        tracer = torch.fx.Tracer()
        tracer.graph = torch.fx.Graph(tracer_cls=tracer.__class__)
        proxy_ops = tracer.create_proxy("placeholder", "ops", (), {})

        from .index_propagation import IndexPropagation
        from .sizevars import SimplifyIndexing

        handler: Any = SimplifyIndexing(
            CaptureIndexing(proxy_ops), self.body.var_ranges
        )
        if config.constant_and_index_propagation:
            handler = IndexPropagation(
                handler, self.body.var_ranges, self.body.indirect_var_ranges
            )

        with V.set_ops_handler(handler):
            # This indirection is just a cute way to get IndexPropagation to
            # unwrap the return value.
            ops.output(fn(*args))
        self.graph = tracer.graph

    def __call__(self):
        graph = self.graph
        submodules = self.body.submodules

        return InterpreterShim(graph, submodules).run(V.get_ops_handler())

    def debug_str(self, name="block"):
        code = torch.fx.GraphModule(self.body.submodules, self.graph).code
        return re.sub(
            # strip `; del var0` suffixes to make output prettier
            r";[^\n]*",
            "",
            code.strip().replace("def forward(", f"def {name}("),
        )


class _CollectiveKernel(FallbackKernel):
    def should_allocate(self):
        return False

    def has_side_effects(self):
        return True

    # This is identical to FallbackKernel.set_cpp_kernel(), minus the
    # part that checks against input aliasing and mutation.
    def set_cpp_kernel_name(self, cpp_kernel_name: Optional[str] = None):
        from .codegen.wrapper import get_cpp_op_schema

        assert (
            type(self.op_overload) is torch._ops.OpOverload
        ), "Setting cpp kernel needs a valid op_overload"
        kernel = self.op_overload
        self.cpp_kernel_name = kernel._schema.name
        self.cpp_kernel_overload_name = kernel._schema.overload_name
        self.cpp_kernel_key = f"{self.cpp_kernel_name.replace('::', '_')}_{self.cpp_kernel_overload_name}"  # type: ignore[union-attr]

        self.cpp_op_schema = get_cpp_op_schema(kernel)
        self.ordered_kwargs_for_cpp_kernel = [
            x.name for x in kernel._schema.arguments if x.kwarg_only
        ]

    # NOTE: [In-Place Collective Safety]
    # Between the initiation and completion of an in-place collective, the
    # input buffers are subject to both volatile reads and volatile writes.
    # They must not be read, written to or reused by another kernel. To ensure
    # the constraints, we model collective -> wait_tensor as as two-step
    # mutation of the input buffers.
    @classmethod
    def create_inplace(
        cls, kernel, inputs: Union[TensorBox, List[TensorBox]], *args, **kwargs
    ) -> None:
        with V.graph.fake_mode:
            (
                _,
                tensor_args,
                non_tensor_args,
                unflatten_args,
                unbacked_bindings,
            ) = cls.process_kernel(kernel, inputs, *args, **kwargs)
        assert not unbacked_bindings, f"{kernel} {unbacked_bindings}"
        for tensor_arg in tensor_args:
            tensor_arg.realize()

        device = tensor_args[0].get_device()
        packed = cls(
            NoneLayout(device),
            kernel,
            tensor_args,
            non_tensor_args,
            unflatten_args,
        )

        inps = pytree.tree_leaves(inputs)
        packed.mutation_outputs.extend(
            [MutationOutput(NoneLayout(device), buf, packed) for buf in inps]
        )

        # For inplace collective ops, the input is guaranteed to be alias of the returned value of op.
        packed.alias_names.extend([inp.get_name() for inp in inps])
        if "out" in kwargs:
            packed.mutation_outputs.append(
                MutationOutput(NoneLayout(device), kwargs["out"], packed)
            )
            # For out-variant collective ops, the `out=` arg is guaranteed to be alias of the returned value of op.
            packed.alias_names.append(kwargs["out"].get_name())

    # NOTE: [Out-of-Place Collective Safety]
    # Between the initiation and completion of an out-of-place collective:
    #
    # Input buffers:
    # - Are subject to volatile reads
    # - Can be read by another kernel
    # - Must not be written to or reused by another kernel
    #
    # Output buffers:
    # - Are subject to volatile writes
    # - Must not be read, written to or reused by another kernel
    #
    # To ensure the safety of input buffers without sacrificing read
    # availability, we add input buffers as read deps of wait_tensor kernels.
    #
    # To ensure the safety of output buffers, we model wait_tensor as a
    # mutation to the output buffer. Note we also assumes the user program being
    # correct and the output buffer is not consumed by kernels other than
    # wait_tensor.
    #
    # TODO(yifu): add a pre-grad pass to validate the correctness of collective
    # usage in the user program.
    @classmethod
    def create_out_of_place(
        cls, kernel, inputs: Union[TensorBox, List[TensorBox]], *args, **kwargs
    ):
        with V.graph.fake_mode:
            (
                example_output,
                tensor_args,
                non_tensor_args,
                unflatten_args,
                unbacked_bindings,
            ) = cls.process_kernel(kernel, inputs, *args, **kwargs)
        assert not unbacked_bindings, f"{kernel}, {unbacked_bindings}"
        for tensor_arg in tensor_args:
            tensor_arg.realize()

        if isinstance(example_output, list):
            device = cls.find_device(tensor_args, example_output)
            packed = cls(
                MultiOutputLayout(device),
                kernel,
                tensor_args,
                non_tensor_args,
                unflatten_args,
            )
            packed.outputs = [
                MultiOutput(
                    cls.tensor_to_layout(tensor),
                    packed,
                    [(list, i)],
                )
                for i, tensor in enumerate(example_output)
            ]
            return packed.outputs
        else:
            packed = cls(
                cls.tensor_to_layout(example_output),
                kernel,
                tensor_args,
                non_tensor_args,
                unflatten_args,
            )
            packed.outputs = [packed]
            return packed


class _WaitKernel(_CollectiveKernel):
    def get_volatile_reads(self):
        inp = self.inputs[0]
        if isinstance(inp, _CollectiveKernel):
            # Out-of-place single-output
            return [inp.inputs[0]]
        elif isinstance(inp, MultiOutput):
            # This can be two things:
            # 1. Out-of-place multi-output coll
            # 2. In-place coll with inputs coming from another MultiOutput
            coll = inp.inputs[0]
            # Case 1
            if isinstance(coll, _CollectiveKernel):
                _, idx = inp.indices[0]
                return [coll.inputs[idx]]
            # Case 2
            return []
        else:
            # In-place requires no additional deps handling for volatile
            # reads since the inputs are mutated.
            return []

    @classmethod
    def create_wait(cls, kernel, inp: TensorBox) -> None:
        with V.graph.fake_mode:
            (
                _,
                tensor_args,
                non_tensor_args,
                unflatten_args,
                unbacked_bindings,
            ) = cls.process_kernel(kernel, inp)
        assert not unbacked_bindings, f"{kernel} {unbacked_bindings}"
        packed = cls(
            NoneLayout(inp.get_device()),
            kernel,
            tensor_args,
            non_tensor_args,
            unflatten_args,
        )
        packed.mutation_outputs.append(
            MutationOutput(NoneLayout(inp.get_device()), inp, packed)
        )

    def get_read_writes(self):
        read_writes = super().get_read_writes()
        # See [Out-of-Place Collective Safety].
        volatile_reads = self.get_volatile_reads()
        for vr in volatile_reads:
            read_writes.reads.add(dependencies.StarDep(vr.get_name()))
        return read_writes


# NB: recursive structure here reflects val_to_arg_str, avoid
# calling free_unbacked_symbols on "exotic" types that don't get pexpr
# treatment
def maybe_free_unbacked_symbols(s: object) -> OrderedSet[Symbol]:
    if isinstance(s, (SymTypes, Expr)):
        # This branch should be impossible in return position
        return free_unbacked_symbols(s)
    elif isinstance(s, (tuple, list)):
        r: OrderedSet[sympy.Symbol] = OrderedSet()
        for t in s:
            r |= maybe_free_unbacked_symbols(t)
        return r
    elif isinstance(s, torch.Tensor):
        # This branch is impossible in constant-args position
        return free_unbacked_symbols(s)
    else:
        return OrderedSet()<|MERGE_RESOLUTION|>--- conflicted
+++ resolved
@@ -2085,7 +2085,7 @@
 
 def is_contiguous_storage_and_layout(x: IRNode) -> bool:
     try:
-        _, layout = as_storage_and_layout(x, freeze=False)
+        buffer, layout = as_storage_and_layout(x, freeze=False)
         # pad the stride here so we will NOT claim an tensor as contiguous
         # if a padding is gonna happen.
         if layout.should_pad_strides():
@@ -2154,7 +2154,7 @@
     x: IRNode, stride_order: Sequence[Union[int, Integer]]
 ) -> bool:
     try:
-        _, layout = as_storage_and_layout(x, freeze=False)
+        buffer, layout = as_storage_and_layout(x, freeze=False)
         return layout.is_stride_ordered(stride_order)
     except NotImplementedError:
         return False
@@ -2764,6 +2764,7 @@
         except TypeError:
             pass
 
+        sizevars = V.graph.sizevars
         new_size = list(x.get_size())
 
         # NB: Ordinarily we default to clamping.
@@ -3666,6 +3667,12 @@
                 self.data.get_pointwise_size(), self.data.get_reduction_size()
             )
             reads = self.get_read_writes().reads
+            reads_bufs = [
+                V.graph.name_to_buffer[r.name]
+                if r.name in V.graph.name_to_buffer.keys()
+                else None
+                for r in reads
+            ]
             # only consider reads to buffer of same size
             # ignore StarDeps because they don't contribute stride information
             assert all(
@@ -3786,14 +3793,6 @@
             )
             # for NHWC: reindex0([0,1,2,3]) = [0,2,3,1], reindex1([0,1,2,3]) = [0,3,2,1]
             x_vars = reindex0(x_vars)
-<<<<<<< HEAD
-            sizes, reindex2, _ = V.graph.sizevars._simplify_loops(
-                x_vars,
-                sizes,
-                index_prevent_reordering(index_formulas, x_vars, sizes),
-            )
-            reindex = fuse_reindexing(reindex1, reindex2)
-=======
 
             if simplify_loops:
                 sizes, reindex2, prune = V.graph.sizevars._simplify_loops(
@@ -3804,7 +3803,6 @@
                 reindex = fuse_reindexing(reindex1, reindex2)
             else:
                 reindex = reindex1
->>>>>>> 1f1e2eeb
             return sizes, reindex, reindex1
 
         support_vars = index_vars + reduce_vars
@@ -4452,7 +4450,7 @@
             self.freeze_layout()
 
     def codegen_comment(self, wrapper):
-        origin_str, _ = get_kernel_metadata(self, wrapper)
+        origin_str, detailed_origin_str = get_kernel_metadata(self, wrapper)
         if origin_str:
             wrapper.writeline(origin_str)
 
@@ -5023,7 +5021,7 @@
         indexer = self.make_indexer()
         index = indexer(index_vars)
 
-        new_sizes, reindex, _ = V.graph.sizevars._simplify_loops(
+        new_sizes, reindex, prune = V.graph.sizevars._simplify_loops(
             index_vars, sizes, [index]
         )
 
@@ -5354,7 +5352,7 @@
     """
 
     def codegen(self, wrapper):
-        dst, src, _ = self.codegen_args()
+        (dst, src, non_blocking) = self.codegen_args()
         wrapper.codegen_device_copy(src, dst)
 
     def should_allocate(self):
@@ -5807,6 +5805,7 @@
                 f"NYI: Can't generate FallbackKernel for {kernel}"
             )
 
+        schema_args = schema.arguments
         args, kwargs = self.unflatten_args(self.inputs, self.constant_args)
 
         def handle_aliasing_and_mutation(info, arg):
@@ -7240,7 +7239,7 @@
     ) -> None:
         with V.graph.fake_mode:
             (
-                _,
+                example_output,
                 tensor_args,
                 non_tensor_args,
                 unflatten_args,
@@ -7367,7 +7366,7 @@
     def create_wait(cls, kernel, inp: TensorBox) -> None:
         with V.graph.fake_mode:
             (
-                _,
+                example_output,
                 tensor_args,
                 non_tensor_args,
                 unflatten_args,
