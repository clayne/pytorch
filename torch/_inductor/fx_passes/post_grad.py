# mypy: allow-untyped-decorators
# mypy: allow-untyped-defs
import functools
import itertools
import logging
import operator
from collections import Counter, defaultdict
<<<<<<< HEAD
from typing import Any, Callable, Dict, List, Optional, Set, Union
=======
from typing import Any, Dict, List, Optional, Set
>>>>>>> eb886a15

import torch
import torch._inductor as inductor
import torch.utils._pytree as pytree
from torch import fx
from torch._decomp import register_decomposition
from torch._dynamo.utils import counters, optimus_scuba_log
from torch._inductor import comms
from torch._inductor.virtualized import ops
from torch._prims_common import is_boolean_dtype, is_expandable_to, is_integer_dtype
from torch._utils_internal import upload_graph
from torch.fx.experimental.symbolic_shapes import statically_known_true, sym_eq

from .. import config, ir, pattern_matcher
from ..codegen.common import BackendFeature, has_backend_feature
from ..comms import remove_fsdp2_unsharded_param_graph_input_usage
from ..fx_utils import FakeTensorUpdater, get_fake_args_kwargs, get_node_storage
from ..lowering import lowerings as L
from ..pattern_matcher import (
    _return_true,
    Arg,
    CallFunction,
    CallFunctionVarArgs,
    filter_nodes,
    get_arg_value,
    get_mutation_region_id,
    Ignored,
    init_once_fakemode,
    KeywordArg,
    ListOf,
    Match,
    MULTIPLE,
    PatternMatcherPass,
    register_graph_pattern,
    stable_topological_sort,
)
from ..utils import decode_device, get_gpu_type, is_pointwise_use
from ..virtualized import V
from .b2b_gemm import B2B_GEMM_PASS
from .ddp_fusion import fuse_ddp_communication
from .group_batch_fusion import group_batch_fusion_passes, POST_GRAD_FUSIONS
from .micro_pipeline_tp import micro_pipeline_tp_pass
from .pre_grad import is_same_dict, save_inductor_dict
from .reinplace import reinplace_inplaceable_ops
from .split_cat import POST_GRAD_PATTERNS


log = logging.getLogger(__name__)
aten = torch.ops.aten
prims = torch.ops.prims

# First pass_patterns[0] are applied, then [1], then [2]
pass_patterns = [
    PatternMatcherPass(),
    PatternMatcherPass(),
    PatternMatcherPass(),
]


def post_grad_passes(gm: torch.fx.GraphModule, is_inference: bool):
    """
    Passes that run on after grad.  This is called once on the forwards
    graph and once on the backwards graph.

    The IR here has been normalized and functionalized.
    """
    GraphTransformObserver = functools.partial(
        torch.fx.passes.graph_transform_observer.GraphTransformObserver,
        subsystem="post_grad_passes",
    )

    if not torch._dynamo.config.skip_fsdp_hooks:
        remove_fsdp2_unsharded_param_graph_input_usage(gm.graph)

    if config.dce:
        # has some issues with mutation in inference mode
        gm.graph.eliminate_dead_code()

    if is_inference and config.reorder_for_locality:
        GraphTransformObserver(gm, "reorder_for_locality").apply_graph_pass(
            reorder_for_locality
        )

    fake_tensor_updater = FakeTensorUpdater(gm.graph)

    if post_grad_custom_pre_pass := config.post_grad_custom_pre_pass:
        GraphTransformObserver(gm, "post_grad_custom_pre_pass").apply_graph_pass(
            post_grad_custom_pre_pass
        )

    if config.pattern_matcher:
        lazy_init()
        optimus_scuba_log["before_recompile_post_grad"] = upload_graph(gm.graph)
        GraphTransformObserver(gm, "post_grad_custom_pre_pass").apply_graph_pass(
            functools.partial(group_batch_fusion_passes, pre_grad=False)
        )
        GraphTransformObserver(gm, "remove_noop_ops").apply_graph_pass(remove_noop_ops)
        for i, patterns in enumerate(pass_patterns):
            GraphTransformObserver(gm, f"pass_pattern_{i}").apply_graph_pass(
                patterns.apply
            )
        for pass_name in config.post_grad_fusion_options:
            # skip all patterns for group batch fusions
            if pass_name in POST_GRAD_FUSIONS:
                continue
            pattern_matcher_pass = POST_GRAD_PATTERNS[pass_name]
            inductor_before_change = save_inductor_dict(
                [pattern_matcher_pass.pass_name]
            )
            GraphTransformObserver(gm, pass_name).apply_graph_pass(
                pattern_matcher_pass.apply
            )
            if not is_same_dict(counters["inductor"], inductor_before_change):
                optimus_scuba_log[
                    f"{pattern_matcher_pass.pass_name}_post_grad"
                ] = upload_graph(gm.graph)
        if config.b2b_gemm_pass:
            B2B_GEMM_PASS.apply(gm.graph)  # type: ignore[arg-type]

    if config._micro_pipeline_tp:
        micro_pipeline_tp_pass(gm.graph)

    if config._fuse_ddp_communication:
        GraphTransformObserver(gm, "fuse_ddp_communication").apply_graph_pass(
            lambda graph: fuse_ddp_communication(
                graph,
                config._fuse_ddp_communication_passes,
                config._fuse_ddp_bucket_size,
            )
        )

    if post_grad_custom_post_pass := config.post_grad_custom_post_pass:
        GraphTransformObserver(gm, "post_grad_custom_post_pass").apply_graph_pass(
            post_grad_custom_post_pass
        )

    GraphTransformObserver(gm, "stable_sort").apply_graph_pass(stable_topological_sort)

    GraphTransformObserver(gm, "move_constructors_to_cuda").apply_graph_pass(
        move_constructors_to_gpu
    )

    fake_tensor_updater.incremental_update()

    # Keep these last, since they introduces mutation. Look at
    # ./fx_passes/README.md for a discussion of mutation invariants.
    GraphTransformObserver(gm, "reinplace_inplaceable_ops").apply_graph_pass(
        reinplace_inplaceable_ops
    )
    GraphTransformObserver(
        gm, "decompose_triton_kernel_wrapper_functional"
    ).apply_graph_pass(decompose_triton_kernel_wrapper_functional)
    GraphTransformObserver(gm, "decompose_auto_functionalized").apply_graph_pass(
        decompose_auto_functionalized
    )
    GraphTransformObserver(gm, "reinplace_fsdp_all_gather").apply_graph_pass(
        comms.reinplace_fsdp_all_gather
    )

    apply_pass(lambda: lower_scan_to_while_loop_pass(gm))

    gm.recompile()
    optimus_scuba_log["after_recompile_post_grad"] = upload_graph(gm.graph)
    gm.graph.lint()


@init_once_fakemode
def lazy_init():
    if torch._C._has_mkldnn:
        from . import decompose_mem_bound_mm  # noqa: F401
        from .mkldnn_fusion import _mkldnn_fusion_init

        _mkldnn_fusion_init()


def reorder_for_locality(graph: torch.fx.Graph):
    def visit(other_node):
        if (
            other_node.op == "call_function"
            and other_node.target != operator.getitem
            and all((n in seen_nodes) for n in other_node.users)
            and get_mutation_region_id(graph, node)
            == get_mutation_region_id(graph, other_node)
        ):
            # move node's producers right before it
            node.prepend(other_node)

    seen_nodes = set()

    # only reorder nodes before the first copy_ in the graph.
    # copy_ will appear at the end of functionalized graphs when there is mutation on inputs,
    # and this reordering doesnt work well with mutation
    first_copy = next(
        iter(graph.find_nodes(op="call_function", target=torch.ops.aten.copy_.default)),
        None,
    )
    past_mutating_epilogue = True if first_copy is None else False

    for node in reversed(graph.nodes):
        seen_nodes.add(node)
        if not past_mutating_epilogue:
            past_mutating_epilogue = node is first_copy
            continue

        torch.fx.map_arg((node.args, node.kwargs), visit)


def register_lowering_pattern(pattern, extra_check=_return_true, pass_number=1):
    """
    Register an aten to inductor IR replacement pattern
    """
    return pattern_matcher.register_lowering_pattern(
        pattern, extra_check, pass_dict=pass_patterns[pass_number]
    )


################################################################################
# Actual patterns below this point.
# Priority of patterns is:
#   - later output nodes first
#   - order patterns are defined in
################################################################################


def is_valid_mm_plus_mm(match: Match):
    if not torch._inductor.utils.use_max_autotune():
        return False

    *b1, m1, k1 = match.kwargs["mat1"].meta.get("tensor_meta").shape
    *b2, k2, n1 = match.kwargs["mat2"].meta.get("tensor_meta").shape
    if k1 != k2:
        return False

    *b1, m2, k3 = match.kwargs["mat3"].meta.get("tensor_meta").shape
    *b2, k4, n2 = match.kwargs["mat4"].meta.get("tensor_meta").shape
    if k3 != k4:
        return False

    if m1 != m2 or n1 != n2:
        return False

    return True


def scatter_upon_const_tensor_extra_check(m):
    if not config.optimize_scatter_upon_const_tensor:
        return False
    full_shape = m.kwargs["shape"]
    selector = m.kwargs["selector"]
    dim = m.kwargs["dim"]
    if dim < 0:
        dim += len(full_shape)

    selector_ft = selector.meta["val"]
    assert selector_ft.dim() == len(full_shape)

    for idx, select_sz, full_sz in zip(
        itertools.count(), selector_ft.shape, full_shape
    ):
        if idx == dim:
            continue

        # TODO: the pattern can be updated to support the case that index tensor
        # is shorter. But that will need a more complex condition expression
        # especially for multi-dimensional tensors.
        # Skip it for now.
        if isinstance(full_sz, fx.Node):
            full_sz = full_sz.meta["val"]
        if select_sz < full_sz:
            return False

    # Actually we can support small size larger than 1. It would be a bit
    # tedius. E.g., we load all the index values (not many) and compare
    # them with the position in tensor to decide what value to return.
    return selector_ft.size(dim) == 1


@register_lowering_pattern(
    CallFunction(
        aten.scatter.value,
        CallFunction(
            aten.full,
            KeywordArg("shape"),
            KeywordArg("background_val"),
            dtype=KeywordArg("dtype"),
        ),
        KeywordArg("dim"),
        KeywordArg("selector"),
        KeywordArg("val"),  # scalar value
    ),
    extra_check=scatter_upon_const_tensor_extra_check,
)
def scatter_upon_const_tensor(
    match: Match, shape, background_val, dtype, dim, selector, val
):
    """
    Match the pattern of full+scatter into a pointwise.

    TODO: Right now the scatter value must be a scalar. But we could support it
    when it is a tensor as well.
    """
    from torch._inductor import metrics

    metrics.num_matches_for_scatter_upon_const_tensor += 1

    selector_loader = selector.make_loader()

    def inner_fn(idx):
        selector_idx = list(idx)
        selector_idx[dim] = 0

        selector = selector_loader(selector_idx)
        return ops.where(
            selector == ops.index_expr(idx[dim], torch.int64),
            ops.constant(val, dtype),
            ops.constant(background_val, dtype),
        )

    return ir.Pointwise.create(
        device=selector.get_device(),
        dtype=dtype,
        inner_fn=inner_fn,
        ranges=shape,
    )


@register_lowering_pattern(
    CallFunction(
        aten.add,
        CallFunction(aten.mm, KeywordArg("mat1"), KeywordArg("mat2")),
        CallFunction(aten.mm, KeywordArg("mat3"), KeywordArg("mat4")),
    ),
    extra_check=is_valid_mm_plus_mm,
)
def mm_plus_mm(match: Match, mat1, mat2, mat3, mat4):
    return inductor.kernel.mm_plus_mm.tuned_mm_plus_mm(mat1, mat2, mat3, mat4)


def cuda_and_enabled_mixed_mm(match):
    return (
        (config.use_mixed_mm or config.mixed_mm_choice != "default")
        and getattr(match.kwargs["mat1"].meta.get("val"), "is_cuda", False)
        and (
            match.kwargs["mat2_dtype"].itemsize
            > match.kwargs["mat2"].meta.get("val").dtype.itemsize
        )
        and has_backend_feature("cuda", BackendFeature.TRITON_TEMPLATES)
    )


def cuda_and_enabled_mixed_mm_and_not_int8(match):
    return (
        cuda_and_enabled_mixed_mm(match)
        and getattr(match.kwargs["mat1"].meta.get("val"), "is_cuda", False)
        and getattr(match.kwargs["mat2"].meta.get("val"), "dtype", torch.int8)
        != torch.int8
    )  # bitshift numerics in triton and pytorch don't match for torch.int8


"""
    this is intended to be used to unpack a [K,N] int4 tensor from a [K/2, N] uint4x2 tensor
    (where the int4 and uint4x2 are represented with int8 and uint8 respectively)
    where every other row of the int4 is packed with the row above it as:
    uint4x2[k,n] = (8+int4[2*k,n])+(8+int4[2*k+1,n])<<4

    unpack formulas:
    int4[2*k,n]=(uint4x2[k,n] & 0xF) - 8
    int4[2*k+1,n]=(uint4x2[k,n] >> 4) - 8

    thus matching on unpack formula:
    torch.mm(mat1, torch.cat((mat2 & 0xF, mat2>>4),1).reshape(mat2_mm_shape).to(mat2_dtype).sub(8))

    note: although the unpack formula in pytorch and the triton kernel is designed for a uint8 mat2, the behavior
    of the kernel matches the pytorch formula for all dtypes except torch.int8
    where the bitwise numerics in triton do not match those in pytorch.
"""


@register_lowering_pattern(
    CallFunction(
        aten.mm.default,
        KeywordArg("mat1"),
        CallFunction(
            aten.sub.Tensor,
            CallFunction(
                prims.convert_element_type.default,
                CallFunction(
                    aten.reshape.default,
                    CallFunction(
                        aten.cat.default,
                        ListOf(
                            CallFunction(
                                aten.bitwise_and.Scalar,
                                KeywordArg("mat2"),
                                0xF,
                            ),
                            # CallFunction(
                            #    aten.__rshift__.Scalar,
                            #    KeywordArg("mat2"),
                            #    4,
                            # ),
                            True,
                        ),
                        1,
                    ),
                    KeywordArg("mat2_mm_shape"),
                ),
                KeywordArg("mat2_dtype"),
            ),
            8,
        ),
    ),
    extra_check=cuda_and_enabled_mixed_mm_and_not_int8,
)
def uint4x2_mixed_mm(match: Match, mat1, mat2, mat2_mm_shape, mat2_dtype):
    return inductor.kernel.unpack_mixed_mm.tuned_uint4x2_mixed_mm(
        mat1, mat2, mat2_mm_shape, mat2_dtype
    )


"""
    torch.mm(mat1, mat2.to(mat2_dtype))
"""


@register_lowering_pattern(
    CallFunction(
        aten.mm,
        KeywordArg("mat1"),
        CallFunction(
            prims.convert_element_type.default,
            KeywordArg("mat2"),
            KeywordArg("mat2_dtype"),
        ),
    ),
    extra_check=cuda_and_enabled_mixed_mm,
)
def mixed_mm(match: Match, mat1, mat2, mat2_dtype):
    return inductor.kernel.mm.tuned_mixed_mm(mat1, mat2, mat2_dtype)


@register_graph_pattern(
    CallFunction(
        aten.cumsum.default,
        CallFunction(
            torch.ops.aten.full.default,
            KeywordArg("shape"),
            KeywordArg("fill_value"),
            dtype=KeywordArg("dtype"),
            layout=Ignored(),
            device=KeywordArg("device"),
            pin_memory=False,
            _users=MULTIPLE,
        ),
        KeywordArg("dim"),
        _users=MULTIPLE,
    ),
    pass_dict=pass_patterns[1],
)
def pointless_cumsum_replacement(match: Match, shape, fill_value, device, dtype, dim):
    """Based on a pattern in OPTForCausalLM"""

    if is_integer_dtype(dtype) or is_boolean_dtype(dtype):
        # cumsum promotes all integral types to int64
        dtype = torch.int64

    def repl(*shape):
        dim_size = shape[dim]
        idx = torch.arange(1, dim_size + 1, device=device, dtype=dtype)

        inter_shape = [1] * len(shape)
        inter_shape[dim] = dim_size
        return (idx * fill_value).view(inter_shape).expand(shape)

    # only replace the output node, not all nodes
    match.nodes = [match.output_node()]
    match.replace_by_example(repl, list(shape))


_cat_1 = CallFunction(aten.cat, Arg(), 1, _users=2)


@register_lowering_pattern(
    CallFunction(
        aten.cat,
        [
            _cat_1,
            CallFunction(
                aten.slice,
                _cat_1,
                1,
                0,
                KeywordArg("size"),
            ),
        ],
        1,
    )
)
def cat_slice_cat(match, cat_input, size, dim=1):
    """
    This is an example of a more complex pattern where cat_1 is used
    multiple times inside the pattern.  We fold 2 calls to cat into one.

    Matches:
        cat_1: f32[1024, 4077] = torch.ops.aten.cat.default([add_26, primals_217], 1)
        slice_1: f32[1024, 4077] = torch.ops.aten.slice.Tensor(cat_1, 0, 0, 9223372036854775807)
        slice_2: f32[1024, 19] = torch.ops.aten.slice.Tensor(slice_1, 1, 0, 19)
        cat_2: f32[1024, 4096] = torch.ops.aten.cat.default([cat_1, slice_2], 1)


    Rewrite to:
        slice_2 = torch.ops.aten.slice.Tensor(add_26, 1, 0, 19)
        cat_2 = torch.ops.aten.cat.default([add_26, primals_217, slice2], 1)
    """
    first, *rest = cat_input
    # Optimization is optional, because we can just not fold the cat
    # size should be within first.get_size()[dim] such that the optimization is valid.
    # For negative `end`, we currently fallback to not optimizing.
    if size >= 0 and V.graph.sizevars.statically_known_leq(size, first.get_size()[dim]):
        # fold 2 cats into 1 cat
        return L[aten.cat](
            [
                first,
                *rest,
                L[aten.slice](first, dim, 0, size),
            ],
            dim,
        )
    else:
        # don't expect to hit this case, just fall back
        tmp = L[aten.cat](cat_input, dim)
        return L[aten.cat](
            [
                tmp,
                L[aten.slice](tmp, dim, 0, size),
            ],
            dim,
        )


def is_valid_splitwithsizes_cat(match):
    split_nodes = filter_nodes(match.nodes, aten.split_with_sizes)
    cat_nodes = filter_nodes(match.nodes, aten.cat)
    get_item_nodes = filter_nodes(match.nodes, operator.getitem)
    if len(split_nodes) != 1 or len(cat_nodes) != 1:
        return False
    split_node, cat_node = split_nodes[0], cat_nodes[0]
    # The dim of split and cat should match for passthrough
    if get_arg_value(split_node, 2, "dim") != get_arg_value(cat_node, 1, "dim"):
        return False
    get_item_args = {
        get_arg_value(get_item_node, 1) for get_item_node in get_item_nodes
    }
    assert None not in get_item_args
    split_sizes = get_arg_value(split_node, 1, "split_sizes")
    # All parts of split should be included in the cat
    if get_item_args != set(range(len(split_sizes))):
        return False
    # The order of get_item_args should same with cat_node used.
    # For example, if the split_node like split_with_sizes(input, [2, 2, 3], 1),
    # the cat node should be like cat([get_item(0), get_item(1), get_item(2)], 1).
    cat_items_args_order = [
        get_arg_value(item_node, 1) for item_node in get_arg_value(cat_node, 0)
    ]
    if cat_items_args_order != list(range(len(split_sizes))):
        return False

    return True


def same_meta(node1: torch.fx.Node, node2: torch.fx.Node):
    """True if two nodes have the same metadata"""
    val1 = node1.meta.get("val")
    val2 = node2.meta.get("val")
    return (
        val1 is not None
        and val2 is not None
        and statically_known_true(sym_eq(val1.size(), val2.size()))
        and val1.layout == val2.layout
        and val1.dtype == val2.dtype
        and val1.device == val2.device
        and (
            val1.layout != torch.strided
            or statically_known_true(sym_eq(val1.stride(), val2.stride()))
        )
    )


noop_registry: Dict[Any, Any] = {}


def register_noop_decomp(targets, nop_arg=0):
    def register_fun(cond):
        register_decomposition(targets, registry=noop_registry, unsafe=True)(
            (cond, nop_arg)  # type: ignore[arg-type]
        )
        return cond

    return register_fun


@register_noop_decomp(aten.slice)
def slice_noop(self, dim=0, start=None, end=None, step=1):
    if start is None or end is None:
        return False
    if (
        statically_known_true(sym_eq(start, 0))
        and statically_known_true(end >= 2**63 - 1)
        and statically_known_true(sym_eq(step, 1))
    ):
        return True
    return False


@register_noop_decomp(aten.slice_scatter, 1)
def slice_scatter_noop(self, src, dim=0, start=None, end=None, step=1):
    if start is None:
        start = 0
    if end is None:
        end = 2**63 - 1
    if start == 0 and end >= 2**63 - 1 and step == 1:
        return True
    return False


@register_noop_decomp(aten.repeat)
def repeat_noop(self, repeats):
    return all(r == 1 for r in repeats)


@register_noop_decomp(aten.constant_pad_nd)
def constant_pad_nd(x, padding, fill_value=0):
    return all(p == 0 for p in padding)


@register_noop_decomp(torch.ops.prims.convert_element_type)
def convert_element_type_noop(x, dtype: torch.dtype):
    return x.dtype == dtype


@register_noop_decomp(torch.ops.prims.device_put)
def device_put_noop(x, device, non_blocking=True):
    return x.device == decode_device(device)


@register_noop_decomp([aten.ceil, aten.floor, aten.round, aten.trunc])
def int_noop(x):
    return is_integer_dtype(x.dtype)


@register_noop_decomp([aten.pow])
def pow_noop(a, b):
    return isinstance(b, int) and b == 1


@register_noop_decomp([aten.cat], lambda args: args[0][0])
def cat_noop(inputs, dim=0):
    return len(inputs) == 1


@register_noop_decomp(aten.view)
def view_noop(arg, size):
    return arg.shape == size


# Note, we also always have a check for identical metadata, which is why these
# are safe
@register_noop_decomp([aten.copy], nop_arg=1)
@register_noop_decomp([aten.alias, aten.clone])
def true_noop(*args, **kwargs):
    return True


def remove_noop_ops(graph: torch.fx.Graph):
    """
    Removes both operations that are essentially aten.clone and operations that are essentially aten.alias from the graph.
    """
    inputs = set()
    input_storages = set()
    output_storages = set()

    for node in graph.find_nodes(op="placeholder"):
        inputs.add(node)
        input_storages.add(get_node_storage(node))

    output_node = next(iter(reversed(graph.nodes)))
    assert output_node.op == "output"
    outputs = output_node.args[0]
    if not isinstance(outputs, (list, tuple)):
        # nested subgraphs can have singleton outputs
        outputs = (outputs,)
    for out in outputs:
        if isinstance(out, torch.fx.Node):
            output_storages.add(get_node_storage(out))

    for node in graph.nodes:
        if node.target in noop_registry:
            cond, src_index = noop_registry[node.target]
            if isinstance(src_index, int):
                src = node.args[src_index]
            else:
                src = src_index(node.args)
            if not isinstance(src, torch.fx.Node):
                continue
            # Don't introduce new aliasing between inputs and outputs.
            # See fx_passes/README.md for a discussion of why this is
            # necessary.
            node_storage = get_node_storage(node)
            src_storage = get_node_storage(src)
            node_is_view = node_storage == src_storage
            if (
                not node_is_view
                and node_storage in output_storages
                and (src_storage in input_storages or src_storage in output_storages)
            ):
                continue

            # Even if input and outputs are expected to alias,
            # don't make "node is src" True
            if (
                node_is_view
                and node in output_node.args
                and (src in inputs or src in output_node.args)
            ):
                continue

            is_valid, args, kwargs = get_fake_args_kwargs(node)
            if not is_valid:
                continue
            if same_meta(node, src) and cond(*args, **kwargs):
                node.replace_all_uses_with(src)
                graph.erase_node(node)


def decompose_triton_kernel_wrapper_functional(graph):
    """Decomposes triton_kernel_wrapper_functional nodes into clones and the underlying
    mutation node.

    We assume that the reinplacing pass runs before this; the reinplacing pass
    tells us (via rewriting the arguments or .meta to those nodes) which
    Tensors we should clone and which Tensors are safe to reinplace.
    """
    graph_pass = PatternMatcherPass()

    @register_graph_pattern(
        CallFunctionVarArgs(torch.ops.higher_order.triton_kernel_wrapper_functional),
        pass_dict=graph_pass,
    )
    def _(match: Match, *args, **kwargs):
        from torch._higher_order_ops.triton_kernel_wrap import (
            triton_kernel_wrapper_functional_dense,
        )

        flat_args, spec = pytree.tree_flatten((args, kwargs))

        # NB: we combine (args, kwargs) into flat args for replacing.
        # This is replace_by_example uses make_fx which does not support
        # tracing a function with kwargs.
        def decomp(*flat_args):
            args, kwargs = pytree.tree_unflatten(flat_args, spec)
            return (triton_kernel_wrapper_functional_dense(*args, **kwargs),)

        match.replace_by_example(decomp, flat_args, run_functional_passes=False)

    graph_pass.apply(graph)

    for node in graph.find_nodes(
        op="call_function",
        target=torch.ops.higher_order.triton_kernel_wrapper_functional,
    ):
        raise AssertionError("triton_kernel_wrapper_functional was not removed")


def decompose_auto_functionalized(graph):
    """Decomposes auto_functionalized nodes into clones and the underlying
    mutation node.

    We assume that the reinplacing pass runs before this; the reinplacing pass
    tells us (via rewriting the arguments or .meta to those nodes) which
    Tensors we should clone and which Tensors are safe to reinplace.
    """
    graph_pass = PatternMatcherPass()

    @register_graph_pattern(
        CallFunctionVarArgs(torch.ops.higher_order.auto_functionalized),
        pass_dict=graph_pass,
    )
    def _(match: Match, *args, **kwargs):
        from torch._higher_order_ops.auto_functionalize import auto_functionalized_dense

        only_clone_these_tensors = tuple(
            match.nodes[0].meta.get("only_clone_these_tensors", [])
        )

        flat_args, spec = pytree.tree_flatten((args, kwargs))

        # NB: we combine (args, kwargs) into flat args for replacing.
        # This is replace_by_example uses make_fx which does not support
        # tracing a function with kwargs.
        def decomp(*flat_args):
            args, kwargs = pytree.tree_unflatten(flat_args, spec)
            assert len(args) == 1
            mode = args[0]
            return auto_functionalized_dense(mode, only_clone_these_tensors, **kwargs)

        match.replace_by_example(decomp, flat_args, run_functional_passes=False)

    @register_graph_pattern(
        CallFunctionVarArgs(torch.ops.higher_order.auto_functionalized_v2),
        pass_dict=graph_pass,
    )
    def _(match: Match, *args, **kwargs):
        from torch._higher_order_ops.auto_functionalize import (
            auto_functionalized_v2_dense,
        )

        only_clone_these_bases = tuple(
            match.nodes[0].meta.get("only_clone_these_tensors", [])
        )

        flat_args, spec = pytree.tree_flatten((args, kwargs))

        # NB: we combine (args, kwargs) into flat args for replacing.
        # This is replace_by_example uses make_fx which does not support
        # tracing a function with kwargs.
        def decomp(*flat_args):
            args, kwargs = pytree.tree_unflatten(flat_args, spec)
            assert len(args) == 1
            mutable_op = args[0]
            return auto_functionalized_v2_dense(
                mutable_op, only_clone_these_bases, **kwargs
            )

        match.replace_by_example(decomp, flat_args, run_functional_passes=False)

    graph_pass.apply(graph)

    for node in graph.find_nodes(
        op="call_function", target=torch.ops.higher_order.auto_functionalized
    ):
        raise AssertionError("auto_functionalized was not removed")

    for node in graph.find_nodes(
        op="call_function", target=torch.ops.higher_order.auto_functionalized_v2
    ):
        raise AssertionError("auto_functionalized_v2 was not removed")


def lower_scan_to_while_loop_pass(gm: torch.fx.GraphModule):
    graph_pass = PatternMatcherPass()

    @register_graph_pattern(
        CallFunctionVarArgs(torch.ops.higher_order.scan),
        pass_dict=graph_pass,
    )
    def _(match: Match, *args, **kwargs):
        from torch._higher_order_ops.scan import _extract_carry_and_out

        assert (
            len(kwargs) == 0
        ), "kwargs of scan are not merged into args before entering lower_scan_to_while_loop_pass"

        combine_subgraph, fx_init, fx_xs, dim, reverse, fx_additional_inputs = args
        assert combine_subgraph.op == "get_attr", "first arg is not combine_subgraph"
        sub_gm: torch.fx.GraphModule = getattr(gm, combine_subgraph.target)
        cur_node = match.nodes[0]
        num_init_leaves = len(fx_init)
        specialized_dim = (
            int(dim.meta["val"]) if isinstance(dim, torch.fx.Node) else dim
        )
        assert isinstance(specialized_dim, int)
        fake_scan_length = fx_xs[0].meta["val"].size()[specialized_dim]

        def lower_to_while_loop(*args):
            def maybe_reverse_idx(loop_idx: Union[torch.SymInt, int]):
                return loop_idx if not reverse else fake_scan_length - loop_idx - 1

            def run_subgraph(carry, xs, additional_inputs, scan_idx):
                sub_xs = [
                    torch.ops._scan_helper.unsafe_select(x, specialized_dim, scan_idx)
                    for x in xs
                ]
                next_carry, ys = _extract_carry_and_out(
                    sub_gm(*(list(carry) + sub_xs + list(additional_inputs))),
                    num_init_leaves,
                )
                return next_carry, ys

            def cond_fn_out(*flat_args):
                _, _, _, idx, _ = pytree.tree_unflatten(flat_args, while_loop_spec)  # type: ignore[has-type]
                return idx < scan_length  # type: ignore[has-type]

            def body_fn_out(*flat_args):
                init, xs, additional_inputs, idx, ys_outs = pytree.tree_unflatten(
                    flat_args, while_loop_spec  # type: ignore[has-type]
                )

                scan_idx = maybe_reverse_idx(idx)

                new_carry, ys = run_subgraph(init, xs, additional_inputs, scan_idx)

                # inplace copy ys to ys_outs[scan_idx]
                for y, y_out in zip(ys, ys_outs):
                    y_out_slice = torch.ops._scan_helper.unsafe_select(
                        y_out, 0, scan_idx
                    )
                    y_out_slice.copy_(y)
                return *new_carry, *xs, *additional_inputs, idx + 1, *ys_outs

            (
                init,
                xs,
                additional_inputs,
                scan_length,
            ) = pytree.tree_unflatten(args, tree_spec)
            next_carry, y_subgraph_outs = run_subgraph(
                init, xs, additional_inputs, maybe_reverse_idx(0)
            )
            ys_outs = [y.repeat(scan_length, *([1] * y.ndim)) for y in y_subgraph_outs]

            while_loop_operands, while_loop_spec = pytree.tree_flatten(
                (next_carry, xs, additional_inputs, 1, ys_outs)
            )
            last_carry, _, _, _, ys_outs = pytree.tree_unflatten(
                torch.ops.higher_order.while_loop(
                    cond_fn_out,
                    body_fn_out,
                    tuple(while_loop_operands),
                    tuple(),
                ),
                while_loop_spec,
            )
            return list(last_carry) + list(ys_outs)

        if isinstance(fake_scan_length, torch.SymInt):
            with gm.graph.inserting_before(cur_node):
                fx_scan_length = gm.graph.call_function(
                    torch.ops.aten.sym_size.int, (fx_xs[0], specialized_dim)
                )
                fx_scan_length.meta["val"] = fake_scan_length
        else:
            assert isinstance(fake_scan_length, int)
            fx_scan_length = fake_scan_length  # type: ignore[assignment]
        lower_to_while_loop_args, tree_spec = pytree.tree_flatten(
            (
                fx_init,
                fx_xs,
                fx_additional_inputs,
                fx_scan_length,
            )
        )
        match.replace_by_example(
            lower_to_while_loop,
            lower_to_while_loop_args,
            run_functional_passes=False,
        )

    graph_pass.apply(gm)

    for node in gm.graph.find_nodes(
        op="call_function", target=torch.ops.higher_order.scan
    ):
        raise AssertionError("scan is not lowered to while_loop")


@register_lowering_pattern(
    CallFunction(
        aten.cat,
        ListOf(
            CallFunction(
                operator.getitem,
                CallFunction(
                    aten.split_with_sizes,
                    KeywordArg("input_"),
                    Ignored(),
                    Ignored(),
                    _users=MULTIPLE,
                ),
                Ignored(),
            ),
        ),
        Ignored(),
    ),
    pass_number=2,
    extra_check=is_valid_splitwithsizes_cat,
)
def splitwithsizes_cat_replace(match, input_):
    return input_


def is_valid_cat_splitwithsizes(match):
    cat_nodes = filter_nodes(match.nodes, aten.cat)
    split_nodes = filter_nodes(match.nodes, aten.split_with_sizes)
    if len(split_nodes) != 1 or len(cat_nodes) != 1:
        return False
    split_node, cat_node = split_nodes[0], cat_nodes[0]

    # the cat node has other users: can't eliminate
    if len(cat_node.users) > 1:
        return False

    # the dim of the cat and split should match
    dim = get_arg_value(split_node, 2, "dim")
    if dim != get_arg_value(cat_node, 1, "dim"):
        return False

    cat_inputs = list(get_arg_value(cat_node, 0))
    split_sizes = get_arg_value(split_node, 1, "split_sizes")
    # the number of input tensors in cat and the
    # length of the split sizes should match
    if len(cat_inputs) != len(split_sizes):
        return False

    for cat_input, split_size in zip(cat_inputs, split_sizes):
        # each cat input tensor's size along dim
        # should match the corresponding split size
        if "val" not in cat_input.meta:
            return False
        cat_input_size = cat_input.meta["val"].size(dim)
        if cat_input_size != split_size:
            return False

    return True


@register_lowering_pattern(
    CallFunction(
        aten.split_with_sizes,
        CallFunction(
            aten.cat,
            KeywordArg("input_"),
            Ignored(),
            _users=MULTIPLE,
        ),
        Ignored(),
        Ignored(),
    ),
    pass_number=2,
    extra_check=is_valid_cat_splitwithsizes,
)
def cat_splitwithsizes_replace(match, input_):
    return input_


def view_to_reshape(gm):
    """
    Replace view ops in the GraphModule to reshape ops.
    """
    for nd in gm.graph.find_nodes(
        op="call_function", target=torch.ops.aten.view.default
    ):
        nd.target = torch.ops.aten.reshape.default


def should_prefer_unfused_addmm(match):
    inp = match.kwargs["inp"]
    if not inp.meta["val"].is_cuda:
        return False

    output = match.output_node()
    return all(is_pointwise_use(use) for use in output.users)


@register_graph_pattern(
    CallFunction(aten.addmm, KeywordArg("inp"), Arg(), Arg()),
    pass_dict=pass_patterns[2],
    extra_check=should_prefer_unfused_addmm,
)
def unfuse_bias_add_to_pointwise(match: Match, mat1, mat2, *, inp):
    def repl(inp, x1, x2):
        return x1 @ x2 + inp

    match.replace_by_example(repl, [inp, mat1, mat2])


def is_valid_addmm_fusion(match):
    mat1, mat2 = match.args
    inp = match.kwargs["inp"]

    if not (
        isinstance(inp, torch.fx.Node) and isinstance(inp.meta["val"], torch.Tensor)
    ):
        return False  # Input is a number

    in_shape = inp.meta["val"].shape
    mm_shape = mat1.meta["val"].shape[0], mat2.meta["val"].shape[1]
    matched = is_expandable_to(in_shape, mm_shape)
    if not matched:
        return False  # Shape mismatch

    return not should_prefer_unfused_addmm(match)


@register_graph_pattern(
    CallFunction(
        aten.add,
        CallFunction(aten.mm, Arg(), Arg()),
        KeywordArg("inp"),
    ),
    pass_dict=pass_patterns[2],
    extra_check=is_valid_addmm_fusion,
)
@register_graph_pattern(
    CallFunction(
        aten.add,
        KeywordArg("inp"),
        CallFunction(aten.mm, Arg(), Arg()),
    ),
    pass_dict=pass_patterns[2],
    extra_check=is_valid_addmm_fusion,
)
def addmm(match, mat1, mat2, *, inp):
    def repl(inp, mat1, mat2):
        return aten.addmm(inp, mat1, mat2)

    match.replace_by_example(repl, [inp, mat1, mat2])


def check_shape_cuda_and_fused_int_mm_mul_enabled(match):
    return (
        config.force_fuse_int_mm_with_mul
        and len(getattr(match.args[2].meta.get("val"), "shape", [])) == 2
        and getattr(match.args[2].meta.get("val"), "is_cuda", False)
    )


@register_lowering_pattern(
    CallFunction(
        prims.convert_element_type.default,
        CallFunction(
            aten.mul,
            CallFunction(
                aten._int_mm,
                Arg(),
                Arg(),
            ),
            Arg(),
        ),
        Arg(),
    ),
    check_shape_cuda_and_fused_int_mm_mul_enabled,
)
@register_lowering_pattern(
    CallFunction(
        aten.mul,
        CallFunction(
            aten._int_mm,
            Arg(),
            Arg(),
        ),
        Arg(),
    ),
    check_shape_cuda_and_fused_int_mm_mul_enabled,
)
def fused_int_mm_mul(match: Match, mat1, mat2, mat3, out_dtype=None):
    return inductor.kernel.mm.tuned_fused_int_mm_mul(mat1, mat2, mat3, out_dtype)


def is_index_put_and_requires_h2d_sync_for_gpu_value(node):
    from torch.fx.operator_schemas import normalize_function

    if node.target not in [
        torch.ops.aten.index_put.default,
        torch.ops.aten.index_put_.default,
    ]:
        return False
    # Inductor falls back to aten.index_put_.
    # index_put_ will will call nonzero() and perform a H2D sync if
    # any of its indices are bool/byte tensors
    # However, it will short-circuit this H2D sync and run mask_fill_
    # if the value we are putting is a cpu scalar.
    # Therefore, when inductor sees an index_put_ with byte tensor indices,
    # it should *not* convert the cpu scalar value into a gpu tensor.
    args_, kwargs_ = normalize_function(node.target, node.args, node.kwargs)  # type: ignore[misc]
    any_byte_bool_indices = False
    indices = args_[1]
    for i in indices:
        if i is not None and i.meta["val"].dtype in [torch.bool, torch.int8]:
            any_byte_bool_indices = True

    val = args_[2].meta["val"]
    val_is_cpu_scalar = val.device.type == "cpu" and val.numel() == 1
    # If both these conditions hold, then converting the val
    # to a gpu tensor will incur a H2D sync when inductor calls aten.index_put_
    return any_byte_bool_indices and val_is_cpu_scalar


class ConstructorMoverPass:
    def __init__(self, target: str, allow_outputs: bool = False) -> None:
        """
        Move constructors from cpu to the target_device.

        Sweeps through the module, looking for constructor nodes that can be moved
        to the target_device.

        A constructor node can be moved to the target_device iff all of its users
        can also be moved (tested by cannot_be_moved). Otherwise, all dependent
        constructor nodes won't be moved.

        - target: target device type
        - allow_outputs: allow outputs to be moved
        """

        self.target = target
        self.allow_outputs = allow_outputs

        assert isinstance(target, str), (
            "target should be a string representing the device type. "
            f"Got: {type(target).__name__}"
        )

    def allow_cpu_device(self, node: fx.Node) -> bool:
        """
        Returns whether a node that returns a tensor on the target device may have
        cpu tensors as input.
        """
        return node.target in (
            torch.ops.aten.index.Tensor,
            torch.ops.aten.index_put.default,
            torch.ops.aten.index_put_.default,
            torch.ops.aten.copy.default,
            torch.ops.aten.copy_.default,
            torch.ops.aten.slice_scatter.default,
        )

    def cannot_be_moved(self, node: fx.Node) -> bool:
        """
        Returns whether a node can be moved to the target device.

        If this function returns False, it means that this node and all of its users
        won't be moved into the target device.
        """
        if node.target == "output":
            return not self.allow_outputs

        if not (
            isinstance(node.target, torch._ops.OpOverload)
            and node.target.namespace in ("prims", "aten")
        ):
            return True
        if is_index_put_and_requires_h2d_sync_for_gpu_value(node):
            return True

        return False

    def get_node_device(self, node: fx.Node) -> Optional[torch.device]:
        """
        Get the device of a node.
        """
        ten = node.meta.get("val")
        return None if not isinstance(ten, torch.Tensor) else ten.device

    def get_cpu_indeg_count(self, graph: fx.Graph) -> Dict[fx.Node, int]:
        """
        Get the number of cpu inputs to a node
        """
        cpu_indeg: Dict[fx.Node, int] = Counter()

        for node in graph.nodes:
            cpu_count = 0

            def add_cpu_inp(node):
                nonlocal cpu_count
                device = self.get_node_device(node)
                cpu_count += device is not None and device.type == "cpu"

            pytree.tree_map_only(fx.Node, add_cpu_inp, (node.args, node.kwargs))

            if cpu_count:
                cpu_indeg[node] = cpu_count

        return cpu_indeg

    def __call__(self, graph: fx.Graph) -> None:
        target_devices = set()
        constructors = []

        for node in graph.nodes:
            device = self.get_node_device(node)
            if device and device.type == self.target:
                target_devices.add(device)

            if not (
                isinstance(node.target, torch._ops.OpOverload)
                and node.target.namespace in ("prims", "aten")
            ):
                continue

            if not torch._subclasses.fake_tensor._is_tensor_constructor(node.target):
                continue

            if not node.kwargs.get("device") == torch.device("cpu"):
                continue

            constructors.append(node)

        # not handling multiple target devices initially
        if not constructors or len(target_devices) != 1:
            return

        movable_constructors = self.find_movable_constructors(graph, constructors)

        for node in movable_constructors:
            kwargs = node.kwargs.copy()
            kwargs["device"] = next(iter(target_devices))
            node.kwargs = kwargs

    def find_movable_constructors(
        self, graph: fx.Graph, constructors: List[fx.Node]
    ) -> Set[fx.Node]:
        """
        Starting from the cpu constructors, iterate through the graph and test that all of their
        downstream uses can safely be moved to cpu.
        """
        cpu_indeg: Dict[fx.Node, int] = self.get_cpu_indeg_count(graph)

        # which constructors cannot be moved to gpu
        cannot_move_to_gpu: Set[fx.Node] = set()

        # For any node in the graph, which constructors does it have a dependency on
        constructor_dependencies: Dict[fx.Node, Set[fx.Node]] = defaultdict(set)

        # if a cpu node has a dependency on two different cpu constructors,
        # then if either constructor cannot be moved to gpu, the other cannot as well.
        # In this case any node with a dependency on one will have a dependency on the other
        equal_constructor_sets: Dict[fx.Node, Set[fx.Node]] = {
            c: {c} for c in constructors
        }

        def make_dependencies_equivalent(
            set1: Set[fx.Node], set2: Set[fx.Node]
        ) -> Set[fx.Node]:
            # could use union find but not worth complexity here
            set1.update(set2)
            for obj in set1:
                equal_constructor_sets[obj] = set1
            return set1

        queue: List[fx.Node] = list(constructors)

        for c in queue:
            constructor_dependencies[c].add(c)

        while queue:
            node = queue.pop()
            dependencies = constructor_dependencies[node]

            for user in node.users:
                if self.cannot_be_moved(user):
                    cannot_move_to_gpu.update(dependencies)
                    break

                # this node was used on a op which takes in multiple devices and output a gpu
                # tensor. we can convert its cpu input to gpu without making further changes
                node_device = self.get_node_device(user)
                if (
                    self.allow_cpu_device(user)
                    and node_device
                    and node_device.type == self.target
                ):
                    del cpu_indeg[user]
                else:
                    # otherwise, we should continue look at its downstream uses
                    cpu_indeg[user] -= 1
                    if cpu_indeg[user] == 0:
                        del cpu_indeg[user]
                        queue.append(user)

                unioned_set = make_dependencies_equivalent(
                    dependencies, constructor_dependencies[user]
                )
                constructor_dependencies[user] = unioned_set

        for node in cpu_indeg:
            if constructor_dependencies[node]:
                cannot_move_to_gpu.update(constructor_dependencies[node])

        all_cannot_move_to_gpu = cannot_move_to_gpu.copy()
        for constructor in cannot_move_to_gpu:
            all_cannot_move_to_gpu.update(equal_constructor_sets[constructor])

        return set(constructors) - all_cannot_move_to_gpu


def move_constructors_to_gpu(graph: fx.Graph) -> None:
    """
    Moves intermediary tensors which are constructed on the cpu to gpu when safe
    """
    ConstructorMoverPass(get_gpu_type())(graph)<|MERGE_RESOLUTION|>--- conflicted
+++ resolved
@@ -5,11 +5,7 @@
 import logging
 import operator
 from collections import Counter, defaultdict
-<<<<<<< HEAD
 from typing import Any, Callable, Dict, List, Optional, Set, Union
-=======
-from typing import Any, Dict, List, Optional, Set
->>>>>>> eb886a15
 
 import torch
 import torch._inductor as inductor
@@ -123,9 +119,9 @@
                 pattern_matcher_pass.apply
             )
             if not is_same_dict(counters["inductor"], inductor_before_change):
-                optimus_scuba_log[
-                    f"{pattern_matcher_pass.pass_name}_post_grad"
-                ] = upload_graph(gm.graph)
+                optimus_scuba_log[f"{pattern_matcher_pass.pass_name}_post_grad"] = (
+                    upload_graph(gm.graph)
+                )
         if config.b2b_gemm_pass:
             B2B_GEMM_PASS.apply(gm.graph)  # type: ignore[arg-type]
 
@@ -169,7 +165,9 @@
         comms.reinplace_fsdp_all_gather
     )
 
-    apply_pass(lambda: lower_scan_to_while_loop_pass(gm))
+    GraphTransformObserver(gm, "lower_scan_to_while_loop").apply_gm_pass(
+        lower_scan_to_while_loop_pass
+    )
 
     gm.recompile()
     optimus_scuba_log["after_recompile_post_grad"] = upload_graph(gm.graph)
@@ -883,7 +881,9 @@
         assert isinstance(specialized_dim, int)
         fake_scan_length = fx_xs[0].meta["val"].size()[specialized_dim]
 
-        def lower_to_while_loop(*args):
+        def lower_to_while_loop(*args, **kwargs):
+            assert len(kwargs) == 0
+
             def maybe_reverse_idx(loop_idx: Union[torch.SymInt, int]):
                 return loop_idx if not reverse else fake_scan_length - loop_idx - 1
 
@@ -925,13 +925,54 @@
                 additional_inputs,
                 scan_length,
             ) = pytree.tree_unflatten(args, tree_spec)
-            next_carry, y_subgraph_outs = run_subgraph(
-                init, xs, additional_inputs, maybe_reverse_idx(0)
+
+            def resolve_shape_to_proxy(shape, sub_graph_args):
+                from torch.utils._sympy.interp import sympy_interp
+                from torch.utils._sympy.reference import PythonReferenceAnalysis
+
+                bound_symbols = {}
+                for arg in sub_graph_args:
+                    if isinstance(arg, torch.SymInt):
+                        bound_symbols[arg.node.expr] = arg
+                ret = []
+                for s in shape:
+                    if isinstance(s, torch.SymInt):
+                        ret.append(
+                            sympy_interp(
+                                PythonReferenceAnalysis,
+                                bound_symbols,
+                                s.node.expr,
+                            ),
+                        )
+                    else:
+                        assert isinstance(s, int)
+                        ret.append(s)
+                return ret
+
+            _, ys_outputs = _extract_carry_and_out(
+                cur_node.meta["val"], num_init_leaves
             )
-            ys_outs = [y.repeat(scan_length, *([1] * y.ndim)) for y in y_subgraph_outs]
+            ys_outs = []
+            for ys_out in ys_outputs:
+                shape_proxies = resolve_shape_to_proxy(
+                    ys_out.size(), pytree.tree_leaves(args)
+                )
+                stride_proxies = resolve_shape_to_proxy(
+                    ys_out.stride(), pytree.tree_leaves(args)
+                )
+                ys_outs.append(
+                    torch.empty_strided(
+                        shape_proxies,
+                        stride_proxies,
+                        device=ys_out.device,
+                        dtype=ys_out.dtype,
+                        layout=ys_out.layout,
+                        requires_grad=ys_out.requires_grad,
+                    )
+                )
 
             while_loop_operands, while_loop_spec = pytree.tree_flatten(
-                (next_carry, xs, additional_inputs, 1, ys_outs)
+                (init, xs, additional_inputs, 0, ys_outs)
             )
             last_carry, _, _, _, ys_outs = pytree.tree_unflatten(
                 torch.ops.higher_order.while_loop(
