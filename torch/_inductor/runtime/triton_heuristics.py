--- conflicted
+++ resolved
@@ -2908,19 +2908,6 @@
     elif reduction_hint == ReductionHint.INNER:
         if rnumel > 1024:
             configs = configs[:1]
-<<<<<<< HEAD
-        elif rnumel <= 512:
-            configs = [
-                triton_config_reduction(
-                    size_hints,
-                    8,
-                    rnumel,
-                    register_intensive=True,
-                    reduction_hint=reduction_hint,
-                )
-            ]
-=======
->>>>>>> 5d3410af
         else:
             x_block = 8 if rnumel < 1024 else 4
             if xnumel // x_block < 128 or (loads_and_stores >= 5 and rnumel >= 256):
