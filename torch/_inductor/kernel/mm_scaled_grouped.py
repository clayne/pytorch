# mypy: allow-untyped-defs
import logging
from dataclasses import dataclass
from typing import Any, Optional

import torch
from torch._dynamo.utils import counters
from torch._inductor.virtualized import V
from torch.utils._triton import has_triton_tma_device

from ..ir import ChoiceCaller, Layout, TensorBox
from ..lowering import register_lowering
from ..select_algorithm import (
    autotune_select_algorithm,
    ExternKernelChoice,
    realize_inputs,
    TritonTemplate,
)
from ..utils import (
    get_gpu_shared_memory,
    get_num_sms,
    has_free_symbols,
    use_aten_gemm_kernels,
)
from .mm_common import (
    _is_static_problem,
    check_supported_striding,
    persistent_grouped_mm_grid,
)


log = logging.getLogger(__name__)
aten = torch.ops.aten


@dataclass
class Config:
    kwargs: dict[str, int]
    num_stages: int
    num_warps: int


_NV_CONFIGS = [
    Config(
        {
            "BLOCK_M": block_size_m,
            "BLOCK_N": block_size_n,
            "BLOCK_K": block_size_k,
            "NUM_CONSUMER_GROUPS": 1,
        },
        num_stages=num_stages,
        num_warps=num_warps,
    )
    for block_size_m in [16, 32, 64, 128]
    for block_size_n in [64, 128, 256]
    for block_size_k in [64, 128, 256]
    for num_stages in [3, 4]
    for num_warps in [4, 8]
]

_AMD_CONFIGS = [
    Config(
        {
            "BLOCK_M": block_size_m,
            "BLOCK_N": block_size_n,
            "BLOCK_K": block_size_k,
            "waves_per_eu": waves_per_cu,
            "matrix_instr_nonkdim": matrix_instr_nonkdim,
            "NUM_CONSUMER_GROUPS": 1,
        },
        num_stages=num_stages,
        num_warps=num_warps,
    )
    for block_size_m in [32, 64, 128]
    for block_size_n in [32, 64, 128, 256]
    for block_size_k in [128, 256]
    for num_stages in [1, 2]
    for num_warps, waves_per_cu in [(4, 1), (8, 2), (16, 4)]
    for matrix_instr_nonkdim in [16]
]


def grouped_mm_configs():
    return _AMD_CONFIGS if torch.version.hip else _NV_CONFIGS


def early_config_prune(g, m, configs, named_args):
    dtsize = 1
    pruned_configs = []
    for config in configs:
        kw = config.kwargs
        BLOCK_M, BLOCK_N, BLOCK_K, num_stages, num_warps, num_consumer_groups = (
            kw["BLOCK_M"],
            kw["BLOCK_N"],
            kw["BLOCK_K"],
            config.num_stages,
            config.num_warps,
            getattr(config, "num_consumer_groups", 0),
        )

        # 1. Prune NV configs depending on g and m.
        if not torch.version.hip:
            if not has_free_symbols((g, m)):
                a_is_2d, b_is_2d = named_args["A_IS_2D"], named_args["B_IS_2D"]
                m_avg = m // g if a_is_2d and not b_is_2d else m
                if m_avg <= 16:
                    if BLOCK_M > 32:
                        continue
                elif m_avg <= 32:
                    if BLOCK_M > 64:
                        continue
                elif m_avg <= 64:
                    if BLOCK_M <= 16:
                        continue
                else:
                    if BLOCK_M <= 32:
                        continue

        # 2. make sure we have enough smem
        max_shared_memory = get_gpu_shared_memory()

        if torch.version.hip:
            required_shared_memory = BLOCK_N * BLOCK_K * num_stages * dtsize
        else:
            required_shared_memory = (BLOCK_M + BLOCK_N) * BLOCK_K * num_stages * dtsize
        if required_shared_memory > max_shared_memory:
            continue

        use_warp_specialization = num_consumer_groups >= 1

        # 3. make sure we can partition for ws
        if use_warp_specialization:
            if num_warps != 4:
                continue

            # "tritongpu-warp-spec-data-partition"
            m_slice = BLOCK_M // num_consumer_groups
            n_slice = BLOCK_N // num_consumer_groups
            if m_slice < 64 and n_slice < 256:
                continue

        pruned_configs.append(config)

    return pruned_configs


# Copied from fbgemm grouped_gemm.py
triton_grouped_mm_source = r"""
{%- if A_IS_2D or B_IS_2D %}
{{def_kernel("a_ptr", "b_ptr", "scale_a_ptr", "scale_b_ptr", "offsets_ptr")}}
{%- else %}
{{def_kernel("a_ptr", "b_ptr", "scale_a_ptr", "scale_b_ptr")}}
{%- endif %}
    tidx = tl.program_id(0)

<<<<<<< HEAD
    dtype = tl.float8e4nv
    TMA_SIZE: tl.constexpr = tl.constexpr(128)

    workspace_base = ws_ptr + tidx * 2 * TMA_SIZE
    c_desc_ptr = None

    a_desc_ptr = workspace_base
    b_desc_ptr = workspace_base + TMA_SIZE

    a_desc = triton_helpers.make_tensor_descriptor(
        base_ptr=a_ptr,
        global_shape=[M, K],
        strides=[K, 1],
        block_shape=[BLOCK_M, BLOCK_K],
        desc_ptr=a_desc_ptr,
        element_ty=a_ptr.dtype.element_ty,
    )
    b_desc = triton_helpers.make_tensor_descriptor(
        base_ptr=b_ptr,
        global_shape=[N * G, K],
        strides=[K, 1],
        block_shape=[BLOCK_N, BLOCK_K],
        desc_ptr=b_desc_ptr,
        element_ty=b_ptr.dtype.element_ty,
    )
    triton_helpers.tensormap_fenceproxy_acquire(a_desc_ptr)
    triton_helpers.tensormap_fenceproxy_acquire(b_desc_ptr)
=======
{%- set M_IS_VARYING = A_IS_2D and not B_IS_2D %}
{%- set N_IS_VARYING = not A_IS_2D and B_IS_2D %}
{%- set K_IS_VARYING = A_IS_2D and B_IS_2D %}

{%- if A_IS_2D %}
{%- if B_IS_2D %}
    G = {{size("offsets_ptr", 0)}}
{%- else %}
    G = {{size("b_ptr", 0)}}
{%- endif %}
{%- else %}
{%- if B_IS_2D %}
    G = {{size("a_ptr", 0)}}
{%- else %}
    G = {{size("a_ptr", 0)}}
{%- endif %}
{%- endif %}

    # the b_ptr tensor is given with its last two dims transposed, revert here

    M = {{size("a_ptr", -2)}}
    N = {{size("b_ptr", -1)}}
    K = {{size("a_ptr", -1)}}

    A_STRIDE_M = {{stride("a_ptr", -2)}}
    A_STRIDE_K = {{stride("a_ptr", -1)}}
{%- if not A_IS_2D %}
    A_STRIDE_G = {{stride("a_ptr", 0)}}
    SCALE_A_STRIDE_G = {{stride("scale_a_ptr", 0)}}
{%- endif %}
    B_STRIDE_N = {{stride("b_ptr", -1)}}
    B_STRIDE_K = {{stride("b_ptr", -2)}}
{%- if not B_IS_2D %}
    B_STRIDE_G = {{stride("b_ptr", 0)}}
    SCALE_B_STRIDE_G = {{stride("scale_b_ptr", 0)}}
{%- endif %}

    # fixme: a_desc = tl.make_tensor_descriptor(
    a_desc = tl._experimental_make_tensor_descriptor(
        a_ptr,
{%- if A_IS_2D %}
        shape=[M, K],
        # fixme: strides=[A_STRIDE_M, A_STRIDE_K],
        strides=[{{stride("a_ptr", -2)}}, {{stride("a_ptr", -1)}}],
        block_shape=[BLOCK_M, BLOCK_K],
{%- else %}
        shape=[G, M, K],
        # fixme: strides=[A_STRIDE_G, A_STRIDE_M, A_STRIDE_K],
        strides=[{{stride("a_ptr", 0)}}, {{stride("a_ptr", -2)}}, {{stride("a_ptr", -1)}}],
        block_shape=[1, BLOCK_M, BLOCK_K],
{%- endif %}
    )

    # fixme: b_desc = tl.make_tensor_descriptor(
    b_desc = tl._experimental_make_tensor_descriptor(
        b_ptr,
{%- if B_IS_2D %}
        shape=[N, K],
        # fixme: strides=[B_STRIDE_N, B_STRIDE_K],
        strides=[{{stride("b_ptr", -1)}}, {{stride("b_ptr", -2)}}],
        block_shape=[BLOCK_N, BLOCK_K],
{%- else %}
        shape=[G, N, K],
        # fixme: strides=[B_STRIDE_G, B_STRIDE_N, B_STRIDE_K],
        strides=[{{stride("b_ptr", 0)}}, {{stride("b_ptr", -1)}}, {{stride("b_ptr", -2)}}],
        block_shape=[1, BLOCK_N, BLOCK_K],
{%- endif %}
    )
>>>>>>> a1bb2834

{%- if M_IS_VARYING %}
    m_end_offset = 0
{%- endif %}
{%- if N_IS_VARYING %}
    n_end_offset = 0
{%- endif %}
{%- if K_IS_VARYING %}
    k_end_offset = 0
{%- endif %}
    iterated_tiles = 0
    for g in tl.range(G):
{%- if M_IS_VARYING %}
        # Move across groups
        m_start_offset = m_end_offset
        m_end_offset = tl.load(offsets_ptr + g)
        m_size = m_end_offset - m_start_offset
        m_scale_start_offset = m_start_offset
{%- else %}
        m_start_offset = 0
        m_size = M
        m_scale_start_offset = g * M
{%- endif %}

{%- if N_IS_VARYING %}
        # Move across groups
        n_start_offset = n_end_offset
        n_end_offset = tl.load(offsets_ptr + g)
        n_size = n_end_offset - n_start_offset
        n_scale_start_offset = n_start_offset
{%- else %}
        n_start_offset = 0
        n_size = N
        n_scale_start_offset = g * N
{%- endif %}

        if m_size > 0 and n_size > 0:
{%- if K_IS_VARYING %}
            # Move across groups
            k_start_offset = k_end_offset
            k_end_offset = tl.load(offsets_ptr + g)
            k_size = k_end_offset - k_start_offset
{%- else %}
            k_start_offset = 0
            k_size = K
{%- endif %}

            num_m_tiles = tl.cdiv(m_size, BLOCK_M)
            num_n_tiles = tl.cdiv(n_size, BLOCK_N)
            num_tiles = num_m_tiles * num_n_tiles

            # Move across tiles
            while tidx >= iterated_tiles and tidx < iterated_tiles + num_tiles:
                gidx = tidx - iterated_tiles
                # Split M first and N second.
                tile_m_idx = gidx % num_m_tiles
                tile_n_idx = gidx // num_m_tiles

                accumulator = tl.zeros((BLOCK_M, BLOCK_N), dtype=tl.float32)
<<<<<<< HEAD
                tl.static_assert(K % BLOCK_K == 0)
                if USE_TMA_LOAD:
                    m_offset = (M_start_offset + tile_m_idx * BLOCK_M).to(tl.int32)
                    n_offset = (N_start_offset + tile_n_idx * BLOCK_N).to(tl.int32)
                    for k_offset in range(0, K, BLOCK_K):
                        a = triton_helpers.load_tensor_descriptor(
                            a_desc,
                            [m_offset, k_offset],
                            [BLOCK_M, BLOCK_K],
                            dtype,
                        )
                        b = triton_helpers.load_tensor_descriptor(
                            b_desc,
                            [n_offset, k_offset],
                            [BLOCK_N, BLOCK_K],
                            dtype,
                        )
                        if USE_FAST_ACCUM:
                            accumulator = tl.dot(a, b.T, accumulator)
                        else:
                            accumulator += tl.dot(a, b.T)
                else:
                    offs_am = tile_m_idx * BLOCK_M + tl.arange(0, BLOCK_M)
                    offs_bn = tile_n_idx * BLOCK_N + tl.arange(0, BLOCK_N)
                    offs_k = tl.arange(0, BLOCK_K)
                    a_ptrs = (
                        a_desc_ptr
                        + (M_start_offset + offs_am[:, None]) * K
                        + offs_k[None, :]
                    )
                    b_ptrs = (
                        b_desc_ptr
                        + (N_start_offset + offs_bn[:, None]) * K
                        + offs_k[None, :]
                    )
                    for k_offset in range(0, K, BLOCK_K):
                        a = tl.load(a_ptrs, mask=offs_am[:, None] < m_size)
                        b = tl.load(b_ptrs, mask=offs_bn[:, None] < n_size)
                        accumulator += tl.dot(a, b.T)
                        a_ptrs += BLOCK_K
                        b_ptrs += BLOCK_K
=======
>>>>>>> a1bb2834

{%- if USE_TMA_LOAD %}
                m_offset = (m_start_offset + tile_m_idx * BLOCK_M).to(tl.int32)
                n_offset = (n_start_offset + tile_n_idx * BLOCK_N).to(tl.int32)

                for k_offset in range(0, k_size, BLOCK_K):
{%- if A_IS_2D %}
                    a = a_desc.load([m_offset, k_start_offset + k_offset])
{%- else %}
                    a = a_desc.load([g, m_offset, k_start_offset + k_offset]).reshape(BLOCK_M, BLOCK_K)
{%- endif %}
{%- if B_IS_2D %}
                    b = b_desc.load([n_offset, k_start_offset + k_offset])
{%- else %}
                    b = b_desc.load([g, n_offset, k_start_offset + k_offset]).reshape(BLOCK_N, BLOCK_K)
{%- endif %}

{%- if K_IS_VARYING %}
                    if k_offset + BLOCK_K > k_size:
                        group_offs_k = k_offset + tl.arange(0, BLOCK_K)
                        a = tl.where(group_offs_k < k_size, a, 0)
                        b = tl.where(group_offs_k < k_size, b, 0)
{%- endif %}

{%- if USE_FAST_ACCUM %}
                    accumulator = tl.dot(a, b.T, accumulator)
{%- else %}
                    accumulator += tl.dot(a, b.T)
{%- endif %}
{%- else %}
                offs_am = tile_m_idx * BLOCK_M + tl.arange(0, BLOCK_M)
                offs_bn = tile_n_idx * BLOCK_N + tl.arange(0, BLOCK_N)
                offs_k = k_start_offset + tl.arange(0, BLOCK_K)
                a_ptrs = (
                    a_ptr
{%- if not A_IS_2D %}
                    + g * A_STRIDE_G
{%- endif %}
                    + (m_start_offset + offs_am[:, None]) * A_STRIDE_M
                    + offs_k[None, :] * A_STRIDE_K
                )
                b_ptrs = (
                    b_ptr
{%- if not B_IS_2D %}
                    + g * B_STRIDE_G
{%- endif %}
                    + (n_start_offset + offs_bn[:, None]) * B_STRIDE_N
                    + offs_k[None, :] * B_STRIDE_K
                )
                for k_offset in range(0, k_size, BLOCK_K):
                    a = tl.load(a_ptrs, mask=offs_am[:, None] < m_size)
                    b = tl.load(b_ptrs, mask=offs_bn[:, None] < n_size)
                    if k_offset + BLOCK_K > k_size:
                        group_offs_k = k_offset + tl.arange(0, BLOCK_K)
                        a = tl.where(group_offs_k < k_size, a, 0)
                        b = tl.where(group_offs_k < k_size, b, 0)
{%- if USE_FAST_ACCUM %}
                    accumulator = tl.dot(a, b.T, accumulator)
{%- else %}
                    accumulator += tl.dot(a, b.T)
{%- endif %}
                    a_ptrs += BLOCK_K
                    b_ptrs += BLOCK_K
{%- endif %}

                offs_am = tile_m_idx * BLOCK_M + tl.arange(0, BLOCK_M)
                offs_bn = tile_n_idx * BLOCK_N + tl.arange(0, BLOCK_N)
                scale_a = tl.load(
                    scale_a_ptr
{%- if A_IS_2D %}
                    + m_scale_start_offset
{%- else %}
                    + g * SCALE_A_STRIDE_G
{%- endif %}
                    + offs_am[:, None],
                    mask=offs_am[:, None] < m_size,
                )
                scale_b = tl.load(
                    scale_b_ptr
{%- if B_IS_2D %}
                    + n_scale_start_offset
{%- else %}
                    + g * SCALE_B_STRIDE_G
{%- endif %}
                    + offs_bn[None, :],
                    mask=offs_bn[None, :] < n_size,
                )
                c = accumulator.to(tl.float32) * scale_a * scale_b

{%- if M_IS_VARYING %}
                idx_m = (m_start_offset + offs_am[:, None])
{%- else %}
                idx_m = offs_am[:, None]
{%- endif %}
{%- if N_IS_VARYING %}
                idx_n = (n_start_offset + offs_bn[None, :])
{%- else %}
                idx_n = offs_bn[None, :]
{%- endif %}
                mask = offs_am[:, None] < m_size and offs_bn[None, :] < n_size
{%- if M_IS_VARYING or N_IS_VARYING %}
                {{store_output(("idx_m", "idx_n"), "c", "mask", indent_width=16)}}
{%- else %}
                {{store_output(("g", "idx_m", "idx_n"), "c", "mask", indent_width=16)}}
{%- endif %}
                tidx += NUM_SMS

            iterated_tiles += num_tiles
"""


triton_scaled_grouped_mm_template = TritonTemplate(
    name="scaled_grouped_mm",
    grid=persistent_grouped_mm_grid,
    source=triton_grouped_mm_source,
)


def grouped_mm_args(
    mat1: TensorBox,
    mat2: TensorBox,
    offs: Optional[TensorBox],
    layout=None,
    out_dtype=None,
):
    mat1, mat2 = realize_inputs(mat1, mat2)
    if offs is not None:
        realize_inputs(offs)
    mat1_size = mat1.get_size()
    mat2_size = mat2.get_size()

    m1dim, m2dim = len(mat1_size), len(mat2_size)

    assert m1dim == 2 or m1dim == 3
    assert m2dim == 2 or m2dim == 3

    if layout is None:
        from torch._inductor.ir import FixedLayout

        if out_dtype is None:
            out_dtype = mat1.get_dtype()

        dims = []
        if m1dim == 2:
            if m2dim == 2:
                assert offs is not None
                dims = [offs.get_size()[0], mat1_size[0], mat2_size[1]]
            else:
                dims = [mat1_size[0], mat2_size[-1]]
        else:
            if m2dim == 2:
                dims = [mat1_size[1], mat2_size[1]]
            else:
                dims = [mat1_size[0], mat1_size[1], mat2_size[-1]]
        layout = FixedLayout(
            mat1.get_device(),
            out_dtype,
            dims,
        )
    else:
        assert out_dtype is None, "out_dtype is ignored if layout is specified."

    return (mat1_size, mat2_size, layout, mat1, mat2, offs)


aten__scaled_grouped_mm = ExternKernelChoice(
    torch._scaled_grouped_mm,
    "at::_scaled_grouped_mm",
    op_overload=aten._scaled_grouped_mm,
    has_out_variant=False,
)


def can_use_triton_kernel(
    mat_a: TensorBox,
    mat_b: TensorBox,
    offs: Optional[TensorBox],
    bias: Optional[TensorBox],
    scale_result: Optional[TensorBox],
) -> bool:
    if not has_triton_tma_device():
        return False

    # The _grouped_mm()/_scaled_grouped_mm() operator do not support
    # bias nor scale_result yet.
    if bias is not None:
        return False
    if scale_result is not None:
        return False

    if len(mat_a.get_size()) == 2 or len(mat_b.get_size()) == 2:
        return offs is not None
    else:
        return offs is None


def create_offsets(x, m1_size, m2_size, offs_size):
    m1_is_2d = len(m1_size) == 2
    m2_is_2d = len(m2_size) == 2
    if m1_is_2d:
        if m2_is_2d:
            k = V.graph.sizevars.size_hint(m1_size[1])
            noffs = V.graph.sizevars.size_hint(offs_size[0])
            step = k / noffs
            return torch.linspace(
                step, k, noffs, dtype=x.get_dtype(), device=x.get_device()
            )

        else:
            m = V.graph.sizevars.size_hint(m1_size[0])
            noffs = V.graph.sizevars.size_hint(offs_size[0])
            step = m / noffs
            return torch.linspace(
                step, m, noffs, dtype=x.get_dtype(), device=x.get_device()
            )
    else:
        if m2_is_2d:
            n = V.graph.sizevars.size_hint(m2_size[0])
            noffs = V.graph.sizevars.size_hint(offs_size[0])
            step = n / noffs
            return torch.linspace(
                step, n, noffs, dtype=x.get_dtype(), device=x.get_device()
            )
        else:
            return None


def _tuned_grouped_mm_common(
    operator_name: str,
    algorithm_name: str,
    extern_kernel_choice: ExternKernelChoice,
    kernel_template: TritonTemplate,
    mat_a: TensorBox,
    mat_b: TensorBox,
    scale_a: Optional[TensorBox] = None,
    scale_b: Optional[TensorBox] = None,
    offs: Optional[TensorBox] = None,
    bias: Optional[TensorBox] = None,
    scale_result: Optional[TensorBox] = None,
    out_dtype: Optional[torch.dtype] = None,
    use_fast_accum: Optional[bool] = False,
    layout: Optional[Layout] = None,
) -> TensorBox:
    assert (scale_a is None) == (scale_b is None)
    assert scale_result is None or scale_a is not None

    m1_size, m2_size, layout, mat_a, mat_b, offs = grouped_mm_args(
        mat_a, mat_b, offs, layout=layout, out_dtype=out_dtype
    )
    counters["aten_mm_info"][operator_name] += 1
    log_message = f"Tuned {operator_name}: mat1_shape=%s, mat2_shape=%s, mat1_dtype=%s, mat2_dtype=%s, output_layout=%s"
    log.info(
        log_message,
        m1_size,
        m2_size,
        mat_a.get_dtype(),
        mat_b.get_dtype(),
        layout,
    )
    check_supported_striding(mat_a, mat_b)

    # workaround for Inductor not supporting optional tensor input arguments
    input_nodes: list[Any] = [mat_a, mat_b]
    if scale_a is not None:
        input_nodes.append(realize_inputs(scale_a))
    if scale_b is not None:
        input_nodes.append(realize_inputs(scale_b))
    if offs is not None:
        input_nodes.append(realize_inputs(offs))

    aten_choice = extern_kernel_choice.bind(
        input_nodes,
        layout,
        out_dtype=out_dtype,
        use_fast_accum=use_fast_accum,
    )

    choices: list[ChoiceCaller] = []
    if use_aten_gemm_kernels():
        choices.append(aten_choice)

    _, is_nonzero = _is_static_problem(layout)

    # Checking only for the equality of correspoding dims of
    # multiplicands here, relying on meta function checks for
    # everything else.
    if is_nonzero and can_use_triton_kernel(mat_a, mat_b, offs, bias, scale_result):
        if len(m1_size) == 2:
            if len(m2_size) == 2:
                m, k1 = m1_size
                k2, _ = m2_size
                g = offs.get_size()[0]
                V.graph.sizevars.guard_equals(k1, k2)
                a_is_2d, b_is_2d = True, True
            else:
                g1 = offs.layout.size[0]
                m, k1 = m1_size
                g2, k2, _ = m2_size
                g = V.graph.sizevars.guard_equals(g1, g2)
                V.graph.sizevars.guard_equals(k1, k2)
                a_is_2d, b_is_2d = True, False
        else:
            if len(m2_size) == 2:
                g1 = offs.layout.size[0]
                g2, m, k1 = m1_size
                k2, _ = m2_size
                g = V.graph.sizevars.guard_equals(g1, g2)
                V.graph.sizevars.guard_equals(k1, k2)
                a_is_2d, b_is_2d = False, True
            else:
                g1, m, k1 = m1_size
                g2, k2, _ = m2_size
                g = V.graph.sizevars.guard_equals(g1, g2)
                V.graph.sizevars.guard_equals(k1, k2)
                a_is_2d, b_is_2d = False, False

        kwargs = {
            "A_IS_2D": a_is_2d,
            "B_IS_2D": b_is_2d,
            "USE_FAST_ACCUM": use_fast_accum,
            "NUM_SMS": get_num_sms(),
            "USE_TMA_LOAD": True,
        }

        for config in early_config_prune(g, m, grouped_mm_configs(), kwargs):
            kernel_template.maybe_append_choice(
                choices,
                input_nodes=input_nodes,
                layout=layout,
                num_stages=config.num_stages,
                num_warps=config.num_warps,
                **kwargs,
                **config.kwargs,
            )

    input_gen_fns = {
        4: lambda x: create_offsets(
            x, m1_size, m2_size, offs.get_size() if offs is not None else None
        ),
    }
    return autotune_select_algorithm(
        algorithm_name, choices, input_nodes, layout, input_gen_fns=input_gen_fns
    )


@register_lowering(aten._scaled_grouped_mm.default, type_promotion_kind=None)
def tuned_scaled_grouped_mm(
    mat_a: TensorBox,
    mat_b: TensorBox,
    scale_a: TensorBox,
    scale_b: TensorBox,
    offs: Optional[TensorBox] = None,
    bias: Optional[TensorBox] = None,
    scale_result: Optional[TensorBox] = None,
    out_dtype: Optional[torch.dtype] = None,
    use_fast_accum: bool = False,
    layout: Optional[Layout] = None,
) -> TensorBox:
    """Auto-tuning for _scaled_grouped_mm() operator."""

    return _tuned_grouped_mm_common(
        "aten._scaled_grouped_mm.default",
        "scaled_grouped_mm",
        aten__scaled_grouped_mm,
        triton_scaled_grouped_mm_template,
        mat_a,
        mat_b,
        scale_a,
        scale_b,
        offs,
        bias,
        scale_result,
        out_dtype,
        use_fast_accum,
        layout,
    )<|MERGE_RESOLUTION|>--- conflicted
+++ resolved
@@ -153,35 +153,6 @@
 {%- endif %}
     tidx = tl.program_id(0)
 
-<<<<<<< HEAD
-    dtype = tl.float8e4nv
-    TMA_SIZE: tl.constexpr = tl.constexpr(128)
-
-    workspace_base = ws_ptr + tidx * 2 * TMA_SIZE
-    c_desc_ptr = None
-
-    a_desc_ptr = workspace_base
-    b_desc_ptr = workspace_base + TMA_SIZE
-
-    a_desc = triton_helpers.make_tensor_descriptor(
-        base_ptr=a_ptr,
-        global_shape=[M, K],
-        strides=[K, 1],
-        block_shape=[BLOCK_M, BLOCK_K],
-        desc_ptr=a_desc_ptr,
-        element_ty=a_ptr.dtype.element_ty,
-    )
-    b_desc = triton_helpers.make_tensor_descriptor(
-        base_ptr=b_ptr,
-        global_shape=[N * G, K],
-        strides=[K, 1],
-        block_shape=[BLOCK_N, BLOCK_K],
-        desc_ptr=b_desc_ptr,
-        element_ty=b_ptr.dtype.element_ty,
-    )
-    triton_helpers.tensormap_fenceproxy_acquire(a_desc_ptr)
-    triton_helpers.tensormap_fenceproxy_acquire(b_desc_ptr)
-=======
 {%- set M_IS_VARYING = A_IS_2D and not B_IS_2D %}
 {%- set N_IS_VARYING = not A_IS_2D and B_IS_2D %}
 {%- set K_IS_VARYING = A_IS_2D and B_IS_2D %}
@@ -250,7 +221,6 @@
         block_shape=[1, BLOCK_N, BLOCK_K],
 {%- endif %}
     )
->>>>>>> a1bb2834
 
 {%- if M_IS_VARYING %}
     m_end_offset = 0
@@ -310,50 +280,6 @@
                 tile_n_idx = gidx // num_m_tiles
 
                 accumulator = tl.zeros((BLOCK_M, BLOCK_N), dtype=tl.float32)
-<<<<<<< HEAD
-                tl.static_assert(K % BLOCK_K == 0)
-                if USE_TMA_LOAD:
-                    m_offset = (M_start_offset + tile_m_idx * BLOCK_M).to(tl.int32)
-                    n_offset = (N_start_offset + tile_n_idx * BLOCK_N).to(tl.int32)
-                    for k_offset in range(0, K, BLOCK_K):
-                        a = triton_helpers.load_tensor_descriptor(
-                            a_desc,
-                            [m_offset, k_offset],
-                            [BLOCK_M, BLOCK_K],
-                            dtype,
-                        )
-                        b = triton_helpers.load_tensor_descriptor(
-                            b_desc,
-                            [n_offset, k_offset],
-                            [BLOCK_N, BLOCK_K],
-                            dtype,
-                        )
-                        if USE_FAST_ACCUM:
-                            accumulator = tl.dot(a, b.T, accumulator)
-                        else:
-                            accumulator += tl.dot(a, b.T)
-                else:
-                    offs_am = tile_m_idx * BLOCK_M + tl.arange(0, BLOCK_M)
-                    offs_bn = tile_n_idx * BLOCK_N + tl.arange(0, BLOCK_N)
-                    offs_k = tl.arange(0, BLOCK_K)
-                    a_ptrs = (
-                        a_desc_ptr
-                        + (M_start_offset + offs_am[:, None]) * K
-                        + offs_k[None, :]
-                    )
-                    b_ptrs = (
-                        b_desc_ptr
-                        + (N_start_offset + offs_bn[:, None]) * K
-                        + offs_k[None, :]
-                    )
-                    for k_offset in range(0, K, BLOCK_K):
-                        a = tl.load(a_ptrs, mask=offs_am[:, None] < m_size)
-                        b = tl.load(b_ptrs, mask=offs_bn[:, None] < n_size)
-                        accumulator += tl.dot(a, b.T)
-                        a_ptrs += BLOCK_K
-                        b_ptrs += BLOCK_K
-=======
->>>>>>> a1bb2834
 
 {%- if USE_TMA_LOAD %}
                 m_offset = (m_start_offset + tile_m_idx * BLOCK_M).to(tl.int32)
