import os  # noqa: C101
import sys
from typing import Any, Callable, Literal, Optional, TYPE_CHECKING, Union

import torch
import torch._inductor.custom_graph_pass
from torch._environment import is_fbcode
from torch.utils._config_module import Config, get_tristate_env, install_config_module


inplace_padding = os.environ.get("TORCHINDUCTOR_INPLACE_PADDING", "1") == "1"
can_inplace_pad_graph_input = False  # ease testing


def fx_graph_remote_cache_default() -> Optional[bool]:
    return get_tristate_env("TORCHINDUCTOR_FX_GRAPH_REMOTE_CACHE")


def autotune_remote_cache_default() -> Optional[bool]:
    return get_tristate_env("TORCHINDUCTOR_AUTOTUNE_REMOTE_CACHE")


def bundled_autotune_remote_cache_default() -> Optional[bool]:
    return get_tristate_env("TORCHINDUCTOR_BUNDLED_AUTOTUNE_REMOTE_CACHE")


def bundle_triton_into_fx_graph_cache_default() -> Optional[bool]:
    return get_tristate_env(
        "TORCHINDUCTOR_BUNDLE_TRITON_INTO_FX_GRAPH_CACHE",
        True if not is_fbcode() else None,
    )


# Enable auto_functionalized_v2 (enabled by default)
enable_auto_functionalized_v2 = (
    os.environ.get("TORCHDYNAMO_AUTO_FUNCTIONALIZED_V2", "1") == "1"
)

# add some debug printouts
debug = False

# Whether to disable a progress bar for autotuning
disable_progress = True

# Whether to enable printing the source code for each future
verbose_progress = False

# use fx aot graph codegen cache
fx_graph_cache = (
    os.environ.get("TORCHINDUCTOR_FX_GRAPH_CACHE", "0" if is_fbcode() else "1") == "1"
)

# use remote fx aot graph codegen cache
# False: Disables the cache
# True: Enables the cache
# None: Not set -- Off for OSS, JustKnobs based for internal
fx_graph_remote_cache: Optional[bool] = fx_graph_remote_cache_default()

# should we bundle triton caching into fx graph cache
bundle_triton_into_fx_graph_cache: Optional[
    bool
] = bundle_triton_into_fx_graph_cache_default()

# Enable autotune local cache.
#
# See bundled_autotune_remote_cache for the effect this flag has on the bundled
# remote cache.
autotune_local_cache: bool = True

# Enable autotune remote cache.
#
# Enables/disables the autotune remote cache regardless of the state of
# autotune_local_cache. If both local and remote are enabled then on write both
# are written and on read local is checked first and only on a cache miss is
# remote read.
#
# False: Disables the cache
# True: Enables the cache
# None: Not set -- Off for OSS, JustKnobs based for internal
autotune_remote_cache: Optional[bool] = autotune_remote_cache_default()

# Enable bundled autotune cache.
#
# Enables/disables the bundled autotune cache regardless of the state of
# autotune_remote_cache. However it does depend on the local cache for local
# state management - as a result if the local cache is disabled this will also
# disable the bundled autotune cache.
#
# False: Disables the cache
# True: Enables the cache (requires autotune_local_cache)
# None: Not set -- Off for OSS, JustKnobs based for internal
bundled_autotune_remote_cache: Optional[bool] = bundled_autotune_remote_cache_default()

# Force disabled all inductor level caching -- This will override any other caching flag
force_disable_caches: bool = os.environ.get("TORCHINDUCTOR_FORCE_DISABLE_CACHES") == "1"

# sleep in inductor for testing
sleep_sec_TESTING_ONLY: Optional[int] = None

# The default layout constraint for custom operators.
# This must be the name of one of the layout constraint tags
# (that is, one of {"needs_fixed_stride_order", "flexible_layout"}),
# If the custom op does not have a layout constraint tag already
# then we assume the following applies.
custom_op_default_layout_constraint: Literal[
    "needs_fixed_stride_order", "flexible_layout"
] = "needs_fixed_stride_order"

# The default layout constraint for user-defined triton kernels.
# See "The default layout constraint for custom operators" for options.
triton_kernel_default_layout_constraint: Literal[
    "needs_fixed_stride_order", "flexible_layout"
] = "needs_fixed_stride_order"

# use cpp wrapper instead of python wrapper
# incompatible with disable_cpp_codegen
cpp_wrapper: bool = os.environ.get("TORCHINDUCTOR_CPP_WRAPPER", "0") == "1"

# dead code elimination
dce = False

# assume weight tensors are fixed size
static_weight_shapes = True

# put correctness assertions in generated code
size_asserts = os.environ.get("TORCHINDUCTOR_SIZE_ASSERTS", "1") == "1"
nan_asserts = os.environ.get("TORCHINDUCTOR_NAN_ASSERTS") == "1"

# enable loop reordering based on input orders
pick_loop_orders = True

# reuse a kernel input as the output
inplace_buffers = True

# reuse a buffer for an unrelated purpose
allow_buffer_reuse = True

# Enable pooled allocations for non-output tensors
memory_planning = os.environ.get("TORCHINDUCTOR_MEMORY_PLANNING", "0") == "1"

# How to organize memory under memory_planning=True:
# - "none": do not try to pool storage, just reuse
# - "intermediates": all non-outputs share storage, outputs each get unique storage
# - "outputs": two pools, one for intermediates (freed on return) and one for outputs
# - "combined": a single pool for both intermediates and outputs
memory_pool: Literal["none", "intermediates", "outputs", "combined"] = os.environ.get(
    "TORCHINDUCTOR_MEMORY_POOL", "intermediates"
)  # type: ignore[assignment]

# codegen benchmark harness
benchmark_harness = True

# fuse pointwise into templates epilogues
epilogue_fusion = True

# fuse pointwise into template prologues
prologue_fusion = False

# do epilogue fusions before other fusions
epilogue_fusion_first = False

# enable pattern match+replace optimizations
pattern_matcher = True

# set to True to enable the back-to-back GEMM pass
b2b_gemm_pass = False

# register custom graph optimization pass hook. so far, pre/post passes are
# only applied before/after pattern_matcher in post_grad_passes.
#
# Implement CustomGraphPass to allow Inductor to graph compiled artifacts
# to which your custom passes have been applied:
post_grad_custom_pre_pass: torch._inductor.custom_graph_pass.CustomGraphPassType = None
post_grad_custom_post_pass: torch._inductor.custom_graph_pass.CustomGraphPassType = None

# Registers a custom joint graph pass.
joint_custom_pre_pass: Optional[Callable[[torch.fx.Graph], None]] = None
joint_custom_post_pass: Optional[Callable[[torch.fx.Graph], None]] = None

# Registers a custom pregrad pass. Note that the pre-grad IR is 1.
# non-functional, 2. non-normalized, and 3. prone to change. Ideally we should
# use post-grad passes.
pre_grad_custom_pass: Optional[Callable[[torch.fx.graph.Graph], None]] = None

# Registers a custom pass to be run right before fusion in Inductor scheduler.
# WARNING: Inductor scheduler IR is at prototype stage and subject to change,
# hence custom IR passes built on top of it might break in the future.
_pre_fusion_custom_pass: Optional[
    Callable[
        [list["torch._inductor.scheduler.BaseSchedulerNode"]],
        list["torch._inductor.scheduler.BaseSchedulerNode"],
    ]
] = None

# Deprecated
split_cat_fx_passes = True

# Optimize conv-batchnorm if batchnorm is in eval mode. Slightly reduces numerical stability.
efficient_conv_bn_eval_fx_passes = False

# Enable predispatch aten IR for export
is_predispatch = False

# Deprecated
group_fusion = False

# Deprecated
batch_fusion = True

# Pre grad fusion and options in order, set to empty dict to disable fusion.
# Call `torch._inductor.fx_passes.group_batch_fusion.list_group_batch_fusions()` to see available fusions.
# batch fusion options:
# batch_linear
# batch_linear_lhs
# batch_layernorm
# batch_tanh
# batch_relu
# batch_sigmoid

# split cat fusion options:
# normalization_pass
# remove_split_with_size_one_pass
# merge_getitem_cat_pass
# merge_stack_tahn_unbind
# merge_splits_pass
# mutate_cat_pass
# split_cat_pass
pre_grad_fusion_options: dict[str, dict[str, Any]] = {}

# Post grad fusion and options, set to empty dict to disable fusion.
# Call `torch._inductor.fx_passes.group_batch_fusion.list_group_batch_fusions(False)` to see available fusions.
post_grad_fusion_options: dict[str, dict[str, Any]] = {}

# enable reordering pass for improving memory locality
reorder_for_locality = True

# Scale down Rn_BLOCK for better occupancy
dynamic_scale_rblock = os.environ.get("TORCHINDUCTOR_DYNAMIC_SCALE_RBLOCK", "1") == "1"

# this forces fusion for int_mm with mul. Needed when you want to avoid realizing the int32
# but the mul gets fused with other pointwise ops instead.
force_fuse_int_mm_with_mul = False

# for pattern torch.mm(a, b.to(dtype)) with cuda tensors,
# enable torch._inductor.kernel.mm.tuned_mixed_mm fused kernel.
# Autotune will compare perf with normal cast->then->mm option
use_mixed_mm = True

# enable runtime numeric check for pre/post grad fx passes
# floating point provides limited accuracy (about 7 decimal digits for single precision
# floating point numbers,about 16 decimal digits for double precision floating point numbers)
# according to PyTorch documentation.
# https://pytorch.org/docs/stable/notes/numerical_accuracy.html#batched-computations-or-slice-computations
fx_passes_numeric_check: dict[str, Any] = {
    "pre_grad": False,
    "precision": 1e-4,
    "num_iterations": 1,
    "requires_optimizer": True,
}

# mixed_mm_choice can be used to control the behaviour for pattern torch.mm(a, b.to(dtype)) with cuda tensors.
# The fallback aten implementation is normal cast->then->mm option.
# If mixed_mm_choice is "default": this flag will be ignored.
# If mixed_mm_choice is "triton":
# - Always use torch._inductor.kernel.mm.tuned_mixed_mm's fused kernel.
# - Autotune will not compare with fallback.
# If mixed_mm_choice is "aten": always use the fallback aten implementation.
# If mixed_mm_choice is "heuristic":
# - Enables the heuristic.
# - If the heuristic decides to add a config, it will add the config as the first choice.
# - If autotune is disabled, this config will always be chosen.
# - If autotune is enabled, it will also compare with fallback aten implementation and fused kernel.
# The use_mixed_mm flag will be ignored if mixed_mm_choice != "default".
mixed_mm_choice: Literal["default", "triton", "aten", "heuristic"] = "heuristic"

# enable reordering pass for increasing overlap between compute and communication
# only use with fsdp
reorder_for_compute_comm_overlap = False

# passes (in execution order) for increasing overlap between compute and communication
# for built-in passes, use string name; for user-defined passes, pass in the function handle
# WARNING: Inductor scheduler IR is at prototype stage and subject to change,
# hence custom IR passes built on top of it might break in the future.
reorder_for_compute_comm_overlap_passes: list[
    Union[
        str,
        Callable[
            [list["torch._inductor.scheduler.BaseSchedulerNode"]],
            list["torch._inductor.scheduler.BaseSchedulerNode"],
        ],
    ]
] = [
    "reorder_compute_for_overlap",
    "sink_waits",
    "raise_comms",
]

# enable operator reordering for peak memory optimization
reorder_for_peak_memory = True

# runtime estimation function for ops
# for built-in estimation function, pass in "default"; for user-defined estimation function, pass in the function handle
estimate_op_runtime = "default"

# unit: GB/s, uni-directional P2P bandwidth per card
# default value is NVLink
intra_node_bw = 300

# unit: GB/s, uni-directional P2P bandwidth per node
# default value is InfiniBand
inter_node_bw = 25

# use Inductor's experimental benchmarker (runtime/benchmarking.py)
# to benchmark kernels during autotuning, otherwise fall back to
# Triton's `do_bench`. the experimental benchmarker may produce
# results that are not consistent with `do_bench`'s results
use_experimental_benchmarker: bool = Config(
    default=True,
    env_name_force="TORCHINDUCTOR_USE_EXPERIMENTAL_BENCHMARKER",
    justknob="pytorch/inductor:use_experimental_benchmarker",
)

# enable slow autotuning passes to select algorithms
max_autotune = os.environ.get("TORCHINDUCTOR_MAX_AUTOTUNE") == "1"

# enable slow autotuning passes to select pointwise/reductions algorithms
max_autotune_pointwise = os.environ.get("TORCHINDUCTOR_MAX_AUTOTUNE_POINTWISE") == "1"

# enable slow autotuning passes to select gemm algorithms
max_autotune_gemm = os.environ.get("TORCHINDUCTOR_MAX_AUTOTUNE_GEMM") == "1"

# Modifies the number of autotuning choices displayed, set to None for all
autotune_num_choices_displayed = 10

# force cublas and triton to use the same precision; cublas supports TF32 for matmul operations
# when m, n, k are multiples of 16, 16, 8, whereas triton supports TF32 for matmul operations
# for any combinations of m, n, k, regardless of their alignment. setting this flag will ensure
# that triton does not use TF32 wherever cublas would not use TF32
force_same_precision = (
    True if is_fbcode() else os.environ.get("TORCHINDUCTOR_FORCE_SAME_PRECISION") == "1"
)

# Specify candidate backends for gemm autotune.
# Possible choices are combinations of: ATen, Triton, CUTLASS, CK, CPP.
# ATen: default Pytorch ATen kernels.
# Triton: Triton templates defined in torch inductor (AMD and NVidia GPUs).
# CUTLASS: Cutlass templates and kernels (NVidia GPUs only).
# CK: Composable Kernel templates and kernels (AMD Instinct GPUs only).
# CPP: CPP templates and kernels for CPU.
max_autotune_gemm_backends = os.environ.get(
    "TORCHINDUCTOR_MAX_AUTOTUNE_GEMM_BACKENDS", "ATEN,TRITON,CPP"
).upper()

# As above, specify candidate backends for conv autotune.
# NB: in some cases for 1x1 convs we emit as matmul,
# which will use the backends of `max_autotune_gemm_backends`
max_autotune_conv_backends = os.environ.get(
    "TORCHINDUCTOR_MAX_AUTOTUNE_CONV_BACKENDS", "ATEN,TRITON"
).upper()


# Specify the size of the search space for GEMM autotuning.
# DEFAULT     - balance between compile time overhead and performance
# EXHAUSTIVE  - maximize performance
max_autotune_gemm_search_space: Literal["DEFAULT", "EXHAUSTIVE"] = os.environ.get(
    "TORCHINDUCTOR_MAX_AUTOTUNE_GEMM_SEARCH_SPACE", "DEFAULT"
).upper()  # type: ignore[assignment]

# Whether we fall back to ATen or hard error when no matches are found during autotuning
autotune_fallback_to_aten = (
    os.environ.get("TORCHINDUCTOR_AUTOTUNE_FALLBACK_TO_ATEN", "1") == "1"
)

# the value used as a fallback for the unbacked SymInts
# that can appear in the input shapes (e.g., in autotuning)
unbacked_symint_fallback = 8192

# enable searching global and local cache regardless of `max_autotune`
search_autotune_cache = os.environ.get("TORCHINDUCTOR_SEARCH_AUTOTUNE_CACHE") == "1"

save_args = os.environ.get("TORCHINDUCTOR_SAVE_ARGS") == "1"

# We will disable creating subprocess for autotuning if this is False
autotune_in_subproc = os.environ.get("TORCHINDUCTOR_AUTOTUNE_IN_SUBPROC") == "1"

# The following three timeouts are applicable if autotune_in_subproc is True:

# Max time that a a valid benchmark result may take during autotuning
max_autotune_subproc_result_timeout_seconds = 60.0
# Additional time we allow subprocesses to terminate gracefully after the timeout until we send a SIGTERM
max_autotune_subproc_graceful_timeout_seconds = 1.0
# Additional time that we grant after a SIGTERM until we do a hard SIGKILL of subprocesses
max_autotune_subproc_terminate_timeout_seconds = 2.0

# If autotuning in subprocess, whether to use multiple devices
autotune_multi_device = os.environ.get("TORCHINDUCTOR_AUTOTUNE_MULTI_DEVICE") == "1"

coordinate_descent_tuning = (
    os.environ.get("TORCHINDUCTOR_COORDINATE_DESCENT_TUNING") == "1"
)
coordinate_descent_check_all_directions = (
    os.environ.get("TORCHINDUCTOR_COORDINATE_DESCENT_CHECK_ALL_DIRECTIONS") == "1"
)
coordinate_descent_search_radius = int(
    os.environ.get("TORCHINDUCTOR_COORDINATE_DESCENT_RADIUS", "1")
)

# AutoHeuristic is a framework that allows one to collect data from autotuning, use the data to learn a heuristic, and
# generate the learned heursitic to code which is shipped with the compiler
# Specify a list of comma separated optimizations to collect data for
autoheuristic_collect = os.environ.get("TORCHINDUCTOR_AUTOHEURISTIC_COLLECT", "")
# Specify a list of comma separated optimizations to use learned heuristics for
autoheuristic_use = os.environ.get("TORCHINDUCTOR_AUTOHEURISTIC_USE", "mixed_mm")


def run_autoheuristic(name: str) -> bool:
    return collect_autoheuristic(name) or use_autoheuristic(name)


def collect_autoheuristic(name: str) -> bool:
    return name in torch._inductor.config.autoheuristic_collect.split(",")


def use_autoheuristic(name: str) -> bool:
    return name in torch._inductor.config.autoheuristic_use.split(",")


# If set to "DEFAULT", this will use the default log path specified in autoheuristic.py.
# If set to another path, autoheuristic will instead log results to the given path.
autoheuristic_log_path = os.environ.get(
    "TORCHINDUCTOR_AUTOHEURISTIC_LOG_PATH", "DEFAULT"
)

# Disabled by default on ROCm, opt-in if model utilises NHWC convolutions
layout_opt_default = "1" if not torch.version.hip else "0"
layout_optimization = (
    os.environ.get("TORCHINDUCTOR_LAYOUT_OPTIMIZATION", layout_opt_default) == "1"
)

force_layout_optimization = os.environ.get("TORCHINDUCTOR_FORCE_LAYOUT_OPT", "0") == "1"


# Whether to keep the output strides the same as eager after layout optimization.
keep_output_stride = os.environ.get("TORCHINDUCTOR_KEEP_OUTPUT_STRIDE", "1") == "1"

# Enabling this will let compiler print warning messages if a generated triton
# kernel has inputs with mixed layouts.  This is helpful for perf debugging
# since kernel with mixed layout inputs may run much slower then one whose inputs
# have uniform layouts.
warn_mix_layout = os.environ.get("TORCHINDUCTOR_WARN_MIX_LAYOUT") == "1"

# control store vs recompute heuristic
# For fanouts, rematerialization can lead to exponential blowup. So, have
# smaller threshold
realize_reads_threshold = 4
realize_opcount_threshold = 30

# Threshold to prevent excessive accumulation of ops in one buffer during lowering
realize_acc_reads_threshold = 8

# fallback to eager for random/dropout, this is slow but useful for debugging
fallback_random = False

# automatically create fallbacks when encountering an unhandled op
implicit_fallbacks = True

# fuse even in cases without common reads
aggressive_fusion = False

# For each fused kernel in the wrapper, comment with the nodes that get fused.
# Useful for debugging fusion.
debug_fusion: bool = os.environ.get("TORCHINDUCTOR_DEBUG_FUSION") == "1"
benchmark_fusion: bool = os.environ.get("TORCHINDUCTOR_BENCHMARK_FUSION") == "1"
enabled_metric_tables = os.environ.get("TORCHINDUCTOR_ENABLED_METRIC_TABLES", "")
loop_ordering_after_fusion: bool = (
    os.environ.get("TORCHINDUCTOR_LOOP_ORDERING_AFTER_FUSION", "0") == "1"
)

# If fusing two nodes only save less then score_fusion_memory_threshold memory,
# we should not bother fusing the nodes.
#
# This is especially helpful to resolve https://github.com/pytorch/pytorch/issues/133242
# Previously we fuse two nodes because of common read of a scalar tensor.
# If we skip it, the loop ordering after fusion mechanism kicks in and can
# brings more savings.
#
# For the cases loop ordering after fusion does not help, we don't lose much.
score_fusion_memory_threshold = 10

# For Triton Templates, select fastest of best template + epilogue vs best template + separate epilogue kernel
benchmark_epilogue_fusion = (
    os.environ.get("TORCHINDUCTOR_BENCHMARK_EPILOGUE_FUSION", "1") == "1"
)

# Take how many of the top triton kernels to benchmark epilogue
max_epilogue_benchmarked_choices = 1

# how many nodes to allow into a single fusion
max_fusion_size = 64

# max number of inputs to generate cat as a pointwise op with masked laods
max_pointwise_cat_inputs = 8

# force concat to be generated as a pointwise op with masked loads
force_pointwise_cat = False

# replace small reductions with pointwise, disable with `= 1`
unroll_reductions_threshold = 8

# Add extra comments to output code (causes compile cache misses)
comment_origin = False

# Convert 1x1 convs into matmuls
conv_1x1_as_mm = False

# For reductions with a small output size (usually 1, e.g. x.sum()) there is not enough
# parallelism to saturate the GPU.  We have two ways of handling this, either `split_reductions`
# or `triton.cooperative_reductions` which are mutually exclusive.
#   split_reductions: uses multiple kernels to gain more parallelism
#   triton.cooperative_reductions: uses cross thread-block synchronization to gain more parallelism
# enabling both of these will implicitly disable split_reductions
split_reductions = True

benchmark_kernel = os.environ.get("TORCHINDUCTOR_BENCHMARK_KERNEL", "0") == "1"

# Enable constant and index_expr folding
constant_and_index_propagation = True

# we always add constants into graph.constants without
# performing any constant-inlining optimization
always_keep_tensor_constants = False

# assert that indirect indexing does not read / write out of bounds
assert_indirect_indexing = True

# compute CSE bounds on variables that do not appear in the FX graph
compute_all_bounds = False

# enable the combo kernel that combines data-independent kernels (additional
# to foreach kernels) into a single one (Experimental)
combo_kernels = False
# benchmark combo kernels and only allow ones with perf gains
benchmark_combo_kernel = False
# combo_kernel autotuning options: 0 - disable, 1 - enable except for foreach,
# 2 - enable for all
combo_kernels_autotune = 1
# Enable masking for combining kernels of mixed sizes: 0 - disable, 1 - enable
# for all except for foreach, 2 - enable for all
combo_kernel_allow_mixed_sizes = 1
# Enable dynamic shapes for foreach kernels
combo_kernel_foreach_dynamic_shapes = False

# constant folding on the joint graph
joint_graph_constant_folding = True

# Enable indirect_indexing asserts for decompositions and lowerings
debug_index_asserts = False

<<<<<<< HEAD
# Mode to emulate pytorch eager numerics for lower precision (fp16, bf16)
# Pytorch eager computes bf16/fp16 by upcasting inputs to fp32 and downcasting after
# For multiple, fused pointwise nodes, inductor will elide the intermediary upcasts and downcasts
# Typically this should be closer to fp64 ref numerics. However, it can be useful for debugging
# to emulate the eager numerics.
emulate_precision_casts = (
    os.environ.get("TORCHINDUCTOR_EMULATE_PRECISION_CASTS", "0") == "1"
)
=======
# Mode to emulate PyTorch eager numerics when doing lower precision compute
# (fp16, bf16).  PyTorch eager computes bf16/fp16 by upcasting inputs to fp32
# and downcasting after.  When two low precision operators are fused together,
# Inductor will elide the downcast-upcast pairs (effectively a precision
# truncation) that would occur between these two operators.  Typically,
# Inductor's behavior should be closer to fp64 ref numerics.  However, with
# this knob you can ensure the downcast-upcast are preserved so that you can
# emulate the eager numerics.
emulate_precision_casts = False
>>>>>>> c772c89d

# warnings intended for PyTorch developers, disable for point releases
is_nightly_or_source = "dev" in torch.__version__ or "git" in torch.__version__
developer_warnings = is_fbcode() or is_nightly_or_source

# This pattern matches a special usage of scatter
# 1. It's applied to a constant tensor
# 2. The index tensor has size 1 in the scatter dimension
# Such pattern generates a sparse matrix when the const tensor is all-zero.
# We can lower this pattern to a pointwise kernel for more fusion opportunities
# and saving memory footprint.
optimize_scatter_upon_const_tensor = (
    os.environ.get("TORCHINDUCTOR_OPTIMIZE_SCATTER_UPON_CONST_TENSOR", "1") == "1"
)


# The multiprocessing start method to use for inductor workers in the codecache.
def decide_worker_start_method() -> str:
    if "TORCHINDUCTOR_WORKER_START" in os.environ:
        start_method = os.environ["TORCHINDUCTOR_WORKER_START"]
    else:
        start_method = "subprocess"
    assert start_method in (
        "subprocess",
        "fork",
        "spawn",
    ), f"Invalid start method: {start_method}"
    return start_method


worker_start_method: str = decide_worker_start_method()

# Flags to turn on all_reduce fusion. These 2 flags should be automaticaly turned
# on by DDP and should not be set by the users.
_fuse_ddp_communication = False
_fuse_ddp_bucket_size = 25

# Flag to control which fusion passes to apply. Functions in the list will
# be applied in order. There are two different different fusion passes
# --"fuse_ddp_with_concat_op" and "fuse_ddp_with_coalesced_op". The default
# one is "fuse_ddp_with_concat_op". Users can also change this to a customized
# fusion function.
#
# The fusion currently does not support multiple DDP with different PG or
# data type. This feature will be added in the future PRs.
#
# "schedule_comm_wait" is used to delay the wait ops to maximize comm/comp
# overlapping. At this moment, this pass performs better than
# reorder_for_compute_comm_overlap_passes but we will add the logic of
# "schedule_comm_wait" in the future and remove the one here.
_fuse_ddp_communication_passes: list[Union[Callable[..., None], str]] = [
    "fuse_ddp_with_concat_op",
    "schedule_comm_wait",
]

_micro_pipeline_tp: bool = False


class _collective:
    auto_select: bool = False
    one_shot_all_reduce_threshold_bytes: int = 128 * 1024


def parallel_compile_enabled_internally() -> bool:
    """
    TODO: Remove when parallel compiled is fully enabled internally. For rollout, use a
    knob to enable / disable. The justknob should not be performed at import, however.
    So for fbcode, we assign compile_threads to 'None' below and initialize lazily in
    async_compile.py.
    """
    ENABLE_PARALLEL_COMPILE_VERSION = 1

    jk_name = "pytorch/inductor:enable_parallel_compile_version"
    version = torch._utils_internal.justknobs_getval_int(jk_name)
    return ENABLE_PARALLEL_COMPILE_VERSION >= version


def decide_compile_threads() -> int:
    """
    Here are the precedence to decide compile_threads
    1. User can override it by TORCHINDUCTOR_COMPILE_THREADS.  One may want to disable async compiling by
       setting this to 1 to make pdb happy.
    2. Set to 1 if it's win32 platform
    3. decide by the number of CPU cores
    """
    import logging

    # Defined locally so install_config_module doesn't try to parse
    # as a config option.
    log = logging.getLogger(__name__)

    if "TORCHINDUCTOR_COMPILE_THREADS" in os.environ:
        compile_threads = int(os.environ["TORCHINDUCTOR_COMPILE_THREADS"])
        log.info("compile_threads set to %d via env", compile_threads)
    elif sys.platform == "win32":
        compile_threads = 1
        log.info("compile_threads set to 1 for win32")
    elif is_fbcode() and not parallel_compile_enabled_internally():
        compile_threads = 1
        log.info("compile_threads set to 1 in fbcode")
    else:
        cpu_count = (
            len(os.sched_getaffinity(0))
            if hasattr(os, "sched_getaffinity")
            else os.cpu_count()
        )
        assert cpu_count
        compile_threads = min(32, cpu_count)
        log.info("compile_threads set to %d", compile_threads)

    return compile_threads


# TODO: Set directly after internal rollout.
compile_threads: Optional[int] = None if is_fbcode() else decide_compile_threads()

# gemm autotuning global cache dir
global_cache_dir: Optional[str]
if is_fbcode():
    try:
        from libfb.py import parutil

        if __package__:
            global_cache_dir = parutil.get_dir_path(
                os.path.join(__package__.replace(".", os.sep), "fb/cache")
            )
        else:
            global_cache_dir = parutil.get_dir_path("fb/cache")
    except (ValueError, ImportError):
        global_cache_dir = None

else:
    global_cache_dir = None

# If kernel is fused, the name is generated from the origin node op names
# for larger kernels limit this
kernel_name_max_ops = 10

# Pad input tensors of matmul/bmm/addmm to leverage Tensor Cores in NVIDIA GPUs
shape_padding = os.environ.get("TORCHINDUCTOR_SHAPE_PADDING", "1") == "1"

# Control if we will do padding for pointwise/reductions
comprehensive_padding = (
    os.environ.get("TORCHINDUCTOR_COMPREHENSIVE_PADDING", "1") == "1"
)
pad_channels_last = False

# Disable comprehensive padding on the CPU
disable_padding_cpu = True

# The width of comprehensive padding, in bytes.
# CUDA max memory transaction size is 128 bytes for a warp.
padding_alignment_bytes = 128

# Threshold on the minimum stride that will be padded.
#
# Don't align a too small stride since that causes too much memory increase.
# Pad too small stride may also cause perf loss. We may result in many tiny data blocks
# with gaps in between. That causes less coalesced GPU memory access!
#
# Initially we pick 320 as the threshold since for alignement=16,
# that results in at most 5% memory cost.
#
# But later on we raise the threshold to 1024 to avoid interfere with persistent reduction.
# Let's say an inner reduction has a row size 513. Inductor will generate
# persistent reduction code.
# If we do padding, the strides are not contiguous any more. Inductor
# uses a much smaller threshold for persistent reduction in this case and
# generates potentially worse non-persistent reduction code.
#
# This change turns HF AllenaiLongformerBase amp training from a loss of 1.09x to a win of 1.05x.
# (baseline: 71.09ms, padding w/o this change: 77.38ms, padding with this change: 67.77ms)
padding_stride_threshold = 1024

# Enable padding outputs, even if they would not be padded in eager mode.
# By default, we use the same strides as eager mode.
pad_outputs = False

# Whether to treat output of the backward graph as user visible.
# For user visible outputs, inductor will make sure the stride matches with eager.
bw_outputs_user_visible = True

# Whether to always use shape padding if it is enabled and possible
force_shape_pad: bool = False

# Fx-based linear/matmul/bmm + permute/transpose vertical fusion
permute_fusion = os.environ.get("TORCHINDUCTOR_PERMUTE_FUSION", "0") == "1"

# Mark the wrapper call in PyTorch profiler
profiler_mark_wrapper_call = False

# Generate hook calls to torch._inductor.hooks.run_intermediate_hooks for
# every intermediate for which we can correlate it with an intermediate
# from the original FX graph
generate_intermediate_hooks = False

# Populate traceback field on IRNode; good for debugging why origin_node is
# not populated, or finding out where an IRNode was constructed
debug_ir_traceback = False

# used for debugging to make sure config is properly set
_raise_error_for_testing = False

_profile_var = os.environ.get("TORCHINDUCTOR_PROFILE", "")
profile_bandwidth = _profile_var != ""
profile_bandwidth_regex = "" if _profile_var == "1" else _profile_var
# Specify a file where we print out the profiling results.
# None means we do not dump results to a file.
profile_bandwidth_output: Optional[str] = os.environ.get(
    "TORCHINDUCTOR_PROFILE_OUTPUT", None
)
# Switch to do_bench_using_profiling to exclude the CPU overheads
profile_bandwidth_with_do_bench_using_profiling = (
    os.environ.get("TORCHINDUCTOR_PROFILE_WITH_DO_BENCH_USING_PROFILING") == "1"
)


# TODO: remove later
# incompatible with cpp_wrapper
disable_cpp_codegen = False


# Freezing will attempt to inline weights as constants in optimization
# and run constant folding and other optimizations on them. After freezing, weights
# can no longer be updated.
freezing: bool = os.environ.get("TORCHINDUCTOR_FREEZING", "0") == "1"

# Make freezing invalidate the eager Parameters of nn modules, to avoid memory overhead
# of potentially keeping multiple copies of weights.
freezing_discard_parameters: bool = False

# decompose some memory bound matmul/bmm to mul
decompose_mem_bound_mm: bool = False

# assume_aligned_inputs means that we assume that inputs will be aligned; we generate
# code using this assumption, and clone tensors before use if they aren't aligned.
# In the common case, most inputs will be aligned.
assume_aligned_inputs: bool = False

# For the user-written Triton kernels compiled with the model, ignore the unsupported
# arguments passed to the @triton.autotune in the user's code; this is unsafe, as
# ignoring the unsupported args may lead to unexpected autotuning behavior: don't
# set unless you know what you're doing.
unsafe_ignore_unsupported_triton_autotune_args: bool = False

# When True, we will check in scheduler.py _codegen that there are no "loops"
# in the call stack; that is to say, the same frame multiple times.  This
# ensures that a cProfile trace to this frame will be a straight line without
# any cycles. Incompatible with cpp_wrapper.
check_stack_no_cycles_TESTING_ONLY: bool = False

# When True, complex_memory_overlap always reports True
always_complex_memory_overlap_TESTING_ONLY: bool = False

# enable linear binary folding
enable_linear_binary_folding = (
    os.environ.get("TORCHINDUCTOR_ENABLE_LINEAR_BINARY_FOLDING", "0") == "1"
)


# Adds NVTX annotations aroung training phases
annotate_training: bool = os.environ.get("TORCHINDUCTOR_ANNOTATE_TRAINING", "0") == "1"


# config specific to codegen/cpp.py
class cpp:
    # set to torch.get_num_threads()
    threads = -1

    # Do not generate loops when the condition doesn't hold, like:
    # for(long i0=4096; i0<4096; i0+=1)
    no_redundant_loops = (
        os.environ.get("TORCHINDUCTOR_CPP_NO_REDUNDANT_LOOPS", "1") == "1"
    )

    # Assume number of threads is dynamic, don't specialize thread number.
    # Kernels don't recompile on thread number changes with this flag on.
    # For single-threaded workload, turning it on would incur a slight
    # performance degradation.
    dynamic_threads = os.environ.get("TORCHINDUCTOR_CPP_DYNAMIC_THREADS", "0") == "1"

    simdlen: Optional[int] = None
    min_chunk_size = int(os.environ.get("TORCHINDUCTOR_CPP_MIN_CHUNK_SIZE", "4096"))

    cxx: tuple[Literal[None], str] = (
        None,  # download gcc12 from conda-forge if conda is installed
        os.environ.get("CXX", "clang++" if sys.platform == "darwin" else "g++"),
    )  # type: ignore[assignment]

    # Allow kernel performance profiling via PyTorch profiler
    enable_kernel_profile = (
        os.environ.get("TORCHINDUCTOR_CPP_ENABLE_KERNEL_PROFILE", "0") == "1"
    )

    # enable weight prepacking to get a better performance; may lead to large memory footprint
    weight_prepack = os.environ.get("TORCHINDUCTOR_CPP_WEIGHT_PREPACK", "1") == "1"

    # Inject a bug into our relu implementation; useful for testing our repro
    # extraction and minification functionality.
    # Valid values: "compile_error", "runtime_error", "accuracy"
    inject_relu_bug_TESTING_ONLY: Optional[str] = None
    inject_log1p_bug_TESTING_ONLY: Optional[str] = None

    # If None, autodetect whether or not AVX512/AVX2 can be used.  Otherwise,
    # force usage as specified, without testing.
    vec_isa_ok: Optional[bool] = None

    # similar to config.triton.descriptive_names
    descriptive_names: Union[
        Literal["torch", "original_aten", "inductor_node"]
    ] = "original_aten"

    # how many nodes to allow into a single horizontal fusion
    max_horizontal_fusion_size = int(
        os.environ.get("TORCHINDUCTOR_CPP_MAX_HORIZONTAL_FUSION_SIZE", "16")
    )

    # Make scatter_reduce fallback when reduce is sum to avoid performance regression
    # using atomic_add.
    fallback_scatter_reduce_sum = (
        os.environ.get("TORCHINDUCTOR_CPP_FALLBACK_SCATTER_REDUCE_SUM", "1") == "1"
    )

    # Use funsafe-math-optimizations when compiling
    enable_unsafe_math_opt_flag = (
        os.environ.get("TORCHINDUCTOR_CPP_ENABLE_UNSAFE_MATH_OPT_FLAG", "0") == "1"
    )

    # Use ffp-contract when compiling
    # Options: "off" (default), "on", "fast"
    # Per https://godbolt.org/z/bf4bvfc9r , clang/gcc has different behavior for "fast"
    enable_floating_point_contract_flag = os.environ.get(
        "TORCHINDUCTOR_CPP_ENABLE_FLOATING_POINT_CONTRACT_FLAG", "off"
    )

    # Disable the tiling select heuristic
    enable_tiling_heuristics = (
        os.environ.get("TORCHINDUCTOR_CPP_ENABLE_TILING_HEURISTIC", "1") == "1"
    )

    # Enable the Grouped GEMM Fusion
    enable_grouped_gemm_template = False

    # Maximal allowed number of slices on K-dim for a GEMM kernel. This controls
    # the maximal parallelism of K-slicing. Since K-slicing requires extra thread
    # synchronization and buffers,  the maximal number of slices is limited to
    # mitigate the sync overhead and memory usage.
    # When set to 0, the number of slices is unlimited.
    gemm_max_k_slices = int(os.environ.get("TORCHINDUCTOR_CPP_GEMM_MAX_K_SLICES", "1"))

    # For perf tuning and debugging purpose, configure the pre-defined cache blocking for
    # MxNxK dims respectively. The blockings are separated by comma and the unit is
    # the number of register blocks.
    # For example, "4,1,10" means 4 register blocks on M, 1 on N and 10 on K respectively.
    gemm_cache_blocking = os.environ.get("TORCHINDUCTOR_CPP_GEMM_CACHE_BLOCKING", None)

    # For perf tuning and debugging purpose, configure the pre-defined thread blocking factors for
    # MxNxK dims respectively. The factors are separated by comma and their product
    # should be the same as the total number of threads.
    # For example, if the total number of threads is 56, "7,4,2" means the work is
    # decomposed into 7x4x2 thread blocks along MxNxK of a GEMM.
    gemm_thread_factors = os.environ.get("TORCHINDUCTOR_CPP_GEMM_THREAD_FACTORS", None)

    # Whether to enable masked vectorization for the tail_loop.
    enable_loop_tail_vec = True

    # Whether to enable concat linear for cpu device
    # Currently concat linear on CPU not always have benefit, depends on linear'shape or
    # computing resource. We set this default to False to avoid regressions. User and
    # enable this feature by their need.
    enable_concat_linear = False


# config specific to codegen/triton.py
class triton:
    # Use cudagraphs on output code
    cudagraphs = os.environ.get("TORCHINDUCTOR_CUDAGRAPHS") == "1"

    # Use cudagraph trees for memory pooling if `cudagraphs` is True
    cudagraph_trees = True

    # Should we skip cudagraphing graphs with dynamic shape inputs
    # If False, we will re-record a graph for each unique set of shape inputs
    cudagraph_skip_dynamic_graphs = False

    # assertions not on the fast path, steady state
    slow_path_cudagraph_asserts = True

    # TODO - need to debug why this prevents cleanup
    cudagraph_trees_history_recording = False

    # Enable cudagraph support for mutated inputs from prior cudagraph pool
    cudagraph_support_input_mutation = False if is_fbcode() else True

    # Maximal number of allowed cudagraph re-record for a function and
    # a cudagraph node due to static input tensor address changes or
    # cudagraph managed tensor data pointer changed.
    # i.e., allow num_recording <= cudagraph_unexpected_rerecord_limit
    # note: we are conservative here and choose a large limit.
    cudagraph_unexpected_rerecord_limit = 128

    # Warn loudly when the number of cudagraphs due to dynamic shape
    # exceeds this limit
    cudagraph_dynamic_shape_warn_limit: Optional[int] = 50

    # synchronize after cudagraph invocation
    force_cudagraph_sync = False

    # always run cudagraphs in the eager warmup stage
    # instead of recording and executing cudagraphs
    force_cudagraphs_warmup = False

    # assertions on the fast path
    fast_path_cudagraph_asserts = False

    # skip warmup for cudagraph trees
    skip_cudagraph_warmup = False

    # Synchronize before and after every compiled graph.
    debug_sync_graph = False

    # Synchronize after every kernel launch, to help pinpoint bugs
    debug_sync_kernel = False

    # Always load full blocks (rather than broadcasting inside the block)
    dense_indexing = False

    # limit tiling dimensions
    #   - max_tiles=1 disables tiling
    #   - max_tiles=2 is the default
    #   - max_tiles=3 is experimental and may have bugs
    # higher values are unsupported
    max_tiles = 2

    # Prefer higher dimensional tilings. This simplifies indexing expressions, making
    # it easier to identify block pointers.
    prefer_nd_tiling: bool = False

    # use triton.autotune for pointwise ops with complex layouts
    # this should only be disabled for debugging/testing
    autotune_pointwise = True

    # max autotune gemm with cublasLt
    autotune_cublasLt = True

    # Tune the generated Triton kernels at compile time instead of first time they run
    # Setting to None means uninitialized
    autotune_at_compile_time: Optional[bool] = None

    # Allows tiling reductions into multiple dimensions.
    # For best results, this should be used with prefer_nd_tiling.
    tile_reductions: bool = False

    # should we stop a fusion to allow better tiling?
    tiling_prevents_pointwise_fusion = True
    tiling_prevents_reduction_fusion = True

    # should we give different names to kernels
    # Note: This is orthogonal to descriptive_names - this is deciding whether
    # our triton kernel names should all be `triton_` (to maximize caching) or
    # whether they should be unique.
    unique_kernel_names = (
        os.environ.get("TORCHINDUCTOR_UNIQUE_KERNEL_NAMES", "1") == "1"
    )

    # should we put op names in kernel names
    # "torch": Maps to the fx op in the Dynamo graph (module name, method name, etc.)
    # "original_aten": Maps to the highest-level aten op (i.e. pre-decompositions)
    # "inductor_node": Maps to the node name in the FX graph passed to Inductor
    descriptive_names: Union[
        Literal["torch", "original_aten", "inductor_node"]
    ] = "original_aten"

    # use alternate codegen for smaller reductions
    persistent_reductions = (
        os.environ.get("TORCHINDUCTOR_PERSISTENT_REDUCTIONS", "1") == "1"
    )

    # For small output size reductions uses cross thread-block synchronization to gain more parallelism
    cooperative_reductions = (
        os.environ.get("TORCHINDUCTOR_COOPERATIVE_REDUCTIONS", "0") == "1"
    )

    # used for debugging cooperative reduction codegen, always generate cooperative_reductions
    force_cooperative_reductions = False

    # 0: disable
    # 1/True: enable, use tuning to pick between different subkernels
    # 2: enable, force using persistent reduction (for debugging)
    # 3: enable, force using non-persistent reduction (for debugging)
    multi_kernel: Literal[0, 1, 2, 3] = int(
        os.environ.get("TORCHINDUCTOR_MULTI_KERNEL", "0")
    )  # type: ignore[assignment]

    # hint to Triton when arguments are divisible by 16
    divisible_by_16 = True

    # Minimum R0_BLOCK to be used for a TritonSplitScanKernel
    # NOTE: This also indirectly controls the size of workspace buffer required
    min_split_scan_rblock = 256

    # Store the generated cubin files for cpp wrapper code to load
    store_cubin = False

    # the max number of spills we allow for the configs we benchmark.
    # Setting this to 0 means we skip a config if it spills even a single
    # register.
    # Setting it to a larger value allows a config spilling a small amount
    # of registers being benchmarked.
    #
    # NOTE: triton will always report >0 register spills for kernels using sin/cos.
    # (check this issue https://github.com/openai/triton/issues/1756 )
    # So far we see a fixed 8 spilled registers for kernels using sin/cos.
    # Raise the threshold to 16 to be safe.
    # We should revisit this once we understand more of the source of register spills.
    spill_threshold: int = 16

    # Generate code containing the newer tl.make_block_ptr() API for loads/store
    use_block_ptr = False

    # Inject a bug into our relu implementation; useful for testing our repro
    # extraction and minification functionality.
    # Valid values: "compile_error", "runtime_error", "accuracy"
    inject_relu_bug_TESTING_ONLY: Optional[str] = None

    # Whether to upcast float16 / bfloat16 to float32 in triton codegen (Experimental)
    codegen_upcast_to_fp32 = True

    # Whether persistent matmul kernels should be enabled this flag only has effect when on h100
    # with a verison of triton new enough to support TMA
    enable_persistent_tma_matmul = (
        os.environ.get("ENABLE_PERSISTENT_TMA_MATMUL", "0") == "1"
    )
    # Skip L1 cache for buffers that are used only once.  Disabled by default
    skip_l1_cache = os.environ.get("TORCHINDUCTOR_SKIP_L1", "0") == "1"


class aot_inductor:
    # AOTInductor output path
    # If an absolute path is specified, the generated lib files will be stored under the directory;
    # If a relative path is specified, it will be used as a subdirectory under the default caching path;
    # If not specified, a temp directory will be created under the default caching path.
    # If the specified path contains something like "model.so", the sub-string will be used
    # to name the generated library.
    output_path = ""

    debug_compile = os.environ.get("AOT_INDUCTOR_DEBUG_COMPILE", "0") == "1"

    # Annotate generated main wrapper function, i.e. AOTInductorModel::run_impl,
    # to skip cpp compiler optimizations for faster compilation.
    compile_wrapper_with_O0 = (
        os.environ.get("AOT_INDUCTOR_COMPILE_WRAPPER_WITH_O0", "0") == "1"
    )

    # option for debug printing/saving for intermediate tensor values for aot inductor
    # 0: disable debug dumping
    # 1: enable saving intermediate tensor values
    # 2: enable printing intermediate tensor values
    # 3: enable printing kernel names only (useful for pinpointing troublesome kernels)
    debug_intermediate_value_printer: Literal["0", "1", "2", "3"] = os.environ.get(
        "AOT_INDUCTOR_DEBUG_INTERMEDIATE_VALUE_PRINTER", "0"
    )  # type: ignore[assignment]

    # filtered nodes to be printed for debug values. Specify this option when debug_intermediate_value_printer is set to 2
    filtered_kernel_names = os.environ.get(
        "AOT_INDUCTOR_FILTERED_KERNELS_TO_PRINT", None
    )

    # Serialized tree spec for flattening inputs
    # TODO: Move this into metadata
    serialized_in_spec = ""

    # Serialized tree spec for flattening outputs
    # TODO: Move this into metadata
    serialized_out_spec = ""

    # flag to decide whether to create a submodule for constant graph.
    use_runtime_constant_folding: bool = False

    # flag to force weight to be appened to the shared library and mmaped  by the runtime
    # rather than embedded into the data section. Needed to support 1B+ parameter models
    force_mmap_weights: bool = False

    package: bool = False
    package_cpp_only: bool = False

    # Dictionary of metadata users might want to save to pass to the runtime.
    # TODO: Move this somewhere else, since it's no longer really a config
    metadata: dict[str, str] = {}

    # fbcode only. Whether to raise error if C++ codegen is too big to optimize
    raise_error_on_ignored_optimization: bool = (
        os.environ.get("AOTINDUCTOR_RAISE_ERROR_ON_IGNORED_OPTIMIZATION", "1") == "1"
    )

    # dump an aoti minifier if program errors
    dump_aoti_minifier: bool = os.environ.get("DUMP_AOTI_MINIFIER", "0") == "1"

    # Compiler compilation debug info
    # 1: Dumps the original graph out to repro.py if compilation fails
    # 2: Dumps a minifier_launcher.py if aoti fails.
    # 3: Always dumps a minifier_launcher.py. Good for segfaults.
    # 4: Dumps a minifier_launcher.py if the accuracy fails.
    repro_level: int = int(os.environ.get("AOTINDUCTOR_REPRO_LEVEL", 2))

    # Dictionary of presets that can be passed in
    presets: dict[str, Any] = {}

    # Kill switch for allowing temporary tensors to be allocated as stack arrays. Tests
    # should be run with this flag both on and off to make sure we have coverage.
    allow_stack_allocation: bool = False

    # Enables an alternate DSO interface (the "minimal ArrayRef interface") intended
    # to maximize performance for use cases that it can accommodate at the expense of
    # generality. In brief:
    # - inputs and outputs are ArrayRefTensor<T> (note that strides are required, but the
    #   tensor must be contiguous)
    # - constant handling is unchanged because it is not a per-inference-iteration bottleneck
    #
    # When the DSO is generated in this mode, the usual interface will also be supported,
    # but performance for that interface may be degraded.
    use_minimal_arrayref_interface: bool = False

    # Experimental. Flag to control whether to include weight in .so
    package_constants_in_so: bool = True


class cuda:
    # CUDA arch to use for CUDA template kernel compilation.
    # e.g. "70", "75", "80", "90", etc.
    # When arch is None, Inductor uses torch.cuda.get_device_capability(0).
    arch: Optional[str] = None

    # CUDA version to use for CUDA template kernel compilation.
    # e.g. "11.4", "12.1", etc.
    # When version is None, Inductor uses torch.version.cuda.
    version: Optional[str] = None

    # Optimization level for the host compiler.
    compile_opt_level: Literal["-O0", "-O1", "-O2", "-O3", "-OS"] = "-O1"

    # Whether to enable device LTO (link-time-optimization).
    enable_cuda_lto = False

    # Whether to keep intermediate files dring compilation.
    enable_ptxas_info = False

    # Whether to enable debug info, e.g. line number, cutlass debug info.
    enable_debug_info = False

    # Whether to use fast math.
    use_fast_math = False

    # Path to the CUTLASS repo root directory.
    # The default path only works under PyTorch local development environment.
    cutlass_dir = os.environ.get(
        "TORCHINDUCTOR_CUTLASS_DIR",
        os.path.abspath(
            os.path.join(os.path.dirname(torch.__file__), "../third_party/cutlass/")
        ),
    )

    # Configures the maximum number of CUTLASS configs to profile in max_autotune.
    # By default it's None, so that all CUTLASS configs are tuned.
    # This is mainly used to reduce test time in CI.
    cutlass_max_profiling_configs: Optional[int] = None

    # Path to CUDA NVCC.
    # NVCC search order:
    # 1) cuda_cxx set in this config
    # 2) CUDACXX environment variable
    # 3) CUDA_HOME environment variable
    # 4) default system search PATH.
    cuda_cxx: Optional[str] = None

    # Minimum value of M*N*K to consider the CUTLASS backend for GEMM ops.
    cutlass_backend_min_gemm_size: int = 1

    # enable generation of inline standalone runner in CUDA CPP generated code
    # which allows to compile the generated code into a standalone executable.
    generate_test_runner: bool = (
        os.environ.get("INDUCTOR_CUDA_BACKEND_GENERATE_TEST_RUNNER_CODE", "0") == "1"
    )

    # Keep only Cutlass op configs which contain this regular expression pattern
    # Set this to "warpspecialized_cooperative_epi_tma" to enable only SM90 TMA Cutlass Kernels for large GEMMs
    cutlass_op_allowlist_regex: Optional[str] = None

    # Note: Names of Cutlass ops names can be obtained by calling
    # op.configuration_name() on a Cutlass op instance, for example those
    # returned from cutlass_utils.gen_ops() or the op argument passed to
    # CUTLASSGemmTemplate.render(...)

    # Filter Cutlass configs which contain this regular expression pattern
    # Set this to "pingpong" to avoid numerical issues
    # caused by the op ordering of the "pingpong" memory access
    # pattern used by some Cutlass Kernels.
    cutlass_op_denylist_regex: Optional[str] = None


class rocm:
    # Offload arch list for device code compilation, e.g. ["gfx941", "gfx942"].
    # If empty, the `native` arch is used
    arch: list[str] = []

    # Enable the CK backend for CDNA2 and CDNA3 only (for now)
    # Processor name reference: https://llvm.org/docs/AMDGPUUsage.html#processors
    ck_supported_arch: list[str] = ["gfx90a", "gfx940", "gfx941", "gfx942"]

    # Optimization level, use to balance compilation speed and runtime performance.
    # The type will not necessarily be comprehensive and won't be enforced at runtime.
    compile_opt_level: Literal[
        "-O0", "-O1", "-O2", "-O3", "-Os", "-Oz", "-Omin", "-Ofast", "-Omax"
    ] = "-O2"

    # Flag to keep debug information in compiled objects
    is_debug = False

    # Flag to keep intermediate files (assembly listings, preprocessed sources, etc.)
    save_temps = False

    # Flag to add `-ffast-math`` to compile flags
    use_fast_math = True

    # Flag to add `-fgpu-flush-denormals-to-zero` to compile flags
    flush_denormals = True

    # Flag to print register and LDS usage during compilation
    print_kernel_resource_usage = False

    # Path to ROCm installation, if None, use env variable ROCM_HOME.
    # In fbcode see triton/fb/TARGETS for how ROCM_HOME gets set.
    rocm_home: Optional[str] = None

    # Path to Composable Kernel library.
    # Install with `pip install git+https://github.com/rocm/composable_kernel@develop`.
    ck_dir = os.environ.get("TORCHINDUCTOR_CK_DIR")

    # generate standalone executables for instances generated with the CK backend
    generate_test_runner: bool = (
        os.environ.get("INDUCTOR_CK_BACKEND_GENERATE_TEST_RUNNER_CODE", "0") == "1"
    )

    # Number of op instance choices to trade off between runtime perf and compilation time
    n_max_profiling_configs: Optional[int] = None

    # Flag to use a short list of CK instances which perform well across a variety of shapes.
    # Currently RCR and F16 only
    use_preselected_instances: bool = False


# Backend to use for CPU codegen either "cpp" or "triton" (experimental) or "halide" (experimental)
cpu_backend: Literal["cpp", "triton", "halide"] = "cpp"

# Backend to use for CUDA codegen either "triton" or "halide" (experimental)
cuda_backend: Literal["triton", "halide"] = "triton"


class halide:
    # Base halide target to use for CPU devices
    cpu_target = "host"

    # Base halide target to use for CUDA devices
    gpu_target = "host-cuda"

    # Halide autoscheduler to use, choices are:
    # "Anderson2021" (gpu-only), "Li2018", "Adams2019" (cpu-only), or "Mullapudi2016" (cpu-only)
    scheduler_cuda: Literal[
        "Anderson2021", "Li2018", "Adams2019", "Mullapudi2016"
    ] = "Anderson2021"
    scheduler_cpu: Literal[
        "Anderson2021", "Li2018", "Adams2019", "Mullapudi2016"
    ] = "Adams2019"

    # Controls `no_asserts` flag passed to Halide target (warning: can false positive)
    asserts = False

    # Controls `debug` flag passed to Halide target
    debug = False

    # Enable (or fallback on) scan kernels such as cumsum
    # Halide autoschedulers struggle with these kernels
    scan_kernels = False


# create a directory containing lots of debug information
class trace:
    # master switch for all debugging flags below
    enabled = os.environ.get("TORCH_COMPILE_DEBUG", "0") == "1"

    # save real tensors
    save_real_tensors = os.environ.get("TORCH_COMPILE_DEBUG_SAVE_REAL", "0") == "1"

    # Save debug information to a temporary directory
    # If not specified, a temp directory will be created by system
    debug_dir: Optional[str] = None

    # Save python logger call >=logging.DEBUG
    debug_log = False

    # Save python logger call >=logging.INFO
    info_log = False

    # Save input FX graph (post decomps, pre optimization)
    fx_graph = True

    # Save FX graph after transformations
    fx_graph_transformed = True

    # Save TorchInductor IR before fusion pass
    ir_pre_fusion = True

    # Save TorchInductor IR after fusion pass
    ir_post_fusion = True

    # Copy generated code to trace dir
    output_code = True

    # SVG figure showing post-fusion graph
    graph_diagram = os.environ.get("INDUCTOR_POST_FUSION_SVG", "0") == "1"

    # SVG figure showing fx with fusion
    draw_orig_fx_graph = os.environ.get("INDUCTOR_ORIG_FX_SVG", "0") == "1"

    # We draw our fx graphs with the "record" shape attribute by default.
    # Sometimes, when the graph is very complex, we may hit dot errors like below:
    #   "flat edge between adjacent nodes one of which has a record shape -
    #    replace records with HTML-like labels"
    # and thus fail to generate a graph. So, let's give the user an option
    # to specify the shape attribute for the dot graph. For example, passing
    # INDUCTOR_DOT_GRAPH_SHAPE_SVG = "none" would let us generate HTML-like lables
    # to workaround the above failure.
    dot_graph_shape = os.environ.get("INDUCTOR_DOT_GRAPH_SHAPE_SVG", None)

    # If not None, this is the URL that saves the SVG files of the input/output
    # graph of each pass that changed the graph
    # The nodes that are being transformed in each pass will be colored in yellow
    # URL only supports local directory for now
    log_url_for_graph_xform = os.environ.get("INDUCTOR_LOG_URL_FOR_GRAPH_XFORM", None)

    # Store cProfile (see snakeviz to view)
    compile_profile = False

    # Upload the .tar.gz file
    # Needs to be overriden based on specific environment needs
    upload_tar: Optional[Callable[[str], None]] = None

    log_autotuning_results: bool = False

    # Save mapping info from inductor generated triton kernel to post_grad fx nodes
    log_inductor_triton_kernel_to_post_grad_node_info: bool = True


_save_config_ignore: list[str] = [
    # workaround: "Can't pickle <function ...>"
    "trace.upload_tar",
    "joint_custom_pre_pass",
    "joint_custom_post_pass",
    "pre_grad_custom_pass",
    "aot_inductor.repro_level",
    "aot_inductor.dump_aoti_minifier",
]

_cache_config_ignore_prefix: list[str] = [
    # trace functions are not relevant to config caching
    "trace",
    # uses absolute path
    "cuda.cutlass_dir",
    # not relevant
    "worker_start_method",
    "compile_threads",
    # see CustomGraphPass; these are handled specially
    "post_grad_custom_post_pass",
    "post_grad_custom_pre_pass",
    # tests assume that changes here don't invalidate cache
    "always_complex_memory_overlap_TESTING_ONLY",
]

# External callable for matmul tuning candidates
external_matmul: list[Callable[[torch.Tensor, torch.Tensor, torch.Tensor], None]] = []


class test_configs:
    force_extern_kernel_in_multi_template: bool = False

    max_mm_configs: Optional[int] = None

    runtime_triton_dtype_assert = False

    # regex to control the set of considered autotuning
    # choices (aka configs) by name and / or description
    autotune_choice_name_regex: Optional[str] = None
    autotune_choice_desc_regex: Optional[str] = None


if TYPE_CHECKING:
    from torch.utils._config_typing import *  # noqa: F401, F403


# adds patch, save_config, etc
install_config_module(sys.modules[__name__])<|MERGE_RESOLUTION|>--- conflicted
+++ resolved
@@ -556,16 +556,6 @@
 # Enable indirect_indexing asserts for decompositions and lowerings
 debug_index_asserts = False
 
-<<<<<<< HEAD
-# Mode to emulate pytorch eager numerics for lower precision (fp16, bf16)
-# Pytorch eager computes bf16/fp16 by upcasting inputs to fp32 and downcasting after
-# For multiple, fused pointwise nodes, inductor will elide the intermediary upcasts and downcasts
-# Typically this should be closer to fp64 ref numerics. However, it can be useful for debugging
-# to emulate the eager numerics.
-emulate_precision_casts = (
-    os.environ.get("TORCHINDUCTOR_EMULATE_PRECISION_CASTS", "0") == "1"
-)
-=======
 # Mode to emulate PyTorch eager numerics when doing lower precision compute
 # (fp16, bf16).  PyTorch eager computes bf16/fp16 by upcasting inputs to fp32
 # and downcasting after.  When two low precision operators are fused together,
@@ -574,8 +564,9 @@
 # Inductor's behavior should be closer to fp64 ref numerics.  However, with
 # this knob you can ensure the downcast-upcast are preserved so that you can
 # emulate the eager numerics.
-emulate_precision_casts = False
->>>>>>> c772c89d
+emulate_precision_casts = (
+    os.environ.get("TORCHINDUCTOR_EMULATE_PRECISION_CASTS", "0") == "1"
+)
 
 # warnings intended for PyTorch developers, disable for point releases
 is_nightly_or_source = "dev" in torch.__version__ or "git" in torch.__version__
