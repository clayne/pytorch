--- conflicted
+++ resolved
@@ -28,6 +28,7 @@
     Type,
     Union,
 )
+from typing_extensions import TypeAlias, TypeIs
 
 import torch
 import torch._weights_only_unpickler as _weights_only_unpickler
@@ -35,7 +36,6 @@
 from torch._utils import _import_dotted_name
 from torch.storage import _get_dtype_from_pickle_storage_type
 from torch.types import Storage
-from typing_extensions import TypeAlias, TypeIs
 
 
 __all__ = [
@@ -1192,14 +1192,10 @@
     pickler.dump(obj)
     data_value = data_buf.getvalue()
     zip_file.write_record("data.pkl", data_value, len(data_value))
-<<<<<<< HEAD
-    zip_file.write_record(".version", "1", len("1"))
-=======
     # .format_version is used to track
     #     1. version 0x01 represents the order of storages being changed from
     #        lexicographical based on keys to numerically ordered based on keys
     zip_file.write_record(".format_version", b"0x01", len(b"0x01"))
->>>>>>> 625e2359
 
     # Write byte order marker
     if not _disable_byteorder_record:
@@ -1867,7 +1863,7 @@
 
     loaded_storages = {}
 
-    version = zip_file.has_record(".version")
+    has_version = zip_file.has_record(".format_version")
 
     # check if byteswapping is needed
     byteordername = "byteorder"
@@ -1904,13 +1900,29 @@
             UserWarning,
         )
 
+    from torch.utils.serialization import config
+
+    calculate_storage_offsets = config.load.calculate_storage_offsets
+    run_debug_asserts = os.environ.get("TORCH_SERIALIZATION_DEBUG", "0") == "1"
     current_offset = None
     data_descriptor_size64 = 24
     data_descriptor_size32 = 16
-    offsets = dict()
+    offsets: Dict[str, int] = dict()
 
     def _get_offset(key, name, numel):
-        nonlocal current_offset
+        """
+        Get the offset of the storage of size numel whose zipfile header starts
+        at current_offset and record is named name.
+
+        After reading a storage of size numel that starts at storage_offset
+        if it is the first time that storage was read, update current_offset to the start of the
+        next zipfile header by incrementing it by numel and the data descriptor size.
+        """
+        nonlocal current_offset, offsets
+        if name in offsets:
+            storage_offset = offsets[name]
+            return storage_offset
+
         if current_offset is None:
             assert key == "0"
             current_offset = zip_file.get_record_offset(name)
@@ -1919,13 +1931,13 @@
             storage_offset = zip_file.get_record_offset_no_read(
                 current_offset, name, numel
             )
-        nonlocal offsets
+
+        # This is only required for storages that have typed_storage._data_ptr() == 0
+        # after being read. Otherwise persistent_load will never "re-call" load_tensor
+        # for a given key.
         offsets[name] = storage_offset
-        return storage_offset
-    
-    def _update_current_offset(storage_offset, numel):
-        nonlocal current_offset
-        # offset of next zipfile header
+
+        # Increment current_offset of offset where next zipfile header starts
         local_header_offset = current_offset
         current_offset = storage_offset + numel
         # add size of data descriptor after payload
@@ -1934,23 +1946,27 @@
         else:
             current_offset += data_descriptor_size32
 
+        return storage_offset
+
     def load_tensor(dtype, numel, key, location):
         name = f"data/{key}"
         if torch._guards.detect_fake_mode(None) is not None:
             nbytes = numel * torch._utils._element_size(dtype)
             storage = torch.UntypedStorage(nbytes, device="meta")
         elif overall_storage is not None:
-            storage_offset = _get_offset(key, name, numel)
+            if has_version and calculate_storage_offsets:
+                storage_offset = _get_offset(key, name, numel)
+            else:
+                storage_offset = zip_file.get_record_offset(name)
             storage = overall_storage[storage_offset : storage_offset + numel]
-            _update_current_offset(storage_offset, numel)
         else:
-            if version:  # FIXME: update this to debug var to be set in CI
-                if name in offsets:
-                    storage_offset = offsets[name]
-                else:
-                    storage_offset = _get_offset(key, name, numel)
-                    assert storage_offset == zip_file.get_record_offset(name), f"{name}, {storage_offset}, {zip_file.get_record_offset(name)}"
-                    _update_current_offset(storage_offset, numel)
+            if has_version and run_debug_asserts:
+                # This is debug code that we use to test the validity of
+                # torch.utils.serialization.config.load.calculate_storage_offsets throughout CI
+                storage_offset = _get_offset(key, name, numel)
+                assert storage_offset == zip_file.get_record_offset(
+                    name
+                ), f"{name}, {storage_offset}, {zip_file.get_record_offset(name)}"
             storage = (
                 zip_file.get_storage_from_record(name, numel, torch.UntypedStorage)
                 ._typed_storage()
