# Welcome to the PyTorch setup.py.
# Environment variables you are probably interested in:
#
#   DEBUG
#     build with -O0 and -g (debug symbols)
#
#   REL_WITH_DEB_INFO
#     build with optimizations and -g (debug symbols)
#
#   USE_CUSTOM_DEBINFO="path/to/file1.cpp;path/to/file2.cpp"
#     build with debug info only for specified files
#
#   MAX_JOBS
#     maximum number of compile jobs we should use to compile your code
#
#   USE_CUDA=0
#     disables CUDA build
#
#   CFLAGS
#     flags to apply to both C and C++ files to be compiled (a quirk of setup.py
#     which we have faithfully adhered to in our build system is that CFLAGS
#     also applies to C++ files (unless CXXFLAGS is set), in contrast to the
#     default behavior of autogoo and cmake build systems.)
#
#     A specific flag that can be used is
#     -DHAS_TORCH_SHOW_DISPATCH_TRACE
#       build with dispatch trace that can be enabled with
#       TORCH_SHOW_DISPATCH_TRACE=1 at runtime.
#
#   CC
#     the C/C++ compiler to use
#
#   CMAKE_FRESH=1
#     force a fresh cmake configuration run, ignoring the existing cmake cache
#
#   CMAKE_ONLY=1
#     run cmake and stop; do not build the project
#
# Environment variables for feature toggles:
#
#   DEBUG_CUDA=1
#     if used in conjunction with DEBUG or REL_WITH_DEB_INFO, will also
#     build CUDA kernels with -lineinfo --source-in-ptx.  Note that
#     on CUDA 12 this may cause nvcc to OOM, so this is disabled by default.
#
#   USE_CUDNN=0
#     disables the cuDNN build
#
#   USE_CUSPARSELT=0
#     disables the cuSPARSELt build
#
#   USE_CUDSS=0
#     disables the cuDSS build
#
#   USE_CUFILE=0
#     disables the cuFile build
#
#   USE_FBGEMM=0
#     disables the FBGEMM build
#
#   USE_KINETO=0
#     disables usage of libkineto library for profiling
#
#   USE_NUMPY=0
#     disables the NumPy build
#
#   BUILD_TEST=0
#     disables the test build
#
#   USE_MKLDNN=0
#     disables use of MKLDNN
#
#   USE_MKLDNN_ACL
#     enables use of Compute Library backend for MKLDNN on Arm;
#     USE_MKLDNN must be explicitly enabled.
#
#   MKLDNN_CPU_RUNTIME
#     MKL-DNN threading mode: TBB or OMP (default)
#
#   USE_STATIC_MKL
#     Prefer to link with MKL statically - Unix only
#   USE_ITT=0
#     disable use of Intel(R) VTune Profiler's ITT functionality
#
#   USE_NNPACK=0
#     disables NNPACK build
#
#   USE_DISTRIBUTED=0
#     disables distributed (c10d, gloo, mpi, etc.) build
#
#   USE_TENSORPIPE=0
#     disables distributed Tensorpipe backend build
#
#   USE_GLOO=0
#     disables distributed gloo backend build
#
#   USE_MPI=0
#     disables distributed MPI backend build
#
#   USE_SYSTEM_NCCL=0
#     disables use of system-wide nccl (we will use our submoduled
#     copy in third_party/nccl)
#
#   USE_OPENMP=0
#     disables use of OpenMP for parallelization
#
#   USE_FLASH_ATTENTION=0
#     disables building flash attention for scaled dot product attention
#
#   USE_MEM_EFF_ATTENTION=0
#    disables building memory efficient attention for scaled dot product attention
#
#   BUILD_BINARY
#     enables the additional binaries/ build
#
#   ATEN_AVX512_256=TRUE
#     ATen AVX2 kernels can use 32 ymm registers, instead of the default 16.
#     This option can be used if AVX512 doesn't perform well on a machine.
#     The FBGEMM library also uses AVX512_256 kernels on Xeon D processors,
#     but it also has some (optimized) assembly code.
#
#   PYTORCH_BUILD_VERSION
#   PYTORCH_BUILD_NUMBER
#     specify the version of PyTorch, rather than the hard-coded version
#     in this file; used when we're building binaries for distribution
#
#   TORCH_CUDA_ARCH_LIST
#     specify which CUDA architectures to build for.
#     ie `TORCH_CUDA_ARCH_LIST="6.0;7.0"`
#     These are not CUDA versions, instead, they specify what
#     classes of NVIDIA hardware we should generate PTX for.
#
#   TORCH_XPU_ARCH_LIST
#     specify which XPU architectures to build for.
#     ie `TORCH_XPU_ARCH_LIST="ats-m150,lnl-m"`
#
#   PYTORCH_ROCM_ARCH
#     specify which AMD GPU targets to build for.
#     ie `PYTORCH_ROCM_ARCH="gfx900;gfx906"`
#
#   ONNX_NAMESPACE
#     specify a namespace for ONNX built here rather than the hard-coded
#     one in this file; needed to build with other frameworks that share ONNX.
#
#   BLAS
#     BLAS to be used by Caffe2. Can be MKL, Eigen, ATLAS, FlexiBLAS, or OpenBLAS. If set
#     then the build will fail if the requested BLAS is not found, otherwise
#     the BLAS will be chosen based on what is found on your system.
#
#   MKL_THREADING
#     MKL threading mode: SEQ, TBB or OMP (default)
#
#   USE_ROCM_KERNEL_ASSERT=1
#     Enable kernel assert in ROCm platform
#
# Environment variables we respect (these environment variables are
# conventional and are often understood/set by other software.)
#
#   CUDA_HOME (Linux/OS X)
#   CUDA_PATH (Windows)
#     specify where CUDA is installed; usually /usr/local/cuda or
#     /usr/local/cuda-x.y
#   CUDAHOSTCXX
#     specify a different compiler than the system one to use as the CUDA
#     host compiler for nvcc.
#
#   CUDA_NVCC_EXECUTABLE
#     Specify a NVCC to use. This is used in our CI to point to a cached nvcc
#
#   CUDNN_LIB_DIR
#   CUDNN_INCLUDE_DIR
#   CUDNN_LIBRARY
#     specify where cuDNN is installed
#
#   MIOPEN_LIB_DIR
#   MIOPEN_INCLUDE_DIR
#   MIOPEN_LIBRARY
#     specify where MIOpen is installed
#
#   NCCL_ROOT
#   NCCL_LIB_DIR
#   NCCL_INCLUDE_DIR
#     specify where nccl is installed
#
#   ACL_ROOT_DIR
#     specify where Compute Library is installed
#
#   LIBRARY_PATH
#   LD_LIBRARY_PATH
#     we will search for libraries in these paths
#
#   ATEN_THREADING
#     ATen parallel backend to use for intra- and inter-op parallelism
#     possible values:
#       OMP - use OpenMP for intra-op and native backend for inter-op tasks
#       NATIVE - use native thread pool for both intra- and inter-op tasks
#
#   USE_SYSTEM_LIBS (work in progress)
#      Use system-provided libraries to satisfy the build dependencies.
#      When turned on, the following cmake variables will be toggled as well:
#        USE_SYSTEM_CPUINFO=ON
#        USE_SYSTEM_SLEEF=ON
#        USE_SYSTEM_GLOO=ON
#        BUILD_CUSTOM_PROTOBUF=OFF
#        USE_SYSTEM_EIGEN_INSTALL=ON
#        USE_SYSTEM_FP16=ON
#        USE_SYSTEM_PTHREADPOOL=ON
#        USE_SYSTEM_PSIMD=ON
#        USE_SYSTEM_FXDIV=ON
#        USE_SYSTEM_BENCHMARK=ON
#        USE_SYSTEM_ONNX=ON
#        USE_SYSTEM_XNNPACK=ON
#        USE_SYSTEM_PYBIND11=ON
#        USE_SYSTEM_NCCL=ON
#        USE_SYSTEM_NVTX=ON
#
#   USE_MIMALLOC
#      Static link mimalloc into C10, and use mimalloc in alloc_cpu & alloc_free.
#      By default, It is only enabled on Windows.
#
#   USE_PRIORITIZED_TEXT_FOR_LD
#      Uses prioritized text form cmake/prioritized_text.txt for LD
#
#   BUILD_LIBTORCH_WHL
#      Builds libtorch.so and its dependencies as a wheel
#
#   BUILD_PYTHON_ONLY
#      Builds pytorch as a wheel using libtorch.so from a separate wheel

from __future__ import annotations

import os
import sys


if sys.platform == "win32" and sys.maxsize.bit_length() == 31:
    print(
        "32-bit Windows Python runtime is not supported. Please switch to 64-bit Python."
    )
    sys.exit(-1)

import platform


<<<<<<< HEAD
BUILD_LIBTORCH_WHL = os.getenv("BUILD_LIBTORCH_WHL", "0") == "1"
BUILD_PYTHON_ONLY = os.getenv("BUILD_PYTHON_ONLY", "0") == "1"

# Also update `project.requires-python` in pyproject.toml when changing this
=======
>>>>>>> b253128a
python_min_version = (3, 9, 0)
python_min_version_str = ".".join(map(str, python_min_version))
if sys.version_info < python_min_version:
    print(
        f"You are using Python {platform.python_version()}. Python >={python_min_version_str} is required."
    )
    sys.exit(-1)

import filecmp
import glob
import importlib
import importlib.util
import json
import shutil
import subprocess
import sysconfig
import time
from collections import defaultdict

import setuptools.command.build_ext
import setuptools.command.install
import setuptools.command.sdist
from setuptools import Extension, find_packages, setup
from setuptools.dist import Distribution


cwd = os.path.dirname(os.path.abspath(__file__))

# Add the current directory to the Python path so that we can import `tools`.
# This is required when running this script with a PEP-517-enabled build backend.
#
# From the PEP-517 documentation: https://peps.python.org/pep-0517
#
# > When importing the module path, we do *not* look in the directory containing
# > the source tree, unless that would be on `sys.path` anyway (e.g. because it
# > is specified in `PYTHONPATH`).
#
sys.path.insert(0, cwd)  # this only affects the current process
# Add the current directory to PYTHONPATH so that we can import `tools` in subprocesses
os.environ["PYTHONPATH"] = os.pathsep.join(
    [
        cwd,
        os.getenv("PYTHONPATH", ""),
    ]
).rstrip(os.pathsep)

from tools.build_pytorch_libs import build_pytorch
from tools.generate_torch_version import get_torch_version
from tools.setup_helpers.cmake import CMake
from tools.setup_helpers.env import build_type, IS_DARWIN, IS_LINUX, IS_WINDOWS
from tools.setup_helpers.generate_linker_script import gen_linker_script


def str2bool(value: str | None) -> bool:
    """Convert environment variables to boolean values."""
    if not value:
        return False
    if not isinstance(value, str):
        raise ValueError(
            f"Expected a string value for boolean conversion, got {type(value)}"
        )
    value = value.strip().lower()
    if value in (
        "1",
        "true",
        "t",
        "yes",
        "y",
        "on",
        "enable",
        "enabled",
        "found",
    ):
        return True
    if value in (
        "0",
        "false",
        "f",
        "no",
        "n",
        "off",
        "disable",
        "disabled",
        "notfound",
        "none",
        "null",
        "nil",
        "undefined",
        "n/a",
    ):
        return False
    raise ValueError(f"Invalid string value for boolean conversion: {value}")


def _get_package_path(package_name):
    spec = importlib.util.find_spec(package_name)
    if spec:
        # The package might be a namespace package, so get_data may fail
        try:
            loader = spec.loader
            if loader is not None:
                file_path = loader.get_filename()  # type: ignore[attr-defined]
                return os.path.dirname(file_path)
        except AttributeError:
            pass
    return None


BUILD_LIBTORCH_WHL = str2bool(os.getenv("BUILD_LIBTORCH_WHL"))
BUILD_PYTHON_ONLY = str2bool(os.getenv("BUILD_PYTHON_ONLY"))

# set up appropriate env variables
if BUILD_LIBTORCH_WHL:
    # Set up environment variables for ONLY building libtorch.so and not libtorch_python.so
    # functorch is not supported without python
    os.environ["BUILD_FUNCTORCH"] = "OFF"

if BUILD_PYTHON_ONLY:
    os.environ["BUILD_LIBTORCHLESS"] = "ON"
    os.environ["LIBTORCH_LIB_PATH"] = f"{_get_package_path('torch')}/lib"

################################################################################
# Parameters parsed from environment
################################################################################

VERBOSE_SCRIPT = str2bool(os.getenv("VERBOSE", "1"))
RUN_BUILD_DEPS = True
# see if the user passed a quiet flag to setup.py arguments and respect
# that in our parts of the build
EMIT_BUILD_WARNING = False
RERUN_CMAKE = str2bool(os.getenv("CMAKE_FRESH"))
CMAKE_ONLY = str2bool(os.getenv("CMAKE_ONLY"))
filtered_args = []
for i, arg in enumerate(sys.argv):
    if arg == "--cmake":
        RERUN_CMAKE = True
        continue
    if arg == "--cmake-only":
        # Stop once cmake terminates. Leave users a chance to adjust build
        # options.
        CMAKE_ONLY = True
        continue
    if arg == "rebuild" or arg == "build":
        arg = "build"  # rebuild is gone, make it build
        EMIT_BUILD_WARNING = True
    if arg == "--":
        filtered_args += sys.argv[i:]
        break
    if arg == "-q" or arg == "--quiet":
        VERBOSE_SCRIPT = False
    if arg in ["clean", "egg_info", "sdist"]:
        RUN_BUILD_DEPS = False
    filtered_args.append(arg)
sys.argv = filtered_args

if VERBOSE_SCRIPT:

    def report(*args):
        print(*args)

else:

    def report(*args):
        pass

    # Make distutils respect --quiet too
    setuptools.distutils.log.warn = report

# Constant known variables used throughout this file
lib_path = os.path.join(cwd, "torch", "lib")
third_party_path = os.path.join(cwd, "third_party")

# CMAKE: full path to python library
if IS_WINDOWS:
    cmake_python_library = "{}/libs/python{}.lib".format(
        sysconfig.get_config_var("prefix"), sysconfig.get_config_var("VERSION")
    )
    # Fix virtualenv builds
    if not os.path.exists(cmake_python_library):
        cmake_python_library = "{}/libs/python{}.lib".format(
            sys.base_prefix, sysconfig.get_config_var("VERSION")
        )
else:
    cmake_python_library = "{}/{}".format(
        sysconfig.get_config_var("LIBDIR"), sysconfig.get_config_var("INSTSONAME")
    )
cmake_python_include_dir = sysconfig.get_path("include")


################################################################################
# Version, create_version_file, and package_name
################################################################################

package_name = os.getenv("TORCH_PACKAGE_NAME", "torch")
LIBTORCH_PKG_NAME = os.getenv("LIBTORCH_PACKAGE_NAME", "torch_no_python")
if BUILD_LIBTORCH_WHL:
    package_name = LIBTORCH_PKG_NAME


package_type = os.getenv("PACKAGE_TYPE", "wheel")
version = get_torch_version()
report(f"Building wheel {package_name}-{version}")

cmake = CMake()


def get_submodule_folders():
    git_modules_path = os.path.join(cwd, ".gitmodules")
    default_modules_path = [
        os.path.join(third_party_path, name)
        for name in [
            "gloo",
            "cpuinfo",
            "onnx",
            "fbgemm",
            "cutlass",
        ]
    ]
    if not os.path.exists(git_modules_path):
        return default_modules_path
    with open(git_modules_path) as f:
        return [
            os.path.join(cwd, line.split("=", 1)[1].strip())
            for line in f
            if line.strip().startswith("path")
        ]


def check_submodules():
    def check_for_files(folder, files):
        if not any(os.path.exists(os.path.join(folder, f)) for f in files):
            report("Could not find any of {} in {}".format(", ".join(files), folder))
            report("Did you run 'git submodule update --init --recursive'?")
            sys.exit(1)

    def not_exists_or_empty(folder):
        return not os.path.exists(folder) or (
            os.path.isdir(folder) and len(os.listdir(folder)) == 0
        )

    if str2bool(os.getenv("USE_SYSTEM_LIBS")):
        return
    folders = get_submodule_folders()
    # If none of the submodule folders exists, try to initialize them
    if all(not_exists_or_empty(folder) for folder in folders):
        try:
            report(" --- Trying to initialize submodules")
            start = time.time()
            subprocess.check_call(
                ["git", "submodule", "update", "--init", "--recursive"], cwd=cwd
            )
            end = time.time()
            report(f" --- Submodule initialization took {end - start:.2f} sec")
        except Exception:
            report(" --- Submodule initialization failed")
            report("Please run:\n\tgit submodule update --init --recursive")
            sys.exit(1)
    for folder in folders:
        check_for_files(
            folder,
            [
                "CMakeLists.txt",
                "Makefile",
                "setup.py",
                "LICENSE",
                "LICENSE.md",
                "LICENSE.txt",
            ],
        )
    check_for_files(
        os.path.join(third_party_path, "fbgemm", "external", "asmjit"),
        ["CMakeLists.txt"],
    )


# Windows has very bad support for symbolic links.
# Instead of using symlinks, we're going to copy files over
def mirror_files_into_torchgen():
    # (new_path, orig_path)
    # Directories are OK and are recursively mirrored.
    paths = [
        (
            "torchgen/packaged/ATen/native/native_functions.yaml",
            "aten/src/ATen/native/native_functions.yaml",
        ),
        ("torchgen/packaged/ATen/native/tags.yaml", "aten/src/ATen/native/tags.yaml"),
        ("torchgen/packaged/ATen/templates", "aten/src/ATen/templates"),
        ("torchgen/packaged/autograd", "tools/autograd"),
        ("torchgen/packaged/autograd/templates", "tools/autograd/templates"),
    ]
    for new_path, orig_path in paths:
        # Create the dirs involved in new_path if they don't exist
        if not os.path.exists(new_path):
            os.makedirs(os.path.dirname(new_path), exist_ok=True)

        # Copy the files from the orig location to the new location
        if os.path.isfile(orig_path):
            shutil.copyfile(orig_path, new_path)
            continue
        if os.path.isdir(orig_path):
            if os.path.exists(new_path):
                # copytree fails if the tree exists already, so remove it.
                shutil.rmtree(new_path)
            shutil.copytree(orig_path, new_path)
            continue
        raise RuntimeError("Check the file paths in `mirror_files_into_torchgen()`")


# all the work we need to do _before_ setup runs
def build_deps():
    report("-- Building version " + version)
    check_submodules()
    check_pydep("yaml", "pyyaml")
    build_python = not BUILD_LIBTORCH_WHL
    build_pytorch(
        version=version,
        cmake_python_library=cmake_python_library,
        build_python=build_python,
        rerun_cmake=RERUN_CMAKE,
        cmake_only=CMAKE_ONLY,
        cmake=cmake,
    )

    if CMAKE_ONLY:
        report(
            'Finished running cmake. Run "ccmake build" or '
            '"cmake-gui build" to adjust build options and '
            '"python setup.py install" to build.'
        )
        sys.exit()

    # Use copies instead of symbolic files.
    # Windows has very poor support for them.
    sym_files = [
        "tools/shared/_utils_internal.py",
        "torch/utils/benchmark/utils/valgrind_wrapper/callgrind.h",
        "torch/utils/benchmark/utils/valgrind_wrapper/valgrind.h",
    ]
    orig_files = [
        "torch/_utils_internal.py",
        "third_party/valgrind-headers/callgrind.h",
        "third_party/valgrind-headers/valgrind.h",
    ]
    for sym_file, orig_file in zip(sym_files, orig_files):
        same = False
        if os.path.exists(sym_file):
            if filecmp.cmp(sym_file, orig_file):
                same = True
            else:
                os.remove(sym_file)
        if not same:
            shutil.copyfile(orig_file, sym_file)


################################################################################
# Building dependent libraries
################################################################################

missing_pydep = """
Missing build dependency: Unable to `import {importname}`.
Please install it via `conda install {module}` or `pip install {module}`
""".strip()


def check_pydep(importname, module):
    try:
        importlib.import_module(importname)
    except ImportError as e:
        raise RuntimeError(
            missing_pydep.format(importname=importname, module=module)
        ) from e


class build_ext(setuptools.command.build_ext.build_ext):
    def _embed_libomp(self):
        # Copy libiomp5.dylib/libomp.dylib inside the wheel package on MacOS
        lib_dir = os.path.join(self.build_lib, "torch", "lib")
        libtorch_cpu_path = os.path.join(lib_dir, "libtorch_cpu.dylib")
        if not os.path.exists(libtorch_cpu_path):
            return
        # Parse libtorch_cpu load commands
        otool_cmds = (
            subprocess.check_output(["otool", "-l", libtorch_cpu_path])
            .decode("utf-8")
            .split("\n")
        )
        rpaths, libs = [], []
        for idx, line in enumerate(otool_cmds):
            if line.strip() == "cmd LC_LOAD_DYLIB":
                lib_name = otool_cmds[idx + 2].strip()
                assert lib_name.startswith("name ")
                libs.append(lib_name.split(" ", 1)[1].rsplit("(", 1)[0][:-1])

            if line.strip() == "cmd LC_RPATH":
                rpath = otool_cmds[idx + 2].strip()
                assert rpath.startswith("path ")
                rpaths.append(rpath.split(" ", 1)[1].rsplit("(", 1)[0][:-1])

        omplib_path = get_cmake_cache_vars()["OpenMP_libomp_LIBRARY"]
        omplib_name = get_cmake_cache_vars()["OpenMP_C_LIB_NAMES"] + ".dylib"
        omplib_rpath_path = os.path.join("@rpath", omplib_name)

        # This logic is fragile and checks only two cases:
        # - libtorch_cpu depends on `@rpath/libomp.dylib`e (happens when built inside miniconda environment)
        # - libtorch_cpu depends on `/abs/path/to/libomp.dylib` (happens when built with libomp from homebrew)
        if not any(c in libs for c in [omplib_path, omplib_rpath_path]):
            return

        # Copy libomp/libiomp5 from rpath locations
        target_lib = os.path.join(self.build_lib, "torch", "lib", omplib_name)
        libomp_relocated = False
        for rpath in rpaths:
            source_lib = os.path.join(rpath, omplib_name)
            if not os.path.exists(source_lib):
                continue
            self.copy_file(source_lib, target_lib)
            # Delete old rpath and add @loader_lib to the rpath
            # This should prevent delocate from attempting to package another instance
            # of OpenMP library in torch wheel as well as loading two libomp.dylib into
            # the address space, as libraries are cached by their unresolved names
            install_name_tool_args = [
                "-rpath",
                rpath,
                "@loader_path",
            ]
            libomp_relocated = True
            break
        if not libomp_relocated and os.path.exists(omplib_path):
            self.copy_file(omplib_path, target_lib)
            install_name_tool_args = [
                "-change",
                omplib_path,
                omplib_rpath_path,
            ]
            if "@loader_path" not in rpaths:
                install_name_tool_args += [
                    "-add_rpath",
                    "@loader_path",
                ]
            libomp_relocated = True
        if libomp_relocated:
            install_name_tool_args.insert(0, "install_name_tool")
            install_name_tool_args.append(libtorch_cpu_path)
            subprocess.check_call(install_name_tool_args)
        # Copy omp.h from OpenMP_C_FLAGS and copy it into include folder
        omp_cflags = get_cmake_cache_vars()["OpenMP_C_FLAGS"]
        if not omp_cflags:
            return
        for include_dir in [f[2:] for f in omp_cflags.split(" ") if f.startswith("-I")]:
            omp_h = os.path.join(include_dir, "omp.h")
            if not os.path.exists(omp_h):
                continue
            target_omp_h = os.path.join(self.build_lib, "torch", "include", "omp.h")
            self.copy_file(omp_h, target_omp_h)
            break

    def run(self):
        # Report build options. This is run after the build completes so # `CMakeCache.txt` exists and we can get an
        # accurate report on what is used and what is not.
        cmake_cache_vars = defaultdict(lambda: False, cmake.get_cmake_cache_variables())
        if cmake_cache_vars["USE_NUMPY"]:
            report("-- Building with NumPy bindings")
        else:
            report("-- NumPy not found")
        if cmake_cache_vars["USE_CUDNN"]:
            report(
                "-- Detected cuDNN at "
                + cmake_cache_vars["CUDNN_LIBRARY"]
                + ", "
                + cmake_cache_vars["CUDNN_INCLUDE_DIR"]
            )
        else:
            report("-- Not using cuDNN")
        if cmake_cache_vars["USE_CUDA"]:
            report("-- Detected CUDA at " + cmake_cache_vars["CUDA_TOOLKIT_ROOT_DIR"])
        else:
            report("-- Not using CUDA")
        if cmake_cache_vars["USE_XPU"]:
            report("-- Detected XPU runtime at " + cmake_cache_vars["SYCL_LIBRARY_DIR"])
        else:
            report("-- Not using XPU")
        if cmake_cache_vars["USE_MKLDNN"]:
            report("-- Using MKLDNN")
            if cmake_cache_vars["USE_MKLDNN_ACL"]:
                report("-- Using Compute Library for the Arm architecture with MKLDNN")
            else:
                report(
                    "-- Not using Compute Library for the Arm architecture with MKLDNN"
                )
            if cmake_cache_vars["USE_MKLDNN_CBLAS"]:
                report("-- Using CBLAS in MKLDNN")
            else:
                report("-- Not using CBLAS in MKLDNN")
        else:
            report("-- Not using MKLDNN")
        if cmake_cache_vars["USE_NCCL"] and cmake_cache_vars["USE_SYSTEM_NCCL"]:
            report(
                "-- Using system provided NCCL library at {}, {}".format(
                    cmake_cache_vars["NCCL_LIBRARIES"],
                    cmake_cache_vars["NCCL_INCLUDE_DIRS"],
                )
            )
        elif cmake_cache_vars["USE_NCCL"]:
            report("-- Building NCCL library")
        else:
            report("-- Not using NCCL")
        if cmake_cache_vars["USE_DISTRIBUTED"]:
            if IS_WINDOWS:
                report("-- Building without distributed package")
            else:
                report("-- Building with distributed package: ")
                report(
                    "  -- USE_TENSORPIPE={}".format(cmake_cache_vars["USE_TENSORPIPE"])
                )
                report("  -- USE_GLOO={}".format(cmake_cache_vars["USE_GLOO"]))
                report("  -- USE_MPI={}".format(cmake_cache_vars["USE_OPENMPI"]))
        else:
            report("-- Building without distributed package")
        if cmake_cache_vars["STATIC_DISPATCH_BACKEND"]:
            report(
                "-- Using static dispatch with backend {}".format(
                    cmake_cache_vars["STATIC_DISPATCH_BACKEND"]
                )
            )
        if cmake_cache_vars["USE_LIGHTWEIGHT_DISPATCH"]:
            report("-- Using lightweight dispatch")

        if cmake_cache_vars["USE_ITT"]:
            report("-- Using ITT")
        else:
            report("-- Not using ITT")

        # Do not use clang to compile extensions if `-fstack-clash-protection` is defined
        # in system CFLAGS
        c_flags = str(os.getenv("CFLAGS", ""))
        if (
            IS_LINUX
            and "-fstack-clash-protection" in c_flags
            and "clang" in os.environ.get("CC", "")
        ):
            os.environ["CC"] = str(os.environ["CC"])

        # It's an old-style class in Python 2.7...
        setuptools.command.build_ext.build_ext.run(self)

        if IS_DARWIN:
            self._embed_libomp()

        # Copy the essential export library to compile C++ extensions.
        if IS_WINDOWS:
            build_temp = self.build_temp

            ext_filename = self.get_ext_filename("_C")
            lib_filename = ".".join(ext_filename.split(".")[:-1]) + ".lib"

            export_lib = os.path.join(
                build_temp, "torch", "csrc", lib_filename
            ).replace("\\", "/")

            build_lib = self.build_lib

            target_lib = os.path.join(build_lib, "torch", "lib", "_C.lib").replace(
                "\\", "/"
            )

            # Create "torch/lib" directory if not exists.
            # (It is not created yet in "develop" mode.)
            target_dir = os.path.dirname(target_lib)
            if not os.path.exists(target_dir):
                os.makedirs(target_dir)

            self.copy_file(export_lib, target_lib)

            # In ROCm on Windows case copy rocblas and hipblaslt files into
            # torch/lib/rocblas/library and torch/lib/hipblaslt/library
            if str2bool(os.getenv("USE_ROCM")):
                rocm_dir_path = os.environ.get("ROCM_DIR")
                rocm_bin_path = os.path.join(rocm_dir_path, "bin")

                rocblas_dir = os.path.join(rocm_bin_path, "rocblas")
                target_rocblas_dir = os.path.join(target_dir, "rocblas")
                os.makedirs(target_rocblas_dir, exist_ok=True)
                self.copy_tree(rocblas_dir, target_rocblas_dir)

                hipblaslt_dir = os.path.join(rocm_bin_path, "hipblaslt")
                target_hipblaslt_dir = os.path.join(target_dir, "hipblaslt")
                os.makedirs(target_hipblaslt_dir, exist_ok=True)
                self.copy_tree(hipblaslt_dir, target_hipblaslt_dir)
            else:
                report("The specified environment variable does not exist.")

    def build_extensions(self):
        self.create_compile_commands()

        # Copy functorch extension
        for i, ext in enumerate(self.extensions):
            if ext.name != "functorch._C":
                continue
            fullname = self.get_ext_fullname(ext.name)
            filename = self.get_ext_filename(fullname)
            fileext = os.path.splitext(filename)[1]
            src = os.path.join(os.path.dirname(filename), "functorch" + fileext)
            dst = os.path.join(os.path.realpath(self.build_lib), filename)
            if os.path.exists(src):
                report(f"Copying {ext.name} from {src} to {dst}")
                dst_dir = os.path.dirname(dst)
                if not os.path.exists(dst_dir):
                    os.makedirs(dst_dir)
                self.copy_file(src, dst)

        setuptools.command.build_ext.build_ext.build_extensions(self)

    def get_outputs(self):
        outputs = setuptools.command.build_ext.build_ext.get_outputs(self)
        outputs.append(os.path.join(self.build_lib, "caffe2"))
        report(f"setup.py::get_outputs returning {outputs}")
        return outputs

    def create_compile_commands(self):
        def load(filename):
            with open(filename) as f:
                return json.load(f)

        ninja_files = glob.glob("build/*compile_commands.json")
        cmake_files = glob.glob("torch/lib/build/*/compile_commands.json")
        all_commands = [entry for f in ninja_files + cmake_files for entry in load(f)]

        # cquery does not like c++ compiles that start with gcc.
        # It forgets to include the c++ header directories.
        # We can work around this by replacing the gcc calls that python
        # setup.py generates with g++ calls instead
        for command in all_commands:
            if command["command"].startswith("gcc "):
                command["command"] = "g++ " + command["command"][4:]

        new_contents = json.dumps(all_commands, indent=2)
        contents = ""
        if os.path.exists("compile_commands.json"):
            with open("compile_commands.json") as f:
                contents = f.read()
        if contents != new_contents:
            with open("compile_commands.json", "w") as f:
                f.write(new_contents)


class concat_license_files:
    """Merge LICENSE and LICENSES_BUNDLED.txt as a context manager

    LICENSE is the main PyTorch license, LICENSES_BUNDLED.txt is auto-generated
    from all the licenses found in ./third_party/. We concatenate them so there
    is a single license file in the sdist and wheels with all of the necessary
    licensing info.
    """

    def __init__(self, include_files=False):
        self.f1 = "LICENSE"
        self.f2 = "third_party/LICENSES_BUNDLED.txt"
        self.include_files = include_files

    def __enter__(self):
        """Concatenate files"""

        old_path = sys.path
        sys.path.append(third_party_path)
        try:
            from build_bundled import create_bundled
        finally:
            sys.path = old_path

        with open(self.f1) as f1:
            self.bsd_text = f1.read()

        with open(self.f1, "a") as f1:
            f1.write("\n\n")
            create_bundled(
                os.path.relpath(third_party_path), f1, include_files=self.include_files
            )

    def __exit__(self, exception_type, exception_value, traceback):
        """Restore content of f1"""
        with open(self.f1, "w") as f:
            f.write(self.bsd_text)


try:
    from wheel.bdist_wheel import bdist_wheel
except ImportError:
    # This is useful when wheel is not installed and bdist_wheel is not
    # specified on the command line. If it _is_ specified, parsing the command
    # line will fail before wheel_concatenate is needed
    wheel_concatenate = None
else:
    # Need to create the proper LICENSE.txt for the wheel
    class wheel_concatenate(bdist_wheel):
        """check submodules on sdist to prevent incomplete tarballs"""

        def run(self):
            with concat_license_files(include_files=True):
                super().run()

        def write_wheelfile(self, *args, **kwargs):
            super().write_wheelfile(*args, **kwargs)

            if BUILD_LIBTORCH_WHL:
                # Remove extraneneous files in the libtorch wheel
                for root, dirs, files in os.walk(self.bdist_dir):
                    for file in files:
                        if file.endswith((".a", ".so")) and os.path.isfile(
                            os.path.join(self.bdist_dir, file)
                        ):
                            os.remove(os.path.join(root, file))
                        elif file.endswith(".py"):
                            os.remove(os.path.join(root, file))
                # need an __init__.py file otherwise we wouldn't have a package
                open(os.path.join(self.bdist_dir, "torch", "__init__.py"), "w").close()


class install(setuptools.command.install.install):
    def run(self):
        super().run()


class clean(setuptools.Command):
    user_options = []

    def initialize_options(self):
        pass

    def finalize_options(self):
        pass

    def run(self):
        import glob
        import re

        with open(".gitignore") as f:
            ignores = f.read()
            pat = re.compile(r"^#( BEGIN NOT-CLEAN-FILES )?")
            for wildcard in filter(None, ignores.split("\n")):
                match = pat.match(wildcard)
                if match:
                    if match.group(1):
                        # Marker is found and stop reading .gitignore.
                        break
                    # Ignore lines which begin with '#'.
                else:
                    # Don't remove absolute paths from the system
                    wildcard = wildcard.lstrip("./")

                    for filename in glob.glob(wildcard):
                        try:
                            os.remove(filename)
                        except OSError:
                            shutil.rmtree(filename, ignore_errors=True)


class sdist(setuptools.command.sdist.sdist):
    def run(self):
        with concat_license_files():
            super().run()


def get_cmake_cache_vars():
    try:
        return defaultdict(lambda: False, cmake.get_cmake_cache_variables())
    except FileNotFoundError:
        # CMakeCache.txt does not exist. Probably running "python setup.py clean" over a clean directory.
        return defaultdict(lambda: False)


def configure_extension_build():
    r"""Configures extension build options according to system environment and user's choice.

    Returns:
      The input to parameters ext_modules, cmdclass, packages, and entry_points as required in setuptools.setup.
    """

    cmake_cache_vars = get_cmake_cache_vars()

    ################################################################################
    # Configure compile flags
    ################################################################################

    library_dirs = []
    extra_install_requires = []

    if IS_WINDOWS:
        # /NODEFAULTLIB makes sure we only link to DLL runtime
        # and matches the flags set for protobuf and ONNX
        extra_link_args = ["/NODEFAULTLIB:LIBCMT.LIB"]
        # /MD links against DLL runtime
        # and matches the flags set for protobuf and ONNX
        # /EHsc is about standard C++ exception handling
        extra_compile_args = ["/MD", "/FS", "/EHsc"]
    else:
        extra_link_args = []
        extra_compile_args = [
            "-Wall",
            "-Wextra",
            "-Wno-strict-overflow",
            "-Wno-unused-parameter",
            "-Wno-missing-field-initializers",
            "-Wno-unknown-pragmas",
            # Python 2.6 requires -fno-strict-aliasing, see
            # http://legacy.python.org/dev/peps/pep-3123/
            # We also depend on it in our code (even Python 3).
            "-fno-strict-aliasing",
        ]

    library_dirs.append(lib_path)

    main_compile_args = []
    main_libraries = ["torch_python"]

    main_link_args = []
    main_sources = ["torch/csrc/stub.c"]

    if BUILD_LIBTORCH_WHL:
        main_libraries = ["torch"]
        main_sources = []

    if build_type.is_debug():
        if IS_WINDOWS:
            extra_compile_args.append("/Z7")
            extra_link_args.append("/DEBUG:FULL")
        else:
            extra_compile_args += ["-O0", "-g"]
            extra_link_args += ["-O0", "-g"]

    if build_type.is_rel_with_deb_info():
        if IS_WINDOWS:
            extra_compile_args.append("/Z7")
            extra_link_args.append("/DEBUG:FULL")
        else:
            extra_compile_args += ["-g"]
            extra_link_args += ["-g"]

    # pypi cuda package that requires installation of cuda runtime, cudnn and cublas
    # should be included in all wheels uploaded to pypi
    pytorch_extra_install_requirements = os.getenv(
        "PYTORCH_EXTRA_INSTALL_REQUIREMENTS", ""
    )
    if pytorch_extra_install_requirements:
        report(
            f"pytorch_extra_install_requirements: {pytorch_extra_install_requirements}"
        )
        extra_install_requires += pytorch_extra_install_requirements.split("|")

    # Cross-compile for M1
    if IS_DARWIN:
        macos_target_arch = os.getenv("CMAKE_OSX_ARCHITECTURES", "")
        if macos_target_arch in ["arm64", "x86_64"]:
            macos_sysroot_path = os.getenv("CMAKE_OSX_SYSROOT")
            if macos_sysroot_path is None:
                macos_sysroot_path = (
                    subprocess.check_output(
                        ["xcrun", "--show-sdk-path", "--sdk", "macosx"]
                    )
                    .decode("utf-8")
                    .strip()
                )
            extra_compile_args += [
                "-arch",
                macos_target_arch,
                "-isysroot",
                macos_sysroot_path,
            ]
            extra_link_args += ["-arch", macos_target_arch]

    def make_relative_rpath_args(path):
        if IS_DARWIN:
            return ["-Wl,-rpath,@loader_path/" + path]
        elif IS_WINDOWS:
            return []
        else:
            return ["-Wl,-rpath,$ORIGIN/" + path]

    ################################################################################
    # Declare extensions and package
    ################################################################################

    extensions = []
    includes = ["torch", "torch.*", "torchgen", "torchgen.*"]
    excludes = ["tools", "tools.*", "caffe2", "caffe2.*"]
    if not cmake_cache_vars["BUILD_FUNCTORCH"]:
        excludes.extend(["functorch", "functorch.*"])
    else:
        includes.extend(["functorch", "functorch.*"])
    packages = find_packages(include=includes, exclude=excludes)
    C = Extension(
        "torch._C",
        libraries=main_libraries,
        sources=main_sources,
        language="c",
        extra_compile_args=main_compile_args + extra_compile_args,
        include_dirs=[],
        library_dirs=library_dirs,
        extra_link_args=extra_link_args
        + main_link_args
        + make_relative_rpath_args("lib"),
    )
    extensions.append(C)

    # These extensions are built by cmake and copied manually in build_extensions()
    # inside the build_ext implementation
    if cmake_cache_vars["BUILD_FUNCTORCH"]:
        extensions.append(
            Extension(name="functorch._C", sources=[]),
        )

    cmdclass = {
        "bdist_wheel": wheel_concatenate,
        "build_ext": build_ext,
        "clean": clean,
        "install": install,
        "sdist": sdist,
    }

    entry_points = {
        "console_scripts": [
            "torchrun = torch.distributed.run:main",
        ],
        "torchrun.logs_specs": [
            "default = torch.distributed.elastic.multiprocessing:DefaultLogsSpecs",
        ],
    }

    if cmake_cache_vars["USE_DISTRIBUTED"]:
        # Only enable fr_trace command if distributed is enabled
        entry_points["console_scripts"].append(
            "torchfrtrace = tools.flight_recorder.fr_trace:main",
        )
    return extensions, cmdclass, packages, entry_points, extra_install_requires


# post run, warnings, printed at the end to make them more visible
build_update_message = """
    It is no longer necessary to use the 'build' or 'rebuild' targets

    To install:
      $ python setup.py install
    To develop locally:
      $ python setup.py develop
    To force cmake to re-generate native build files (off by default):
      $ CMAKE_FRESH=1 python setup.py develop
"""


def print_box(msg):
    lines = msg.split("\n")
    size = max(len(l) + 1 for l in lines)
    print("-" * (size + 2))
    for l in lines:
        print("|{}{}|".format(l, " " * (size - len(l))))
    print("-" * (size + 2))


def main():
    if BUILD_LIBTORCH_WHL and BUILD_PYTHON_ONLY:
        raise RuntimeError(
            "Conflict: 'BUILD_LIBTORCH_WHL' and 'BUILD_PYTHON_ONLY' can't both be 1. Set one to 0 and rerun."
        )
    install_requires = [
        "filelock",
        "typing-extensions>=4.10.0",
        'setuptools ; python_version >= "3.12"',
        "sympy>=1.13.3",
        "networkx",
        "jinja2",
        "fsspec",
    ]

    if BUILD_PYTHON_ONLY:
        install_requires.append(f"{LIBTORCH_PKG_NAME}=={get_torch_version()}")

    if str2bool(os.getenv("USE_PRIORITIZED_TEXT_FOR_LD")):
        gen_linker_script(
            filein="cmake/prioritized_text.txt", fout="cmake/linker_script.ld"
        )
        linker_script_path = os.path.abspath("cmake/linker_script.ld")
        os.environ["LDFLAGS"] = os.getenv("LDFLAGS", "") + f" -T{linker_script_path}"
        os.environ["CFLAGS"] = (
            os.getenv("CFLAGS", "") + " -ffunction-sections -fdata-sections"
        )
        os.environ["CXXFLAGS"] = (
            os.getenv("CXXFLAGS", "") + " -ffunction-sections -fdata-sections"
        )
    elif platform.system() == "Linux" and platform.processor() == "aarch64":
        print_box(
            """
            WARNING: we strongly recommend enabling linker script optimization for ARM + CUDA.
            To do so please export USE_PRIORITIZED_TEXT_FOR_LD=1
            """
        )

    # Parse the command line and check the arguments before we proceed with
    # building deps and setup. We need to set values so `--help` works.
    dist = Distribution()
    dist.script_name = os.path.basename(sys.argv[0])
    dist.script_args = sys.argv[1:]
    try:
        dist.parse_command_line()
    except setuptools.distutils.errors.DistutilsArgError as e:
        print(e)
        sys.exit(1)

    mirror_files_into_torchgen()
    if RUN_BUILD_DEPS:
        build_deps()

    (
        extensions,
        cmdclass,
        packages,
        entry_points,
        extra_install_requires,
    ) = configure_extension_build()
    install_requires += extra_install_requires

    torch_package_data = [
        "py.typed",
        "bin/*",
        "test/*",
        "*.pyi",
        "**/*.pyi",
        "lib/*.pdb",
        "lib/**/*.pdb",
        "lib/*shm*",
        "lib/torch_shm_manager",
        "lib/*.h",
        "lib/**/*.h",
        "include/*.h",
        "include/**/*.h",
        "include/*.hpp",
        "include/**/*.hpp",
        "include/*.cuh",
        "include/**/*.cuh",
        "_inductor/codegen/*.h",
        "_inductor/codegen/aoti_runtime/*.cpp",
        "_inductor/script.ld",
        "_export/serde/*.yaml",
        "_export/serde/*.thrift",
        "share/cmake/ATen/*.cmake",
        "share/cmake/Caffe2/*.cmake",
        "share/cmake/Caffe2/public/*.cmake",
        "share/cmake/Caffe2/Modules_CUDA_fix/*.cmake",
        "share/cmake/Caffe2/Modules_CUDA_fix/upstream/*.cmake",
        "share/cmake/Caffe2/Modules_CUDA_fix/upstream/FindCUDA/*.cmake",
        "share/cmake/Gloo/*.cmake",
        "share/cmake/Tensorpipe/*.cmake",
        "share/cmake/Torch/*.cmake",
        "utils/benchmark/utils/*.cpp",
        "utils/benchmark/utils/valgrind_wrapper/*.cpp",
        "utils/benchmark/utils/valgrind_wrapper/*.h",
        "utils/model_dump/skeleton.html",
        "utils/model_dump/code.js",
        "utils/model_dump/*.mjs",
    ]

    if not BUILD_LIBTORCH_WHL:
        torch_package_data.extend(
            [
                "lib/libtorch_python.so",
                "lib/libtorch_python.dylib",
                "lib/libtorch_python.dll",
            ]
        )
    if not BUILD_PYTHON_ONLY:
        torch_package_data.extend(
            [
                "lib/*.so*",
                "lib/*.dylib*",
                "lib/*.dll",
                "lib/*.lib",
            ]
        )
        aotriton_image_path = os.path.join(lib_path, "aotriton.images")
        aks2_files = []
        for root, dirs, files in os.walk(aotriton_image_path):
            subpath = os.path.relpath(root, start=aotriton_image_path)
            for fn in files:
                aks2_files.append(os.path.join("lib/aotriton.images", subpath, fn))
        torch_package_data += aks2_files
    if get_cmake_cache_vars()["USE_TENSORPIPE"]:
        torch_package_data.extend(
            [
                "include/tensorpipe/*.h",
                "include/tensorpipe/**/*.h",
            ]
        )
    if get_cmake_cache_vars()["USE_KINETO"]:
        torch_package_data.extend(
            [
                "include/kineto/*.h",
                "include/kineto/**/*.h",
            ]
        )
    torchgen_package_data = [
        "packaged/*",
        "packaged/**/*",
    ]
    package_data = {
        "torch": torch_package_data,
    }
    exclude_package_data = {}

    if not BUILD_LIBTORCH_WHL:
        package_data["torchgen"] = torchgen_package_data
        exclude_package_data["torchgen"] = ["*.py[co]"]
    else:
        # no extensions in BUILD_LIBTORCH_WHL mode
        extensions = []

    setup(
        name=package_name,
        version=version,
        ext_modules=extensions,
        cmdclass=cmdclass,
        packages=packages,
        entry_points=entry_points,
        install_requires=install_requires,
        package_data=package_data,
        exclude_package_data=exclude_package_data,
        include_package_data=True,
    )
    if EMIT_BUILD_WARNING:
        print_box(build_update_message)


if __name__ == "__main__":
    main()<|MERGE_RESOLUTION|>--- conflicted
+++ resolved
@@ -242,13 +242,7 @@
 import platform
 
 
-<<<<<<< HEAD
-BUILD_LIBTORCH_WHL = os.getenv("BUILD_LIBTORCH_WHL", "0") == "1"
-BUILD_PYTHON_ONLY = os.getenv("BUILD_PYTHON_ONLY", "0") == "1"
-
 # Also update `project.requires-python` in pyproject.toml when changing this
-=======
->>>>>>> b253128a
 python_min_version = (3, 9, 0)
 python_min_version_str = ".".join(map(str, python_min_version))
 if sys.version_info < python_min_version:
