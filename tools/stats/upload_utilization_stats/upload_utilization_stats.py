--- conflicted
+++ resolved
@@ -205,7 +205,6 @@
         self.local_path = local_path
 
     def start(self) -> None:
-<<<<<<< HEAD
         if self.local_path:
             metadata, valid_records, _ = self.get_log_data_from_local(self.local_path)
         else:
@@ -216,14 +215,6 @@
                 self.info.run_attempt,
                 self.artifact_prefix,
             )
-=======
-        metadata, valid_records, _ = self.get_log_data(
-            self.info.workflow_run_id,
-            self.info.job_id,
-            self.info.run_attempt,
-            self.artifact_prefix,
-        )
->>>>>>> 674a85cf
 
         if not metadata:
             print("[Log Model] Failed to process test log, metadata is None")
@@ -291,7 +282,6 @@
         key = f"{collection}/{version}/{repo}/{workflow_run_id}/{workflow_run_attempt}/{job_id}/{file_name}"
         upload_to_s3(bucket_name, key, docs)
 
-<<<<<<< HEAD
     def get_log_data_from_local(
         self,
         file_path: str,
@@ -309,9 +299,6 @@
         return metadata, records, error_records
 
     def get_log_data_from_s3(
-=======
-    def get_log_data(
->>>>>>> 674a85cf
         self,
         workflow_run_id: int,
         job_id: int,
@@ -413,7 +400,6 @@
     return ""
 
 
-<<<<<<< HEAD
 def read_file(file_path: str | Path) -> str:
     try:
         file_path = Path(file_path)
@@ -425,15 +411,6 @@
     except Exception as e:
         print(f"::warning trying to read file {file_path} failed by: {e}")
     return ""
-=======
-def read_file(file_path: Path) -> str:
-    try:
-        with open(file_path) as f:
-            return f.read()
-    except Exception as e:
-        print(f"::warning trying to download test log {object} failed by: {e}")
-        return ""
->>>>>>> 674a85cf
 
 
 def unzip_file(path: Path, file_name: str) -> str:
@@ -500,16 +477,13 @@
         required=False,
         help="artifact prefix to download raw utilizarion data from s3",
     )
-<<<<<<< HEAD
     parser.add_argument(
         "--local-path",
         type=str,
         required=False,
         help="path of the raw utilizarion data from local location",
     )
-=======
-
->>>>>>> 674a85cf
+
     return parser.parse_args()
 
 
@@ -536,22 +510,14 @@
     artifact_prefix = JOB_TEST_ARTIFACT_PREFIX
     if args.artifact_prefix:
         artifact_prefix = args.artifact_prefix
-<<<<<<< HEAD
         print(f"args.artifact_prefix: {args.artifact_prefix}")
         print(f"artifact_prefix: {artifact_prefix}")
 
-=======
-    print(f"args.artifact_prefix: {args.artifact_prefix}")
-    print(f"artifact_prefix: {artifact_prefix}")
->>>>>>> 674a85cf
     ud = UploadUtilizationData(
         info=workflow_info,
         dry_run=args.dry_run,
         debug=args.debug,
         artifact_prefix=artifact_prefix,
-<<<<<<< HEAD
         local_path=args.local_path,
-=======
->>>>>>> 674a85cf
     )
     ud.start()