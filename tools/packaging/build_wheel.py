#!/usr/bin/env python3

import argparse
import contextlib
import logging
import os
import subprocess
import sys
import tempfile
import time
from collections.abc import Iterator
from pathlib import Path
from typing import Dict, List


logging.basicConfig(
    level=logging.INFO, format="%(asctime)s - %(levelname)s - %(message)s"
)
logger = logging.getLogger(__name__)
logger.setLevel(logging.DEBUG)

ROOT_PATH = Path(__file__).absolute().parent.parent.parent
SETUP_PY_PATH = ROOT_PATH / "setup.py"
REQUIREMENTS_PATH = ROOT_PATH / "requirements.txt"


def run_cmd(
    cmd: List[str], capture_output: bool = False
) -> subprocess.CompletedProcess[bytes]:
    logger.debug("Running command: %s", " ".join(cmd))
    return subprocess.run(
        cmd,
        # Give the parent environment to the subprocess
        env={**os.environ},
        capture_output=capture_output,
        check=True,
    )


def interpreter_version(interpreter: str) -> str:
    version_string = (
        run_cmd([interpreter, "--version"], capture_output=True)
        .stdout.decode("utf-8")
        .strip()
    )
    return str(version_string.split(" ")[1])


@contextlib.contextmanager
def venv(interpreter: str) -> Iterator[str]:
    # Should this use EnvBuilder? Probably, maybe a good todo in the future
    python_version = interpreter_version(interpreter)
    with tempfile.TemporaryDirectory(
        suffix=f"_pytorch_builder_{python_version}"
    ) as tmp_dir:
        logger.info(
            "Creating virtual environment (Python %s) at %s",
            python_version,
            tmp_dir,
        )
        run_cmd([interpreter, "-m", "venv", tmp_dir])
        yield str(Path(tmp_dir) / "bin" / "python3")


class Builder:
    # The python interpeter that we should be using
    interpreter: str

    def __init__(self, interpreter: str) -> None:
        self.interpreter = interpreter

    def setup_py(self, cmd_args: List[str]) -> bool:
        return (
            run_cmd([self.interpreter, str(SETUP_PY_PATH), *cmd_args]).returncode == 0
        )

    def bdist_wheel(self, destination: str) -> bool:
        logger.info("Running bdist_wheel -d %s", destination)
        return self.setup_py(["bdist_wheel", "-d", destination])

    def clean(self) -> bool:
        logger.info("Running clean")
        return self.setup_py(["clean"])

    def install_requirements(self) -> None:
        logger.info("Installing requirements")
        run_cmd(
            [self.interpreter, "-m", "pip", "install", "-r", str(REQUIREMENTS_PATH)]
        )


def parse_args() -> argparse.Namespace:
    parser = argparse.ArgumentParser()
    parser.add_argument(
        "-p",
        "--python",
        action="append",
        type=str,
        help=(
            "Python interpreters to build packages for, can be set multiple times,"
            " should ideally be full paths, (default: %(default)s)"
        ),
    )
    parser.add_argument(
        "-d",
        "--destination",
        default="dist/",
        type=str,
<<<<<<< HEAD
        help=("Destination to put the compailed binaries"),
=======
        help="Destination to put the compailed binaries",
>>>>>>> dcf8d138
    )
    return parser.parse_args()


def main() -> None:
    args = parse_args()
    pythons = args.python or [sys.executable]
    build_times: Dict[str, float] = dict()

    if len(pythons) > 1 and args.destination == "dist/":
        logger.warning(
            "dest is 'dist/' while multiple python versions specified, output will be overwritten"
        )

    for interpreter in pythons:
        with venv(interpreter) as venv_interpreter:
            builder = Builder(venv_interpreter)
            # clean actually requires setuptools so we need to ensure we
            # install requriements before
            builder.install_requirements()
            builder.clean()

            start_time = time.time()

            builder.bdist_wheel(args.destination)

            end_time = time.time()

            build_times[interpreter_version(venv_interpreter)] = end_time - start_time
    for version, build_time in build_times.items():
        logger.info("Build time (%s): %fs", version, build_time)


if __name__ == "__main__":
    main()<|MERGE_RESOLUTION|>--- conflicted
+++ resolved
@@ -106,11 +106,7 @@
         "--destination",
         default="dist/",
         type=str,
-<<<<<<< HEAD
-        help=("Destination to put the compailed binaries"),
-=======
         help="Destination to put the compailed binaries",
->>>>>>> dcf8d138
     )
     return parser.parse_args()
 
