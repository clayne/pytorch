--- conflicted
+++ resolved
@@ -3,19 +3,16 @@
 #include <ATen/CPUGeneratorImpl.h>
 #include <ATen/core/GeneratorForPrivateuseone.h>
 #include <ATen/detail/PrivateUse1HooksInterface.h>
+
+#include <c10/core/Allocator.h>
 #include <c10/core/Device.h>
 #include <c10/core/impl/DeviceGuardImplInterface.h>
-#include <c10/util/CallOnce.h>
-
-#include <iostream>
 
 namespace openreg {
-
 namespace {
+
 // Python factory function where real implementations can be found
 PyObject* py_factory;
-
-using host_ptr_t = uint64_t;
 
 struct HostAllocator final : at::Allocator {
   HostAllocator() = default;
@@ -25,25 +22,10 @@
     void* data = nullptr;
     if (nbytes > 0) {
       data = reinterpret_cast<void*>(
-          get_method("hostMalloc")(nbytes).cast<host_ptr_t>());
+          get_method("hostMalloc")(nbytes).cast<openreg_ptr_t>());
       TORCH_CHECK(data, "Failed to allocator ", nbytes, " bytes on host.");
     }
-<<<<<<< HEAD
-    return {data, data, &ReportAndDelete, at::Device(at::kCPU)};
-  }
-
-  static void ReportAndDelete(void* ptr) {
-    if (!ptr) {
-      return;
-    }
-    py::gil_scoped_acquire acquire;
-    TORCH_CHECK(
-        get_method("hostFree")(reinterpret_cast<host_ptr_t>(ptr)).cast<bool>(),
-        "Failed to free memory pointer at ",
-        ptr);
-=======
     return {data, data, &ReportAndDelete<kHostFreeMethod>, at::Device(at::kCPU)};
->>>>>>> 29317f85
   }
 
   at::DeleterFnPtr raw_deleter() const override {
@@ -53,11 +35,12 @@
   void copy_data(void* dest, const void* src, std::size_t count) const final {
     py::gil_scoped_acquire acquire;
     get_method("hostCopyData")(
-        reinterpret_cast<host_ptr_t>(dest),
-        reinterpret_cast<host_ptr_t>(src),
+        reinterpret_cast<openreg_ptr_t>(dest),
+        reinterpret_cast<openreg_ptr_t>(src),
         count);
   }
 };
+
 static HostAllocator global_host_alloc;
 
 static c10::DeviceIndex device_count() {
@@ -86,20 +69,8 @@
 // Default, global generators, one per device.
 static std::vector<at::Generator> default_generators;
 
-static void initGenerators() {
-  auto deivce_nums = device_count();
-  default_generators.resize(deivce_nums);
-  for (auto i = 0; i < deivce_nums; i++) {
-    default_generators[i] = make_openreg_generator(i);
-    default_generators[i].seed();
-  }
-}
-
-// C++ hooks implementation
-struct OpenRegHooksArgs : public at::PrivateUse1HooksArgs {};
-
 struct OpenRegHooksInterface : public at::PrivateUse1HooksInterface {
-  OpenRegHooksInterface(OpenRegHooksArgs) {};
+  OpenRegHooksInterface() {};
   ~OpenRegHooksInterface() override = default;
 
   bool hasPrimaryContext(c10::DeviceIndex device_index) const override {
@@ -113,14 +84,22 @@
 
   bool isPinnedPtr(const void* data) const override {
     py::gil_scoped_acquire acquire;
-    return get_method("isPinnedPtr")(reinterpret_cast<host_ptr_t>(data))
+    return get_method("isPinnedPtr")(reinterpret_cast<openreg_ptr_t>(data))
         .cast<bool>();
   }
 
   const at::Generator& getDefaultGenerator(
       c10::DeviceIndex device_index) const override {
-    static c10::once_flag generator_init_flag;
-    c10::call_once(generator_init_flag, initGenerators);
+    static bool flag [[maybe_unused]] = []() {
+      auto deivce_nums = device_count();
+      default_generators.resize(deivce_nums);
+      for (auto i = 0; i < deivce_nums; i++) {
+        default_generators[i] = make_openreg_generator(i);
+        default_generators[i].seed();
+      }
+      return true;
+    }();
+
     c10::DeviceIndex idx = device_index;
     if (idx == -1) {
       idx = current_device_idx();
@@ -135,27 +114,11 @@
   }
 };
 
-int register_hook() {
-  at::RegisterPrivateUse1HooksInterface(
-      new OpenRegHooksInterface(OpenRegHooksArgs{}));
-  return 0;
-}
-int temp_register_hook = register_hook();
-
-TORCH_DECLARE_REGISTRY(
-    PrivateUse1HooksRegistry,
-    OpenRegHooksInterface,
-    OpenRegHooksArgs);
-C10_DEFINE_REGISTRY(
-    PrivateUse1HooksRegistry,
-    OpenRegHooksInterface,
-    OpenRegHooksArgs);
-// Using Create function to get PrivateUse1HooksInterface point from
-// PrivateUse1HooksRegistry class.
-C10_REGISTER_TYPED_CLASS(
-    PrivateUse1HooksRegistry,
-    "OpenRegHooks",
-    OpenRegHooksInterface);
+static bool register_hook_flag [[maybe_unused]] = []() {
+  at::RegisterPrivateUse1HooksInterface(new OpenRegHooksInterface());
+
+  return true;
+}();
 
 // Device guard registration
 struct OpenRegGuardImpl final : public c10::impl::DeviceGuardImplInterface {
@@ -383,4 +346,5 @@
   auto factory = py::cast<py::function>(py_factory);
   return factory(name);
 }
+
 } // namespace openreg