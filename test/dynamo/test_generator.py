--- conflicted
+++ resolved
@@ -12,7 +12,6 @@
 from torch.testing._internal.common_utils import (
     instantiate_parametrized_tests,
     parametrize,
-    xfailIfLessPy312
 )
 
 
@@ -603,12 +602,8 @@
         self.assertEqual(i, 3)
         self.assertEqual(y, [(0, t), (1, t + 1), (2, t + 2)])
 
-<<<<<<< HEAD
-    @xfailIfLessPy312
-=======
     @unittest.skipIf(sys.version_info < (3, 12), "Test CLEANUP_THROW")
     @unittest.expectedFailure
->>>>>>> b2d5f6af
     def test_cleanup_throw(self):
         def nested_generator():
             try:
