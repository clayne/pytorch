# Owner(s): ["module: dynamo"]
import unittest

import torch
import torch._dynamo.test_case
from torch._dispatch.python import enable_python_dispatcher
from torch._dynamo.testing import CompileCounter
from torch.testing._internal.common_cuda import TEST_CUDA


class PythonDispatcherTests(torch._dynamo.test_case.TestCase):
    def test_dispatch_key(self):
        @torch.compile(backend="eager", fullgraph=True)
        def fn(x):
            key_set = torch._C._dispatch_tls_local_include_set()
            key_set = key_set | torch._C._dispatch_keys(x)
            key_set = key_set - torch._C._dispatch_tls_local_exclude_set()
            if key_set.highestPriorityTypeId() == torch.DispatchKey.PythonDispatcher:
                return torch.sin(x + 1)
            else:
                return torch.sin(x - 1)

        x = torch.randn(2, 3)
        with enable_python_dispatcher():
            self.assertEqual(fn(x), torch.sin(x + 1))

<<<<<<< HEAD
    def test_functorch_interpreter(self):
        def square_and_add(x, y):
            interpreter = (
                torch._functorch.pyfunctorch.retrieve_current_functorch_interpreter()
            )
            level = interpreter.level()
            if interpreter.key() == torch._C._functorch.TransformType.Vmap:
                return (x**2 + y) * level
            else:
                return x**2 * level

        @torch.compile(backend="eager", fullgraph=True)
        def fn(x, y):
            return torch.vmap(square_and_add)(x, y)

        x = torch.tensor([1, 2, 3, 4])
        y = torch.tensor([10, 20, 30, 40])
        self.assertEqual(fn(x, y), torch.tensor([11, 24, 39, 56]))
=======
    @unittest.skipIf(not TEST_CUDA, "requires cuda")
    def test_dispatch_key_set_guard(self):
        counter = CompileCounter()

        @torch.compile(backend=counter, fullgraph=True)
        def fn(x, dks):
            if dks.has("CPU"):
                return torch.sin(x + 1)
            else:
                return torch.sin(x - 1)

        x1 = torch.randn(2, 3)
        dks1 = torch._C._dispatch_keys(x1)
        self.assertEqual(fn(x1, dks1), torch.sin(x1 + 1))
        self.assertEqual(counter.frame_count, 1)

        x2 = torch.randn(2, 3)
        dks2 = torch._C._dispatch_keys(x2)
        self.assertEqual(fn(x2, dks2), torch.sin(x2 + 1))
        # No recompile since the dispatch key set is the same though the tensor is different.
        self.assertEqual(counter.frame_count, 1)

        x3 = torch.randn(2, 3, device="cuda")
        dks3 = torch._C._dispatch_keys(x3)
        self.assertEqual(fn(x3, dks3), torch.sin(x3 - 1))
        # Re-compile since the dispatch key set is different.
        self.assertEqual(counter.frame_count, 2)
>>>>>>> 0c462860


if __name__ == "__main__":
    from torch._dynamo.test_case import run_tests

    run_tests()<|MERGE_RESOLUTION|>--- conflicted
+++ resolved
@@ -24,26 +24,6 @@
         with enable_python_dispatcher():
             self.assertEqual(fn(x), torch.sin(x + 1))
 
-<<<<<<< HEAD
-    def test_functorch_interpreter(self):
-        def square_and_add(x, y):
-            interpreter = (
-                torch._functorch.pyfunctorch.retrieve_current_functorch_interpreter()
-            )
-            level = interpreter.level()
-            if interpreter.key() == torch._C._functorch.TransformType.Vmap:
-                return (x**2 + y) * level
-            else:
-                return x**2 * level
-
-        @torch.compile(backend="eager", fullgraph=True)
-        def fn(x, y):
-            return torch.vmap(square_and_add)(x, y)
-
-        x = torch.tensor([1, 2, 3, 4])
-        y = torch.tensor([10, 20, 30, 40])
-        self.assertEqual(fn(x, y), torch.tensor([11, 24, 39, 56]))
-=======
     @unittest.skipIf(not TEST_CUDA, "requires cuda")
     def test_dispatch_key_set_guard(self):
         counter = CompileCounter()
@@ -71,7 +51,25 @@
         self.assertEqual(fn(x3, dks3), torch.sin(x3 - 1))
         # Re-compile since the dispatch key set is different.
         self.assertEqual(counter.frame_count, 2)
->>>>>>> 0c462860
+
+    def test_functorch_interpreter(self):
+        def square_and_add(x, y):
+            interpreter = (
+                torch._functorch.pyfunctorch.retrieve_current_functorch_interpreter()
+            )
+            level = interpreter.level()
+            if interpreter.key() == torch._C._functorch.TransformType.Vmap:
+                return (x**2 + y) * level
+            else:
+                return x**2 * level
+
+        @torch.compile(backend="eager", fullgraph=True)
+        def fn(x, y):
+            return torch.vmap(square_and_add)(x, y)
+
+        x = torch.tensor([1, 2, 3, 4])
+        y = torch.tensor([10, 20, 30, 40])
+        self.assertEqual(fn(x, y), torch.tensor([11, 24, 39, 56]))
 
 
 if __name__ == "__main__":
