# Owner(s): ["module: dynamo"]
import abc
import collections
import collections.abc
import copy
import dataclasses
import dis
import enum
import functools
import gc
import importlib
import itertools
import logging
import math
import operator
import os
import random
import sys
import tempfile
import threading
import traceback
import typing
import unittest
import unittest.mock as mock
import warnings
import weakref
from unittest.mock import patch

import numpy as np

import torch
import torch._dynamo.testing
import torch._inductor.test_case
import torch.onnx.operators
import torch.utils._pytree as python_pytree
import torch.utils.cpp_extension
from torch import Tensor
from torch._C import FileCheck
from torch._dynamo import allow_in_graph
from torch._dynamo.eval_frame import _debug_get_cache_entry_list
from torch._dynamo.exc import Unsupported
from torch._dynamo.source import ConstantSource, GetItemSource, LocalSource
from torch._dynamo.testing import (
    CompileCounter,
    CompileCounterWithBackend,
    expectedFailureDynamic,
    requiresPy310,
    same,
    skipIfNotPy311,
    unsupported,
)
from torch._dynamo.utils import counters, ifdynstaticdefault
from torch._inductor.utils import run_and_get_code
from torch.ao.quantization import MinMaxObserver
from torch.ao.quantization.fake_quantize import FakeQuantize
from torch.ao.quantization.qconfig import QConfig
from torch.ao.quantization.quantize_fx import prepare_qat_fx
from torch.fx.experimental.recording import NotEqualError, replay_shape_env_events
from torch.fx.experimental.symbolic_shapes import (
    _constrain_range_for_size,
    constrain_range,
    constrain_unify,
    ConstraintViolationError,
    expect_true,
    guard_size_oblivious,
    ShapeEnv,
)
from torch.nn import functional as F
from torch.testing import make_tensor
from torch.testing._internal.common_cuda import (
    PLATFORM_SUPPORTS_FLASH_ATTENTION,
    SM80OrLater,
    TEST_CUDA,
    TEST_MULTIGPU,
)
from torch.testing._internal.common_methods_invocations import (
    sample_inputs_take_along_dim,
)
from torch.testing._internal.common_utils import (
    freeze_rng_state,
    IS_FBCODE,
    scoped_load_inline,
    set_default_dtype,
    skipIfNNModuleInlined,
    skipIfWindows,
    wrapDeterministicFlagAPITest,
)
from torch.testing._internal.jit_utils import JitTestCase
from torch.testing._internal.logging_utils import logs_to_string


HAS_OPTREE = python_pytree._cxx_pytree_exists
if HAS_OPTREE:
    import torch.utils._cxx_pytree as cxx_pytree
else:
    cxx_pytree = None

MyTuple = collections.namedtuple("MyTuple", ["a", "b", "ab"])
T = typing.TypeVar("T")


# Defined in CPython's Include/object.h
TPFLAGS_MAPPING = 1 << 6


# Specializes a test to run only if translation validation is set.
def onlyIfTranslationValidation(fn: typing.Callable) -> typing.Callable:
    @functools.wraps(fn)
    def wrapper(*args, **kwargs):
        import torch.fx.experimental.validator

        if torch.fx.experimental.validator.translation_validation_enabled():
            return fn(*args, **kwargs)
        raise unittest.SkipTest(f"only works when TV is True.")

    return wrapper


class MyPickledModule(torch.nn.Module):
    def __init__(self, z):
        super().__init__()
        self.z = z

    def forward(self, x, y):
        return x * x * x + y + self.z


# These are used for test_{cond/map}_with_quantization
default_symmetric_fake_quant = FakeQuantize.with_args(
    observer=MinMaxObserver, qscheme=torch.per_tensor_symmetric, dtype=torch.quint8
)
default_weight_symmetric_fake_quant = FakeQuantize.with_args(
    observer=MinMaxObserver, qscheme=torch.per_tensor_symmetric, dtype=torch.qint8
)
uniform_qconfig_8bit = QConfig(
    activation=default_symmetric_fake_quant,
    weight=default_weight_symmetric_fake_quant.with_args,
)
qconfig_dict = {"object_type": [(torch.nn.Linear, uniform_qconfig_8bit)]}


def closure_adder(val):
    def inner(x):
        return torch.sin(x + val)

    return inner


class UserDefineSetAttr:
    setup = False

    def __setattr__(self, key, value):
        assert torch.compiler.is_dynamo_compiling() or UserDefineSetAttr.setup
        super().__setattr__(f"pfx_{key}", value)

    def __getattr__(self, key, c=1):
        assert torch.compiler.is_dynamo_compiling() or UserDefineSetAttr.setup
        # c is added to force a guard on __defaults__ and checks the source for __getattr__
        if c:
            return self.__dict__[f"pfx_{key}"]
        else:
            return None


class MiscTests(torch._inductor.test_case.TestCase):
    def test_get_cache_entry(self):
        def f(x):
            return x + 1

        torch.compile(f)(torch.randn(5, 5, 5))
        entries = _debug_get_cache_entry_list(f)
        self.assertTrue(len(entries) > 0)

        def g(x):
            return x + 2

        entries = _debug_get_cache_entry_list(g)
        self.assertTrue(len(entries) == 0)

        try:
            _debug_get_cache_entry_list(1)
        except TypeError as e:
            self.assertIn("expected a code object!", str(e))

        # test get cache entry on skipped code object
        def h(x):
            x = x + 1
            torch._dynamo.graph_break()
            return x + 1

        torch.compile(h)(torch.randn(3, 3))

        entries = _debug_get_cache_entry_list(torch._dynamo.graph_break)
        self.assertEqual(len(entries), 0)

    def test_boolarg(self):
        def boolarg(aa, bb, flag):
            if flag:
                return aa - bb
            else:
                return bb - aa

        a = torch.randn(10, 10)
        b = torch.randn(10, 10)
        correct1 = boolarg(a, b, True)
        correct2 = boolarg(a, b, False)
        correct3 = boolarg(a, b, None)
        counter = CompileCounter()
        opt_boolarg = torch._dynamo.optimize_assert(counter)(boolarg)
        val1 = opt_boolarg(a, b, True)
        val2 = opt_boolarg(a, b, False)
        val3 = opt_boolarg(a, b, None)
        val4 = opt_boolarg(a, b, True)
        self.assertTrue(same(val1, correct1))
        self.assertTrue(same(val2, correct2))
        self.assertTrue(same(val3, correct3))
        self.assertTrue(same(val4, correct1))
        self.assertEqual(counter.frame_count, 3)

    @torch._dynamo.config.patch(accumulated_cache_size_limit=1)
    def test_dynamo_disabled_in_custom_op_kernels(self):
        counters.clear()

        @torch.library.custom_op("mylib::foo9", mutates_args={})
        def foo(x: torch.Tensor) -> torch.Tensor:
            torch._dynamo.graph_break()
            return x.clone()

        foo.register_fake(torch.clone)

        @torch.compile(backend="eager")
        def f(x):
            return foo._opoverload(x)

        x = torch.randn(2)
        f(x)
        x = torch.randn(3)
        # Recompile hits the cache size limit, which will cause Dynamo to
        # recurse into the frames. The only frame is the implementation
        # of foo. If Dynamo was not turned off correctly, then
        # we'll see a graph break
        f(x)
        self.assertEqual(len(counters["graph_break"]), 0)

        counters.clear()

        called = 0

        # test register_kernel
        @foo.register_kernel("cpu")
        def _(x):
            nonlocal called
            called += 1
            torch._dynamo.graph_break()
            return x.clone()

        f(x)
        self.assertEqual(called, 1)
        self.assertEqual(len(counters["graph_break"]), 0)

        # test torch.library.register_kernel
        counters.clear()
        with torch.library._scoped_library("mylib", "FRAGMENT") as m:
            m.define("foo2(Tensor x) -> Tensor")

            @torch.library.register_fake("mylib::foo2", lib=m)
            def _(x):
                return x.clone()

            @torch.library.register_kernel("mylib::foo2", "cpu", lib=m)
            def _(x):
                torch._dynamo.graph_break()
                return x.clone()

            @torch.compile(backend="eager")
            def g(x):
                return torch.ops.mylib.foo2.default(x)

            x = torch.randn(2)
            g(x)  # compiles
            x = torch.randn(3)
            g(x)  # dynamo falls back on the outermost frame
            self.assertEqual(len(counters["graph_break"]), 0)

    def test_invalid_args_builtin(self):
        @torch.compile(backend="eager")
        def fn(x):
            x = x.sin()
            if isinstance(x, torch.Tensor, invalid=True):
                x = x.sin()
            return x

        with self.assertRaises(TypeError):
            fn(torch.randn(16))

    @unittest.skipIf(not HAS_OPTREE, "missing optree package")
    def test_optree_graph_break_message(self):
        import optree

        @torch.compile(backend="eager")
        def fn(x):
            d = {"a": 1}
            optree.tree_flatten(d)
            return torch.sin(x)

        fn(torch.randn(4))
        self.assertEqual(len(counters["graph_break"]), 1)
        first_graph_break = list(counters["graph_break"].keys())[0]
        self.assertExpectedInline(
            first_graph_break,
            "Graph break for an optree C/C++ function optree._C.PyCapsule.flatten. Consider using torch.utils._pytree - https://github.com/pytorch/pytorch/blob/main/torch/utils/_pytree.py",
        )

    def test_scalar_device_movement(self):
        if not torch._dynamo.config.assume_static_by_default:
            self.skipTest("Doesn't work with symints")

        def add_fn(a, b, out):
            res = torch.add(a, b, out=out)
            return res

        res = add_fn(2, 3, torch.tensor(0.0))
        add_fn = torch.compile(add_fn, backend="eager", fullgraph=True)
        res_compiled = add_fn(2, 3, torch.tensor(0.0))
        self.assertEqual(res, res_compiled)

    @scoped_load_inline
    @skipIfNNModuleInlined("fails internal CI")
    @unittest.skipIf(IS_FBCODE, "inline cpp_extension doesn't work in fbcode")
    def test_cpp_extension_recommends_custom_ops(self, load_inline):
        cpp_source = """
        #include <torch/extension.h>
        at::Tensor foobar(const at::Tensor& x) {
            return x.clone();
        }
        """
        module = load_inline(
            name="mylib",
            cpp_sources=cpp_source,
            functions="foobar",
            verbose=True,
        )

        x = torch.ones(2, 2, requires_grad=True)
        counters.clear()

        @torch.compile(backend="eager")
        def f(x):
            return module.foobar(x)

        with self.assertWarnsOnceRegex(
            UserWarning,
            ".*https://pytorch.org/tutorials/advanced/custom_ops_landing_page.html.*",
        ):
            f(x)
        self.assertEqual(len(counters["graph_break"]), 1)
        first_graph_break = list(counters["graph_break"].keys())[0]
        self.assertExpectedInline(
            first_graph_break,
            """Graph break due to unsupported builtin mylib.PyCapsule.foobar. This function is either a Python builtin (e.g. _warnings.warn) or a third-party C/C++ Python extension (perhaps created with pybind). If it is a Python builtin, please file an issue on GitHub so the PyTorch team can add support for it and see the next case for a workaround. If it is a third-party C/C++ Python extension, please either wrap it into a PyTorch-understood custom operator (see https://pytorch.org/tutorials/advanced/custom_ops_landing_page.html for more details) or, if it is traceable, use torch.compiler.allow_in_graph.""",
        )

        cpp_source = """
        #include <torch/extension.h>
        at::Tensor baz(const at::Tensor& x) {
            return x.clone();
        }
        """
        module2 = load_inline(
            name="mylib2",
            cpp_sources=cpp_source,
            functions="baz",
            verbose=True,
        )

        torch._dynamo.reset()

        # Test that each warning only happens once
        @torch.compile(backend="eager")
        def f(x):
            module2.baz(x)
            module.foobar(x)
            module.foobar(x)
            module2.baz(x)
            module.foobar(x)
            module2.baz(x)
            return x.clone()

        with warnings.catch_warnings(record=True) as ws:
            warnings.simplefilter("always")
            f(x)
            f(x)
        self.assertEqual(len(ws), 2)

    def test_callpacked(self):
        def call_packed(args):
            a, b, c = args
            return a - b * c

        counter = CompileCounter()
        a = torch.randn(10, 10)
        b = torch.randn(10, 10)
        c = torch.randn(10, 10)
        correct = call_packed([a, b, c])
        opt_call_packed = torch._dynamo.optimize_assert(counter)(call_packed)
        val1 = opt_call_packed([a, b, c])
        val2 = opt_call_packed((a, b, c))
        val3 = opt_call_packed([a, b, c])
        val4 = opt_call_packed((a, b, c))
        self.assertTrue(same(val1, correct))
        self.assertTrue(same(val2, correct))
        self.assertTrue(same(val3, correct))
        self.assertTrue(same(val4, correct))
        self.assertEqual(counter.frame_count, 2)

    def test_raises(self):
        def fn(a, b, c, cls):
            x = a + b - c * 10
            raise cls(str(x))

        counter = CompileCounter()
        a = torch.randn(10, 10)
        b = torch.randn(10, 10)
        c = torch.randn(10, 10)
        opt_fn = torch.compile(fn, backend=counter)
        self.assertRaises(AssertionError, lambda: opt_fn(a, b, c, AssertionError))
        self.assertEqual(counter.frame_count, 1)
        self.assertEqual(counter.op_count, 3)

    def test_module_not_callable(self):
        def fn(x):
            return torch.fft(x)

        counter = CompileCounter()
        a = torch.randn(10, 10)
        opt_fn = torch.compile(fn, backend=counter)
        self.assertRaisesRegex(
            TypeError, "'module' object is not callable", lambda: opt_fn(a)
        )

    def test_inplace(self):
        def inplace1(a, b):
            o = torch.empty((10, 10))
            o.copy_(a)
            o -= b
            return o

        torch._dynamo.testing.standard_test(self, inplace1, 2, expected_ops=3)

    def test_inplace_desugaring(self):
        def inplace_on_literals(y):
            x0 = 1
            x0 += y
            x1 = 1
            x1 -= y
            return x0, x1

        torch._dynamo.testing.standard_test(
            self, inplace_on_literals, 1, expected_ops=2
        )

    def test_unpack4(self):
        def unpack4(a, b):
            a = a[:5, :]
            b = b[:5, :]
            x, y = a.size()
            o = torch.empty((x, y))
            o.copy_(a / b)
            return o

        torch._dynamo.testing.standard_test(
            self,
            unpack4,
            2,
            expected_ops=5,
        )

    def test_unpack5(self):
        def unpack5(a, b):
            a = a[:5, :]
            b = b[:5, :]
            x, y = a.shape
            o = torch.empty((x, y))
            o.copy_(a / b)
            return o

        torch._dynamo.testing.standard_test(
            self,
            unpack5,
            2,
            expected_ops=5,
        )

    def test_matmul1(self):
        def matmul_op1(a, b):
            return a @ b

        # TODO(jansel): FX doesn't support this, should add upstream support
        torch._dynamo.testing.standard_test(self, matmul_op1, 2, expected_ops=1)

    def test_int_shape_binops(self):
        def fn(x):
            # Test reversal by putting int arg first.
            y = 15 - x.shape[0]
            y = 4 + y
            y = 5 * y
            y = 2 % y
            y = 3**y
            y = 10 // y
            y = pow(2, y)
            y = 10 / y
            return x + y

        torch._dynamo.testing.standard_test(
            self, fn, 1, expected_ops=1, expected_ops_dynamic=ifdynstaticdefault(1, 9)
        )

    @torch._dynamo.config.patch(only_allow_pt2_compliant_ops=True)
    def test_pt2_compliant_ops_are_allowed(self):
        with torch.library._scoped_library("mylib", "FRAGMENT") as lib:
            torch.library.define(
                "mylib::bar",
                "(Tensor x) -> Tensor",
                lib=lib,
                tags=(torch.Tag.pt2_compliant_tag,),
            )
            torch.library.impl(
                "mylib::bar", "CompositeImplicitAutograd", torch.sin, lib=lib
            )
            assert torch.Tag.pt2_compliant_tag in torch.ops.mylib.bar.default.tags

            def f(x):
                return torch.ops.mylib.bar(x)

            overload = torch.ops.mylib.bar.default

            def g(x):
                return overload(x)

            x = torch.randn(3)

            counts = torch._dynamo.testing.CompileCounter()
            optimized_f = torch.compile(f, backend=counts, fullgraph=True)
            _ = optimized_f(x)

            optimized_g = torch.compile(f, backend=counts, fullgraph=True)
            _ = optimized_g(x)

    @torch._dynamo.config.patch(only_allow_pt2_compliant_ops=True)
    def test_non_pt2_compliant_ops_graph_break(self):
        with torch.library._scoped_library("mylib", "FRAGMENT") as lib:
            torch.library.define("mylib::bar2", "(Tensor x) -> Tensor", lib=lib)
            torch.library.impl(
                "mylib::bar2", "CompositeImplicitAutograd", torch.sin, lib=lib
            )
            assert torch.Tag.pt2_compliant_tag not in torch.ops.mylib.bar2.default.tags

            def f(x):
                return torch.ops.mylib.bar2(x)

            overload = torch.ops.mylib.bar2.default

            def g(x):
                return overload(x)

            x = torch.randn(3)

            counts = torch._dynamo.testing.CompileCounter()
            with self.assertRaisesRegex(
                torch._dynamo.exc.Unsupported, "not PT2 compliant"
            ):
                optimized_f = torch.compile(f, backend=counts, fullgraph=True)
                y = optimized_f(x)

            with self.assertRaisesRegex(
                torch._dynamo.exc.Unsupported, "not PT2 compliant"
            ):
                optimized_g = torch.compile(f, backend=counts, fullgraph=True)
                y = optimized_g(x)

    @torch._dynamo.config.patch(only_allow_pt2_compliant_ops=True)
    def test_pt2_compliant_overload(self):
        with torch.library._scoped_library("mylib", "FRAGMENT") as lib:
            torch.library.define(
                "mylib::bar3.tensor",
                "(Tensor x) -> Tensor",
                tags=torch.Tag.pt2_compliant_tag,
                lib=lib,
            )
            torch.library.define(
                "mylib::bar3.int", "(Tensor x, int dim) -> Tensor", lib=lib
            )

            torch.library.impl(
                "mylib::bar3.tensor",
                "CompositeImplicitAutograd",
                torch.sin,
                lib=lib,
            )
            torch.library.impl(
                "mylib::bar3.int", "CompositeImplicitAutograd", torch.sum, lib=lib
            )

            def f(x):
                return torch.ops.mylib.bar3(x)

            def g(x):
                return torch.ops.mylib.bar3(x, 1)

            def h(x):
                return torch.ops.mylib.bar3(x, x, x)

            x = torch.randn(3)

            counts = torch._dynamo.testing.CompileCounter()
            optimized_f = torch.compile(f, backend=counts, fullgraph=True)
            optimized_g = torch.compile(g, backend=counts, fullgraph=True)
            optimized_h = torch.compile(h, backend=counts, fullgraph=True)

            # No error: the overload is PT2 compliant
            optimized_f(x)

            with self.assertRaisesRegex(
                torch._dynamo.exc.Unsupported, "not PT2 compliant"
            ):
                y = optimized_g(x)

            # graph break on incorrect parsing
            with self.assertRaisesRegex(torch._dynamo.exc.Unsupported, "failed to"):
                y = optimized_h(x)

    def test_user_defined_setattr1(self):
        @torch.compile(backend="eager", fullgraph=True)
        def fn(obj):
            obj.y = obj.x + 1

        obj = UserDefineSetAttr()
        with patch.object(UserDefineSetAttr, "setup", True):
            obj.x = torch.randn(8)
        fn(obj)
        with patch.object(UserDefineSetAttr, "setup", True):
            self.assertEqual(obj.y, obj.x + 1)
        self.assertEqual(obj.__dict__.keys(), {"pfx_x", "pfx_y"})

    def test_user_defined_setattr2(self):
        @torch.compile(backend="eager", fullgraph=True)
        def fn(x):
            obj = UserDefineSetAttr()
            obj.x = x
            obj.y = obj.x + 1
            return obj

        x = torch.randn(8)
        obj = fn(x)
        with patch.object(UserDefineSetAttr, "setup", True):
            self.assertIs(obj.x, x)
            self.assertEqual(obj.y, x + 1)
        self.assertEqual(obj.__dict__.keys(), {"pfx_x", "pfx_y"})

    def test_closure_recompiles(self):
        cnt = CompileCounter()

        def fn(x, other_fn):
            return other_fn(x + 1) - 1

        opt = torch.compile(fn, backend=cnt, fullgraph=True)

        x = torch.randn(8)
        for f in (
            closure_adder(5),
            closure_adder(5),
            closure_adder(torch.randn(8)),
            closure_adder(torch.randn(8)),
        ):
            self.assertEqual(opt(x, f), fn(x, f))

        self.assertEqual(cnt.frame_count, 2)

    def test_generate_trivial_abstract_impl(self):
        with torch.library._scoped_library("mylib", "FRAGMENT") as lib:
            torch.library.define(
                "mylib::foo",
                "(Tensor x, Tensor[] y, Tensor(a!)? z, SymInt w) -> ()",
                tags=torch.Tag.pt2_compliant_tag,
                lib=lib,
            )

            @torch.library.impl("mylib::foo", "cpu", lib=lib)
            @torch._dynamo.disable
            def foo_impl(x, y, z, w):
                x + y[0] + w
                return

            def f(x, y, z, w):
                return torch.ops.mylib.foo(x, y, z, 2)

            x = torch.randn(3)
            y = (torch.randn(3), torch.randn(3))
            z = torch.randn(3)
            w = torch.randn(3)
            args = (x, y, z, w)

            output = torch.compile(f, backend="eager", fullgraph=True)(*args)
            self.assertEqual(output, None)

    def test_shape_int_inplace_binops(self):
        def fn(x):
            p = x.shape[0]
            p += 2
            p -= 2
            p **= 2
            p /= 2
            p *= 2
            p //= 2
            p %= 2
            return x + p

        torch._dynamo.testing.standard_test(
            self, fn, 1, expected_ops=1, expected_ops_dynamic=ifdynstaticdefault(1, 6)
        )

    def test_int_shape_inplace_binops(self):
        def fn(x):
            p = x.shape[0]
            # Test reversal by putting constant first
            y = 2
            y += p
            y = 2
            y -= p
            y = 2
            y **= p
            y = 2
            y /= p
            y = 2
            y *= p
            y = 2
            y //= p
            y = 2
            y %= p
            return x + y

        torch._dynamo.testing.standard_test(
            self, fn, 1, expected_ops=1, expected_ops_dynamic=ifdynstaticdefault(1, 2)
        )

    def test_int_int_comparisons(self):
        def fn(x):
            if 2 != 2:
                out = 1
            elif 2 < 1:
                out = 1
            elif 1 > 2:
                out = 1
            elif 1 >= 2:
                out = 1
            elif 2 <= 1:
                out = 1
            elif 2 == 2:
                out = 2
            else:
                out = 1
            return x + out

        torch._dynamo.testing.standard_test(self, fn, 1, expected_ops=1)

    def test_shape_int_comparisons(self):
        def fn(x):
            a = x.shape[0]
            # Ensure support for constant on right side
            if a != 10:
                out = 1
            elif a < 2:
                out = 1
            elif a > 12:
                out = 1
            elif a >= 12:
                out = 1
            elif a <= 2:
                out = 1
            elif a == 10:
                out = 2
            else:
                out = 1
            return x + out

        # TODO: Test the guards maybe?
        torch._dynamo.testing.standard_test(self, fn, 1, expected_ops=1)

    def test_int_shape_comparisons(self):
        def fn(x):
            a = x.shape[0]
            # Ensure support for constant on left side
            if 10 != a:
                out = 1
            elif 12 < a:
                out = 1
            elif 2 > a:
                out = 1
            elif 2 >= a:
                out = 1
            elif 12 <= a:
                out = 1
            elif 10 == a:
                out = 2
            else:
                out = 1
            return x + out

        # TODO: Test the guards maybe?
        torch._dynamo.testing.standard_test(self, fn, 1, expected_ops=1)

    def test_param_shape_binops(self):
        class MyModule(torch.nn.Module):
            def __init__(self) -> None:
                super().__init__()
                self.param = torch.nn.Parameter(torch.randn(15))

            def forward(self, x):
                # Test reversal by putting param shape arg first.
                p = self.param.shape[0]
                y = p - x.shape[0]
                y = p + y
                y = p * y
                y = p % y
                y = p**y
                y = p // y
                y = pow(p, y)
                y = p / y
                return x + y

        counts = torch._dynamo.testing.CompileCounter()
        mod = MyModule()
        optimized_mod = torch.compile(mod, backend=counts, fullgraph=True)

        x = torch.randn(3)
        ref = mod(x)
        res = optimized_mod(x)

        self.assertTrue(same(ref, res))
        self.assertEqual(counts.frame_count, 1)

        if torch._dynamo.config.assume_static_by_default:
            self.assertExpectedInline(counts.op_count, """1""")
        else:
            self.assertExpectedInline(counts.op_count, """9""")

    def test_user_defined_binop(self):
        class MyClass:
            def __init__(self, value):
                self.value = value

            def __radd__(self, other):
                return self.value + other

        def fn(x, c):
            y = x.shape[0] + c
            return x + y

        counts = torch._dynamo.testing.CompileCounter()
        opt_fn = torch.compile(fn, backend=counts)

        x = torch.randn(3)
        c = MyClass(4)
        ref = fn(x, c)
        res = opt_fn(x, c)

        self.assertTrue(same(ref, res))
        self.assertEqual(counts.frame_count, 1)
        if torch._dynamo.config.assume_static_by_default:
            self.assertExpectedInline(counts.op_count, """1""")
        else:
            self.assertExpectedInline(counts.op_count, """2""")

    def test_user_defined_iter(self):
        class Mod:
            def __init__(self) -> None:
                self.a = [torch.randn(2, 2), torch.randn(2, 2)]

            def __iter__(self):
                return iter(self.a)

        def f(mod):
            ret = []
            for x in mod:
                ret.append(x + 1)
            return ret

        mod = Mod()
        counts = torch._dynamo.testing.CompileCounter()
        opt_fn = torch.compile(f, backend=counts, fullgraph=True)
        ref = f(mod)
        res = opt_fn(mod)
        res = opt_fn(mod)
        res = opt_fn(mod)
        res = opt_fn(mod)
        self.assertTrue(same(ref, res))
        self.assertEqual(counts.frame_count, 1)

        mod.a.append(torch.randn(2, 2))
        # `for x in mod` is inlined, where iter(m.a) creates a guard on the list length of m.a
        # Mutating length of mod.a causes a re-compilation.
        ref2 = f(mod)
        res2 = opt_fn(mod)
        res2 = opt_fn(mod)
        res2 = opt_fn(mod)
        res2 = opt_fn(mod)
        self.assertTrue(same(ref2, res2))
        self.assertEqual(counts.frame_count, 2)

    def test_compare_shapes_eq(self):
        def compare_shapes(a, b, to_list):
            x = list(a.unsqueeze(-1).shape) if to_list else a.shape
            y = list(b.unsqueeze(-1).shape) if to_list else b.shape
            if x == y:
                return a + 1
            else:
                return a + 2

        # Test both ListVariable and ShapeVariable
        torch._dynamo.testing.standard_test(
            self, lambda a, b: compare_shapes(a, b, to_list=True), 2
        )
        torch._dynamo.testing.standard_test(
            self, lambda a, b: compare_shapes(a, b, to_list=False), 2
        )

    def test_compare_shapes_tuple_eq(self):
        def compare_shapes(a, b):
            x = tuple(a.unsqueeze(-1).shape)
            y = tuple(b.unsqueeze(-1).shape)
            if x == y:
                return a + 1
            else:
                return a + 2

        torch._dynamo.testing.standard_test(self, lambda a, b: compare_shapes(a, b), 2)

    def test_compare_shapes_tuple_neq(self):
        def compare_shapes(a, b):
            x = tuple(a.unsqueeze(-1).shape)
            y = tuple(b.unsqueeze(-1).shape)
            if x != y:
                return a + 1
            else:
                return a + 2

        torch._dynamo.testing.standard_test(self, lambda a, b: compare_shapes(a, b), 2)

    def test_compare_shapes_neq(self):
        def compare_shapes(a, b, to_list):
            x = list(a.unsqueeze(-1).shape) if to_list else a.shape
            y = list(b.unsqueeze(-1).shape) if to_list else b.shape
            if x != y:
                return a + 1
            else:
                return a + 2

        # Test both ListVariable and ShapeVariable
        torch._dynamo.testing.standard_test(
            self, lambda a, b: compare_shapes(a, b, to_list=True), 2
        )
        torch._dynamo.testing.standard_test(
            self, lambda a, b: compare_shapes(a, b, to_list=False), 2
        )

    def test_compare_shapes_with_constant(self):
        def compare_shapes(a):
            x = a.shape
            if x[0] != 3:
                return a * 4
            return a * 3

        guard_failure = None

        def guard_failures(failure):
            nonlocal guard_failure
            guard_failure = failure

        opt_fn = torch._dynamo.optimize(
            "eager", nopython=True, guard_fail_fn=guard_failures
        )(compare_shapes)
        opt_fn(torch.randn([3, 4]))
        opt_fn(torch.randn([4, 3]))
        self.assertIn(
            """tensor 'L['a']' size mismatch at index 0. expected 3, actual 4""",
            guard_failure.reason,
        )

    def test_recompile_message_on_parameter(self):
        def guard_failures(failure):
            self.assertIn("torch._dynamo.config.force_parameter_static_shapes", failure)

        @torch._dynamo.optimize("eager", guard_fail_fn=guard_failures)
        def fn(x):
            return torch.cos(x)

        x1 = torch.nn.Parameter(torch.rand(32, 16))
        x2 = torch.nn.Parameter(torch.rand(8, 4, 3, 3))
        x3 = torch.nn.Parameter(torch.rand(8, 8, 3, 3))
        fn(x1)
        fn(x2)
        fn(x3)

    def test_builtin_abs(self):
        def fn(x, y):
            return abs(x) + abs(y)

        sample = torch.randn(10, 10)
        opt_fn = torch.compile(fn, backend="eager", fullgraph=True)

        for sample in [
            (torch.randn(10, 10), torch.randn(10, 10)),
            (-10, make_tensor(10, dtype=torch.int64, device="cpu")),
            (-0.1, torch.randn(10)),
        ]:
            expect = fn(*sample)
            actual = opt_fn(*sample)
            self.assertEqual(expect, actual)

    def test_builtin_isinstance(self):
        def fn(x):
            t = torch.arange(1, 3)
            a = isinstance(x, torch.Tensor)
            b = isinstance(t, torch.Tensor)
            c = isinstance(x, int)
            d = isinstance(3, int)
            e = isinstance([1, 2, 3], list)
            f = isinstance({"foo": 1, "bar": 2}, dict)
            res = [a, b, c, d, e, f]
            # Can't run yet due to other unimplemented instructions
            # res += [isinstance(torch.nn.LazyLinear(2, 3), torch.nn.Linear)]
            return res

        torch._dynamo.testing.standard_test(self, fn, 1, expected_ops=1)

    @unittest.skipIf(sys.version_info[:2] <= (3, 8), "Requires astunparse")
    def test_cse_dict_guards(self):
        def fn(x):
            ret = torch.zeros(3)
            for v in x.values():
                ret = ret + v
            return ret

        from torch._dynamo.guards import build_guard_function

        x = {3: torch.randn(3), 2: torch.randn(3), 4: torch.randn(3)}
        _, guards = torch._dynamo.export(fn, x)

        code_lists = [c for g in guards for c in g.code_list or []]
        _, pycode = build_guard_function(code_lists, [])
        # Make sure we just call "list(dict.keys())" once
        self.assertEqual(pycode.count("keys"), 1)

    def test_os_environ_get(self):
        cnts = torch._dynamo.testing.CompileCounter()

        @torch.compile(backend=cnts, fullgraph=True)
        def fn(x):
            if os.environ.get("OS_ENVIRON_TEST") == "1":
                return x + 1
            else:
                return x - 1

        x = torch.ones(2, 3)
        try:
            original = os.environ.get("OS_ENVIRON_TEST", None)

            os.environ["OS_ENVIRON_TEST"] = "1"
            res1 = fn(x)
            self.assertEqual(res1, x + 1)
            self.assertEqual(cnts.frame_count, 1)
            os.environ["OS_ENVIRON_TEST"] = "0"
            res2 = fn(x)
            self.assertEqual(res2, x - 1)
            # Ensure re-compile if os.environ items updated
            self.assertEqual(cnts.frame_count, 2)
        finally:
            if original is None:
                del os.environ["OS_ENVIRON_TEST"]
            else:
                os.environ["OS_ENVIRON_TEST"] = original

    def test_os_environ_set_graph_break(self):
        cnts = torch._dynamo.testing.CompileCounter()

        @torch.compile(backend=cnts, fullgraph=False)
        def fn(x):
            x = x + 1
            os.environ["OS_ENVIRON_TEST"] = "0"
            return torch.sin(x)

        x = torch.ones(2, 3)
        try:
            original = os.environ.get("OS_ENVIRON_TEST", None)

            os.environ["OS_ENVIRON_TEST"] = "1"
            res1 = fn(x)
            self.assertEqual(res1, torch.sin(x + 1))
            self.assertEqual(os.environ["OS_ENVIRON_TEST"], "0")
            # Ensure we graph break on os.environ.__setitem__
            self.assertEqual(cnts.frame_count, 2)
        finally:
            if original is None:
                del os.environ["OS_ENVIRON_TEST"]
            else:
                os.environ["OS_ENVIRON_TEST"] = original

    def test_sys_modules(self):
        def fn(x, y):
            mod_a = sys.modules.get("aaaaaaaa")
            assert mod_a is None
            assert "bbbbbbbb" not in sys.modules

            assert "operator" in sys.modules
            operator = sys.modules["operator"]
            builtins = sys.modules.get("builtins")
            operator2 = sys.modules.get("cccccccc", operator)

            return operator.add(x, y), operator2.neg(builtins.abs(x))

        torch._dynamo.testing.standard_test(self, fn, 2, expected_ops=3)

        x = torch.randn(10, 10)
        _, guards = torch._dynamo.export(fn, x, x)
        guard_code = []
        for guard in guards:
            if guard.code_list:
                guard_code += guard.code_list

        # Filter out id-matches that won't reproduce run to run
        guard_code = filter(
            lambda line: "id" not in line and "lookup_backend" not in line,
            sorted(guard_code),
        )
        guard_code_str = "\n".join(guard_code)

        for line in """\
2 <= L['x'].size()[0]
L['x'] is L['y']
L['x'].ndimension() == 2
L['x'].requires_grad == False
L['x'].size()[1] == L['x'].size()[0]
L['x'].storage_offset() == 0
___dict_contains('builtins', G['sys'].modules)
___dict_contains('operator', G['sys'].modules)
___dict_contains('operator', G['sys'].modules)
hasattr(L['x'], '_dynamo_dynamic_indices') == False
not ___dict_contains('aaaaaaaa', G['sys'].modules)
not ___dict_contains('bbbbbbbb', G['sys'].modules)
not ___dict_contains('cccccccc', G['sys'].modules)
str(L['x'].device) == 'cpu'
str(L['x'].dtype) == 'torch.float32'
utils_device.CURRENT_DEVICE == None""".split(
            "\n"
        ):
            self.assertIn(
                line,
                guard_code_str,
            )

    def test_fold(self):
        def fn(a):
            return a + math.sqrt(63)

        torch._dynamo.testing.standard_test(self, fn, 1, expected_ops=1)

    def test_getattr_dict(self):
        def fn(x):
            from torch.masked.maskedtensor._ops_refs import _MASKEDTENSOR_FUNCTION_TABLE

            return x * len(_MASKEDTENSOR_FUNCTION_TABLE)

        i = torch.randn(5)
        r1 = fn(i)
        opt_fn = torch.compile(fn, backend="eager", fullgraph=True)
        r2 = opt_fn(i)
        self.assertEqual(r1, r2)

    def test_tensor_hasattr(self):
        @torch.compile(fullgraph=True)
        def fn(x):
            if hasattr(x, "test"):
                return x + 2
            else:
                return x + 1

        self.assertEqual(torch.ones(2, 2) + 1, fn(torch.ones(2, 2)))

        inp = torch.ones(2, 2)
        inp.test = None
        self.assertEqual(torch.ones(2, 2) + 2, fn(inp))

    def test_mro_type_tensor_no_source(self):
        @torch.compile(fullgraph=True)
        def fn(x):
            z = []
            input_type = type(torch.ones(2, 2))
            for cls in input_type.__mro__:
                z.append(cls.__name__)

            return x, input_type, z

        inp = torch.ones(2, 2)
        fn(inp)

    def test_tensor_dynamic_method(self):
        def add_one(x):
            return x + 1

        t = torch.nn.Parameter(torch.ones(1))
        t.add_one = add_one

        @torch.compile(fullgraph=True)
        def fn(x):
            return t.add_one(t) + x

        result = fn(torch.ones(1))
        self.assertEqual(torch.ones(1) + 2, result)

    def test_shape_unpack(self):
        def fn(x):
            a, b = x.size()
            return x * b

        i = torch.randn(5, 10)
        r1 = fn(i)
        opt_fn = torch.compile(fn, backend="eager")
        r2 = opt_fn(i)
        self.assertTrue(same(r1, r2))

    def test_typing_dict(self):
        def fn(d):
            return d[T]

        d = {T: torch.randn(3)}
        r1 = fn(d)
        opt_fn = torch.compile(fn, backend="eager", fullgraph=True)
        r2 = opt_fn(d)
        self.assertEqual(r1, r2)

    def test_tensor_iter(self):
        def fn(x):
            for y in x:
                y.add_(1.0)
            return y

        torch._dynamo.testing.standard_test(
            self,
            fn,
            1,
            expected_ops=20,
        )

    def test_empty_list(self):
        def fn(x, ll):
            if len(ll) == 0 and not ll and ll is not None:
                return x + 1

        i = torch.randn(5, 10)
        r1 = fn(i, [])
        opt_fn = torch.compile(fn, backend="eager")
        r2 = opt_fn(i, [])
        r3 = opt_fn(i, ())
        self.assertTrue(same(r1, r2))
        self.assertTrue(same(r1, r3))

    def test_min_max_over_iterable(self):
        def get_test_fn(func):
            def _fn(a, b, func=func):
                # try all of list, iterator, tuple, vararg.
                lst = [a.shape[0] + 1, 8, a.shape[0]]
                x = func(lst)
                y = func(iter(lst))
                z = func(tuple(lst))
                w = func(*lst)
                return a + (x + y + z + w)

            return _fn

        torch._dynamo.testing.standard_test(
            self,
            get_test_fn(func=min),
            2,
            expected_ops=1,
            expected_ops_dynamic=ifdynstaticdefault(1, 10),
        )
        torch._dynamo.testing.standard_test(
            self,
            get_test_fn(func=max),
            2,
            expected_ops=1,
            expected_ops_dynamic=ifdynstaticdefault(1, 5),
        )

    @torch._dynamo.config.patch(capture_scalar_outputs=True)
    def test_arange_length_with_float32_dtype(self):
        @torch.compile(fullgraph=True)
        def f(x):
            y = x.item()
            torch._check_is_size(y)
            r = torch.arange(y, dtype=torch.float32)

            if r.size(0) == y:
                return r + 1

            return r

        x = torch.tensor([300])
        r = f(x)

    @torch._dynamo.config.patch(capture_scalar_outputs=True)
    def test_torch_check(self):
        cnts = torch._dynamo.testing.CompileCounter()

        @torch.compile(backend=cnts, fullgraph=True)
        def f(x):
            y = x.item()
            torch._check(y >= 0)
            return torch.arange(0, y)

        f(torch.tensor([3]))
        f(torch.tensor([4]))
        self.assertEqual(cnts.frame_count, 1)

    @torch._dynamo.config.patch(capture_scalar_outputs=True)
    def test_torch_check_symbolic_shape_rel(self):
        cnts = torch._dynamo.testing.CompileCounter()

        @torch.compile(backend=cnts, fullgraph=True)
        def f(x):
            y = x.item()
            torch._check(x.shape[0] == 1)
            torch._check(x.shape[0] != 2)
            torch._check(x.shape[0] >= 0)
            torch._check(x.shape[0] > 0)
            torch._check(x.shape[0] < 4)
            torch._check(x.shape[0] <= 3)
            return torch.arange(0, y)

        f(torch.tensor([3]))
        f(torch.tensor([4]))
        self.assertEqual(cnts.frame_count, 1)

    @torch._dynamo.config.patch(capture_scalar_outputs=True)
    # Translation validation changes the exception type, don't run with it
    @torch.fx.experimental._config.patch(translation_validation=False)
    def test_torch_check_is_size(self):
        cnts = torch._dynamo.testing.CompileCounter()

        @torch.compile(backend=cnts, fullgraph=True)
        def f(x):
            y = x.item()
            torch._check_is_size(y)
            # Cannot conditional on unbacked SymInt
            if y == 0:
                assert False
            else:
                return torch.arange(0, y)

        self.assertRaises(torch._dynamo.exc.UserError, lambda: f(torch.tensor([3])))

    def test_assert(self):
        @torch.compile
        def fn1(x):
            assert x.shape != x.shape

        with self.assertRaises(AssertionError):
            a = torch.randn(10)
            fn1(a)

        def fn2(x):
            assert x.shape == x.shape
            return x.abs()

        torch._dynamo.testing.standard_test(self, fn=fn2, nargs=1, expected_ops=1)

    def test_config_obj(self):
        class Cfg:
            def __init__(self) -> None:
                self.val = 0.5
                self.count = 3

        def fn(x, cfg):
            for i in range(cfg.count):
                x = x + cfg.val
            return x

        cfg1 = Cfg()
        cfg1.val = 1.0
        cfg2 = Cfg()
        v = torch.zeros(1)
        cnts = torch._dynamo.testing.CompileCounter()
        opt_fn = torch.compile(fn, backend=cnts)
        v = opt_fn(v, cfg1)  # 3
        v = opt_fn(v, cfg2)  # 4.5
        cfg2.count = 1
        v = opt_fn(v, cfg2)  # 5
        cfg2.val = 2.0
        v = opt_fn(v, cfg2)  # 7
        self.assertEqual(v[0], 7)
        self.assertEqual(cnts.op_count, 8)

    def test_config_getattr_default(self):
        class Cfg:
            def __init__(self) -> None:
                self.val = 0.5
                self.count = 10

        def fn(x, cfg):
            if getattr(cfg, "just_add_7", False):
                return x + 7
            for i in range(cfg.count):
                x = x + cfg.val
            return x

        cfg1 = Cfg()
        v = torch.zeros(1)
        cnts = torch._dynamo.testing.CompileCounter()
        opt_fn = torch.compile(fn, backend=cnts)
        self.assertEqual(opt_fn(v, cfg1)[0], 5)
        self.assertEqual(opt_fn(v, cfg1)[0], 5)
        cfg1.just_add_7 = True
        self.assertEqual(opt_fn(v, cfg1)[0], 7)
        self.assertEqual(opt_fn(v, cfg1)[0], 7)
        cfg1.just_add_7 = False
        self.assertEqual(opt_fn(v, cfg1)[0], 5)
        self.assertEqual(opt_fn(v, cfg1)[0], 5)
        self.assertEqual(cnts.frame_count, 3)

    def test_size_input(self):
        def fn(x, s):
            a, b = s
            return x + (a - b)

        v = torch.zeros(10, 20)
        cnts = torch._dynamo.testing.CompileCounter()
        opt_fn = torch.compile(fn, backend=cnts)
        self.assertEqual(opt_fn(v, v.size())[0, 0], -10)
        self.assertEqual(opt_fn(v, (10, 20))[0, 0], -10)
        self.assertEqual(opt_fn(v, [10, 20])[0, 0], -10)
        # One recompile per differing input type
        self.assertEqual(cnts.frame_count, 3)

    def test_cell_output1(self):
        out = None

        def fn(a, b):
            nonlocal out
            out = a + b * 10

        v = torch.Tensor([100])
        cnts = torch._dynamo.testing.CompileCounter()
        opt_fn = torch.compile(fn, backend=cnts)
        self.assertIsNone(opt_fn(v, v))
        self.assertEqual(out[0], 1100)
        self.assertEqual(cnts.op_count, 2)

    def test_cell_output2(self):
        out = None

        def fn(a, b):
            nonlocal out
            c = unsupported(a, b)
            out = a + b * 10 + c

        v = torch.Tensor([100])
        cnts = torch._dynamo.testing.CompileCounter()
        opt_fn = torch.compile(fn, backend=cnts)
        self.assertIsNone(opt_fn(v, v))
        self.assertEqual(out[0], 1200)
        self.assertEqual(cnts.op_count, 3)

    def test_return_nested_function(self):
        out = None

        def fn(a, b):
            nonlocal out
            c = a + b
            d = a + 1.0

            def fn2(f: int = 7, g: float = 9.0):
                nonlocal out
                out = a + b * 10
                return c * f - d * g

            return fn2

        v1 = torch.Tensor([100])
        v2 = torch.Tensor([200])
        cnts = torch._dynamo.testing.CompileCounter()
        opt_fn = torch.compile(fn, backend=cnts)
        opt_fn_ret = torch.compile(opt_fn(v1, v2), backend=cnts)
        self.assertEqual(opt_fn_ret(1.5)[0], -459)
        self.assertEqual(out[0], 2100)
        self.assertEqual(cnts.frame_count, 2)
        self.assertEqual(cnts.op_count, 7)

    def test_tensor_dict1(self):
        def fn(inputs):
            return inputs["a"] - inputs["b"] * 1.5

        v1 = torch.Tensor([100])
        v2 = torch.Tensor([200])
        cnts = torch._dynamo.testing.CompileCounter()
        opt_fn = torch.compile(fn, backend=cnts, fullgraph=True)
        self.assertEqual(opt_fn({"a": v1, "b": v2})[0], -200)
        self.assertEqual(cnts.frame_count, 1)
        self.assertEqual(cnts.op_count, 2)

    def test_tensor_dict3(self):
        def fn(inputs_a, inputs_b):
            total = torch.zeros(1)
            input_keys = inputs_a.keys() | inputs_b.keys()
            for k in input_keys:
                if k in inputs_a:
                    total += inputs_a[k]
                if k in inputs_b:
                    total += inputs_b[k]
            return total

        v1 = torch.Tensor([100])
        v2 = torch.Tensor([200])
        cnts = torch._dynamo.testing.CompileCounter()
        opt_fn = torch.compile(fn, backend=cnts, fullgraph=True)
        self.assertEqual(
            opt_fn({"a": v1, "b": v2}, {"b": v1, "c": v2}),
            fn({"a": v1, "b": v2}, {"b": v1, "c": v2}),
        )
        self.assertEqual(cnts.frame_count, 1)
        self.assertEqual(cnts.op_count, 5)

    def test_tensor_dict2(self):
        def fn1(inputs):
            total = torch.zeros(1)
            for k, v in inputs.items():
                total += v
            return total

        def fn2(inputs):
            total = torch.zeros(1)
            for v in inputs.values():
                total += v
            return total

        def fn3(inputs):
            total = torch.zeros(1)
            for k in inputs.keys():
                total += inputs[k]
            return total

        v1 = torch.Tensor([100])
        v2 = torch.Tensor([200])
        cnts = torch._dynamo.testing.CompileCounter()
        opt_fn1 = torch.compile(fn1, backend=cnts, fullgraph=True)
        opt_fn2 = torch.compile(fn2, backend=cnts, fullgraph=True)
        opt_fn3 = torch.compile(fn3, backend=cnts, fullgraph=True)
        self.assertEqual(opt_fn1({"a": v1, "b": v2})[0], 300)
        self.assertEqual(opt_fn2({"a": v1, "b": v2})[0], 300)
        self.assertEqual(opt_fn3({"a": v1, "b": v2})[0], 300)
        self.assertEqual(cnts.frame_count, 3)
        self.assertEqual(cnts.op_count, 9)

    def test_dictcomp(self):
        def fn1(inputs):
            return {k: v + 1 for k, v in inputs.items()}

        v1 = torch.Tensor([100])
        v2 = torch.Tensor([200])
        cnts = torch._dynamo.testing.CompileCounter()
        opt_fn1 = torch.compile(fn1, backend=cnts)
        self.assertEqual(opt_fn1({"a": v1, "b": v2})["a"], 101)
        self.assertEqual(opt_fn1({"a": v1, "b": v2})["b"], 201)
        self.assertEqual(cnts.frame_count, 1)
        self.assertEqual(cnts.op_count, 2)

    def test_listcomp(self):
        def fn2(inputs):
            return torch.sum(torch.cat([v + 1 for k, v in inputs.items()], 0))

        v1 = torch.Tensor([100])
        v2 = torch.Tensor([200])
        cnts = torch._dynamo.testing.CompileCounter()
        opt_fn2 = torch.compile(fn2, backend=cnts)
        self.assertEqual(opt_fn2({"a": v1, "b": v2}), 302)
        self.assertEqual(cnts.frame_count, 1)
        self.assertEqual(cnts.op_count, 4)

    def test_is_floating_point(self):
        def fn(a, b):
            x = a + 1.0
            if torch.is_floating_point(b):
                x = x + b
            return x + 2.0

        return torch._dynamo.testing.standard_test(self, fn=fn, nargs=2, expected_ops=3)

    def test_is_floating_point2(self):
        def fn(a, b):
            x = a + 1.0
            if b.is_floating_point():
                x = x + b
            return x + 2.0

        return torch._dynamo.testing.standard_test(self, fn=fn, nargs=2, expected_ops=3)

    def test_is_tensor(self):
        def fn(a, b):
            x = a + 1.0
            if torch.is_tensor(b):
                x = x + b
            return x + 2.0

        return torch._dynamo.testing.standard_test(self, fn=fn, nargs=2, expected_ops=3)

    def test_is_tensor2(self):
        def fn(x):
            if torch.is_tensor(x):
                return x + 1
            else:
                return torch.ones([2, 3])

        x1 = {"input": torch.rand(2, 3)}
        x2 = torch.rand(2, 3)
        ref1 = fn(x1)
        ref2 = fn(x2)
        opt_fn = torch.compile(fn, backend="eager")
        res1 = opt_fn(x1)
        res2 = opt_fn(x2)
        self.assertEqual(ref1, res1)
        self.assertEqual(ref2, res2)

    def test_numel(self):
        def fn(a):
            return (a + a.numel() + torch.numel(a), a + a.nelement())

        return torch._dynamo.testing.standard_test(
            self,
            fn=fn,
            nargs=1,
            expected_ops=3,
            expected_ops_dynamic=ifdynstaticdefault(3, 4),
        )

    def test_pair(self):
        def fn(a):
            return (
                torch.zeros(torch.nn.modules.utils._pair(a.size()))
                + a
                + torch.ones(torch.nn.modules.utils._ntuple(3)(3)).sum()
            )

        return torch._dynamo.testing.standard_test(
            self,
            fn=fn,
            nargs=1,
            expected_ops=5,
            expected_ops_dynamic=5,
        )

    @patch.object(torch._dynamo.config, "capture_scalar_outputs", True)
    def test_tensor_item_capture(self):
        def fn(a, b):
            return (a + b).sum().item()

        v1 = torch.randn((10, 10))
        v2 = torch.randn((10, 10))
        correct = fn(v1, v2)
        cnts = torch._dynamo.testing.CompileCounter()
        opt_fn = torch.compile(fn, backend=cnts)
        self.assertEqual(opt_fn(v1, v2), correct)
        self.assertEqual(cnts.frame_count, 1)
        self.assertEqual(cnts.op_count, 4)

    @patch.object(torch._dynamo.config, "capture_scalar_outputs", False)
    def test_tensor_item_no_capture(self):
        def fn(a, b):
            return (a + b).sum().item()

        v1 = torch.randn((10, 10))
        v2 = torch.randn((10, 10))
        correct = fn(v1, v2)
        cnts = torch._dynamo.testing.CompileCounter()
        opt_fn = torch.compile(fn, backend=cnts)
        self.assertEqual(opt_fn(v1, v2), correct)
        self.assertEqual(cnts.frame_count, 1)
        self.assertEqual(cnts.op_count, 2)

    def test_namedtuple1(self):
        def fn(a, b):
            tmp = MyTuple(a, b, a + b)
            return MyTuple(tmp.a, tmp[1], tmp.ab + b)

        v1 = torch.Tensor([10])
        v2 = torch.Tensor([20])
        cnts = torch._dynamo.testing.CompileCounter()
        opt_fn = torch.compile(fn, backend=cnts)
        self.assertEqual(opt_fn(v1, v2).ab, 50)
        self.assertEqual(cnts.frame_count, 1)
        self.assertEqual(cnts.op_count, 2)

    def test_namedtuple2(self):
        def fn(packed):
            a, b, c = packed
            if hasattr(packed, "b"):
                b = packed.b + 1
            c = packed[2]
            return a + b + c

        v1 = torch.Tensor([1])
        v2 = torch.Tensor([2])
        v3 = torch.Tensor([3])
        cnts = torch._dynamo.testing.CompileCounter()
        opt_fn = torch.compile(fn, backend=cnts)
        self.assertEqual(opt_fn(MyTuple(v1, v2, v3))[0], 7)
        self.assertEqual(cnts.frame_count, 1)
        self.assertEqual(cnts.op_count, 3)

    def test_namedtuple3(self):
        def fn(x, packed):
            if isinstance(packed, MyTuple):
                return x + 1
            else:
                return x - 1

        x = torch.rand([2, 3])
        packed = MyTuple(1, 2, 3)
        ref = fn(x, packed)
        opt_fn = torch.compile(fn, backend="eager")
        res = opt_fn(x, packed)
        self.assertTrue(same(ref, res))

    def test_structseq1(self):
        def fn(x, y):
            return torch.return_types.max((x, y))

        x = torch.randn(3, 2)
        y = torch.randn(2, 4)
        expected = fn(x, y)
        fn_opt = torch.compile(fullgraph=True)(fn)
        actual = fn_opt(x, y)

        self.assertEqual(actual, expected)

    def test_structseq2(self):
        def fn(x, y):
            return tuple(torch.return_types.qr((2 * x, y - 1)))

        x = torch.randn(3, 2)
        y = torch.randn(2, 4)
        expected = fn(x, y)
        fn_opt = torch.compile(fullgraph=True)(fn)
        actual = fn_opt(x, y)

        self.assertEqual(actual, expected)

    def test_range_input(self):
        def fn(a, rng):
            x = a
            for i in rng:
                x = x + i
            return x

        def fn1(a):
            return fn(a, rng=range(3))

        return torch._dynamo.testing.standard_test(
            self, fn=fn1, nargs=1, expected_ops=3
        )

    def test_range_with_shape(self):
        def fn(a):
            for i in range(1, a.shape[0]):
                a += 1
            return a

        return torch._dynamo.testing.standard_test(
            self,
            fn=fn,
            nargs=1,
            expected_ops=9,
        )

    def test_build_tuple_unpack(self):
        def fn1(a, b, c):
            return a - b / c

        def fn2(a, b, c):
            tmp1 = (a,)
            tmp2 = (b, c)
            args = (*tmp1, *tmp2)
            return fn1(*args)

        def fn3(a, *args):
            return fn1(a, *args)

        torch._dynamo.testing.standard_test(self, fn=fn2, nargs=3, expected_ops=2)
        torch._dynamo.testing.standard_test(self, fn=fn3, nargs=3, expected_ops=2)

    def test_list_mul(self):
        def fn(count):
            head_mask = count * [None] * count
            return head_mask

        cnts = torch._dynamo.testing.CompileCounter()
        opt_fn = torch.compile(fn, backend=cnts)
        self.assertEqual(opt_fn(2), [None] * 4)
        # TODO: the captured frame here is a bit goofy, because we don't
        # output anything and none of the traced operations have side
        # effects.  Probably need better heuristic for bailing on
        # dynamo if there are no outputs
        if torch._dynamo.config.assume_static_by_default:
            self.assertExpectedInline(cnts.frame_count, """0""")
            self.assertExpectedInline(cnts.op_count, """0""")
        else:
            self.assertExpectedInline(cnts.frame_count, """1""")
            self.assertExpectedInline(cnts.op_count, """2""")

    def test_list_slice_mul(self):
        def fn(count):
            a = [1, 2, 3]
            head_mask = count * a[1:] * count
            return head_mask

        cnts = torch._dynamo.testing.CompileCounter()
        opt_fn = torch.compile(fn, backend=cnts)
        self.assertEqual(opt_fn(2), [2, 3] * 4)
        if torch._dynamo.config.assume_static_by_default:
            self.assertExpectedInline(cnts.frame_count, """0""")
            self.assertExpectedInline(cnts.op_count, """0""")
        else:
            self.assertExpectedInline(cnts.frame_count, """1""")
            self.assertExpectedInline(cnts.op_count, """2""")

    def test_tuple_mul(self):
        def fn(count):
            head_mask = count * (2, 3) * count
            return head_mask

        cnts = torch._dynamo.testing.CompileCounter()
        opt_fn = torch.compile(fn, backend=cnts)
        self.assertEqual(opt_fn(2), (2, 3) * 4)
        if torch._dynamo.config.assume_static_by_default:
            self.assertExpectedInline(cnts.frame_count, """0""")
            self.assertExpectedInline(cnts.op_count, """0""")
        else:
            self.assertExpectedInline(cnts.frame_count, """1""")
            self.assertExpectedInline(cnts.op_count, """2""")

    def test_tuple_mul_with_shape(self):
        def fn(a):
            x = a.shape[0]
            y = 2 * (x, 3) * 2
            return a + y[4]

        # expect 3 ops post folding for dynamic case: size, index, add
        torch._dynamo.testing.standard_test(
            self, fn, 1, expected_ops=1, expected_ops_dynamic=1
        )

    def test_tuple_iadd_with_shape(self):
        def fn(a):
            output = (a + a.shape[0], a - a.shape[0])
            # tuple += tuple
            output += (a - a.shape[0], a + a.shape[0])
            # tuple += constant tuple
            output += (2, 3)
            return output

        # expect 4 add / subs for static
        torch._dynamo.testing.standard_test(
            self, fn, 1, expected_ops=4, expected_ops_dynamic=4
        )

    def test_list_iadd_with_shape(self):
        def fn(a):
            output = [a + a.shape[0], a - a.shape[0]]
            # list += list
            output += [a - a.shape[0], a + a.shape[0]]
            # list += tuple
            output += (a + a.shape[0], a - a.shape[0])
            return output

        # expect 6 add / subs for static

        torch._dynamo.testing.standard_test(
            self, fn, 1, expected_ops=6, expected_ops_dynamic=6
        )

    def test_list_iadd_side_effect(self):
        def fn(a, b):
            a += [b]
            torch._dynamo.graph_break()
            return a

        a = [1, 2, 3]
        b = torch.ones(2, 2)

        opt_fn = torch.compile(fn, backend="eager")

        exp = fn(a, b)

        a = [1, 2, 3]
        b = torch.ones(2, 2)
        act = opt_fn(a, b)

        self.assertEqual(exp, act)

    def test_user_getattr1(self):
        class MyConfig(dict):
            def __getattr__(self, name):
                return self[name]

        def fn(cfg, x, y):
            return x + y + cfg.offset

        x = torch.randn(10)
        cfg = MyConfig(offset=5)
        cnts = torch._dynamo.testing.CompileCounter()
        opt_fn = torch.compile(fn, backend=cnts)
        self.assertTrue(same(opt_fn(cfg, x, x), 2 * x + 5))
        self.assertEqual(cnts.frame_count, 1)
        self.assertEqual(cnts.op_count, 2)

    def test_user_getattr2(self):
        class MyConfig:
            defined_on_class = 1

            def __init__(self) -> None:
                self.defined_on_object = 2

            def __getattr__(self, name):
                return 3

        def fn(cfg, x):
            return x + cfg.defined_on_class - cfg.defined_on_object + cfg.not_defined

        x = torch.randn(10)
        cfg = MyConfig()
        cnts = torch._dynamo.testing.CompileCounter()
        opt_fn = torch.compile(fn, backend=cnts)
        self.assertTrue(same(opt_fn(cfg, x), x + 1 - 2 + 3))
        self.assertEqual(cnts.frame_count, 1)
        self.assertEqual(cnts.op_count, 3)

    def test_getset_descriptor(self):
        def fn(g, x):
            # Just to make Dynamo not skip the frame
            torch.sin(x)
            return g.__get__(x)

        cnts = torch._dynamo.testing.CompileCounter()
        opt_fn = torch.compile(fullgraph=True, backend="eager")(fn)
        g = torch.Tensor.shape

        res = opt_fn(g, torch.ones(2, 2))
        exp_res = fn(g, torch.ones(2, 2))
        self.assertEqual(res, exp_res)

        with unittest.mock.patch("torch._dynamo.config.error_on_recompile", True):
            res = opt_fn(g, torch.ones(2, 2))

    def test_get_attr_function(self):
        def fn(g, x):
            return g(x)

        cnts = torch._dynamo.testing.CompileCounter()
        opt_fn = torch.compile(fn, backend=cnts)
        g = torch.Tensor.shape.__get__

        res = opt_fn(g, torch.ones(2, 2))
        exp_res = fn(g, torch.ones(2, 2))
        self.assertEqual(res, exp_res)

    def test_user_getattribute(self):
        class MyObject:
            def __init__(self) -> None:
                self.custom_dict = {"a": torch.rand((2, 2))}
                self.my_number = 42

            def __getattribute__(self, name):
                custom_dict = super().__getattribute__("custom_dict")
                if name in custom_dict:
                    return custom_dict[name]
                return super().__getattribute__(name)

            def run(self, x):
                return self.my_number * x + self.a * x

        def fn(obj, x):
            return obj.run(x)

        obj = MyObject()
        x = torch.rand((2, 2))
        cnts = torch._dynamo.testing.CompileCounter()
        opt_fn = torch.compile(fn, backend=cnts)
        self.assertTrue(same(opt_fn(obj, x), fn(obj, x)))

    def test_nn_module_getattr(self):
        class MyMod(torch.nn.Module):
            def __init__(self) -> None:
                super().__init__()
                self.custom_dict = {"queue": [torch.rand((2, 2)) for _ in range(3)]}
                self.other_attr = torch.rand((2, 2))

            def __getattr__(self, name):
                custom_dict = self.custom_dict
                if name in custom_dict:
                    return custom_dict[name]
                return super().__getattr__(name)

            def forward(self, x):
                return x @ self.other_attr + self.queue[-1]

        x = torch.rand((2, 2))
        mod = MyMod()
        cnts = torch._dynamo.testing.CompileCounter()
        opt_mod = torch.compile(mod, backend=cnts)
        self.assertTrue(same(opt_mod(x), mod(x)))
        self.assertTrue(cnts.frame_count, 1)
        self.assertTrue(cnts.op_count, 2)

    def test_nn_module_getattribute(self):
        class MyMod(torch.nn.Module):
            def __init__(self) -> None:
                super().__init__()
                self.my_number = 42

            def __getattribute__(self, name):
                if name == "special_attr":
                    return torch.tensor([[1, 2], [3, 4]])
                return super().__getattribute__(name)

            def forward(self, x):
                return self.my_number * x + self.special_attr * x

        def fn(mod, x):
            return mod(x)

        mod = MyMod()
        x = torch.rand((2, 2))
        cnts = torch._dynamo.testing.CompileCounter()
        opt_fn = torch.compile(fn, backend=cnts)
        self.assertTrue(same(opt_fn(mod, x), fn(mod, x)))

    def test_constant_getattr(self):
        # https://github.com/pytorch/pytorch/issues/97480
        def fn():
            return getattr(None, "arg", 3)

        cnt = torch._dynamo.testing.CompileCounter()
        optimized_fn = torch.compile(fn, backend=cnt)
        res = optimized_fn()
        self.assertTrue(same(res, 3))

    def test_user_property(self):
        class MyConfig:
            @property
            def prop5(self):
                return 5

        def fn(cfg, x, y):
            return x + y + cfg.prop5

        x = torch.randn(10)
        cfg = MyConfig()
        cnts = torch._dynamo.testing.CompileCounter()
        opt_fn = torch.compile(fn, backend=cnts)
        self.assertTrue(same(opt_fn(cfg, x, x), 2 * x + 5))
        self.assertEqual(cnts.frame_count, 1)
        self.assertEqual(cnts.op_count, 2)

    def test_data_access_in_inference_mode(self):
        @torch.compile(fullgraph=True)
        def f(x):
            y = x.data
            return y

        with torch.inference_mode():
            x = torch.randn(3)
            y = f(x)
        self.assertEqual(y, x)

    def test_dataclass_fields(self):
        @dataclasses.dataclass
        class MyDataClass:
            a: torch.Tensor
            b: torch.Tensor = None
            c: torch.Tensor = None
            d: torch.Tensor = None
            e: torch.Tensor = None

        def fn(obj):
            class_fields = dataclasses.fields(obj)
            assert len(class_fields)
            assert all(field.default is None for field in class_fields[1:])
            other_fields_are_none = all(
                getattr(obj, field.name) is None for field in class_fields[1:]
            )
            assert not other_fields_are_none

            if not hasattr(obj, "a"):
                return -1
            if hasattr(obj, "z"):
                return -2

            total = getattr(obj, class_fields[0].name)
            for field in class_fields[1:]:
                v = getattr(obj, field.name)
                if v is not None:
                    total += v

            return total

        obj1 = MyDataClass(torch.randn(10), torch.randn(10), torch.randn(10))
        obj2 = MyDataClass(torch.randn(10), e=torch.randn(10))
        correct1 = fn(obj1)
        correct2 = fn(obj2)

        cnts = torch._dynamo.testing.CompileCounter()
        opt_fn = torch.compile(fn, backend=cnts)
        self.assertTrue(same(opt_fn(obj1), correct1))
        self.assertEqual(cnts.frame_count, 1)
        self.assertEqual(cnts.op_count, 2)

        torch._dynamo.reset()
        cnts = torch._dynamo.testing.CompileCounter()
        opt_fn = torch.compile(fn, backend=cnts)
        self.assertTrue(same(opt_fn(obj2), correct2))
        self.assertEqual(cnts.frame_count, 1)
        self.assertEqual(cnts.op_count, 1)

        # guard failure
        obj2.z = True
        self.assertEqual(opt_fn(obj2), -2)

    def test_dataclass_local_hasattr(self):
        cnt = CompileCounter()
        x = torch.randn(10)

        @dataclasses.dataclass
        class MyDataClass:
            a: torch.Tensor
            b: torch.Tensor

        @torch.compile(backend=cnt, fullgraph=True)
        def fn():
            obj = MyDataClass(x + 1, x - 1)
            if not hasattr(obj, "a"):
                return -1
            if hasattr(obj, "z"):
                return -2
            return obj

        result = fn()
        self.assertIsInstance(result, MyDataClass)
        self.assertEqual(result.a, x + 1)
        self.assertEqual(result.b, x - 1)
        self.assertEqual(cnt.frame_count, 1)
        self.assertEqual(cnt.op_count, 2)

    def test_catch_watchings1(self):
        cnt = CompileCounter()

        @torch.compile(backend=cnt, fullgraph=True)
        def fn(x):
            with warnings.catch_warnings(record=True):
                return x.sin()

        x = torch.randn(8)
        self.assertEqual(fn(x), x.sin())
        self.assertEqual(cnt.frame_count, 1)

    def test_catch_watchings2(self):
        cnt = CompileCounter()

        @torch.compile(backend=cnt, fullgraph=True)
        def fn(x):
            return x.sin(), warnings.catch_warnings(record=True)

        x = torch.randn(8)
        _, a = fn(x)
        _, b = fn(x)
        self.assertEqual(cnt.frame_count, 1)
        self.assertIsInstance(a, warnings.catch_warnings)
        self.assertIsInstance(b, warnings.catch_warnings)
        self.assertIsNot(a, b)

    def test_tensor_build_list_unpack(self):
        def fn(x):
            # seen in fastNLP_Bert
            return torch.cat([*x], dim=-1)

        val = torch.randn([1, 1, 473, 768])
        correct = fn(val)
        cnts = torch._dynamo.testing.CompileCounter()
        opt_fn = torch.compile(fn, backend=cnts)
        self.assertTrue(same(opt_fn(val), correct))
        self.assertEqual(cnts.frame_count, 1)
        self.assertEqual(cnts.op_count, 2)

    def test_numpy_int_constant(self):
        def fn(x, a, b):
            return x + (a % b)

        args = [torch.randn(10), 4096, np.int64(8)]
        correct = fn(*args)
        cnts = torch._dynamo.testing.CompileCounter()
        opt_fn = torch.compile(fn, backend=cnts, dynamic=True, fullgraph=True)
        self.assertTrue(same(opt_fn(*args), correct))
        self.assertTrue(same(opt_fn(*args), correct))
        self.assertEqual(cnts.frame_count, 1)
        self.assertEqual(cnts.op_count, 2)

    def test_numpy_subdtype(self):
        def fn(x, n):
            return np.issubdtype(type(n), np.integer) + x

        args = [torch.randn(10), 4096]
        correct = fn(*args)
        cnts = torch._dynamo.testing.CompileCounter()
        opt_fn = torch.compile(fn, backend=cnts, fullgraph=True)
        self.assertEqual(opt_fn(*args), correct)
        self.assertEqual(cnts.frame_count, 1)

    def test_numpy_take_along_axis(self):
        def fn(x, i, a):
            return np.take_along_axis(x, i, a)

        def sample_to_args(s):
            args = (s.input, *sample.args)
            return tuple(a.numpy() if isinstance(a, torch.Tensor) else a for a in args)

        samples = list(
            sample_inputs_take_along_dim(
                None, "cpu", torch.float32, requires_grad=False
            )
        )
        cnts = torch._dynamo.testing.CompileCounter()
        opt_fn = torch.compile(fn, backend=cnts)
        i = 1
        for sample in samples:
            args = sample_to_args(sample)
            if len(args) < 3:
                # if axis is None, second argument is treated as 1d array
                args = (args[0], np.ravel(args[1]), None)
            self.assertEqual(fn(*args), opt_fn(*args))
            self.assertEqual(cnts.frame_count, i)
            i += 1

    def test_numpy_torch_operators(self):
        def fn(op, t1, t2):
            return op(t1, t2)

        from torch._dynamo.variables.builtin import BuiltinVariable

        operators = BuiltinVariable._fx_graph_functions()

        for op, t1_np, t2_np in itertools.product(
            operators, (True, False), (True, False)
        ):
            if op in [operator.eq, operator.ne]:
                # returns equivalent of torch.eq/ne
                continue
            if op is operator.getitem:
                # skip
                # Did you know that tensor[ndarray_of_floats] works?
                continue
            if op is operator.imatmul and (t1_np or t2_np):
                # skip
                # in numpy, in place matmul does not work single
                # dimensional arrays
                continue
            t1 = torch.rand(5)
            if t1_np:
                t1 = t1.numpy()
            t2 = torch.rand(5)
            if t2_np:
                t2 = t2.numpy()
            try:
                # TODO try a bit harder
                result = op(t1, t2)
            except (RuntimeError, TypeError, IndexError):
                continue
            cnts = torch._dynamo.testing.CompileCounter()
            opt_fn = torch.compile(fn, backend=cnts)
            self.assertEqual(result, opt_fn(op, t1, t2), msg=f"{op=} {t1_np=} {t2_np=}")
            self.assertEqual(cnts.frame_count, 1, msg=f"{op=} {t1_np=} {t2_np=}")
            torch._dynamo.reset()

    def test_numpy_ndarray_graph_break(self):
        def fn(x):
            a = x.numpy()
            b = a.real
            torch._dynamo.graph_break()
            c = np.multiply(b, 2.0)
            return c

        cnts = torch._dynamo.testing.CompileCounter()
        opt_fn = torch.compile(fn, backend=cnts)
        for _ in range(10):
            x = torch.randn(3)
            ref = fn(x)
            res = opt_fn(x)
            self.assertEqual(ref, res)
        self.assertEqual(cnts.frame_count, 2)

    def test_numpy_ndarray_graph_break_with_multiple_outputs(self):
        def fn(x, y):
            a = x.numpy()
            b = y.numpy()
            torch._dynamo.graph_break()
            return np.add(a, 1), np.add(b, 1)

        cnts = torch._dynamo.testing.CompileCounter()
        opt_fn = torch.compile(fn, backend=cnts)
        for _ in range(10):
            x = torch.randn([1, 3])
            y = torch.randn([1, 3])
            ref = fn(x, y)
            res = opt_fn(x, y)
            self.assertEqual(ref, res)
        self.assertEqual(cnts.frame_count, 2)

    def test_numpy_force(self):
        def fn(x):
            return x.numpy(force=False)

        cnts = torch._dynamo.testing.CompileCounter()
        opt_fn = torch.compile(fn, backend=cnts)
        x = torch.randn(3)
        res = opt_fn(x)
        self.assertEqual(type(res), np.ndarray)
        self.assertEqual(cnts.frame_count, 1)

        def fn(x):
            return x.numpy(force=True)

        cnts = torch._dynamo.testing.CompileCounter()
        opt_fn = torch.compile(fn, backend=cnts)
        x = torch.randn(3, requires_grad=True)
        res = opt_fn(x)
        self.assertEqual(type(res), np.ndarray)
        self.assertEqual(cnts.frame_count, 1)

    def test_numpy_recompilation_scalar(self):
        def fn(x, a):
            return np.where(x < 0.5, a, x)

        x = np.random.randn(8)
        cnts = torch._dynamo.testing.CompileCounter()
        opt_fn = torch.compile(fn, backend=cnts, dynamic=True)

        ref = fn(x, 3)
        res = opt_fn(x, 3)
        self.assertEqual(ref, res)

        ref = fn(x, 4)
        res = opt_fn(x, 4)
        self.assertEqual(ref, res)

        self.assertEqual(cnts.frame_count, 1)

    def test_tensor_interacts_with_numpy_ndarray(self):
        def fn(x, y):
            a = x.numpy()
            b = y.numpy()
            c = np.ones_like(a)
            d = np.ones_like(b)
            torch._dynamo.graph_break()
            return np.add(a, c), np.add(b, d)

        cnts = torch._dynamo.testing.CompileCounter()
        opt_fn = torch.compile(fn, backend=cnts)
        for _ in range(10):
            x = torch.randn([1, 3])
            y = torch.randn([1, 3])
            ref = fn(x, y)
            res = opt_fn(x, y)
            self.assertEqual(ref, res)
        self.assertEqual(cnts.frame_count, 2)

    def test_numpy_ndarray_works_with_builtin_function(self):
        def fn(x):
            v = x.sum() / len(x)
            return v

        cnts = torch._dynamo.testing.CompileCounter()
        opt_fn = torch.compile(fn, backend=cnts, fullgraph=True)
        for _ in range(10):
            x = np.random.randn(2, 3)
            ref = fn(x)
            res = opt_fn(x)
            self.assertEqual(ref, res)
        self.assertEqual(cnts.frame_count, 1)

    def test_numpy_array_of_arrays(self):
        def fn(x, y):
            return np.array([x, y])

        cnts = torch._dynamo.testing.CompileCounter()
        opt_fn = torch.compile(fn, backend=cnts, fullgraph=True)

        x, y = np.float64(1), np.float64(2)
        res = opt_fn(x, y)
        self.assertEqual(res, np.array([1, 2], dtype=float))
        self.assertEqual(type(res), np.ndarray)
        self.assertEqual(cnts.frame_count, 1)

        x, y = np.arange(2), np.arange(2) + 2
        res = opt_fn(x, y)
        self.assertEqual(res, np.array([[0, 1], [2, 3]]))
        self.assertEqual(type(res), np.ndarray)
        self.assertEqual(cnts.frame_count, 2)

    def test_numpy_readonly(self):
        @torch.compile(fullgraph=True)
        def fn(x):
            return x

        x = np.broadcast_to(np.arange(3), (2, 3))
        self.assertFalse(x.flags.writeable)

        with warnings.catch_warnings():
            warnings.simplefilter("error")
            warnings.simplefilter("ignore", category=DeprecationWarning)  # from asyncio
            y = fn(x)
        self.assertTrue(y.flags.writeable)  # XXX: differs from numpy

    def test_numpy_tolist(self):
        def fn(x):
            return x.tolist()

        cnts = torch._dynamo.testing.CompileCounter()
        opt_fn = torch.compile(fn, backend=cnts, fullgraph=True)

        x = np.arange(5)
        r = opt_fn(x)

        self.assertEqual(r, [0, 1, 2, 3, 4])
        self.assertEqual(type(r), list)
        self.assertEqual(cnts.frame_count, 1)

    def test_numpy_size_attr(self):
        def fn(x):
            return x.size + x

        cnts = torch._dynamo.testing.CompileCounter()
        opt_fn = torch.compile(fn, backend=cnts, fullgraph=True)

        x = np.arange(5)
        r = opt_fn(x)

        self.assertEqual(r, fn(x))
        self.assertEqual(type(r), np.ndarray)
        self.assertEqual(cnts.frame_count, 1)

    def test_numpy_no_raise(self):
        def _inf_nan_preprocess(t, t_np):
            t_np = np.nan_to_num(t_np)
            return t, t_np

        def fn():
            # shape, dims format
            test_cases = (
                (3, 3),
                (4, 4),
                (5, 5),
            )

            for shape in test_cases:
                t = torch.randn(shape, dtype=torch.complex64)
                t_np = np.random.randn(*shape).astype(np.complex64)

                _, t_np = _inf_nan_preprocess(t, t_np)
                print(t, t_np)  # Just a side effect so that compilation kicks in

        cnt = CompileCounterWithBackend("inductor")
        fn = torch.compile(fn, backend=cnt)
        fn()
        self.assertEqual(cnt.frame_count, ifdynstaticdefault(2, 1))

    def test_mandelbrot_numpy(self):
        def mandelbrot_numpy(max_iter):
            # Define the boundaries of the complex plane
            xn = 450
            yn = 375
            xmin = -2.25
            xmax = 0.75
            ymin = -1.25
            ymax = 1.25

            # Create the grid of complex numbers
            x_values = np.linspace(xmin, xmax, xn, dtype=np.float64)
            y_values = np.linspace(ymin, ymax, yn, dtype=np.float64)
            rx, iy = np.meshgrid(x_values, y_values, indexing="xy")

            x = rx.copy()
            y = iy.copy()
            mask = np.zeros_like(x)
            for i in range(max_iter):
                x_prev = x
                y_prev = y
                x = x_prev**2 - y_prev**2 + rx
                y = 2 * x_prev * y_prev + iy
                inside = np.sqrt(x**2 + y**2) <= 2
                mask += inside
            return mask

        cnts = torch._dynamo.testing.CompileCounter()
        opt_fn = torch.compile(mandelbrot_numpy, backend=cnts, fullgraph=True)
        n_iter = torch._dynamo.config.cache_size_limit - 2
        for i in range(n_iter):
            x = i + 3
            ref = mandelbrot_numpy(x)
            res = opt_fn(x)
            self.assertEqual(ref, res)
        # We need to specialise the number as it's in a forloop
        self.assertEqual(cnts.frame_count, n_iter)

    def test_numpy_as_global(self):
        global x
        x = np.arange(10)

        @torch.compile(fullgraph=True)
        def fn(y):
            return y + x + x

        r = fn(np.arange(10))
        self.assertEqual(type(r), np.ndarray)
        self.assertEqual(r, x * 3)
        del x

    def test_numpy_gt(self):
        x = np.arange(10)

        @torch.compile
        def fn(y):
            return y >= 3

        r = fn(x)
        self.assertEqual(type(r), np.ndarray)
        self.assertEqual(r, x >= 3)

    def test_numpy_min(self):
        x = np.arange(10)

        @torch.compile
        def fn(y):
            return min(y, 3), min(y, y - 1)

        r1, r2 = fn(x)
        self.assertEqual(type(r1), np.ndarray)
        self.assertEqual(type(r2), np.ndarray)
        self.assertEqual(r1, np.minimum(x, 3))
        self.assertEqual(r2, np.minimum(x, x - 1))

    def test_graph_break_correctly_when_passing_numpy_ndarray_to_torch_function(self):
        # from transformers/models/big_bird/modeling_big_bird.py
        def fn(x: int, y: torch.Tensor):
            ndarray_list = [np.ones([2, x])]
            ndarray = np.stack(ndarray_list, axis=0)
            tensor = torch.tensor(ndarray, dtype=torch.long)
            tensor.unsqueeze_(0)
            return tensor + y

        cnts = torch._dynamo.testing.CompileCounter()
        opt_fn = torch.compile(fn, backend=cnts)
        for x in range(1, 10):
            y = torch.randn([1, 2, x])
            ref = fn(x, y)
            res = opt_fn(x, y)
            self.assertEqual(ref, res)
        # It's all traced once with x = 1 and then x = ks0
        # For dynamic it's x=ks0
        if torch._dynamo.config.assume_static_by_default:
            self.assertExpectedInline(str(cnts.frame_count), """2""")
        else:
            self.assertExpectedInline(str(cnts.frame_count), """2""")

    @skipIfWindows(
        msg="AssertionError: Object comparison failed: dtype('int64') != <class 'int'>"
    )
    def test_numpy_with_builtin_type(self):
        x = np.random.rand(5)

        def fn(x):
            return (x * 5).astype(bool).astype(float).astype(int) + 8

        cnts = torch._dynamo.testing.CompileCounter()
        opt_fn = torch.compile(fn, backend=cnts)

        r = opt_fn(x)
        self.assertEqual(r.dtype, int)
        self.assertEqual(cnts.frame_count, 1)

    def test_with_builtin_type(self):
        x = torch.randn(5)

        def fn(x):
            return (x * 5).to(bool).to(float).to(int) + 8

        cnts = torch._dynamo.testing.CompileCounter()
        opt_fn = torch.compile(fn, backend=cnts)

        r = opt_fn(x)
        self.assertEqual(r.dtype, torch.int64)
        self.assertEqual(cnts.frame_count, 1)

    def test_numpy_unique_f16(self):
        def fn():
            x = np.asarray([1, 1, 2, 2, 3], dtype=np.float16)
            return np.unique(x)

        cnts = torch._dynamo.testing.CompileCounter()
        opt_fn = torch.compile(fn, backend=cnts)

        r = opt_fn()
        self.assertEqual(r.dtype, np.float16)
        self.assertEqual(cnts.frame_count, 1)

    def test_numpy_fallback_on_eager(self):
        def fn():
            return np.asarray(["L", "U"])

        cnts = torch._dynamo.testing.CompileCounter()
        opt_fn = torch.compile(fn, backend=cnts)

        r = opt_fn()
        self.assertEqual(cnts.frame_count, 0)  # graph break
        self.assertEqual(r, np.asarray(["L", "U"]))

        # repeat with a different function
        def fn2():
            return np.random.choice(["L", "U"])

        cnts2 = torch._dynamo.testing.CompileCounter()
        opt_fn2 = torch.compile(fn2, backend=cnts2)

        r2 = fn2()
        self.assertEqual(cnts.frame_count, 0)
        assert r2 in ("L", "U")

    def test_trace_ndarray_frame(self):
        def fn(x):
            x = x**2
            print("graph break.")
            return 2 * x

        counter = CompileCounter()
        compiled_fn = torch.compile(fn, backend=counter)

        x = np.arange(8)
        self.assertEqual(fn(x), compiled_fn(x))
        self.assertEqual(counter.frame_count, 2)

    @skipIfWindows(
        msg="AssertionError: The values for attribute 'dtype' do not match: torch.int32 != torch.int64."
    )
    def test_trace_ndarray_frame_2(self):
        # no tensors/ndarray as inputs in the frame
        def fn(x):
            print("graph break.")
            return 2 * np.arange(x)

        counter = CompileCounter()
        compiled_fn = torch.compile(fn, backend=counter)

        x = 8
        self.assertEqual(fn(x), compiled_fn(x))
        self.assertEqual(counter.frame_count, 1)

    def test_numpy_non_torch_dtype(self):
        # test that we gracefully graph break on dtypes
        # that do not have pytorch equivalents.
        def fn(x):
            return isinstance(x, torch.Tensor)

        cnts = torch._dynamo.testing.CompileCounter()
        opt_fn = torch.compile(fn, backend=cnts)

        # torch does not have the `uint16` dtype
        for x in [np.array([42], dtype=np.uint16), np.uint16(42), np.dtype("uint16")]:
            r = opt_fn(x)

            self.assertEqual(r, False)
            self.assertEqual(cnts.frame_count, 0)  # graph break

    def test_numpy_iter(self):
        # test that iteration over an ndarray produces ndarrays not bare tensors
        def fn(x):
            return [bm for bm in x]

        cnts = torch._dynamo.testing.CompileCounter()
        opt_fn = torch.compile(fn, backend=cnts)

        proba_map = np.arange(3)[:, None]
        res = opt_fn(proba_map)

        self.assertEqual([type(r) for r in res], [np.ndarray, np.ndarray, np.ndarray])
        self.assertEqual(res, [np.array([0]), np.array([1]), np.array([2])])
        self.assertEqual(cnts.frame_count, 1)

    # cache size limit needs to be larger than the `dtypes` list size
    @torch._dynamo.config.patch(cache_size_limit=12)
    def test_dtypes_no_graphbreaks(self):
        dtypes = [
            # floats
            float,
            np.float64,
            "float64",
            np.float32,
            "float32",
            # np.dtype('float64')   # XXX: this is not supported, yet
            # integers
            int,
            "int",
            np.intp,
            np.int32,
            np.uint8
            # np.dtype('int')       # XXX: as above
        ]

        def fn(dt):
            return np.arange(5, dtype=dt)

        for dtyp in dtypes:
            cnts = torch._dynamo.testing.CompileCounter()
            opt_fn = torch.compile(fn, backend=cnts)

            val = fn(dtyp)
            opt_val = opt_fn(dtyp)

            self.assertEqual(cnts.frame_count, 1)  # no graph break

    # setting the config value makes the PRNG identical to numpy's
    # NB this may involve a graph break
    @torch._dynamo.config.patch(use_numpy_random_stream=True)
    def test_numpy_random_config_to_numpy(self):
        @torch.compile
        def fn():
            return np.random.uniform(size=13)

        self.assertEqual(fn().shape, (13,))

    def test_inplace_view_on_graph_input(self):
        # graph break when calling methods with inplace_view tag on graph input
        func_args_map = {
            lambda x: x.resize_(6).mul_(2): torch.ones(4),
            lambda x: x.t_().mul_(2): torch.rand(2, 3),
            lambda x: x.transpose_(0, 1).mul_(2): torch.rand(2, 3),
            lambda x: x.squeeze_().mul_(2): torch.rand(1, 2, 3),
            lambda x: x.unsqueeze_(0).mul_(2): torch.rand(2, 3),
            lambda x: x.resize_as_(torch.rand(200, 300)): torch.rand(2, 3),
            lambda x: x.swapaxes_(0, 1).mul_(2): torch.rand(2, 3),
            lambda x: x.swapdims_(0, 1).mul_(2): torch.rand(2, 3),
            lambda x: x.rename_("N", "C").mul_(2): torch.zeros(2, 3),
            lambda x: x.as_strided_((3, 2), (2, 1)).mul_(2): torch.zeros(2, 3),
            lambda x: x.detach_().mul_(2): torch.zeros(2, 3),
        }
        for func, args in func_args_map.items():
            args_clone = args.clone()
            cnts = torch._dynamo.testing.CompileCounter()
            opt_f = torch.compile(func, backend=cnts)
            self.assertTrue(same(func(args).shape, opt_f(args_clone).shape))
            self.assertEqual(cnts.frame_count, 1)
            self.assertEqual(cnts.op_count, 1)  # mul_

    def test_out_variants_with_resizing_on_graph_inputs(self):
        def fn(x, y):
            return torch.cosh(x, out=y) + 1

        x = torch.rand(2, 3)
        y = torch.rand(4)

        cnts = torch._dynamo.testing.CompileCounter()
        opt_fn = torch.compile(fn, backend=cnts)
        self.assertTrue(same(fn(x, y), opt_fn(x.clone(), y.clone())))
        self.assertEqual(cnts.frame_count, 1)

    def test_out_variants_with_resizing_on_graph_inputs_with_dynamic(self):
        # https://github.com/pytorch/pytorch/issues/120482
        class CustomModel(torch.nn.Module):
            def __init__(self) -> None:
                super().__init__()

            def forward(self, inputs):
                return torch.outer(**inputs)

        compile_fn = torch.compile(CustomModel(), backend="eager", fullgraph=True)

        shapes = [(2, 1), (6, 1), (4, 1)]
        for shape in shapes:
            vec1, vec2 = shape
            input_tensor1 = torch.randn(vec1)
            input_tensor2 = torch.randn(vec2)
            out_tensor = torch.empty(shape)
            args = {"input": input_tensor1, "vec2": input_tensor2, "out": out_tensor}
            res = compile_fn(args)
            opt_res = res.clone()  # cuz this is out and we mutate it
            res = CustomModel()(args)
            self.assertEqual(res, opt_res)

    def test_out_variants_with_resizing_on_graph_inputs_with_dynamic1(self):
        mv_op = torch.mv

        def mv_out_op(a, b, c):
            torch.mv(b, c, out=a)
            return a

        def fn(op, *args):
            return op(*args)

        opt_fn = torch.compile(fn, backend="eager")

        ref = fn(mv_op, torch.ones(3, 3), torch.ones(3))
        res = opt_fn(mv_op, torch.ones(3, 3), torch.ones(3))
        self.assertEqual(ref, res)

        ref = fn(mv_out_op, torch.empty(0), torch.ones(3, 3), torch.ones(3))
        res = opt_fn(mv_out_op, torch.empty(0), torch.ones(3, 3), torch.ones(3))
        self.assertEqual(ref, res)

    def test_dict_mutation_side_effect(self):
        def fn(d):
            d["c"] = d["a"] + d.pop("b")
            return d

        args1 = {"a": torch.randn(10), "b": torch.randn(10)}
        args2 = dict(args1)
        assert fn(args1) is args1
        cnts = torch._dynamo.testing.CompileCounter()
        opt_fn = torch.compile(fn, backend=cnts)
        self.assertIs(opt_fn(args2), args2)
        self.assertTrue(same(args1, args2))
        self.assertEqual(cnts.frame_count, 1)
        self.assertEqual(cnts.op_count, 1)

    def test_dict_subclass_get_method(self):
        class dotdict(dict):
            """dot.notation access to dictionary attributes"""

            __getattr__ = dict.get
            __setattr__ = dict.__setitem__
            __delattr__ = dict.__delitem__

        config = dotdict({"a": 1, "b": 2})

        def fn(x):
            x2 = x * 2
            x3 = x * config.get("a", 3)
            return x3

        x = torch.randn(2)
        opt_fn = torch.compile(fn, backend="eager", fullgraph=True)
        self.assertEqual(fn(x), opt_fn(x))

    def test_dict_order_keys(self):
        def fn(d):
            c = 0
            for v in d.values():
                c += v
            return c

        args1 = {}
        args1["a"] = torch.rand(10)
        args1["b"] = torch.rand(10)
        cnts = torch._dynamo.testing.CompileCounter()
        opt_fn = torch.compile(fn, backend=cnts)
        self.assertEqual(fn(args1), opt_fn(args1))
        self.assertEqual(cnts.frame_count, 1)
        self.assertEqual(cnts.op_count, 2)

        # A different order of keys recompiles
        args2 = {}
        args2["b"] = args1["b"]
        args2["a"] = args1["a"]
        self.assertEqual(fn(args2), opt_fn(args2))
        self.assertEqual(cnts.frame_count, 2)
        # Extra calls don't recompile
        self.assertEqual(cnts.frame_count, 2)

    def test_dict_namedtuple(self):
        def fn(d):
            return d[3] * 2

        args1 = {collections.namedtuple: None, 3: torch.randn(3)}
        cnts = torch._dynamo.testing.CompileCounter()
        opt_fn = torch.compile(fn, backend=cnts)
        self.assertEqual(fn(args1), opt_fn(args1))
        self.assertEqual(cnts.frame_count, 1)
        # Test a failing namedtuple guard
        args2 = {2: None, 3: torch.randn(3)}
        self.assertEqual(fn(args2), opt_fn(args2))
        self.assertEqual(cnts.frame_count, 2)

    def test_dict_order_keys_tensors(self):
        def fn(d, x):
            return d[x] + 3

        args1 = {}
        x = torch.randn(10)
        y = torch.randn(10)
        z = torch.randn(10)
        args1[x] = y
        args1[3] = z

        cnts = torch._dynamo.testing.CompileCounter()
        opt_fn = torch.compile(fn, backend=cnts)
        self.assertEqual(fn(args1, x), opt_fn(args1, x))
        self.assertEqual(cnts.frame_count, 1)

        # Calling again doesn't recompile (same id and key order)
        opt_fn(args1, x)
        self.assertEqual(cnts.frame_count, 1)
        args2 = {}
        args2[3] = z
        args2[x] = y

        # Different order recompiles
        self.assertEqual(fn(args2, x), opt_fn(args2, x))
        self.assertEqual(cnts.frame_count, 2)

    def test_dict_order_keys_modules(self):
        def fn(d, x):
            return d[x](torch.ones(2, 2))

        args1 = {}
        x = torch.nn.Linear(2, 2)
        y = torch.nn.Linear(2, 2)
        z = torch.nn.Linear(2, 2)
        args1[x] = y
        args1[3] = z

        cnts = torch._dynamo.testing.CompileCounter()
        opt_fn = torch.compile(fn, backend=cnts)
        self.assertEqual(fn(args1, x), opt_fn(args1, x))
        self.assertEqual(cnts.frame_count, 1)

        # Calling again doesn't recompile (same id and key order)
        opt_fn(args1, x)
        self.assertEqual(cnts.frame_count, 1)
        args2 = {}
        args2[3] = z
        args2[x] = y

        # Different order recompiles
        self.assertEqual(fn(args2, x), opt_fn(args2, x))
        self.assertEqual(cnts.frame_count, 2)

    def test_dunder_new_function_inlining(self):
        # https://github.com/pytorch/pytorch/issues/107460

        counters.clear()

        class ModelA(torch.nn.Module):
            def __init__(self) -> None:
                super().__init__()

            def forward(self, x):
                return torch.tanh(x + 1)

        class ModelB(torch.nn.Module):
            def __new__(cls):
                return ModelA()

        class Model(torch.nn.Module):
            def __init__(self) -> None:
                super().__init__()
                self.layer = torch.nn.Linear(2, 2)

            def forward(self, x):
                other = ModelB()
                return self.layer(x) + other(x)

        x = torch.rand(2, 2)
        m = Model()

        opt_m = torch.compile(backend="eager", fullgraph=True)(m)
        ref = m(x)
        res = opt_m(x)
        self.assertTrue(same(ref, res))

    def test_dunder_new_function_inlining1(self):
        class Mock:
            def __new__(cls):
                return super().__new__(cls)

            def __init__(self):
                self.c = 5

            def run(self, x):
                return x * self.c

        def fn(x):
            mock = Mock()
            return mock.run(x)

        opt_fn = torch.compile(fn, backend="eager", fullgraph=True)
        x = torch.randn(4)

        self.assertEqual(fn(x), opt_fn(x))

    def test_dunder_new_function_inlining2(self):
        class Vehicle:
            def __new__(cls, *args, **kwargs):
                return super(Vehicle, cls).__new__(cls)

            def __init__(self, make, model, year):
                self.make = make
                self.model = model
                self.year = year

        class Car(Vehicle):
            def __new__(cls, *args, **kwargs):
                return super(Car, cls).__new__(cls)

            def __init__(self, make, model, year, num_doors):
                super(Car, self).__init__(make, model, year)
                self.num_doors = num_doors

        class ElectricCar(Car):
            def __new__(cls, *args, **kwargs):
                return super(ElectricCar, cls).__new__(cls)

            def __init__(self, make, model, year, num_doors, battery_capacity):
                super(ElectricCar, self).__init__(make, model, year, num_doors)
                self.battery_capacity = battery_capacity

            def run(self, x):
                return torch.sin(x)

        def fn(x):
            ev = ElectricCar("Tesla", "Model S", 2022, 4, "100 kWh")
            return ev.run(x)

        opt_fn = torch.compile(fn, backend="eager", fullgraph=True)

        x = torch.randn(4)

        self.assertEqual(fn(x), opt_fn(x))

    def test_dunder_new_function_inlining3(self):
        class Foo:
            def __new__(cls):
                instance = object.__new__(cls)
                instance.a = 3
                return instance

            def __init__(self):
                self.a = 5

            def run(self, x):
                return torch.sin(x) * self.a

        class Bar:
            def __new__(cls):
                instance = object.__new__(Foo)  # not returning a new instance of Bar
                instance.a = 7
                return instance

            def __init__(self):
                self.a = 11  # not called in Bar()

            def run(self, x):
                return torch.sin(x) * self.a

        def fn(x):
            bar = Bar()
            return bar.run(x)

        opt_fn = torch.compile(fn, backend="eager", fullgraph=True)
        x = torch.randn(4)
        ref = fn(x)
        res = opt_fn(x)
        self.assertEqual(ref, res)

    def test_dunder_new_function_inlining4(self):
        class Mock(object):
            def __new__(cls, *args):
                return object.__new__(cls)

            def __init__(self):
                self.a = 5

            def run(self, x):
                return torch.sin(x) * self.a

        def fn(x):
            mock = Mock()
            return mock.run(x)

        opt_fn = torch.compile(fn, backend="eager", fullgraph=True)
        x = torch.randn(4)
        ref = fn(x)
        res = opt_fn(x)
        self.assertEqual(ref, res)

    def test_user_defined_object_class_interaction(self):
        class Foo:
            x = 5

        class Mock:
            # This is a class variable
            class_variable = Foo()

            @classmethod
            def get_class_variable(cls):
                # Accessing the class variable using the cls parameter
                return cls.class_variable.x

            def run(self, x):
                return self.get_class_variable() * x

        def fn(x):
            mock = Mock()
            return mock.run(x)

        x = torch.randn(4)
        opt_fn = torch.compile(fn, backend="eager", fullgraph=True)
        self.assertEqual(fn(x), opt_fn(x))

    def test_multiple_inheritance(self):
        class Base1:
            def __new__(cls):
                return super().__new__(cls)

            def __init__(self):
                super().__init__()
                if not hasattr(self, "base2"):
                    raise ValueError("Wrong MRO tracing")
                self.base1 = 3

        class Base2:
            def __new__(cls):
                return super().__new__(cls)

            def __init__(self):
                super().__init__()
                self.base2 = 5

        class Derived(Base1, Base2):
            def __new__(cls):
                return super().__new__(cls)

            def __init__(self):
                super().__init__()
                self.derived = 7

            def run(self, x):
                return self.base1 * self.base2 * self.derived * x

        def fn(x):
            o = Derived()
            return o.run(x)

        opt_fn = torch.compile(fn, backend="eager", fullgraph=True)
        x = torch.randn(4)
        self.assertEqual(fn(x), opt_fn(x))

    def test_class_duner_mro(self):
        class ModuleA(torch.nn.Module):
            pass

        class ModuleB(ModuleA):
            pass

        def fn(x, mod):
            if ModuleA in type(mod).__mro__:
                return x + 1
            else:
                return x - 1

        x = torch.rand(2, 3)
        mod = ModuleB()
        opt_fn = torch.compile(backend="eager", fullgraph=True)(fn)
        ref = fn(x, mod)
        res = opt_fn(x, mod)
        self.assertTrue(same(ref, res))

    def test_class_duner_flags(self):
        class ModuleA(torch.nn.ModuleDict, collections.abc.MutableMapping):
            def __hash__(self):
                return id(self)

        def fn(x, mod_class):
            if mod_class.__flags__ & TPFLAGS_MAPPING:
                return x + 1
            else:
                return x - 1

        x = torch.rand(2, 3)
        mod_class = ModuleA
        opt_fn = torch.compile(backend="eager", fullgraph=True)(fn)
        ref = fn(x, mod_class)
        res = opt_fn(x, mod_class)
        self.assertTrue(same(ref, res))

        def fn(x, mod):
            if type(mod).__flags__ & TPFLAGS_MAPPING:
                return x + 1
            else:
                return x - 1

        x = torch.rand(2, 3)
        mod = ModuleA()
        opt_fn = torch.compile(backend="eager", fullgraph=True)(fn)
        ref = fn(x, mod)
        res = opt_fn(x, mod)
        self.assertTrue(same(ref, res))

    def test_nested_wraps(self):
        def foo(x, y):
            def add(x, y):
                return x + y

            @functools.wraps(add)
            def wrapped_call(x, y):
                return add(x, y)

            return wrapped_call(x, y)

        x = torch.randn(3, 3)
        y = torch.randn(3, 3)

        o = torch.compile(foo, fullgraph=True, backend="eager")(x, y)
        self.assertEqual(o, x + y)

        def foo(x, y):
            def nested_call(x, y):
                def mul(x, y):
                    return x * y

                @functools.wraps(mul)
                def double_nested_call(x, y):
                    return mul(x, y)

                return double_nested_call(x, y)

            return nested_call(x, y)

        o = torch.compile(foo, fullgraph=True, backend="eager")(x, y)
        self.assertEqual(o, x * y)

    def test_module_deepcopy(self):
        m1 = torch.nn.Sequential(
            torch.nn.Linear(10, 10),
            torch.nn.ReLU(),
            torch.nn.Linear(10, 10),
            torch.nn.ReLU(),
        )
        m2 = torch.nn.Sequential(
            torch.nn.Linear(10, 10),
            torch.nn.ReLU(),
            torch.nn.Linear(10, 10),
            torch.nn.ReLU(),
        )

        def fn(m, x):
            m_copy = copy.deepcopy(m)
            return m_copy(x)

        v = torch.randn(10)
        correct1 = fn(m1, v)
        correct2 = fn(m2, v)
        cnts = torch._dynamo.testing.CompileCounter()
        opt_fn = torch.compile(fn, backend=cnts)
        for _ in range(10):
            self.assertTrue(same(opt_fn(m1, v), correct1))
        for _ in range(10):
            self.assertTrue(same(opt_fn(m2, v), correct2))
        self.assertEqual(cnts.frame_count, 1)
        self.assertEqual(cnts.op_count, 4)

    def test_type_copy(self):
        def fn(seq):
            a, b = seq
            return type(seq)([a + 1, b + 2, a + b])

        args1 = [torch.randn(10), torch.randn(10)]
        args2 = (torch.randn(10), torch.randn(10))
        correct1 = fn(args1)
        correct2 = fn(args2)
        cnts = torch._dynamo.testing.CompileCounter()
        opt_fn = torch.compile(fn, backend=cnts)
        self.assertTrue(same(opt_fn(args1), correct1))
        self.assertTrue(same(opt_fn(args2), correct2))
        self.assertIsInstance(opt_fn(args1), list)
        self.assertIsInstance(opt_fn(args2), tuple)
        self.assertEqual(cnts.frame_count, 2)
        self.assertEqual(cnts.op_count, 6)

    def test_setattr_mutation1(self):
        class MyObj:  # noqa: B903
            def __init__(self, a, b):
                self.a = a
                self.b = b

        def fn(obj):
            obj.c = obj.a * obj.b + 1
            obj.b = obj.a * obj.c + 2
            obj.a = obj.b * obj.c + 3
            obj.c = obj.a * obj.b + 4
            obj.b = obj.a * obj.c + 5
            obj.a = obj.b * obj.c + 6
            return obj

        x1 = torch.randn(10)
        x2 = torch.randn(10)
        obj1 = MyObj(x1, x2)
        obj2 = MyObj(x1, x2)
        fn(obj2)
        cnts = torch._dynamo.testing.CompileCounter()
        opt_fn = torch.compile(fn, backend=cnts)
        self.assertIs(opt_fn(obj1), obj1)
        self.assertTrue(same(obj1.a, obj2.a))
        self.assertTrue(same(obj1.b, obj2.b))
        self.assertTrue(same(obj1.c, obj2.c))
        self.assertEqual(cnts.frame_count, 1)
        self.assertEqual(cnts.op_count, 12)

    def test_setattr_mutation2(self):
        class MyObj:
            def __init__(self, x):
                self.a = x + 1
                self.b = x + 2

        def fn(x):
            x = x / 3.0
            obj = MyObj(x)
            obj.c = obj.a * obj.b + 1
            obj.b = obj.a * obj.c + 2
            obj.a = obj.b * obj.c + 3
            return obj

        x1 = torch.randn(10)
        obj2 = fn(x1)

        cnts = torch._dynamo.testing.CompileCounter()
        opt_fn = torch.compile(fn, backend=cnts)
        obj1 = opt_fn(x1)
        self.assertTrue(same(obj1.a, obj2.a))
        self.assertTrue(same(obj1.b, obj2.b))
        self.assertTrue(same(obj1.c, obj2.c))
        self.assertEqual(cnts.frame_count, 1)
        self.assertEqual(cnts.op_count, 9)

    def test_setattr_mutation3(self):
        # TODO(jansel): dead code eliminate the object creation
        class MyObj:
            def __init__(self, x):
                super().__init__()
                self.a = x + 1
                self.b = x + 2

        def fn(x):
            x = x / 3.0
            obj = MyObj(x)
            obj.c = obj.a * obj.b + 1
            obj.b = obj.a * obj.c + 2
            obj.a = obj.b * obj.c + 3
            return obj.a, obj.b, obj.c

        x1 = torch.randn(10)
        obj2 = fn(x1)

        cnts = torch._dynamo.testing.CompileCounter()
        opt_fn = torch.compile(fn, backend=cnts)
        obj1 = opt_fn(x1)
        self.assertTrue(same(obj1, obj2))
        self.assertEqual(cnts.frame_count, 1)
        self.assertEqual(cnts.op_count, 9)

    def test_object_setattr(self):
        @dataclasses.dataclass
        class A:
            x: torch.Tensor

        def fn1(x) -> None:
            a = A(x)
            object.__setattr__(a, "x", x + 2)
            return a

        x1 = torch.randn(10)
        obj11 = fn1(x1.clone())

        cnts = torch._dynamo.testing.CompileCounter()
        opt_fn1 = torch.compile(fn1, backend=cnts, fullgraph=True)
        obj12 = opt_fn1(x1.clone())
        self.assertTrue(same(obj11.x, x1 + 2))
        self.assertTrue(same(obj12.x, x1 + 2))
        self.assertTrue(same(obj11.x, obj12.x))
        self.assertEqual(cnts.frame_count, 1)

        @dataclasses.dataclass(frozen=True)
        class B:
            x: torch.Tensor

        def fn2(x) -> None:
            b = B(x)
            return b

        x2 = torch.randn(10)
        obj21 = fn2(x2.clone())

        cnts = torch._dynamo.testing.CompileCounter()
        opt_fn2 = torch.compile(fn2, backend=cnts, fullgraph=True)
        obj22 = opt_fn2(x2.clone())
        self.assertTrue(same(obj21.x, x2))
        self.assertTrue(same(obj22.x, x2))
        self.assertTrue(same(obj21.x, obj22.x))
        self.assertEqual(cnts.frame_count, 0)

        @dataclasses.dataclass(frozen=True)
        class C:
            x: torch.Tensor

        def fn3(x) -> None:
            c = C(x)
            object.__setattr__(c, "x", x + 2)
            return c

        x3 = torch.randn(10)
        obj31 = fn3(x3.clone())

        cnts = torch._dynamo.testing.CompileCounter()
        opt_fn3 = torch.compile(fn3, backend=cnts, fullgraph=True)
        obj32 = opt_fn3(x3.clone())
        self.assertTrue(same(obj31.x, x3 + 2))
        self.assertTrue(same(obj32.x, x3 + 2))
        self.assertTrue(same(obj31.x, obj32.x))
        self.assertEqual(cnts.frame_count, 1)

        @dataclasses.dataclass(frozen=True)
        class D:
            x: torch.Tensor

            def __post_init__(self):
                object.__setattr__(self, "y", self.x + 2)

        def fn4(x) -> None:
            d = D(x)
            return d

        x4 = torch.randn(10)
        obj41 = fn4(x4.clone())

        cnts = torch._dynamo.testing.CompileCounter()
        opt_fn4 = torch.compile(fn4, backend=cnts, fullgraph=True)
        obj42 = opt_fn4(x4.clone())
        self.assertTrue(same(obj41.x, x4))
        self.assertTrue(same(obj42.x, x4))
        self.assertTrue(same(obj41.x, obj42.x))
        self.assertTrue(same(obj41.y, x4 + 2))
        self.assertTrue(same(obj42.y, x4 + 2))
        self.assertTrue(same(obj41.y, obj42.y))
        self.assertEqual(cnts.frame_count, 1)

    def test_thread_local_setattr(self):
        from threading import local

        loc = local()

        @torch.compile(fullgraph=True)
        def fn(x, l):
            l.x = x
            return x + 1

        x = torch.ones(2, 2)
        fn(x, loc)

        self.assertTrue(loc.x is x)

    def test_user_defined_class_name(self):
        class MyClassFoo:
            pass

        def fn1(a, b, c):
            tmp = MyClassFoo()
            if tmp.__class__.__name__ == "MyClassFoo":
                return a - b / c

        torch._dynamo.testing.standard_test(self, fn=fn1, nargs=3)

    def test_user_defined_class_python_type(self):
        class MyClass1:
            pass

        class ExampleMeta(type):
            pass

        class MyClass2(metaclass=ExampleMeta):
            pass

        def fn(x, c):
            if isinstance(c, MyClass1):
                return x + 1
            elif isinstance(c, MyClass2):
                return x + 2
            else:
                return x + 3

        x = torch.rand(3)
        opt_fn = torch.compile(fn, backend="eager")
        for c in [MyClass1, MyClass2]:
            ref = fn(x, c)
            res = opt_fn(x, c)
            self.assertTrue(same(ref, res))

    def test_super_calling_with_metaclass(self):
        class ExampleMeta(type):
            pass

        class MyClass1(metaclass=ExampleMeta):
            coeff = 4  # Force the constant guard to test source in guards

            @classmethod
            def add(cls, x):
                return x + 1

        class MyClass2(MyClass1):
            @classmethod
            def add(cls, x):
                torch._dynamo.graph_break()
                return x + super().add(x) + super().coeff

        def fn(x, obj):
            return x + obj.add(x)

        x = torch.rand(3)
        obj = MyClass2()
        opt_fn = torch.compile(fn, backend="eager")
        ref = fn(x, obj)
        res = opt_fn(x, obj)
        self.assertTrue(same(ref, res))

    def test_usr_cls_staticmethod(self):
        class Foo:
            @staticmethod
            def bar(a, b):
                return a + b

        def fn(a, b):
            return Foo.bar(a, b) - 1

        torch._dynamo.testing.standard_test(self, fn=fn, nargs=2)

    def test_usr_cls_classmethod(self):
        class Foo:
            @classmethod
            def bar(cls, a, b):
                return a + b

        def fn(a, b):
            return Foo.bar(a, b) - 1

        torch._dynamo.testing.standard_test(self, fn=fn, nargs=2)

    def test_dunder_methods(self):
        class Foo:
            def __init__(self, val):
                super().__init__()
                self.val = val

            def __add__(self, other):
                return Foo(self.val + other.val)

            def __mul__(self, other):
                return Foo(self.val * other.val)

            def __truediv__(self, other):
                return Foo(self.val / other.val)

            def __sub__(self, other):
                return Foo(self.val - other.val)

        def fn(a, b, c):
            return Foo(a) + Foo(b) * Foo(c) / Foo(a) - Foo(b)

        torch._dynamo.testing.standard_test(self, fn=fn, nargs=3, expected_ops=4)

    def test_function_annotation(self):
        class Variable:
            pass

        def fn(x):
            x = x / 3.0

            def inner(y: typing.List[Variable]):
                return x + 1

            return inner

        x1 = torch.randn(10)
        obj2 = fn(x1)([])

        cnts = torch._dynamo.testing.CompileCounter()
        opt_fn = torch._dynamo.optimize_assert(cnts)(fn)
        opt_fn_inner = torch._dynamo.optimize_assert(cnts)(opt_fn(x1))
        obj1 = opt_fn_inner([])
        self.assertTrue(same(obj1, obj2))
        self.assertEqual(cnts.frame_count, 2)
        self.assertEqual(cnts.op_count, 2)

    def test_nested_closure(self):
        v0 = torch.randn(10)

        def fn1():
            v1 = torch.randn(10)

            def fn2(*args, **kwargs):
                assert len(args) == 1
                assert len(kwargs) == 1
                v2 = torch.randn(10) + args[0] + kwargs["b"]

                def fn3(v3=torch.randn(10)):
                    def fn4():
                        return v0 + v1 + v2 + v3 + 1

                    return fn4

                return fn3

            return fn2(1, b=2)()

        cnts = torch._dynamo.testing.CompileCounter()
        opt_fn1 = torch._dynamo.optimize_assert(cnts)(fn1)
        tmp1 = torch._dynamo.optimize_assert(cnts)(opt_fn1())
        tmp2 = torch._dynamo.optimize_assert(cnts)(opt_fn1())
        self.assertTrue(tmp1().shape, (10,))
        self.assertTrue(same(tmp1(), tmp1()))
        self.assertFalse(same(tmp1(), tmp2()))
        self.assertEqual(cnts.frame_count, 2)
        self.assertEqual(cnts.op_count, 9)

    def test_nested_closure_mutation(self):
        def fn1():
            v1 = torch.randn(10)

            def fn2():
                v2 = torch.randn(10)

                def fn3():
                    nonlocal v1, v2
                    v1 += 1
                    v2 += 2
                    return v1 + v2

                return fn3

            rv = fn2()
            rv()
            rv()
            return rv

        torch.manual_seed(9000)
        counter1 = fn1()
        result1 = [counter1(), counter1(), counter1()]

        torch.manual_seed(9000)
        cnts = torch._dynamo.testing.CompileCounter()
        opt_fn1 = torch._dynamo.optimize_assert(cnts)(fn1)
        counter2 = torch._dynamo.optimize_assert(cnts)(opt_fn1())
        result2 = [counter2(), counter2(), counter2()]
        result1.append(counter1())
        result2.append(counter2())

        self.assertTrue(same(result1, result2))
        self.assertEqual(cnts.frame_count, 2)
        self.assertEqual(cnts.op_count, 11)

    def test_write_to_closures_in_inlining(self):
        out = []
        for use_dynamo in [False, True]:

            def make_counter():
                x = torch.randn(10)

                def counter():
                    nonlocal x
                    x = x + 1
                    return x

                return counter

            torch.manual_seed(0)
            counter = make_counter()
            if not use_dynamo:
                out.append(counter() + counter())
            else:
                cnts = torch._dynamo.testing.CompileCounter()

                @torch.compile(backend=cnts, fullgraph=True)
                def fn(counter):
                    return counter() + counter()

                out.append(fn(counter))
                self.assertEqual(cnts.frame_count, 1)
                self.assertEqual(cnts.op_count, 3)
                self.assertFalse(same(counter() + counter(), out[-1]))

        self.assertTrue(same(out[0], out[1]))

    def test_closure_out_of_scope_cell(self):
        cell1 = torch.rand(1).item()
        cell2 = torch.rand(3, 3)

        def indirect():
            return direct()

        def direct():
            def inner():
                return cell1 + 1, cell2 + 3

            return inner()

        cnts = torch._dynamo.testing.CompileCounter()
        opt_fn = torch.compile(indirect, backend=cnts)
        result1, result2 = opt_fn()
        self.assertAlmostEqual(cell1 + 1, result1)
        self.assertTrue(torch.allclose(cell2 + 3, result2))
        self.assertEqual(cnts.frame_count, 1)
        self.assertEqual(cnts.op_count, 1)

    def test_closure_out_of_scope_cell_with_mutation(self):
        cell1 = torch.rand(1).item()
        orig1 = cell1
        cell2 = torch.rand(3, 3)
        orig2 = cell2.clone()

        def indirect():
            return direct()

        def direct():
            def inner():
                nonlocal cell1, cell2
                x = cell2 + 1
                cell1 += 1
                cell2 += 10
                x = x + cell2
                return cell1, cell2, x

            return inner()

        cnts = torch._dynamo.testing.CompileCounter()
        opt_fn = torch.compile(indirect, backend=cnts, fullgraph=True)
        for i in range(1, 4):
            result1, result2, _ = opt_fn()
            self.assertAlmostEqual(orig1 + 1 * i, result1)
            self.assertTrue(torch.allclose(orig2 + 10 * i, result2))
            self.assertEqual(cnts.frame_count, 1)
            self.assertEqual(cnts.op_count, 3)
            cnts.clear()

    def test_closure_with_mutation_and_graph_break(self):
        def fn():
            x = torch.zeros(1)

            def subfunc():
                x[0] = backup

            if x[0] >= -1e5:
                pass

            backup = 1
            subfunc()
            return x

        cnts = torch._dynamo.testing.CompileCounter()
        opt_fn = torch.compile(fn, backend=cnts)
        expected = fn()
        actual = opt_fn()
        self.assertTrue(same(expected, actual))
        self.assertEqual(cnts.frame_count, 2)

    def test_closure_out_of_scope_cell_with_cond(self):
        # Test closure with out-of-scope cell variable, used in a cond
        # where the two branches read different closure variables
        from functorch.experimental.control_flow import cond

        def g(x):
            return x

        class ModuleCondDeep(torch.nn.Module):
            def forward(self, pred, x):
                return self._indirection(pred, x)

            def _indirection(self, pred, x):
                return self.indirection(pred, x)

            def indirection(self, pred, x):
                def true_fn(y):
                    return y + 2

                def false_fn(y):
                    return y - 2

                def shallow(x):
                    return x * 2

                def deep(x):
                    # y = g(x)
                    y = x
                    return cond(
                        x[0][0] > 0,
                        true_fn,
                        false_fn,
                        [y],
                    )

                return cond(pred, shallow, deep, [x])

        mod = ModuleCondDeep()
        opt_mod = torch.compile(mod, backend="eager")
        inp = torch.randn(3, 3)
        exp1 = mod(torch.tensor(False), inp)
        actual1 = opt_mod(torch.tensor(False), inp)
        exp2 = mod(torch.tensor(True), inp)
        actual2 = opt_mod(torch.tensor(True), inp)
        self.assertTrue(torch.allclose(exp1, actual1))
        self.assertTrue(torch.allclose(exp2, actual2))

    def test_closure_write_across_functions(self):
        z = 1
        k = 2

        def create_fn():
            def fn(x):
                nonlocal k, z
                k = z

            return fn

        def update_z_and_run_fn(fn, x):
            nonlocal z
            z = 3
            fn(x)
            return x.cos()

        @torch.compile(backend="eager")
        def foo(x):
            fn = create_fn()
            return update_z_and_run_fn(fn, x)

        x = torch.randn(1)
        foo(x)
        self.assertEqual(3, z)
        self.assertEqual(3, k)

    def test_free_var_and_local_name_collision(self):
        x = 10

        def make_func():
            def func():
                return x

            return func

        @torch.compile(backend="eager")
        def root(t):
            x = 0
            func = make_func()
            res = func()
            return t + 1, x, res

        res = root(torch.ones(1))
        self.assertTrue(torch.allclose(torch.ones(1) + 1, res[0]))
        self.assertEqual(0, res[1])
        self.assertEqual(10, res[2])

    def test_cell_captured_by_existing_func_but_not_root_frame(self):
        x = torch.ones(1)

        def get_inner():
            def inner():
                return x + x

            # Calling `inner` so Dynamo won't skip this frame.
            return inner(), inner

        @torch.compile
        def root():
            return get_inner()

        res, inner = root()
        self.assertTrue(torch.allclose(x + x, res))
        self.assertTrue(torch.allclose(inner(), res))

    def test_writes_to_cells_across_frames1(self):
        # This regression test was added when Dynamo accidentally had both
        # unboxed and normal modeling for pre-existing cells, and failed to
        # account for buffered writes when we read from the unboxed value.
        x = 0

        def inc_x():
            nonlocal x
            x += 1

        class MyObj:
            def inc_x_then_return_x(self, fn):
                fn()
                return x

        @torch.compile(backend="eager")
        def root(t):
            obj = MyObj()
            res = obj.inc_x_then_return_x(inc_x)
            return t + 1, res

        res = root(torch.zeros(1))
        self.assertTrue(torch.allclose(res[0], torch.ones(1)))
        self.assertEqual(res[1], 1)
        self.assertEqual(x, 1)

    def test_writes_to_cells_across_frames2(self):
        # This regression test was added when Dynamo didn't fully account for
        # already established `NewCellVariable` instance for pre-existing cell,
        # while encountering the same cell again (we should reuse the instance
        # rather than creating a new one). This caused buffered writes to escape
        # the newly created `NewCellVariable`.
        x = 0

        def inc_x_and_get_x(obj):
            nonlocal x
            x += 1
            return obj.get_x()

        class MyObj:
            def get_x(self):
                return x

        @torch.compile(backend="eager")
        def root(t):
            obj = MyObj()
            res = inc_x_and_get_x(obj)
            return t + 1, res

        res = root(torch.zeros(1))
        self.assertTrue(torch.allclose(res[0], torch.ones(1)))
        self.assertEqual(res[1], 1)
        self.assertEqual(x, 1)

    def test_write_to_cells_with_name_shadowing(self):
        x = 0
        y = x

        def make_x_get_set():
            # NOTE: this `x` is a different cell object than the outter `x`.
            x = y

            def set_x(v):
                nonlocal x
                x = v

            def get_x():
                return x

            return get_x, set_x

        get_x, set_x = make_x_get_set()

        @torch.compile(fullgraph=True)
        def fn(t):
            set_x(42)  # This sets the `x` created within `make_x_get_set`
            res = t + x  # This uses the `x` outside `make_x_get_set`.
            return res

        result = fn(torch.ones(1))
        inner_x = get_x()
        self.assertTrue(torch.allclose(result, torch.ones(1)))
        self.assertEqual(inner_x, 42)

    def test_existing_func_that_creates_capturing_nested_func(self):
        x = 0  # Captured by both `make_get_x` and `root`

        def make_get_x():
            def get_x():
                return x

            return get_x

        @torch.compile(backend="eager", fullgraph=True)
        def root(t):
            get_x = make_get_x()
            res = t + x
            return res, get_x

        res, get_x = root(torch.ones(1))
        self.assertTrue(torch.allclose(res, torch.ones(1)))
        self.assertEqual(0, get_x())
        x += 1
        self.assertEqual(1, get_x())

    def test_top_package_import(self):
        def fn(x):
            import torch.fx

            assert not isinstance(x, torch.fx.Proxy)
            return torch.sin(x)

        x = torch.randn(4, 5)
        ref = fn(x)
        cnts = torch._dynamo.testing.CompileCounter()
        opt_fn = torch._dynamo.optimize_assert(cnts)(fn)
        res = opt_fn(x)
        self.assertTrue(same(ref, res))

    def test_typing_typevar(self):
        def fn(x):
            def sumt(y: torch.Tensor) -> torch.Tensor:
                return torch.sum(y)

            def foo(c: typing.Callable[[T], T], y: T) -> T:
                return c(y)

            return foo(sumt, x)

        x = torch.randn(3)
        ref = fn(x)
        cnts = torch._dynamo.testing.CompileCounter()
        opt_fn = torch._dynamo.optimize_assert(cnts)(fn)
        res = opt_fn(x)
        self.assertTrue(same(ref, res))
        self.assertEqual(cnts.frame_count, 1)

    def test_typing_union_and_optional(self):
        def fn(x):
            a = torch.jit.annotate(typing.Dict[str, typing.Optional[torch.Tensor]], {})
            b = torch.jit.annotate(
                typing.Dict[str, typing.Union[torch.Tensor, None]], {}
            )
            return a, b, x + 1

        x = torch.randn(3)
        ref = fn(x)
        opt_fn = torch.compile(fn, backend="eager", fullgraph=False)
        res = opt_fn(x)
        self.assertTrue(same(ref, res))

    def test_optimize_on_module(self):
        class MockModule(torch.nn.Module):
            def __init__(self) -> None:
                super().__init__()
                self.relu = torch.nn.ReLU()

            def custom_member(self):
                # Just for checking that Dynamo returned mod object can redirect
                # to this method
                pass

            def forward(self, x):
                return self.relu(x)

        cnts1 = torch._dynamo.testing.CompileCounter()
        mod = MockModule()
        optimized_mod = torch.compile(mod, backend=cnts1, fullgraph=True)

        a = torch.randn(10)
        ref = mod(a)
        res = optimized_mod(a)

        optimized_mod.custom_member()

        self.assertTrue(same(ref, res))

    def test_nested_optimize_decorator(self):
        cnts2 = torch._dynamo.testing.CompileCounter()
        cnts3 = torch._dynamo.testing.CompileCounter()

        @torch._dynamo.run()
        def fn1(x):
            return torch.sin(x) * 10

        @torch.compile(backend=cnts2, fullgraph=True)
        def fn2(x):
            return fn1(x) + 1

        @torch.compile(backend=cnts3, fullgraph=True)
        def fn3(x):
            return torch.relu(fn2(x))

        fn3(torch.randn(4, 5))
        self.assertEqual(cnts2.frame_count, 0)
        self.assertEqual(cnts3.frame_count, 1)
        self.assertEqual(cnts3.op_count, 4)

    def test_nested_optimize_run(self):
        cnts = torch._dynamo.testing.CompileCounter()

        @torch.compile(backend=cnts, fullgraph=True)
        def fn(x):
            return torch.relu(torch.cos(x) + torch.sin(x))

        fn(torch.randn(4))
        self.assertEqual(cnts.frame_count, 1)

        fn(torch.randn(4, 4))
        self.assertEqual(cnts.frame_count, 2)

        # Test that run works on a decorated fn
        fn = torch._dynamo.run(fn)
        fn(torch.randn(4, 4, 4))
        self.assertEqual(cnts.frame_count, 2)

    def test_nested_optimize(self):
        cnts1 = torch._dynamo.testing.CompileCounter()
        cnts2 = torch._dynamo.testing.CompileCounter()

        def fn(x):
            return torch.relu(torch.cos(x) + torch.sin(x))

        fn1 = torch.compile(fn, backend=cnts1, fullgraph=True)
        fn2 = torch.compile(fn1, backend=cnts2, fullgraph=True)

        # The first optimize in the nesting should be ignored
        fn2(torch.randn(4))
        self.assertEqual(cnts2.frame_count, 1)
        self.assertEqual(cnts1.frame_count, 0)

        # Since the fn code object is already compiled, calling fn1 should
        # directly call the compiled_fn callable.
        torch._dynamo.run()(fn1)(torch.randn(4))
        self.assertEqual(cnts1.frame_count, 0)

        # Test same behavior by reversing the calls
        torch._dynamo.reset()
        cnts1 = torch._dynamo.testing.CompileCounter()
        cnts2 = torch._dynamo.testing.CompileCounter()
        fn1 = torch.compile(fn, backend=cnts1, fullgraph=True)
        fn2 = torch.compile(fn1, backend=cnts2, fullgraph=True)
        fn1(torch.randn(4))
        self.assertEqual(cnts1.frame_count, 1)
        torch._dynamo.run()(fn2)(torch.randn(4))
        self.assertEqual(cnts2.frame_count, 0)

    def test_torch_size(self):
        cnts = torch._dynamo.testing.CompileCounter()

        def fn(x):
            output_size = torch.Size([10, 10])
            x = x.view(*output_size)
            return (x,)

        x = torch.randn(100, requires_grad=True)
        x_clone = x.clone()
        ref = fn(x)

        opt_fn = torch.compile(fn, backend=cnts, fullgraph=True)
        res = opt_fn(x_clone)

        self.assertTrue(same(ref, res))

    def test_torch_size_numel(self):
        cnts = torch._dynamo.testing.CompileCounter()

        def fn():
            return torch.Size([10, 8]).numel()

        opt_fn = torch.compile(fn, backend=cnts, fullgraph=True)
        num = torch.Size([10, 8]).numel()
        self.assertEqual(opt_fn(), num)

    def test_torch_size_numel_dynamic(self):
        cnts = torch._dynamo.testing.CompileCounter()

        def fn(x):
            return x.size().numel()

        opt_fn = torch.compile(fn, backend=cnts, fullgraph=True)
        x = torch.rand(10, 1, 8, 1)
        expect = fn(x)
        self.assertEqual(opt_fn(x), expect)

    def test_shape_type(self):
        cnts = torch._dynamo.testing.CompileCounter()

        def fn(x):
            return x + (type(x.shape) == torch.Size)

        opt_fn = torch.compile(fn, backend=cnts, fullgraph=True)
        x = torch.zeros(())
        self.assertEqual(opt_fn(x), fn(x))

    def test_size_dim(self):
        cnts = torch._dynamo.testing.CompileCounter()

        def fn(x, dim):
            return x.size(dim=dim)

        opt_fn = torch.compile(fn, backend=cnts, fullgraph=True)
        x = torch.empty([4, 9, 8])
        self.assertEqual(opt_fn(x, 1), 9)
        self.assertEqual(opt_fn(x, -2), 9)

    def test_stride_dim(self):
        cnts = torch._dynamo.testing.CompileCounter()

        def fn(x, dim):
            return x.stride(dim=dim)

        opt_fn = torch.compile(fn, backend=cnts, fullgraph=True)
        x = torch.empty([4, 9, 8])
        self.assertEqual(opt_fn(x, 0), 72)
        self.assertEqual(opt_fn(x, -2), 8)

    def test_torch_seed(self):
        from torch._dynamo.utils import counters

        cnts = torch._dynamo.testing.CompileCounter()
        counters.clear()

        def fn(x):
            attention_seed = int(torch.seed() % sys.maxsize)
            torch.manual_seed(attention_seed)
            return (x,)

        x = torch.randn(10, requires_grad=True)
        ref = fn(x)

        # Python code is needed here, since torch.manual_seed graph-breaks.
        # Refs: https://github.com/pytorch/pytorch/issues/107187
        opt_fn = torch.compile(fn, backend=cnts, fullgraph=False)
        res = opt_fn(x)

        self.assertTrue(same(ref, res))
        # Only the torch.seed call is turned into an FX graph.
        self.assertEqual(cnts.op_count, 1)
        self.assertEqual(cnts.frame_count, 1)
        # Graph breaks at manual_seed.
        self.assertEqual(len(counters["graph_break"]), 1)

    def test_is_tensor_like(self):
        cnts = torch._dynamo.testing.CompileCounter()

        def f(x):
            if torch.overrides.is_tensor_like(x):
                return (x * 2,)
            return (torch.ones(10) + x,)

        x = torch.randn(10)
        ref0 = f(x)
        ref1 = f(4)
        opt_f = torch.compile(f, backend=cnts, fullgraph=True)
        res0 = opt_f(x)
        res1 = opt_f(4)
        self.assertTrue(same(ref0, res0))
        self.assertTrue(same(ref1, res1))

    def test_is_tensor_like2(self):
        class MyTensor:
            @classmethod
            def __torch_function__(cls, func, types, args=(), kwargs=None):
                if kwargs is None:
                    kwargs = {}

                if func is torch.max:
                    return torch.tensor(123)
                return func(*args, **kwargs)

        def fn(x):
            if torch.overrides.is_tensor_like(x):
                return torch.max(x)
            else:
                return torch.zeros(1)

        x = MyTensor()
        ref0 = fn(x)
        ref1 = fn(4)
        opt_fn = torch.compile(fn, backend="eager")
        res0 = opt_fn(x)
        res1 = opt_fn(4)
        self.assertTrue(same(ref0, res0))
        self.assertTrue(same(ref1, res1))

    def test_tensor_data(self):
        def fn(x, y):
            return x[y.data]

        x = torch.rand(8)
        y = torch.ones(8).to(torch.int)
        ref = fn(x, y)
        opt_fn = torch.compile(fn, backend="eager", fullgraph=True)
        res = opt_fn(x, y)
        self.assertTrue(same(ref, res))

    def test_tensor_layout(self):
        def fn(x):
            return torch.zeros(
                [x.size()[0], x.size()[1]],
                dtype=x.dtype,
                layout=x.layout,
                device=x.device,
            )

        x = torch.rand(2, 3)
        ref = fn(x)
        opt_fn = torch.compile(fn, backend="eager", fullgraph=True)
        res = opt_fn(x)
        self.assertTrue(same(ref, res))

    def test_version_ci(self):
        # temporary test to check that the ci torch version is set correctly
        self.assertTrue(hasattr(torch, "_subclasses"))

    @unittest.skipIf(not TEST_CUDA, "requires cuda")
    def test_rand(self):
        cnts = torch._dynamo.testing.CompileCounter()
        device = "cuda"

        def fn():
            return torch.randn(10, device=device)

        torch.manual_seed(10)
        ref_run1 = fn()

        torch.manual_seed(10)
        ref_run2 = fn()
        self.assertTrue(same(ref_run1, ref_run2))

        torch.manual_seed(10)
        opt_fn = torch.compile(fn, backend=cnts, fullgraph=True)
        res = opt_fn()

        self.assertTrue(same(res, ref_run1))

    def test_slice_input(self):
        cnts = torch._dynamo.testing.CompileCounter()

        def getitem(a, idx):
            if isinstance(idx, slice):
                return (
                    torch.zeros(1),
                    a[idx]
                    + [
                        100,
                    ],
                )
            else:
                return (torch.zeros(1), a[idx])

        layers = list(range(10))
        ref0 = getitem(layers, slice(0, 2, 1))
        ref1 = getitem(layers, 2)
        ref2 = getitem(layers, slice(3, 8, 2))
        opt_getitem = torch.compile(getitem, backend=cnts, fullgraph=True)
        res0 = opt_getitem(layers, slice(0, 2, 1))
        res1 = opt_getitem(layers, 2)
        res2 = opt_getitem(layers, slice(3, 8, 2))

        self.assertTrue(ref0 == res0)
        self.assertTrue(ref1 == res1)
        self.assertTrue(ref2 == res2)

    def test_grad(self):
        cnts = torch._dynamo.testing.CompileCounter()

        def fn(a, b):
            out = a * b
            out.sum().backward()
            real_out = torch.sigmoid(a.grad + b)
            return real_out

        inps = [torch.randn(4, requires_grad=True) for _ in range(2)]
        for inp in inps:
            inp.grad = None
        ref = fn(*inps)

        for inp in inps:
            inp.grad = None
        opt_fn = torch.compile(fn, backend=cnts)
        res = opt_fn(*inps)

        self.assertTrue(same(ref, res))

    @torch._dynamo.config.patch(guard_nn_modules=True)
    def test_source_non_input_grad_access(self):
        # This test creates a model, and accesses the grads
        # from its parameter. This means that within dynamo,
        # the tensor we are reading the grad from HAS a source,
        # but is not known to graphargs.
        cnts = torch._dynamo.testing.CompileCounter()

        class TrivialModel(torch.nn.Module):
            def __init__(self) -> None:
                super(TrivialModel, self).__init__()
                self.linear = torch.nn.Linear(2, 1)

            def forward(self, x):
                return self.linear(x)

        def fn(a, b):
            outs = []
            for param in model.parameters():
                outs.append(torch.ones(param.grad.size()))
            return outs, param.grad + 1

        model = TrivialModel()
        # Eager
        a = torch.ones([2, 2], requires_grad=True)
        b = torch.ones([2, 2])
        out = model(a)
        out_sum = out.sum()
        out_sum.backward()
        ref = fn(a, b)

        # Compiled
        model = TrivialModel()
        a = torch.ones([2, 2], requires_grad=True)
        b = torch.ones([2, 2])
        out = model(a)
        out_sum = out.sum()
        out_sum.backward()

        opt_fn = torch.compile(fn, backend=cnts, fullgraph=True)
        res = opt_fn(a, b)

        self.assertTrue(same(ref, res))
        self.assertEqual(cnts.frame_count, 1)
        self.assertEqual(cnts.op_count, 3)

    def test_intermediary_tensor_grad_access(self):
        # This test creates a model, and accesses the grads
        # from its parameters and an entirely intermediary tensor.
        cnts = torch._dynamo.testing.CompileCounter()

        def fn(a, b):
            intermediary = torch.ones(2, 2)
            c = a + intermediary
            outs = []
            outs.append(intermediary.grad)
            return outs

        # Eager
        a = torch.ones([2, 2], requires_grad=True)
        b = torch.ones([2, 2])
        ref = fn(a, b)

        # Compiled
        a = torch.ones([2, 2], requires_grad=True)
        b = torch.ones([2, 2])
        opt_fn = torch.compile(fn, backend=cnts, fullgraph=True)
        res = opt_fn(a, b)
        self.assertTrue(same(ref, res))
        self.assertEqual(cnts.frame_count, 1)
        self.assertEqual(cnts.op_count, 2)

    def test_clone_sparse_input(self):
        for layout in [
            torch.sparse_coo,
            torch.sparse_csr,
            torch.sparse_csc,
            torch.sparse_bsr,
            torch.sparse_bsc,
        ]:
            for sparse_input in self.generate_simple_inputs(
                layout,
                device="cpu",
                dtype=torch.float64,
                index_dtype=torch.int64,
            ):
                # Invoke the dynamo clone input method directly.
                sparse_copy = torch._dynamo.utils.clone_input(sparse_input)
                # Make sure sparse clone is successful.
                self.assertEqual(sparse_input, sparse_copy)

    def test_tensor_is_contiguous(self):
        def fn(x):
            input = torch.randn((1, 16, 1, 1))
            weight = torch.randn((8, 16, 3, 3))
            weight = weight.to(memory_format=x)
            output = torch.conv2d(input, weight, None, (2, 1), (1, 1), (1, 1), 1)
            return output.is_contiguous(memory_format=x)

        opt_fn = torch.compile(fn, backend="eager")
        for x in [torch.contiguous_format, torch.channels_last]:
            self.assertEqual(fn(x), opt_fn(x))

    def test_python_slice(self):
        def f1(input):
            y = 0
            for i, x in enumerate(input[2:], 1):
                y = y + x
            return y

        def f2(input):
            y = 0
            for i, x in enumerate(input.shape[2:], 1):
                y = y + x
            return y

        cnts = torch._dynamo.testing.CompileCounter()
        opt_f1 = torch.compile(f1, backend=cnts)
        opt_f2 = torch.compile(f2, backend=cnts)
        res1 = opt_f1([1, 2, 3, 5])
        res2 = opt_f2(torch.rand([2, 3, 4, 5]))

        self.assertEqual(res1, 8)
        self.assertEqual(res2, 9)

    def test_enum_as_dict_key(self):
        class MyEnum(enum.Enum):
            FOO = 10
            BAR = 20

        def fn(x):
            y = x + 2
            z = {
                MyEnum.FOO: torch.tensor(1),
                MyEnum.BAR: 10,
                "MyEnum.BAR": torch.tensor(8),
                5: torch.rand(3),
            }
            torch._dynamo.graph_break()
            a = z[MyEnum.FOO] + z["MyEnum.BAR"]
            b = y * 2
            return a, b

        cnts = torch._dynamo.testing.CompileCounter()
        opt_fn = torch.compile(fn, backend=cnts)
        for _ in range(10):
            x = torch.rand(3)
            ref = fn(x)
            res = opt_fn(x)
            self.assertTrue(same(ref, res))
        self.assertEqual(cnts.frame_count, 2)

    def test_enum_as_dict_key_with_overloaded_str(self):
        class MyEnum(enum.Enum):
            FOO = 10
            BAR = 20

            def __str__(self):
                return self.value

        def fn(x):
            y = x + 2
            z = {
                MyEnum.FOO: torch.tensor(1),
                MyEnum.BAR: 10,
                "MyEnum.BAR": torch.tensor(8),
                5: torch.rand(3),
            }
            torch._dynamo.graph_break()
            a = z[MyEnum.FOO] + z["MyEnum.BAR"]
            b = y * 2
            return a, b

        cnts = torch._dynamo.testing.CompileCounter()
        opt_fn = torch.compile(fn, backend=cnts)
        for _ in range(10):
            x = torch.rand(3)
            ref = fn(x)
            res = opt_fn(x)
            self.assertTrue(same(ref, res))
        self.assertEqual(cnts.frame_count, 2)

    def test_const_dict_variable_python_type(self):
        from torch._dynamo.variables import ConstantVariable, ConstDictVariable

        make_key = ConstantVariable.create

        d1 = {
            make_key("a"): ConstantVariable.create(10),
            make_key("b"): ConstantVariable.create(20),
        }
        d2 = collections.OrderedDict(
            [
                (make_key("x"), ConstantVariable.create(12)),
                (make_key("y"), ConstantVariable.create(22)),
            ]
        )
        self.assertEqual(ConstDictVariable(d1).python_type(), dict)
        self.assertEqual(
            ConstDictVariable(d2, collections.OrderedDict).python_type(),
            collections.OrderedDict,
        )

    def test_builtin_subclasses_as_method_on_class_type(self):
        class Foo:
            def __init__(self, name):
                self.ame_ = name

            def get_name(self):
                return "Foo " + self.name_

        class Bar(Foo):
            def __init__(self, name):
                self.name_ = name

            def get_name(self):
                return "Bar " + self.name_

        class Baz(Foo):
            def __init__(self, name):  # noqa: B903
                self.name_ = name

            def get_name(self):
                return "Baz " + self.name_

        subs_of_foo_reg = Foo.__subclasses__()

        counter = CompileCounter()

        @torch._dynamo.optimize_assert(counter)
        def fn():
            return Foo.__subclasses__()

        subs_of_foo_optim = fn()

        self.assertEqual(len(subs_of_foo_reg), 2)
        self.assertEqual(subs_of_foo_reg, subs_of_foo_optim)

    def test_builtin_subclasses_as_method_on_var(self):
        class Foo:
            def __init__(self, name):
                self.name_ = name

            def get_name(self):
                return "Foo " + self.name_

        class Bar(Foo):
            def __init__(self, name):
                self.name_ = name

            def get_name(self):
                return "Bar " + self.name_

        class Baz(Bar):
            def __init__(self, name):
                self.name_ = name

            def get_name(self):
                return "Baz " + self.name_

        subs_of_foo_reg = Foo.__subclasses__()
        sub_of_foo_subclass_var_reg = subs_of_foo_reg[0].__subclasses__()

        sub_of_foo_subclass_var_optim = []
        counter = CompileCounter()

        @torch._dynamo.optimize_assert(counter)
        def fn():
            return Foo.__subclasses__()

        @torch._dynamo.optimize_assert(counter)
        def fn_single(subs_of_foo_optim):
            return subs_of_foo_optim[0].__subclasses__()

        subs_of_foo_optim = fn()
        sub_of_foo_subclass_var_optim = fn_single(subs_of_foo_optim)

        self.assertEqual(len(sub_of_foo_subclass_var_optim), 1)
        self.assertEqual(sub_of_foo_subclass_var_optim, sub_of_foo_subclass_var_reg)

    def test_builtin_str_on_user_defined_function(self):
        def another_fn():
            pass

        def fn():
            return "another_fn" in str(another_fn)

        opt_fn = torch.compile(fn, fullgraph=True)
        self.assertTrue(opt_fn())

    def test_enum_no_graphbreaks(self):
        class Foo(enum.Enum):
            FOO = 0
            BAR = 1

        def fn(x, foo):
            if foo is Foo.FOO:
                x = torch.add(x, 1.0)
            x = torch.mul(x, 1.0)
            return x

        x = torch.randn(1)
        cnts = torch._dynamo.testing.CompileCounter()
        opt_fn = torch.compile(fn, backend=cnts, fullgraph=True)
        opt_fn(x, Foo.FOO)
        self.assertEqual(cnts.op_count, 2)

        torch._dynamo.reset()
        cnts = torch._dynamo.testing.CompileCounter()
        opt_fn = torch.compile(fn, backend=cnts, fullgraph=True)
        opt_fn(x, Foo.BAR)
        self.assertEqual(cnts.op_count, 1)

    def test_repeat_interleave_graphbreaks(self):
        def fn_no_breaks(x):
            # no breaks on self_int
            x += 1
            x = torch.repeat_interleave(x, 2, 3)
            x += 1
            return x

        def fn_has_breaks(x):
            # breaks on self_Tensor
            x += 1
            x = torch.repeat_interleave(x, torch.tensor(2), 3)
            x += 1
            return x

        x = torch.randn([4, 16, 1, 64])

        cnts = torch._dynamo.testing.CompileCounter()
        opt_fn = torch._dynamo.optimize(cnts)(fn_no_breaks)
        opt_fn(x)
        self.assertEqual(cnts.frame_count, 1)

        torch._dynamo.reset()
        cnts = torch._dynamo.testing.CompileCounter()
        opt_fn = torch._dynamo.optimize(cnts)(fn_has_breaks)
        opt_fn(x)
        self.assertEqual(cnts.frame_count, 2)

    def test_id_guarded_object(self):
        class UDO:
            @torch.compile(backend="eager")
            def call(self, x, ref_id):
                self_id = id(self)
                if self_id == ref_id:
                    x = torch.mul(x, 1.0)
                else:
                    x = torch.mul(x, 0)
                return x

        # Make sure we do recompile when id(self) is executed on
        # different self objects.
        x = torch.ones(2)
        obj1 = UDO()
        obj1_id = id(obj1)
        self.assertEqual(obj1.call(x, obj1_id), torch.ones(2))

        obj2 = UDO()
        # if we do not install ID_MATCH: ___check_obj_id(L['self'], xxx) this fails.
        self.assertEqual(obj2.call(x, obj1_id), torch.zeros(2))

    def test_id_guarded_module(self):
        class M(torch.nn.Module):
            def forward(self, x, ref_id):
                self_id = id(self)
                if self_id == ref_id:
                    x = torch.mul(x, 1.0)
                else:
                    x = torch.mul(x, 0)
                return x

        cnts = torch._dynamo.testing.CompileCounter()

        # Make sure we do recompile when id(self) is executed on
        # different self objects.
        x = torch.ones(2)
        m1 = M()
        m1_id = id(m1)
        opt_m1 = torch._dynamo.optimize(cnts, nopython=True)(m1)
        self.assertEqual(opt_m1(x, m1_id), torch.ones(2))
        self.assertEqual(opt_m1(x, m1_id), torch.ones(2))

        self.assertEqual(cnts.frame_count, 1)
        self.assertEqual(cnts.op_count, 1)

        m2 = M()
        opt_m2 = torch._dynamo.optimize(cnts, nopython=True)(m2)
        # if we do not install ID_MATCH: ___check_obj_id(L['self'], xxx) this fails.
        self.assertEqual(opt_m2(x, m1_id), torch.zeros(2))
        self.assertEqual(cnts.frame_count, 2)
        self.assertEqual(cnts.op_count, 2)

    def test_id_tensor(self):
        class M(torch.nn.Module):
            def __init__(self):
                super().__init__()
                self.y1 = torch.ones(2)
                self.y2 = torch.zeros(2)
                self.ref_y1_id = id(self.y1)
                self.ref_y2_id = id(self.y2)

            def forward(self, x, ref_id):
                if ref_id == id(self.y1):
                    x = torch.mul(x, self.y1)
                else:
                    x = torch.mul(x, self.y2)
                return x

        cnts = torch._dynamo.testing.CompileCounter()

        x = torch.ones(2)
        m = M()
        opt_m = torch._dynamo.optimize(cnts, nopython=True)(m)

        self.assertEqual(opt_m(x, m.ref_y1_id), torch.ones(2))
        self.assertEqual(cnts.frame_count, 1)

        self.assertEqual(opt_m(x, m.ref_y2_id), torch.zeros(2))
        self.assertEqual(cnts.frame_count, 2)

    def test_id_of_nn_module(self):
        class M(torch.nn.Module):
            def forward(self, x, ref_id):
                self_id = id(self)
                if self_id == ref_id:
                    x = torch.mul(x, 1.0)
                x = torch.add(x, 1.0)
                return x

        m = M().eval()
        data = torch.randn(1)
        cnts = torch._dynamo.testing.CompileCounter()
        correct_ref_id = id(m)
        opt_m = torch._dynamo.optimize(cnts, nopython=True)(m)
        opt_m(data, correct_ref_id)
        # Extra op is the recorded equality test (although once
        # the trace is flattened this is dead!)
        if torch._dynamo.config.assume_static_by_default:
            self.assertExpectedInline(cnts.op_count, """2""")
        else:
            self.assertExpectedInline(cnts.op_count, """2""")

        torch._dynamo.reset()
        cnts = torch._dynamo.testing.CompileCounter()
        incorrect_ref_id = id(m) + 1
        opt_m = torch._dynamo.optimize(cnts, nopython=True)(m)
        opt_m(data, incorrect_ref_id)
        if torch._dynamo.config.assume_static_by_default:
            self.assertExpectedInline(cnts.op_count, """1""")
        else:
            self.assertExpectedInline(cnts.op_count, """1""")

    def test_inline_func_jump_on_tensor_condition(self):
        def f1(input):
            if input == 0:
                return input + 1
            else:
                return input + 2

        def f2(input):
            return f1(input)

        cnts = torch._dynamo.testing.CompileCounter()
        opt_f2 = torch._dynamo.optimize(cnts)(f2)
        res1 = opt_f2(torch.tensor([1.0]))
        res2 = opt_f2(torch.tensor([0.0]))

        self.assertEqual(res1, 3)
        self.assertEqual(res2, 1)

    def test_set_discard(self):
        def fn(y):
            x = set(["bar"])
            x.discard("bar")
            x.discard("foo")
            return y + len(x)

        cnts = torch._dynamo.testing.CompileCounter()
        opt_fn = torch.compile(fn, backend=cnts, fullgraph=True)
        x = torch.randn(3)
        self.assertEqual(opt_fn(x), x)
        self.assertEqual(cnts.op_count, 1)

    def test_set_update(self):
        @torch.compile(backend="eager", fullgraph=True)
        def run(x, int_set, int_list):
            int_set.update(map(int, int_list))
            return x + 1

        int_set = set()
        int_list = [1, 2, 1]
        res = run(torch.ones(1), int_set, int_list)
        self.assertTrue(same(res, torch.ones(1) + 1))
        self.assertEqual(int_set, set([1, 2]))
        self.assertEqual(int_list, [1, 2, 1])

    def test_frozenset_torch_func_contains(self):
        funcs = frozenset([torch.add])

        def fn(x, func):
            if func in funcs:
                x = torch.add(x, 1.0)
            x = torch.mul(x, 1.0)
            return x

        x = torch.randn(1)
        cnts = torch._dynamo.testing.CompileCounter()
        opt_fn = torch.compile(fn, backend=cnts, fullgraph=True)
        opt_fn(x, torch.add)
        self.assertEqual(cnts.op_count, 2)

        torch._dynamo.reset()
        cnts = torch._dynamo.testing.CompileCounter()
        opt_fn = torch.compile(fn, backend=cnts, fullgraph=True)
        opt_fn(x, torch.mul)
        self.assertEqual(cnts.op_count, 1)

    def test_inline_list_mutation(self):
        def f1(x):
            x.append(torch.ones(8))
            return x

        def f2():
            x = [torch.ones(6)]
            f1(x)
            return x

        res1 = f2()
        cnts = torch._dynamo.testing.CompileCounter()
        opt_f2 = torch._dynamo.optimize(cnts)(f2)
        res2 = opt_f2()
        self.assertTrue(same(res1, res2))

    def test_inline_dict_mutation(self):
        def f1(d):
            d["c"] = d["a"] + d.pop("b")
            return d

        def f2():
            d = {"a": torch.ones(5), "b": torch.ones(5)}
            f1(d)
            return d

        res1 = f2()
        cnts = torch._dynamo.testing.CompileCounter()
        opt_f2 = torch._dynamo.optimize(cnts)(f2)
        res2 = opt_f2()
        self.assertTrue(same(res1, res2))

    def test_inline_local_dict_clear(self):
        def f(d):
            d.clear()
            return d

        inp = {"a": torch.randn(2, 2), "b": torch.randn(2, 2)}
        out = torch.compile(f, backend="eager", fullgraph=True)(inp)
        self.assertEqual(len(out), 0)
        self.assertEqual(len(inp), 0)

    def test_inline_module_attr_dict_clear(self):
        class MyMod(torch.nn.Module):
            def __init__(self) -> None:
                super().__init__()
                self.a = {"a": torch.randn(2, 2), "b": torch.randn(2, 2)}

            def forward(self):
                self.a.clear()
                return self.a

        m = MyMod()
        out = torch.compile(m, backend="eager", fullgraph=True)()
        self.assertEqual(len(out), 0)
        self.assertEqual(len(m.a), 0)

    def test_inline_user_defined_dict_attr_clear(self):
        class MyMod:
            def __init__(self) -> None:
                self.a = {"a": torch.randn(2, 2), "b": torch.randn(2, 2)}

        def f(obj, inp):
            ret = len(obj.a) + inp
            obj.a.clear()
            return obj.a, ret

        m = MyMod()
        before_len = len(m.a)
        t_inp = torch.ones(1)
        d, ret = torch.compile(f, backend="eager", fullgraph=True)(m, t_inp)
        self.assertEqual(len(m.a), 0)
        self.assertEqual(len(d), 0)
        self.assertEqual(ret, t_inp + before_len)

    def test_recursive_inline_list_mutation(self):
        def f1(x, y):
            x.append(torch.tensor([1.1]))
            y.append(torch.tensor([1.2]))
            return x, y

        def f2(x, y):
            x.append(torch.tensor([2.1]))
            y.append(torch.tensor([2.2]))
            f1(x, y)
            return x, y

        def f3(x):
            x.append(torch.tensor([3.1]))
            y = [torch.tensor([3.2])]
            f2(x, y)
            return x, y

        def f4():
            x = [torch.tensor([4.1])]
            return f3(x)

        res1 = f4()
        cnts = torch._dynamo.testing.CompileCounter()
        opt_f4 = torch._dynamo.optimize(cnts)(f4)
        res2 = opt_f4()
        self.assertTrue(same(res1, res2))

    def test_sample_input(self):
        from torch.testing._internal.common_methods_invocations import SampleInput

        def fn(sample):
            if isinstance(sample.input, torch.Tensor):
                return sample.input * 2
            return torch.zeros(())

        sample = SampleInput(torch.ones(2))
        ref = fn(sample)

        opt_fn = torch.compile(fn, backend="eager")
        res = opt_fn(sample)

        self.assertTrue(same(ref, res))

    def test_release_input_memory(self):
        x = torch.rand([4])
        x_ref = weakref.ref(x)

        cnts = torch._dynamo.testing.CompileCounter()

        @torch._dynamo.optimize(cnts)
        def foo(x):
            return x + x

        out = foo(x)
        self.assertTrue(same(out, x + x))
        del x
        self.assertIs(x_ref(), None)

    def test_release_module_memory(self):
        mod = torch.nn.Linear(10, 10)
        x = torch.rand([10, 10])
        mod_weight_ref = weakref.ref(mod.weight)
        mod_ref = weakref.ref(mod)

        # Modules that are passed into torch._dynamo optimized functions
        # will normally be held onto through the generated GraphModule,
        # which contains the modules. remove the reference in this backend
        # and test that no additional references are being held.
        class NoLeakBackend:
            def __call__(self, gm: torch.fx.GraphModule, example_inputs):
                gm.mod = None

                def foo(*args, **kwargs):
                    return (1,)

                return foo

        no_leak_backend = NoLeakBackend()

        @torch._dynamo.optimize(no_leak_backend)
        def foo(mod, x):
            return mod(x)

        foo(mod, x)
        del mod
        del x
        self.assertIsNone(mod_ref(), None)
        self.assertIsNone(mod_weight_ref(), None)

    def test_release_scope_memory(self):
        def inner(y):
            y

        inner = torch._dynamo.optimize("eager")(inner)

        p_ref = None

        x = torch.randn((10, 10))
        inner(x)

        p_ref = weakref.ref(x)
        self.assertTrue(p_ref() is not None)
        del x
        self.assertTrue(p_ref() is None)

    def test_update_locals_and_stack_uses_shared_cache(self):
        def fn(x):
            perm = [0, 3, 5]
            perm = list(range(min(perm))) + perm
            perm.extend(i for i in range(x.dim()) if i not in perm)
            return perm

        x = torch.rand([2, 2, 2, 2, 2, 2])
        res1 = fn(x)
        cnts = torch._dynamo.testing.CompileCounter()
        opt_fn = torch.compile(fn, backend=cnts)
        res2 = opt_fn(x)
        self.assertTrue(same(res1, res2))

    def test_dict_reconstruct_keeps_original_order(self):
        def fn():
            modules = collections.OrderedDict([("act", torch.nn.ReLU())])
            module_dict = torch.nn.ModuleDict(modules)

            next_modules = {"fc4": torch.nn.Linear(5, 6), "act3": torch.nn.Sigmoid()}
            modules.update(next_modules.items())
            module_dict.update(next_modules)
            return modules, module_dict

        cnts = torch._dynamo.testing.CompileCounter()
        opt_fn = torch.compile(fn, backend=cnts)
        modules, module_dict = opt_fn()

        self.assertEqual(len(module_dict), len(modules))
        for k1, m2 in zip(modules, module_dict.children()):
            self.assertTrue(modules[k1] is m2)

    def test_side_effects_codegen_update_mutated(self):
        # codegen to update mutated variables with side effect
        # should after stack value's codegen
        def f1(x):
            alist = [x]
            alist.append(x + 1)
            alist[0].sum().item()  # graph break
            res = alist.pop()
            res.sum().item()  # graph break
            return res

        def f2(a, b):
            d = {"a": a + 1, "b": b + 2}
            x = d.pop("b")
            x.sum().item()  # graph break
            y = d["a"] + x
            y.sum().item()  # graph break
            d["c"] = y
            return d

        x = torch.rand([2, 3])
        a = torch.rand([5, 6])
        b = torch.rand([5, 6])
        res11 = f1(x)
        res21 = f2(a, b)
        cnts = torch._dynamo.testing.CompileCounter()
        opt_f1 = torch._dynamo.optimize(cnts)(f1)
        opt_f2 = torch._dynamo.optimize(cnts)(f2)
        res12 = opt_f1(x)
        res22 = opt_f2(a, b)
        self.assertTrue(same(res11, res12))
        self.assertTrue(same(res21, res22))

    def test_list_append_return_none(self):
        def fn(x):
            alist = []
            blist = alist.append(x + 1)
            return alist, blist

        x = torch.tensor([2.3])
        res = fn(x)
        cnts = torch._dynamo.testing.CompileCounter()
        opt_fn = torch.compile(fn, backend=cnts)
        res2 = opt_fn(x)
        self.assertEqual(res, res2)

    @patch.object(torch._dynamo.config, "capture_scalar_outputs", True)
    def test_tensor_ctor_list_of_tensor(self):
        def fn(x):
            return torch.tensor([x], dtype=torch.int64)

        x = torch.tensor(20)
        res = fn(x)
        cnts = torch._dynamo.testing.CompileCounter()
        opt_fn = torch.compile(fn, backend=cnts)
        res2 = opt_fn(x)
        self.assertEqual(res, res2)
        self.assertEqual(cnts.frame_count, 1)

    def test_tensor_types(self):
        def fn(dtype, tensor_type):
            x = torch.empty(4, dtype=dtype)
            assert isinstance(x, tensor_type)

        opt_fn = torch.compile(fn, backend="eager")
        opt_fn(torch.float32, torch.FloatTensor)
        opt_fn(torch.float64, torch.DoubleTensor)
        opt_fn(torch.float16, torch.HalfTensor)
        opt_fn(torch.bfloat16, torch.BFloat16Tensor)
        opt_fn(torch.uint8, torch.ByteTensor)
        opt_fn(torch.int8, torch.CharTensor)
        opt_fn(torch.int64, torch.LongTensor)
        opt_fn(torch.int, torch.IntTensor)
        opt_fn(torch.int16, torch.ShortTensor)
        opt_fn(torch.bool, torch.BoolTensor)

    def test_nan(self):
        def f(x, n):
            return x * 2 + n

        x = torch.randn(4)
        n = float("nan")

        cnts = torch._dynamo.testing.CompileCounter()
        opt_f = torch._dynamo.optimize(cnts)(f)
        opt_f(x, n)
        opt_f(x, n)
        self.assertEqual(cnts.frame_count, 1)

    @patch.object(torch._dynamo.config, "capture_scalar_outputs", True)
    def test_item(self):
        class MyMod(torch.nn.Module):
            def forward(self, x):
                z = torch.max(x)
                return z.int().item()

        x = torch.tensor([[10.6763, 11.7445, -2.2369]])
        model = MyMod()
        y = torch._dynamo.optimize("eager", nopython=True)(model)(x)

        self.assertEqual(y, 11)

    @patch.object(torch._dynamo.config, "capture_scalar_outputs", True)
    def test_item_changes(self):
        class MyMod(torch.nn.Module):
            def forward(self, x):
                z = torch.max(x)
                return z.int().item()

        x = torch.tensor([[10.6763, 11.7445, -2.2369]])
        model = MyMod()
        opt_model = torch._dynamo.optimize("eager", nopython=True)(model)
        y = opt_model(x)
        z = opt_model(torch.tensor([[y - 5, y + 10, y + 50]]))

        self.assertEqual(y, 11)
        self.assertEqual(z, 61)

    @patch.object(torch._dynamo.config, "capture_scalar_outputs", True)
    def test_item_changes_new_shape(self):
        class MyMod(torch.nn.Module):
            def forward(self, x):
                z = torch.max(x)
                return z.int().item()

        x = torch.tensor([[10.6763, 11.7445, -2.2369]])
        model = MyMod()
        opt_model = torch._dynamo.optimize("eager", nopython=True)(model)
        y = opt_model(x)
        z = opt_model(torch.tensor([[y - 5, y + 50], [y + 5, y - 50]]))

        self.assertEqual(y, 11)
        self.assertEqual(z, 61)

    @unittest.skip("https://github.com/pytorch/pytorch/issues/99726")
    def test_cross_entropy_loss_fancy_ctor1(self):
        rand_5 = torch.randn(5)
        rand_3_5 = torch.randn(3, 5)
        target = torch.empty(3, dtype=torch.long).random_(5)

        loss = torch.nn.CrossEntropyLoss(
            weight=rand_5, reduce=False, label_smoothing=0.5
        )
        opt_loss = torch._dynamo.optimize("eager", nopython=True)(loss)
        input = rand_3_5
        dynamo_output = opt_loss(input, target)

        loss = torch.nn.CrossEntropyLoss(
            weight=rand_5, reduce=False, label_smoothing=0.5
        )
        input = rand_3_5
        output = loss(input, target)

        self.assertTrue(torch.allclose(dynamo_output, output))

    def test_cross_entropy_loss_fancy_ctor2(self):
        rand_3_5 = torch.randn(3, 5)
        target = torch.empty(3, dtype=torch.long).random_(5)

        loss = torch.nn.CrossEntropyLoss(reduce=False, label_smoothing=0.5)
        opt_loss = torch._dynamo.optimize("eager", nopython=True)(loss)
        input = rand_3_5
        dynamo_output = opt_loss(input, target)

        loss = torch.nn.CrossEntropyLoss(reduce=False, label_smoothing=0.5)
        input = rand_3_5
        output = loss(input, target)

        self.assertTrue(torch.allclose(dynamo_output, output))

    def test_cross_entropy_loss_simple_ctor(self):
        output = None
        rand_3_5 = torch.randn(3, 5)
        target = torch.empty(3, dtype=torch.long).random_(5)

        loss = torch.nn.CrossEntropyLoss()
        opt_loss = torch._dynamo.optimize("eager", nopython=True)(loss)
        input = rand_3_5
        dynamo_output = opt_loss(input, target)

        loss = torch.nn.CrossEntropyLoss()
        input = rand_3_5
        output = loss(input, target)

        self.assertTrue(torch.allclose(dynamo_output, output))

    def test_nn_functional_reduction(self):
        def fn(loss, reduction):
            reduction_enum = F._Reduction.get_enum(reduction)
            if reduction_enum == 0:
                return loss
            elif reduction_enum == 1:
                return loss.mean()
            elif reduction_enum == 2:
                return loss.sum()

        x = torch.rand([3, 5])
        y = "mean"
        ref = fn(x, y)
        opt_fn = torch._dynamo.optimize("eager", nopython=True)(fn)
        res = opt_fn(x, y)
        self.assertTrue(torch.allclose(ref, res))

    def test_large_reduction_list(self):
        dtype = torch.float32
        device = "cpu"

        def check_sum_all(tensor: torch.Tensor) -> None:
            pylist = tensor.reshape(-1).tolist()
            self.assertTrue(same(tensor.sum(), torch.tensor(sum(pylist))))

        check_sum_all(torch.randn(200000, dtype=dtype, device=device))

    def test_raise_on_backend_error(self):
        def my_compiler(gm, _):
            raise RuntimeError("duck!")

        @torch._dynamo.optimize(my_compiler)
        def fn(a, b):
            return a + b / (a - b)

        self.assertRaises(
            torch._dynamo.exc.BackendCompilerFailed,
            lambda: fn(torch.randn(10), torch.randn(10)),
        )

    def test_named_parameters(self):
        n_embd = 768
        block_size = 128
        vocab_size = 65
        embd_pdrop = 0.1

        class MyModel2(torch.nn.Module):
            def __init__(self) -> None:
                super().__init__()
                self.tok_emb = torch.nn.Embedding(vocab_size, n_embd)
                self.pos_emb = torch.nn.Parameter(torch.zeros(1, block_size, n_embd))
                self.drop = torch.nn.Dropout(embd_pdrop)

            def forward(self, x):
                return x

        class MyModel(torch.nn.Module):
            def __init__(self) -> None:
                super().__init__()
                self.tok_emb = torch.nn.Embedding(vocab_size, n_embd)
                self.pos_emb = torch.nn.Parameter(torch.zeros(1, block_size, n_embd))
                self.drop = torch.nn.Dropout(embd_pdrop)
                self.submod2 = MyModel2()

            def forward(self, x):
                return x

        # Regular
        params = []
        mod = MyModel()
        actual_params = list(mod.named_parameters())

        @torch._dynamo.optimize("eager", nopython=True)
        def fn():
            return list(mod.named_parameters())

        params = fn()

        self.assertEqual(len(actual_params), len(params))
        for idx in range(len(params)):
            k_a, v_a = actual_params[idx]
            k, v = params[idx]
            self.assertEqual(k_a, k)
            self.assertTrue(torch.allclose(v_a, v))

        # Prefix
        params = []
        mod = MyModel()
        actual_params = list(mod.named_parameters(prefix="foo"))

        @torch._dynamo.optimize("eager", nopython=True)
        def fn1():
            return list(mod.named_parameters(prefix="foo"))

        params = fn1()

        self.assertEqual(len(actual_params), len(params))
        for idx in range(len(params)):
            k_a, v_a = actual_params[idx]
            k, v = params[idx]
            self.assertEqual(k_a, k)
            self.assertTrue(torch.allclose(v_a, v))

    @torch._dynamo.config.patch(guard_nn_modules=True)
    def test_module_complex_iter(self):
        n_embd = 768
        block_size = 128
        vocab_size = 65
        embd_pdrop = 0.1

        class FakeGPT(torch.nn.Module):
            def __init__(self) -> None:
                super().__init__()
                self.tok_emb = torch.nn.Embedding(vocab_size, n_embd)
                self.pos_emb = torch.nn.Parameter(torch.zeros(1, block_size, n_embd))
                self.drop = torch.nn.Dropout(embd_pdrop)
                self.ln_f = torch.nn.LayerNorm(n_embd)
                self.head = torch.nn.Linear(n_embd, vocab_size, bias=False)

                self.block_size = block_size
                self.names = []

            def forward(self, idx, targets=None):
                b, t = idx.size()
                assert (
                    t <= self.block_size
                ), "Cannot forward, model block size is exhausted."

                # forward the GPT model
                token_embeddings = self.tok_emb(
                    idx
                )  # each index maps to a (learnable) vector
                position_embeddings = self.pos_emb[
                    :, :t, :
                ]  # each position maps to a (learnable) vector
                x = self.drop(token_embeddings + position_embeddings)
                x = self.blocks(x)
                x = self.ln_f(x)
                logits = self.head(x)

                # if we are given some desired targets also calculate the loss
                loss = None
                if targets is not None:
                    loss = F.cross_entropy(
                        logits.view(-1, logits.size(-1)), targets.view(-1)
                    )

                return logits, loss

            def foo(self, memo=None, prefix="", remove_duplicate=False):
                for mn, m in self.named_modules(
                    memo=memo, prefix=prefix, remove_duplicate=remove_duplicate
                ):
                    for pn, p in self.named_parameters():
                        fpn = f"{mn}.{pn}" if mn else pn
                        self.names.append(fpn)

        # Test plain recurse
        model_a = FakeGPT()
        model_a.foo()
        a_names = model_a.names

        model_b = FakeGPT()
        opt_model_b = torch._dynamo.optimize("eager", nopython=True)(model_b)
        opt_model_b.foo()

        self.assertEqual(a_names, model_b.names)

        # Test with prefix
        model_a = FakeGPT()
        model_a.foo(prefix="abc")
        a_names = model_a.names

        model_b = FakeGPT()
        opt_model_b = torch._dynamo.optimize("eager", nopython=True)(model_b)
        opt_model_b.foo(prefix="abc")

        self.assertEqual(a_names, model_b.names)

    def test_numpy_variable_isinstance(self):
        def fn(x, m):
            if isinstance(m, np.ndarray):
                return x + 1
            else:
                return x - 1

        x = torch.tensor([2.3])
        m = np.array([1, 2, 3])
        ref = fn(x, m)
        cnts = torch._dynamo.testing.CompileCounter()
        opt_fn = torch.compile(fn, backend=cnts)
        res = opt_fn(x, m)
        self.assertEqual(ref, res)

        # Test now the other path
        ref = fn(x, x)
        res = opt_fn(x, x)
        self.assertEqual(ref, res)

    def test_tensor_dot_grad_no_graph_break(self):
        def fn(a, b):
            y = 3 * a**3 - b**2
            y.backward(gradient=torch.tensor([1.0, 1.0]))
            b.grad.zero_()
            return a.grad, b.grad

        a = torch.tensor([2.0, 3.0], requires_grad=True)
        b = torch.tensor([6.0, 4.0], requires_grad=True)
        cnts = torch._dynamo.testing.CompileCounter()
        opt_fn = torch.compile(fn, backend=cnts)
        _, b_grad = opt_fn(a, b)
        self.assertTrue(same(b_grad, torch.tensor([0.0, 0.0])))
        self.assertEqual(cnts.frame_count, 2)

    def test_torch_nn_parameter_isinstance(self):
        def fn(x):
            a = torch.nn.Parameter(torch.rand(2, 3))
            if isinstance(a, torch.Tensor):
                return x + 1
            else:
                return x - 1

        x = torch.tensor([2.5])
        ref = fn(x)
        opt_fn = torch.compile(fn, backend="eager")
        res = opt_fn(x)
        self.assertEqual(ref, res)

    def _optimize_then_check_exp(
        self, foo, args, cnt, exp_out, exp_frame_count, exp_n_cached_backend
    ):
        opt_out = torch._dynamo.optimize(backend=cnt)(foo)(*args)
        self.assertEqual(exp_out, opt_out)
        self.assertEqual(cnt.frame_count, exp_frame_count)

    def test_backend_match_guard(self):
        x = torch.randn([3, 4])

        def foo(x):
            return x.sin() + x.cos()

        def foo_graph_break(x):
            a = x.sin()
            torch._dynamo.graph_break()
            b = x.cos()
            return a + b

        eager_record_backend = torch._dynamo.testing.EagerAndRecordGraphs()
        backends = [eager_record_backend, "eager"]

        # We intentionally don't reset dynamo for each backend so that we can test
        # 1. dynamo doesn't recompile when backend stays the same, i.e. frame_count doesn't increase
        # 2. dynamo recompiles when backend changes, i.e. frame_count is non-zero for next backend
        def test_recompile(foo, *, exp_frame_count):
            eager_result = foo(x)
            for i, backend in enumerate(backends):
                cnt = torch._dynamo.testing.CompileCounterWithBackend(backend)
                # Run opt_f multiple times to make sure dynamo doesn't recompile.
                # Specifically, frame_count doesn't increase
                # the number of cached backends is i + 2 because we have the optimizing backend + None
                self._optimize_then_check_exp(
                    foo, (x,), cnt, eager_result, exp_frame_count, i + 2
                )
                self._optimize_then_check_exp(
                    foo, (x,), cnt, eager_result, exp_frame_count, i + 2
                )
                self._optimize_then_check_exp(
                    foo, (x,), cnt, eager_result, exp_frame_count, i + 2
                )

        test_recompile(foo, exp_frame_count=1)
        torch._dynamo.reset()
        test_recompile(foo_graph_break, exp_frame_count=2)

    def test_backend_match_guard_multi_threads(self):
        x = torch.randn([3, 4])

        def foo(x):
            return x.sin() + x.cos()

        def compile_then_check_exp(foo, args, cnt, eager_result, exp_frame_count):
            for i in range(3):
                opt_out = torch._dynamo.optimize(backend=cnt)(foo)(*args)
                self.assertEqual(opt_out, eager_result)
            self.assertEqual(cnt.frame_count, exp_frame_count)
            thread_success[threading.current_thread()] = True

        eager_record_backend = torch._dynamo.testing.EagerAndRecordGraphs()
        backends = [eager_record_backend, "eager"]

        # Test dynamo recompiles but only caches a single backend for each thread
        eager_result = foo(x)
        # cnt and None
        exp_frame_count = 1
        threads = []
        thread_success = {}
        for i, backend in enumerate(backends):
            cnt = torch._dynamo.testing.CompileCounterWithBackend(backend)
            thread = threading.Thread(
                target=compile_then_check_exp,
                args=(
                    foo,
                    (x,),
                    cnt,
                    eager_result,
                    exp_frame_count,
                ),
            )
            threads.append(thread)
            thread.start()

        # Wait for all threads to finish
        for thread in threads:
            thread.join()

        self.assertEqual(len(thread_success), len(threads))

    def test_dynamo_min_operator_with_shape(self):
        @torch._dynamo.optimize("eager", nopython=True)
        def f(x, a):
            return min(x.shape[0], a)

        result = f(torch.ones(6), 3)
        self.assertEqual(result, 3)

    def test_onnx_shape_as_tensor(self):
        @torch._dynamo.optimize("eager", nopython=True)
        def f(x):
            return 1 + torch._shape_as_tensor(x)[0]

        gm, _ = torch._dynamo.export(f)(torch.ones(6))

        input_one_dim = torch.ones(6)
        input_two_dims = torch.ones(7, 4)
        self.assertEqual(f(input_one_dim), 7)
        self.assertEqual(f(input_two_dims), 8)
        self.assertEqual(f(input_two_dims), 8)

        @torch._dynamo.optimize("eager", nopython=True)
        def f_onnx(x):
            return 1 + torch.onnx.operators.shape_as_tensor(x)[0]

        self.assertEqual(f_onnx(input_one_dim), 7)
        self.assertEqual(f_onnx(input_two_dims), 8)
        self.assertEqual(f_onnx(input_two_dims), 8)

    def test_cond(self):
        from functorch.experimental.control_flow import cond

        def true_fn(x):
            return x.sin()

        def false_fn(x):
            return x.cos()

        def f(pred, x):
            return cond(pred, true_fn, false_fn, [x])

        opt_fn = torch._dynamo.optimize("eager")(f)
        a = opt_fn(torch.tensor(False), torch.tensor([0.25, 0.25]))
        self.assertTrue(same(torch.cos(torch.tensor([0.25, 0.25])), a))
        b = opt_fn(torch.tensor(True), torch.tensor([0.25, 0.25]))
        self.assertTrue(same(torch.sin(torch.tensor([0.25, 0.25])), b))

    def test_nonzero_static(self):
        # invalid size
        with self.assertRaisesRegex(
            RuntimeError, "nonzero_static: 'size' must be an non-negative integer"
        ):
            torch.nonzero_static(torch.tensor([8]), size=-2)

        with self.assertRaisesRegex(
            RuntimeError, "nonzero_static: 'size' must be an non-negative integer"
        ):
            torch.nonzero_static(torch.tensor([8]), size=-2, out=torch.tensor(0))

        # nonzero_static.out: out dtype mismatch
        input_tensor = torch.tensor([8])
        static_size = 1
        out_tensor = torch.empty((static_size, input_tensor.dim()), dtype=torch.float)
        with self.assertRaisesRegex(
            RuntimeError, "nonzero_static: Expected out tensor to have scalar type Long"
        ):
            torch.nonzero_static(input_tensor, size=static_size, out=out_tensor)

        # nonzero_static.out: out resize (shrink)
        input_tensor = torch.tensor([8])
        static_size = 1
        out_tensor = torch.empty((10, 10, 10, 10), dtype=torch.long)
        self.assertTrue(
            same(
                torch.nonzero_static(input_tensor, size=static_size, out=out_tensor),
                torch.tensor([0]),
            )
        )
        self.assertTrue(
            same(
                out_tensor,
                torch.tensor([0]),
            )
        )

        # nonzero_static.out: out resize (enlarge)
        input_tensor = torch.tensor([8])
        static_size = 1
        out_tensor = torch.empty((0), dtype=torch.long)
        self.assertTrue(
            same(
                torch.nonzero_static(input_tensor, size=static_size, out=out_tensor),
                torch.tensor([0]),
            )
        )
        self.assertTrue(
            same(
                out_tensor,
                torch.tensor([0]),
            )
        )

        # 0 rank
        input_tensor = torch.tensor(6)
        static_size = 2
        self.assertTrue(
            same(
                torch.nonzero_static(input_tensor, size=static_size),
                torch.empty((static_size, input_tensor.dim()), dtype=torch.long),
            )
        )

        # 0 size
        input_tensor = torch.tensor([[[1]]])
        static_size = 0
        self.assertTrue(
            same(
                torch.nonzero_static(input_tensor, size=static_size),
                torch.empty((static_size, input_tensor.dim()), dtype=torch.long),
            )
        )

        # 1D input
        input_tensor = torch.tensor([0, 8])
        static_size = 1
        self.assertTrue(
            same(
                torch.nonzero_static(input_tensor, size=static_size),
                torch.tensor([1]),
            )
        )

        input_tensor = torch.tensor([8, 0])
        static_size = 2
        self.assertTrue(
            same(
                torch.nonzero_static(input_tensor, size=static_size),
                torch.tensor([[0], [-1]]),  # padded with default fill_value "-1"
            )
        )

        # 2D input
        input_tensor = torch.tensor([[1.2, 0], [3.4, 5.6]])
        static_size = 5
        fill_value = -100
        self.assertTrue(
            torch._dynamo.utils.same(
                torch.nonzero_static(
                    input_tensor, size=static_size, fill_value=fill_value
                ),
                torch.tensor(
                    [
                        [0, 0],
                        [1, 0],
                        [1, 1],
                        [fill_value, fill_value],
                        [fill_value, fill_value],
                    ]
                ),
            )
        )
        input_tensor = torch.tensor([[1.2, 0], [3.4, 5.6]])
        static_size = 2
        fill_value = -100
        self.assertTrue(
            torch._dynamo.utils.same(
                torch.nonzero_static(
                    input_tensor, size=static_size, fill_value=fill_value
                ),
                torch.tensor([[0, 0], [1, 0]]),
            )
        )

        # 3D input
        input_tensor = torch.tensor([[[0, 0], [0, -3]], [[0, 0], [5, 0]]])
        static_size = 4
        fill_value = -999
        self.assertTrue(
            torch._dynamo.utils.same(
                torch.nonzero_static(
                    input_tensor,
                    size=static_size,
                    fill_value=fill_value,
                ),
                torch.tensor(
                    [
                        [0, 1, 1],
                        [1, 1, 0],
                        [fill_value, fill_value, fill_value],
                        [fill_value, fill_value, fill_value],
                    ]
                ),
            )
        )

    def test_cond_with_quantization(self):
        from functorch.experimental.control_flow import cond

        class MyModule(torch.nn.Module):
            def __init__(self) -> None:
                super().__init__()
                example_inputs = (torch.randn(5, 5),)
                self.model = torch.nn.Linear(5, 5)
                self.quantized_model = prepare_qat_fx(
                    self.model, qconfig_dict, example_inputs=example_inputs
                )

            def forward(self, pred, x):
                def true_fn(x):
                    return x.sin() + self.quantized_model(x)

                def false_fn(x):
                    return x.cos() + self.model(x)

                return cond(pred, true_fn, false_fn, [x])

        module = MyModule()
        opt_m = torch._dynamo.optimize("eager", nopython=True)(module)
        x = torch.rand((5, 5))
        pred = torch.tensor(True)
        self.assertTrue(same(module(pred, x), opt_m(pred, x)))
        pred = torch.tensor(False)
        self.assertTrue(same(module(pred, x), opt_m(pred, x)))

    def test_map_with_quantization(self):
        from functorch.experimental.control_flow import map

        class MyModule(torch.nn.Module):
            def __init__(self) -> None:
                super().__init__()
                example_inputs = (torch.randn(5, 5),)
                self.model = torch.nn.Linear(5, 5)
                self.quantized_model = prepare_qat_fx(
                    self.model, qconfig_dict, example_inputs=example_inputs
                )

            def forward(self, x):
                def body(x):
                    return x.sin() + self.quantized_model(x)

                return map(body, x)

        module = MyModule()
        opt_m = torch._dynamo.optimize("eager", nopython=True)(module)
        x = torch.rand((5, 5))
        self.assertTrue(same(module(x), opt_m(x)))

    def test_cond_side_effects(self):
        from functorch.experimental.control_flow import cond

        c = 0

        def true_fn(x):
            return x - c

        def false_fn(x):
            return x + c

        def f(pred, x):
            nonlocal c
            c = 1
            return cond(pred, true_fn, false_fn, [x])

        opt_fn = torch._dynamo.optimize("eager")(f)
        c = 0
        a = opt_fn(torch.tensor(False), torch.tensor([0.25, 0.25]))
        self.assertTrue(same(torch.tensor([1.25, 1.25]), a))

    def test_map_side_effects(self):
        from functorch.experimental.control_flow import map

        class Module(torch.nn.Module):
            def __init__(self) -> None:
                super().__init__()
                self.w = torch.tensor(1)

            def forward(self, xs):
                def body(x):
                    self.w += 1
                    return x

                return map(body, xs)

        mod = Module()

        error_message = ""
        if torch._dynamo.config.inline_inbuilt_nn_modules:
            error_message = r"HigherOrderOperator: Mutating a variable not in the current scope \(SideEffects\)"
        else:
            error_message = "Can't inplace modify module params/buffers"

        with self.assertRaisesRegex(Unsupported, error_message):
            opt_fn = torch._dynamo.optimize("eager", nopython=True)(mod)
            opt_fn(torch.randn(3, 2))

    def test_cond_nested(self):
        from functorch.experimental.control_flow import cond

        def true_fn_nested(x):
            return x * 10

        def false_fn_nested(x):
            return x * -1

        def true_fn(pred2, x):
            return x.sin()

        def false_fn(pred2, x):
            return x + cond(pred2, true_fn_nested, false_fn_nested, [x])

        def f(pred, pred2, x):
            return cond(pred, true_fn, false_fn, [pred2, x])

        cc = torch._dynamo.testing.CompileCounter()
        opt_fn = torch._dynamo.optimize(cc)(f)
        true_true_sin = opt_fn(
            torch.tensor(True), torch.tensor(True), torch.tensor([0.25, 0.25])
        )
        self.assertTrue(same(torch.sin(torch.tensor([0.25, 0.25])), true_true_sin))

        true_false_sin = opt_fn(
            torch.tensor(True), torch.tensor(False), torch.tensor([0.25, 0.25])
        )
        self.assertTrue(same(torch.sin(torch.tensor([0.25, 0.25])), true_false_sin))

        false_true_sum_mult = opt_fn(
            torch.tensor(False), torch.tensor(True), torch.tensor([0.25, 0.25])
        )
        self.assertTrue(
            same(torch.tensor([2.75, 2.75]), false_true_sum_mult)
        )  # * 10 then add x

        false_false_sum_neg = opt_fn(
            torch.tensor(False), torch.tensor(False), torch.tensor([0.25, 0.25])
        )
        self.assertTrue(
            same(torch.tensor([0.0, 0.0]), false_false_sum_neg)
        )  # * -1 then add x
        self.assertTrue(cc.frame_count, 2)

    def test_cond_export(self):
        from functorch.experimental.control_flow import cond

        def true_fn_nested(x):
            return x * 10

        def false_fn_nested(x):
            return x * -1

        def true_fn(pred2, x):
            return x.sin()

        def false_fn(pred2, x):
            return x + cond(pred2, true_fn_nested, false_fn_nested, [x])

        def f(pred, pred2, x):
            return cond(pred, true_fn, false_fn, [pred2, x])

        graph, guard = torch._dynamo.export(f)(
            torch.tensor(False), torch.tensor(True), torch.tensor([0.25, 0.25])
        )
        true_true_sin = graph(
            torch.tensor(True), torch.tensor(True), torch.tensor([0.25, 0.25])
        )
        self.assertTrue(same(torch.sin(torch.tensor([0.25, 0.25])), true_true_sin))

        true_false_sin = graph(
            torch.tensor(True), torch.tensor(False), torch.tensor([0.25, 0.25])
        )
        self.assertTrue(same(torch.sin(torch.tensor([0.25, 0.25])), true_false_sin))

        false_true_sum_mult = graph(
            torch.tensor(False), torch.tensor(True), torch.tensor([0.25, 0.25])
        )
        self.assertTrue(
            same(torch.tensor([2.75, 2.75]), false_true_sum_mult)
        )  # * 10 then add x

        false_false_sum_neg = graph(
            torch.tensor(False), torch.tensor(False), torch.tensor([0.25, 0.25])
        )
        self.assertTrue(
            same(torch.tensor([0.0, 0.0]), false_false_sum_neg)
        )  # * -1 then add x

    def test_cond_export_single_arg(self):
        from functorch.experimental.control_flow import cond

        def true_fn(x):
            return x

        def false_fn(x):
            return x.sin()

        def f(pred, x):
            return cond(pred, true_fn, false_fn, [x])

        graph, guard = torch._dynamo.export(f)(
            torch.tensor(False), torch.tensor([0.25, 0.25])
        )
        true_mirror = graph(torch.tensor(True), torch.tensor([0.25, 0.25]))
        self.assertTrue(same(torch.tensor([0.25, 0.25]), true_mirror))
        true_mirror_2 = graph(torch.tensor(True), torch.tensor([0.33, 0.33, 0.33]))
        self.assertTrue(same(torch.tensor([0.33, 0.33, 0.33]), true_mirror_2))

        false_sin = graph(torch.tensor(False), torch.tensor([0.5, 0.5]))
        self.assertTrue(same(torch.sin(torch.tensor([0.5, 0.5])), false_sin))

    def test_enum_guards(self):
        class MyEnum(enum.Enum):
            FOO = 10
            BAR = 20

        def fn(x, y):
            if y == MyEnum.FOO:
                return x + 1
            else:
                return x - 1

        x = torch.rand(3)
        y = MyEnum.BAR
        ref = fn(x, y)
        opt_fn = torch.compile(backend="eager")(fn)
        res = opt_fn(x, y)
        self.assertTrue(same(ref, res))

    def test_duplicate_graph_break_log(self):
        torch._logging.set_logs(graph_breaks=True)

        @torch._dynamo.optimize("eager")
        def f1(a, b):
            f2(a, b)

        def f2(a, b):
            c = a + b
            print("break")
            return a + b + c

        @torch._dynamo.optimize("eager")
        def g1(a, b):
            g2(a, b)

        def g2(a, b):
            c = a + b
            print("break")
            return a + b + c

        def count_graph_break_msgs(msgs):
            return sum("Graph break in user code" in msg for msg in msgs)

        with self.assertLogs(
            logger="torch._dynamo", level=logging.DEBUG
        ) as log, torch._dynamo.config.patch(verbose=True):
            f1(torch.randn(10), torch.randn(10))
            self.assertGreater(count_graph_break_msgs(log.output), 1)

        with self.assertLogs(
            logger="torch._dynamo", level=logging.DEBUG
        ) as log, torch._dynamo.config.patch(verbose=False):
            g1(torch.randn(10), torch.randn(10))
            self.assertEqual(count_graph_break_msgs(log.output), 1)

        # reset logging state
        torch._logging.set_logs()

    def test_inplace_param_update(self):
        def fn(param, y):
            prev_grad = torch.is_grad_enabled()
            try:
                torch.set_grad_enabled(False)
                torch.set_grad_enabled(True)
                torch.set_grad_enabled(False)
                param.add_(y)
            finally:
                torch.set_grad_enabled(prev_grad)

        y = torch.randn(4)
        x = torch.nn.Parameter(torch.randn(4))
        fn(x, y)

        cnts = torch._dynamo.testing.CompileCounter()
        opt_fn = torch.compile(fn, backend=cnts, fullgraph=True)
        opt_fn(x, y)
        self.assertEqual(cnts.frame_count, 1)
        self.assertEqual(cnts.op_count, 3)

    @unittest.skipIf(
        not PLATFORM_SUPPORTS_FLASH_ATTENTION,
        "Can't run fused SDPA on this platform",
    )
    def test_parsing_sdpa(self):
        class MyModule(torch.nn.Module):
            def forward(self, query, key, value):
                out = F.scaled_dot_product_attention(query, key, value, None, 0, True)
                out = F.scaled_dot_product_attention(
                    query, key, value, None, 0, True, scale=8
                )
                out = F.scaled_dot_product_attention(
                    query=query,
                    key=key,
                    value=value,
                    attn_mask=None,
                    dropout_p=0,
                    is_causal=True,
                )
                out = F.scaled_dot_product_attention(
                    query,
                    key=key,
                    value=value,
                    attn_mask=None,
                    dropout_p=0,
                    is_causal=True,
                )
                out = F.scaled_dot_product_attention(
                    query, key, value, None, dropout_p=0, is_causal=True
                )
                out = F.scaled_dot_product_attention(query, key, value, None, scale=8)
                return out

        device = "cuda"
        dtype = torch.float16
        seq_len_q = 1
        seq_len_k = 1
        head_dim = 8
        query = torch.ones(
            1, 8, seq_len_q, head_dim, device=device, dtype=dtype, requires_grad=True
        )
        key = torch.ones(
            1, 8, seq_len_k, head_dim, device=device, dtype=dtype, requires_grad=True
        )
        value = torch.ones(
            1, 8, seq_len_k, head_dim, device=device, dtype=dtype, requires_grad=True
        )
        module = MyModule()
        opt_mod = torch._dynamo.optimize("inductor")(module)
        opt_mod(query, key, value)

    def test_generate_tensor_from_list_of_numpy_primitive_type(self):
        # Test sth like torch.LongTensor(list(np.int64, np.int64, ...))
        def fn():
            x = np.array([1, 2, 3, 4, 5, 6], dtype=np.int64)
            y = [x[0], x[2], x[4]]
            return torch.LongTensor(y)

        ref = fn()
        res = torch.compile(fullgraph=True)(fn)()
        self.assertEqual(ref, res)

    def test_object_classmethod(self):
        class C:
            @classmethod
            def fn(cls, x):
                return x + x

        @torch._dynamo.optimize("eager", nopython=True)
        def f():
            return C().fn(torch.ones(2, 3))

        self.assertTrue(torch.allclose(f(), torch.tensor([2.0])))

    def test_object_staticmethod(self):
        class C:
            @staticmethod
            def fn(x):
                return x + x

        @torch._dynamo.optimize("eager", nopython=True)
        def f():
            return C().fn(torch.ones(2, 3))

        self.assertTrue(torch.allclose(f(), torch.tensor([2.0])))

    def test_user_function_variable_supports_enum_argument(self):
        class Foo(enum.Enum):
            FOO = 0
            BAR = 1

        def gn(x, y=Foo.FOO):
            if y is Foo.FOO:
                return x
            else:
                return x + 1

        def fn(x):
            return gn(x)

        x = torch.randn(2, 3)
        ref = fn(x)
        opt_fn = torch._dynamo.optimize("eager", nopython=True)(fn)
        res = opt_fn(x)
        self.assertTrue(torch.allclose(ref, res))

    def test_user_function_variable_supports_type_abcmeta_argument(self):
        class Foo(metaclass=abc.ABCMeta):
            @abc.abstractclassmethod
            def read(self):  # noqa: B027
                pass

        class Bar(Foo):
            def read(self):
                return "Hello World!"

        class Baz:
            pass

        def gn(x, tys=(Bar, Baz)):
            if Bar in tys:
                return x - 1
            else:
                return x + 1

        def fn(x):
            return gn(x)

        x = torch.randn(2, 3)
        ref = fn(x)
        opt_fn = torch._dynamo.optimize("eager", nopython=True)(fn)
        res = opt_fn(x)
        self.assertTrue(torch.allclose(ref, res))

    def test_user_function_variable_supports_function_argument(self):
        # Test user defined function default arguments can be:
        # 1, user defined functions (e.g, add1)
        # 2, torch functions (e.g, torch.sin)
        # 3, python builtin functions (e.g, operator.neg)
        def add1(x):
            return x + 1

        def gn(x, f1=add1, f2=torch.sin, f3=operator.neg):
            return f3(f2(f1(x)))

        def fn(x):
            return gn(x)

        x = torch.randn(2, 3)
        ref = fn(x)
        opt_fn = torch._dynamo.optimize("eager", nopython=True)(fn)
        res = opt_fn(x)
        self.assertTrue(torch.allclose(ref, res))

    def test_typing_variable_isinstance(self):
        def fn(x, m):
            if isinstance(m, typing.Mapping):
                return x + 1
            else:
                return x - 1

        x = torch.randn(2, 3)
        m = {"x": torch.randn(3)}
        ref = fn(x, m)
        opt_fn = torch.compile(fn, backend="eager")
        res = opt_fn(x, m)
        self.assertTrue(torch.allclose(ref, res))

    @torch._dynamo.config.patch(guard_nn_modules=True)
    def test_repro_graph_breaks_in__get_item_by_idx(self):
        class Mod(torch.nn.Module):
            def __init__(self) -> None:
                super().__init__()
                self.mod = torch.nn.Sequential(
                    torch.nn.Linear(3, 3), torch.nn.Linear(3, 3)
                )

            def forward(self, x):
                return self.mod[0](x)

        m = Mod()
        graph, _ = torch._dynamo.export(m)(torch.randn(3, 3))

    @torch._dynamo.config.patch(guard_nn_modules=True)
    def test_nn_sequential_invocation(self):
        with freeze_rng_state():

            class TestModel(torch.nn.Module):
                def __init__(self) -> None:
                    super().__init__()
                    self.linears = torch.nn.Sequential(
                        torch.nn.Linear(2, 2),
                        torch.nn.Linear(2, 2),
                        torch.nn.Linear(2, 2),
                        torch.nn.Linear(2, 2),
                    )

                def forward(self, x):
                    all_but_last = self.linears[:-1]
                    return all_but_last(x)

            m = TestModel()
            x = torch.rand((2, 2))
            real = m(x)
            graph, _ = torch._dynamo.export(m)(x)
            dynamo_result = graph(x)
            self.assertTrue(same(real, dynamo_result))

    @torch._dynamo.config.patch(guard_nn_modules=True)
    def test_nn_sequential_invocation_reposition_indices(self):
        with freeze_rng_state():

            class TestModel(torch.nn.Module):
                def __init__(self) -> None:
                    super().__init__()
                    self.linears = torch.nn.Sequential(
                        torch.nn.Linear(2, 2),
                        torch.nn.Linear(2, 2),
                        torch.nn.Linear(2, 2),
                        torch.nn.Linear(2, 2),
                    )

                def forward(self, x):
                    all_but_last = self.linears[1:3]
                    return all_but_last(x)

            m = TestModel()
            x = torch.rand((2, 2))
            real = m(x)
            graph, _ = torch._dynamo.export(m)(x)
            dynamo_result = graph(x)
            self.assertTrue(same(real, dynamo_result))

    def test_error_on_nested_fx_trace(self):
        input = torch.rand(2, 3)

        def f(x):
            x + x

        real = f(input)

        optimized = torch._dynamo.optimize("eager")(f)
        self.assertTrue(same(optimized(input), real))

        with self.assertRaisesRegex(RuntimeError, "Detected that you are using FX"):
            gm = torch.fx.symbolic_trace(optimized)

    @patch.object(torch._dynamo.config, "error_on_nested_fx_trace", False)
    def test_no_error_on_nested_fx_trace(self):
        input = torch.rand(2, 3)

        def f(x):
            x + x

        real = f(input)

        optimized = torch._dynamo.optimize("eager")(f)
        self.assertTrue(same(optimized(input), real))

        # should not error
        gm = torch.fx.symbolic_trace(optimized)
        self.assertTrue(same(gm(input), real))

    def test_not_dynamic_scope(self):
        def f(y):
            x = 1

            def g():
                x = 2
                return lambda: x

            return y + g()()

        input = torch.zeros(1)
        real = f(input)
        optimized = torch._dynamo.optimize("eager")(f)
        opt = optimized(input)
        self.assertTrue(same(opt, real))

    def test_inference_mode(self):
        @torch.inference_mode()
        def func(x, y):
            return x.add(1.0) + y

        x = torch.ones(4, requires_grad=True)
        y = torch.ones(4, requires_grad=True)
        ref = func(x, y)
        opt_func = torch._dynamo.optimize("eager")(func)

        x1 = torch.ones(4, requires_grad=True)
        res = opt_func(x1, y)
        self.assertTrue(same(ref, res))
        self.assertTrue(same(x, x1))

    def test_if_cond_nn_mod1(self):
        class MockModule(torch.nn.Module):
            def __init__(self, output_relu=True):
                super().__init__()
                self.relu = torch.nn.ReLU() if output_relu else None

            def forward(self, x):
                x = torch.sin(x)
                if self.relu:
                    x = self.relu(x)
                return x

        model = MockModule()
        opt_model = torch._dynamo.optimize("eager", nopython=True)(model)

        x = torch.rand(4)
        ref = model(x)
        res = opt_model(x)
        self.assertTrue(same(ref, res))

        model = MockModule(output_relu=False)
        opt_model = torch._dynamo.optimize("eager", nopython=True)(model)

        x = torch.rand(4)
        ref = model(x)
        res = opt_model(x)
        self.assertTrue(same(ref, res))

    def test_if_cond_nn_mod2(self):
        class MockModule(torch.nn.Module):
            def __init__(self) -> None:
                super().__init__()
                self.layer = torch.nn.Sequential()

            def forward(self, x):
                if self.layer:
                    return x + 1
                else:
                    return x - 1

        model = MockModule()
        x = torch.rand(4)
        ref = model(x)
        opt_model = torch.compile(backend="eager")(model)
        res = opt_model(x)
        self.assertTrue(same(ref, res))

    def test_if_cond_nn_mod3(self):
        def fn(x):
            if torch.nn.ModuleList():
                return x + 1
            else:
                return x - 1

        x = torch.rand(4)
        ref = fn(x)
        opt_fn = torch.compile(backend="eager")(fn)
        res = opt_fn(x)
        self.assertTrue(same(ref, res))

    def test_if_cond_user_defined_object(self):
        # obj.__bool__ is not existed
        class A:  # noqa: B903
            def __init__(self, x):
                self.x = x

        # obj.__bool__ is function and returns bool type
        class B:
            def __init__(self, x):
                self.x = x

            def __bool__(self):
                return self.x > 0

        # obj.__bool__ is non-function
        class C:
            def __init__(self, x):
                self.x = x
                self.__bool__ = False

        def fn(x, obj):
            if not obj:
                return x + 1
            else:
                return x - 1

        x = torch.rand(4)
        cnts = torch._dynamo.testing.CompileCounter()
        opt_fn = torch.compile(fn, backend=cnts, fullgraph=True)
        obj1 = A(0.5)
        obj2 = B(0.5)
        obj3 = B(-0.5)
        obj4 = C(0.5)
        for obj in [obj1, obj2, obj3, obj4, obj3, obj2]:
            ref = fn(x, obj)
            res = opt_fn(x, obj)
            self.assertTrue(same(ref, res))
        self.assertEqual(cnts.frame_count, 4)

    def test_if_cond_user_defined_object2(self):
        # obj.__bool__ is function and returns non-bool type
        class MyObj:
            def __init__(self, x):
                self.x = x

            def __bool__(self):
                self.x = 1.2
                return self.x

        def fn(a, obj):
            if not obj:
                return a + obj.x
            else:
                return a - obj.x

        x = torch.rand(4)
        obj = MyObj(0.5)
        opt_fn = torch.compile(fn, backend="eager")
        try:
            opt_fn(x, obj)
            self.assertFalse(True)
        except TypeError as e:
            self.assertIn("__bool__ should return bool, returned float", str(e))

    def test_unpack_tensor_shape_mismatch(self):
        @torch.compile(backend="eager")
        def f1(x):
            a, b = x
            return torch.sin(a + b)

        x = torch.tensor(2.0)
        with self.assertRaisesRegex(AssertionError, "Can't unpack scalar tensors"):
            f1(x)

        x = torch.tensor([2.0])
        with self.assertRaisesRegex(
            AssertionError, "Can't unpack a tensor of 1 rows into a tuple of 2 elements"
        ):
            f1(x)

        @torch.compile(backend="eager")
        def f2(x):
            (a,) = x
            return torch.sin(a + 1)

        x = torch.tensor(2.0)
        with self.assertRaisesRegex(AssertionError, "Can't unpack scalar tensors"):
            f2(x)

        x = torch.tensor([2.0])
        self.assertTrue(same(f2(x), torch.sin(x[0] + 1)))

    def test_if_cond_user_defined_object3(self):
        # obj.__bool__ is not existed, but obj.__len__ exists
        class A:  # noqa: B903
            def __init__(self, x):
                self.x = x

            def __len__(self):
                return len(self.x)

        # obj.__bool__ takes precedence over obj.__len__
        class B:
            def __init__(self, x):
                self.x = x

            def __bool__(self):
                return False

            def __len__(self):
                return len(self.x)

        def fn(x, obj):
            if not obj:
                return x + 1
            else:
                return x - 1

        x = torch.rand(4)
        opt_fn = torch.compile(backend="eager", fullgraph=True)(fn)
        obj1 = A([1, 2, 3])
        obj2 = A([])
        obj3 = B([1, 2, 3])
        obj4 = B([])
        for obj in [obj1, obj2, obj3, obj4]:
            ref = fn(x, obj)
            res = opt_fn(x, obj)
            self.assertTrue(same(ref, res))

    def test_class_has_instancecheck_method(self):
        class A:
            pass

        class ExampleMeta(type):
            def __instancecheck__(cls, instance):
                return True

        class B(metaclass=ExampleMeta):
            pass

        def fn(x, obj):
            if isinstance(obj, B):
                return x + 1
            else:
                return x - 1

        x = torch.rand(4)
        obj = A()
        ref = fn(x, obj)
        opt_fn = torch._dynamo.optimize("eager", nopython=True)(fn)
        res = opt_fn(x, obj)
        self.assertTrue(same(ref, res))

    def test_torch_cuda_is_available(self):
        def fn(x):
            if torch.cuda.is_available():
                return x + 1
            else:
                return x - 1

        x = torch.rand(4)
        ref = fn(x)
        opt_fn = torch._dynamo.optimize("eager", nopython=True)(fn)
        res = opt_fn(x)
        self.assertTrue(same(ref, res))

    def test_variable_tracker_recursively_contains(self):
        # VariableTracker.recursively_contains should be updated correctly when mutation happens
        def fn(x):
            data = [[None] * 3] * 3
            for i in range(3):
                if i == 0:
                    data[0][i] = x
                else:
                    data[0][i] = data[0][i - 1] + 1
            return data[0][-1]

        x = torch.rand(4)
        ref = fn(x)
        opt_fn = torch._dynamo.optimize("eager", nopython=True)(fn)
        res = opt_fn(x)
        self.assertTrue(same(ref, res))

    @unittest.skipIf(not TEST_CUDA, "requires cuda")
    @unittest.skipIf(not torch.backends.cudnn.is_available(), "requires cudnn")
    def test_torch_cudnn_is_acceptable(self):
        def fn(x):
            if torch.backends.cudnn.is_acceptable(tensor=x):
                return x + 1
            return x

        x = torch.rand(4).cuda()
        ref = fn(x)
        opt_fn = torch._dynamo.optimize("eager", nopython=True)(fn)
        res = opt_fn(x)
        self.assertTrue(same(ref, res))

    @unittest.skipIf(not TEST_CUDA, "requires cuda")
    @unittest.skipIf(not torch.backends.cudnn.is_available(), "requires cudnn")
    def test_torch_cudnn_is_acceptable_bad_inputs(self):
        def fn1(x):
            if torch.backends.cudnn.is_acceptable("invalid"):
                return x + 1
            return x

        def fn2(x):
            if torch.backends.cudnn.is_acceptable(x, 3.14):
                return x + 1
            return x

        with self.assertRaisesRegex(
            AssertionError, "Expect input to cudnn.is_acceptable to be a tensor"
        ):
            x1 = torch.rand(4).cuda()
            opt_fn1 = torch._dynamo.optimize("eager", nopython=True)(fn1)
            res1 = opt_fn1(x1)

        with self.assertRaisesRegex(
            AssertionError, "Expect 1 input to cudnn.is_acceptable"
        ):
            x2 = torch.rand(4).cuda()
            opt_fn2 = torch._dynamo.optimize("eager", nopython=True)(fn2)
            res = opt_fn2(x2)

    @unittest.skipIf(not TEST_CUDA, "requires cuda")
    def test_get_device(self):
        def fn(x, y):
            x = x + 1
            y = y + 1
            return x.get_device(), y.get_device()

        x = torch.rand(4, device="cuda")
        y = torch.rand(4, device="cpu")
        ref = fn(x, y)
        opt_fn = torch._dynamo.optimize("eager", nopython=True)(fn)
        res = opt_fn(x, y)
        self.assertTrue(same(ref, res))

    def test_disable_flag(self):
        cnt = torch._dynamo.testing.CompileCounter()

        with patch.dict(os.environ, {"TORCH_COMPILE_DISABLE": "1"}):

            def fn(x, y):
                x = x + 1
                y = y + 1

            opt_fn = torch._dynamo.optimize(cnt)

        self.assertEqual(cnt.frame_count, 0)

    def test_is_compiling(self):
        def f1():
            if torch._dynamo.is_compiling():
                return torch.ones(2, 2)
            else:
                return torch.zeros(2, 2)

        def f2():
            if torch._utils.is_compiling():
                return torch.ones(2, 2)
            else:
                return torch.zeros(2, 2)

        def f3():
            if torch.compiler.is_compiling():
                return torch.ones(2, 2)
            else:
                return torch.zeros(2, 2)

        def f4():
            if torch.compiler.is_dynamo_compiling():
                return torch.ones(2, 2)
            else:
                return torch.zeros(2, 2)

        for f in [f1, f2, f3, f4]:
            opt_f = torch._dynamo.optimize("eager")(f)

            self.assertEqual(f(), torch.zeros(2, 2))
            self.assertEqual(opt_f(), torch.ones(2, 2))

    def test_torch_generator_set_state(self):
        def fn():
            default_state = torch.default_generator.get_state()
            x = torch.rand([2, 3])
            if default_state.dtype != "float32":
                x = x * 2
            torch._dynamo.graph_break()
            torch.default_generator.set_state(default_state)
            y = torch.rand([2, 3])
            return x, y

        opt_fn = torch.compile(fn, backend="eager")
        x, y = opt_fn()
        self.assertEqual(x, y * 2)

    def test_torch_distributions_lazy_property(self):
        def fn(x):
            return torch.distributions.Categorical(probs=x).entropy()

        opt_fn = torch.compile(fn, backend="eager")
        x = torch.rand([4, 4])
        self.assertEqual(opt_fn(x), fn(x))

    def test_guard_failure_fn(self):
        def fn(x, y, k):
            x = x + 1
            y = y + 1
            return x * y * k

        x = torch.tensor([0.5, 0.5])
        y = torch.tensor([1.0, 1.0])

        guard_failure = None

        def guard_failures(failure):
            nonlocal guard_failure
            guard_failure = failure

        opt_fn = torch._dynamo.optimize(
            "eager", nopython=True, guard_fail_fn=guard_failures
        )(fn)

        x2 = torch.tensor([0.5, 0.5, 1.0])
        y2 = torch.tensor([0.5, 0.5, 0.5])

        opt_fn(x, y, 3)
        opt_fn(x2, y2, 5)

        if (
            not torch._dynamo.config.specialize_int
            and not torch._dynamo.config.assume_static_by_default
        ):
            # we didn't actually test guard_failure_fn here but whatever,
            # nice to see no guard failure on the test
            self.assertTrue(guard_failure is None)
        else:
            self.assertTrue(guard_failure is not None)

    def test_guard_failure_fn_shape_control(self):
        def fn(x, y):
            if x.shape[0] < 4:
                if y.shape[0] < 3:
                    return x * y
                else:
                    return x + y
            else:
                return -1

        x = torch.randn([2, 2])
        y = torch.randn([2, 2])

        guard_failure = None

        def guard_failures(failure):
            nonlocal guard_failure
            guard_failure = failure

        opt_fn = torch._dynamo.optimize(
            "eager", nopython=True, guard_fail_fn=guard_failures
        )(fn)

        x2 = torch.randn([5, 5])
        y2 = torch.randn([5, 5])

        opt_fn(x, y)
        opt_fn(x2, y2)

        self.assertTrue(guard_failure is not None)
        first_guard_failure = guard_failure[0].partition("\n")[0]
        if torch._dynamo.config.assume_static_by_default:
            self.assertIn(
                """tensor 'L['x']' size mismatch at index 0. expected 2, actual 5""",
                first_guard_failure,
            )
        else:
            self.assertIn("""L['x'].size()[0] < 3""", first_guard_failure)

    def test_guard_failure_fn2(self):
        def fn(x, y):
            x = x + 1
            y = y + 1
            return x * y

        x = torch.tensor([0.5, 0.5])
        y = torch.tensor([1.0, 1.0])

        guard_failure = None

        def guard_failures(failure):
            nonlocal guard_failure
            guard_failure = failure

        opt_fn = torch._dynamo.optimize(
            "eager", nopython=True, guard_fail_fn=guard_failures
        )(fn)

        x2 = torch.tensor([0.5, 0.5, 1.0])
        y2 = torch.tensor([0.5, 0.5, 0.5])

        opt_fn(x, y)
        opt_fn(x2, y2)

        if torch._dynamo.config.assume_static_by_default:
            self.assertIn(
                """tensor 'L['x']' size mismatch at index 0. expected 2, actual 3""",
                guard_failure[0],
            )
        else:
            self.assertTrue(guard_failure is None)

    def test_guard_failure_fn_tensor_iter(self):
        def fn(x):
            for y in x:
                y.add_(1.0)
            return y

        guard_failure = None

        def guard_failures(failure):
            nonlocal guard_failure
            guard_failure = failure

        opt_fn = torch._dynamo.optimize(
            "eager", nopython=True, guard_fail_fn=guard_failures
        )(fn)

        args1 = torch.randn(10, 10)
        out = fn(args1)
        opt_out = opt_fn(args1)
        self.assertTrue(same(out, opt_out))

        args2 = torch.randn(9, 10)
        out = fn(args2)
        opt_out = opt_fn(args2)
        self.assertTrue(same(out, opt_out))

        # guard is expected for both static and dynamic shapes
        self.assertTrue(guard_failure is not None)
        self.assertIn(
            """len(L['x']) == 10""",
            guard_failure[0],
        )

    def test_no_guard_for_unused_sym_node_fstring(self):
        def fn(x):
            f"{x.shape[0]}"
            return x.sin()

        guard_failure = None

        def guard_failures(failure):
            nonlocal guard_failure
            guard_failure = failure

        opt_fn = torch._dynamo.optimize(
            "eager", guard_fail_fn=guard_failures, dynamic=True
        )(fn)
        args1 = torch.randn(10, 11)
        out = fn(args1)
        opt_out = opt_fn(args1)
        self.assertEqual(out, opt_out)

        # We change x.shape[0] to test whether it's guarded
        args2 = torch.randn(9, 11)
        out = fn(args2)
        opt_out = opt_fn(args2)
        self.assertEqual(out, opt_out)
        self.assertEqual(guard_failure, None)

    def test_guard_sym_node_fstring_when_used(self):
        def fn(x):
            # assign fstring to a variable causes the fstring to be used,
            # which realizes the variable tracker.
            f_str = f"{x.shape[0]}"
            return x.sin()

        guard_failure = None

        def guard_failures(failure):
            nonlocal guard_failure
            guard_failure = failure

        opt_fn = torch._dynamo.optimize(
            "eager", guard_fail_fn=guard_failures, dynamic=True
        )(fn)
        args1 = torch.randn(10, 11)
        out = fn(args1)
        opt_out = opt_fn(args1)
        self.assertEqual(out, opt_out)

        # We change x.shape[0] to test whether it's guarded
        args2 = torch.randn(9, 11)
        out = fn(args2)
        opt_out = opt_fn(args2)
        self.assertEqual(out, opt_out)
        self.assertTrue(guard_failure is not None)
        self.assertIn("""tensor 'L['x']' size mismatch at index 0""", guard_failure[0])

    def test_restore_graphstate(self):
        # This function does some guard accumulation,
        # and then rolls back due to control flow.
        # The idea is that if one were printing guards as they appear,
        # they would see this insert a guard that does not show up in the final set of
        # guards as we rolled back from it.
        def nested_fn(s):
            if x[0] < 10:
                return s * s
            return s

        def fn(x, y):
            x = x + 1
            y = nested_fn(y)
            y = y + 10
            return x * y

        all_guards = []

        def guard_export_print(guards):
            nonlocal all_guards
            all_guards.extend(guards)

        opt_fn = torch._dynamo.optimize("eager", guard_export_fn=guard_export_print)(fn)

        x = torch.tensor([0.5, 0.5])
        y = torch.tensor([1.0, 1.0])
        opt_fn(x, y)

        for guard in all_guards:
            # This guard was created
            self.assertTrue(guard.name != "nested_fn.__closure__[0].cell_contents")

    @unittest.skipIf(not torch.cuda.is_available(), "Test requires CUDA.")
    def test_symint_as_device_kwarg(self):
        def f(rank):
            # -2 to make device id 0 for easier testing on CI
            return torch.ones(10, device=rank.size(0) - 2)

        x = torch.randn(2)
        out = f(torch.randn(2))
        opt_out = torch.compile(backend="eager", dynamic=True, fullgraph=True)(f)(x)
        self.assertEqual(out, opt_out)

    @unittest.skipIf(not TEST_MULTIGPU, "need multiple GPU")
    def test_symint_as_device_kwarg_multi_gpu(self):
        def fn(rank):
            # -2 to make device id smaller for easier testing on CI
            return torch.ones(10, device=rank.size(0) - 2)

        x = torch.randn(2)
        out = fn(torch.randn(2))

        guard_failure = None

        def guard_failures(failure):
            nonlocal guard_failure
            guard_failure = failure

        opt_fn = torch._dynamo.optimize(
            "eager", guard_fail_fn=guard_failures, dynamic=True
        )(fn)
        self.assertEqual(out, opt_fn(x))

        x = torch.randn(3)
        self.assertEqual(fn(x), opt_fn(x))
        self.assertTrue(guard_failure is not None)
        self.assertIn(
            """tensor 'L['rank']' size mismatch at index 0""", guard_failure[0]
        )

    @unittest.skipIf(not torch.cuda.is_available(), "Test requires CUDA.")
    def test_symint_as_device_kwarg_non_strict_export(self):
        class Mod(torch.nn.Module):
            def forward(self, x):
                # -2 to make device id 0 for easier testing on CI
                return torch.ones(10, device=x.size(0) - 2)

        x = torch.randn(2)
        m = Mod()
        d1 = torch.export.Dim("d1", max=2048)
        with self.assertRaisesRegex(
            torch._dynamo.exc.UserError, r"Constraints violated \(d1\)"
        ):
            ep = torch.export.export(
                m, (x,), dynamic_shapes={"x": {0: d1}}, strict=False
            )

    def test_call_parent_non_class_methods_from_child(self):
        class A:
            a = 4

            def add(self, x):
                return x + 10

            def mul(self, x):
                return x * 0.1

        class B(A):
            coeff = 4

            def add(self, x):
                return x + 20

            @classmethod
            def cube(cls, x):
                return cls.coeff * x * x * x

            def mul(self, x):
                return super().mul(x) * x * 0.2

        class C(B):
            def add(self, x):
                b = super().cube(x)
                c = A.add(self, x)
                d = B.mul(self, x)
                e = super(B, self).add(x)
                f = super().a * x
                return b + c + d + e + f

        x = torch.rand(4)
        fn = C().add
        ref = fn(x)
        cnt = torch._dynamo.testing.CompileCounter()
        opt_fn = torch._dynamo.optimize(cnt, nopython=True)(fn)
        res = opt_fn(x)
        self.assertTrue(same(ref, res))
        self.assertEqual(cnt.frame_count, 1)

        # Check recompilation
        A.a = 5
        ref = fn(x)
        res = opt_fn(x)
        self.assertTrue(same(ref, res))
        # Ensure that super guard checks are working as expected
        res = opt_fn(x)
        self.assertEqual(cnt.frame_count, 2)

    def test_builder_for_class_with_metaclass(self):
        class ExampleMeta(type):
            pass

        class MyClass(metaclass=ExampleMeta):
            pass

        def fn(x, y):
            if isinstance(y, MyClass):
                return x + 1
            else:
                return x - 1

        x = torch.rand([4, 4])
        y = MyClass()
        ref = fn(x, y)
        opt_fn = torch.compile(fn, backend="eager")
        res = opt_fn(x, y)
        self.assertTrue(same(ref, res))

    def test_tuple_from_tuple_iter(self):
        def inner_fn(*args):
            acc = torch.ones(10, 10)
            for arg in args:
                acc.add_(arg)

            return acc

        @torch._dynamo.optimize("eager")
        def fn(inputs, params):
            y = tuple(inputs) + tuple(params)
            return inner_fn(*y)

        inputs = [torch.randn(10, 10) for _ in range(3)]

        fn(inputs, iter(tuple(inputs)))

        def fn(params):
            y = tuple(params)
            return inner_fn(*y)

        opt_fn = torch.compile(fn, backend="eager")
        inputs = [torch.randn(10, 10) for _ in range(3)]
        self.assertTrue(same(fn(iter(tuple(inputs))), opt_fn(iter(tuple(inputs)))))

        # Force recompilation
        inputs = [torch.randn(10, 10) for _ in range(4)]
        self.assertTrue(same(fn(iter(tuple(inputs))), opt_fn(iter(tuple(inputs)))))

    def test_torch_package_working_with_trace(self):
        # from torch._dynamo.test_case import run_tests

        inputs = [torch.randn([2, 2]), torch.randn([2, 2])]

        optimized_model = torch._dynamo.optimize(backend="eager")(
            MyPickledModule(torch.randn([2, 2]))
        )
        from torch import package

        tmp_root = tempfile.gettempdir()
        path = os.path.join(tmp_root, "MyPickledModule.pt")
        package_name = "MyPickledModule"
        resource_name = "MyPickledModule.pkl"

        model = MyPickledModule(torch.randn([2, 2]))

        with package.PackageExporter(path) as exp:
            exp.extern("**")
            exp.save_pickle(package_name, resource_name, model)

        imp = package.PackageImporter(path)
        loaded_model = imp.load_pickle(package_name, resource_name)

        optimized_loaded_model = torch._dynamo.optimize("eager")(loaded_model)(*inputs)

    def test_shape_and_tuple_equality(self):
        def fn(x, y, t):
            z = x * y
            if x.size() == t:
                return z.cos()
            return z.sin()

        torch._dynamo.optimize("eager", nopython=True)(fn)(
            torch.randn([4, 4]), torch.randn([4, 4]), (4, 4)
        )

    def test_int_list(self):
        # if assume_static_by_default == True: spec int list
        # otherwise: unspec int list
        def fn(x, y):
            return torch.sin(x + y[1] % 2)

        x = torch.randn(6)
        cnt = torch._dynamo.testing.CompileCounter()
        opt_fn = torch.compile(fn, backend=cnt)
        for i in range(10, 25, 3):
            y = [i, i + 1, i + 2]
            ref = fn(x, y)
            res = opt_fn(x, y)
            self.assertTrue(same(ref, res))
        if torch._dynamo.config.assume_static_by_default:
            if torch._dynamo.config.automatic_dynamic_shapes:
                self.assertExpectedInline(cnt.frame_count, """2""")
            else:
                self.assertExpectedInline(cnt.frame_count, """5""")
        else:
            self.assertExpectedInline(cnt.frame_count, """1""")

    def test_patched_builtin_functions(self):
        import builtins

        # Cache the original builtin function ids
        torch._dynamo.trace_rules._builtin_function_ids()

        class MyClass:
            pass

        builtin_isinstance = builtins.isinstance

        def patched_isinstance(obj, classinfo) -> bool:
            if builtin_isinstance(obj, MyClass):
                return False
            else:
                return builtin_isinstance(obj, classinfo)

        def fn(x, y):
            if isinstance(y, MyClass):
                return x + 1
            else:
                return x - 1

        x = torch.ones(2, 3)
        y = MyClass()

        try:
            ref = fn(x, y)
            # Monkey patch builtin function
            builtins.isinstance = patched_isinstance
            opt_fn = torch.compile(backend="eager", fullgraph=True)(fn)
            res = opt_fn(x, y)
            self.assertTrue(same(ref, x + 1))
            self.assertTrue(same(res, x - 1))
        finally:
            builtins.isinstance = builtin_isinstance

        # check recompilation because builtins is now unpatched
        opt_fn = torch.compile(backend="eager", fullgraph=True)(fn)
        res = opt_fn(x, y)
        self.assertTrue(same(res, x + 1))

    # specifically test for tensor.attribute -> torch.something()
    def test_real_imag_tensor_attribute(self):
        def fn(x, y):
            a = x.real
            b = x.imag
            return torch.mul(torch.add(a, y), b)

        x_real = torch.rand((4, 4))
        x_imag = torch.rand((4, 4))
        x = torch.complex(x_real, x_imag)
        y = torch.rand((4, 4))

        ref = fn(x, y)
        opt_fn = torch.compile(fn, backend="eager")
        res = opt_fn(x, y)
        self.assertTrue(same(ref, res))

    def test_cast(self):
        from typing import cast

        def fn(x):
            return cast(torch.Tensor, torch.add(x, 1.0))

        opt_fn = torch.compile(backend="eager", fullgraph=True)(fn)

        ref = fn(torch.ones(2, 2))
        res = opt_fn(torch.ones(2, 2))

        self.assertTrue(same(ref, res))

    def test_T_tensor_attribute(self):
        def fn(x, y):
            a = x.T
            return torch.add(a, y)

        x = torch.rand((4, 4))
        y = torch.rand((4, 4))

        ref = fn(x, y)
        opt_fn = torch.compile(fn, backend="eager")
        res = opt_fn(x, y)
        self.assertTrue(same(ref, res))

    def test_recursive_tensor_attribute(self):
        def fn(x, y):
            a = x.real.T
            b = x.imag
            return torch.mul(torch.add(a, y), b)

        x_real = torch.rand((4, 4))
        x_imag = torch.rand((4, 4))
        x = torch.complex(x_real, x_imag)
        y = torch.rand((4, 4))

        ref = fn(x, y)
        opt_fn = torch.compile(fn, backend="eager")
        res = opt_fn(x, y)
        self.assertTrue(same(ref, res))

    def test_assigning_function_to_object_attribute(self):
        # user-defined functions which are object's attributes are not converted to bound methods
        def my_add(*args):
            a, b = args
            return a + b

        class MyClass:
            def __init__(self, func):
                self.add = func

        obj = MyClass(my_add)

        def fn(x):
            return obj.add(x, 2)

        x = torch.rand(2, 3)
        ref = fn(x)
        opt_fn = torch.compile(backend="eager")(fn)
        res = opt_fn(x)
        self.assertTrue(same(ref, res))

    def test_assigning_function_to_class_attribute(self):
        # user-defined functions which are class's attributes are converted to bound methods
        def my_add(*args):
            obj, a, b = args
            return obj.x + a + b

        class MyClass:
            add = my_add

            def __init__(self, x):
                self.x = x

        obj = MyClass(0.5)

        def fn(x):
            return obj.add(x, 2)

        x = torch.rand(2, 3)
        ref = fn(x)
        opt_fn = torch.compile(backend="eager")(fn)
        res = opt_fn(x)
        self.assertTrue(same(ref, res))

    def test_tagging_tensors_simple(self):
        def foo(x, y):
            return x * y, x, y

        a = torch.randn([3, 3])
        a.tag = "a"
        b = torch.randn([3, 3])
        b.tag = "b"

        exported = torch._dynamo.export(foo)(a, b)
        out_graph = exported[0]

        nodes = list(out_graph.graph.nodes)
        placeholders = [node for node in nodes if node.op == "placeholder"]
        all_tags = []
        for placeholder in placeholders:
            if "tensor_dict" in placeholder.meta:
                all_tags.append(placeholder.meta["tensor_dict"]["tag"])

        self.assertEqual(all_tags, ["a", "b"])

    def test_tagging_tensors_mix_used_unused_structure(self):
        def pre_attention_state_ops(input, mems, state):
            lc_key = state[0]
            lc_val = state[1]
            bar = []
            for i in range(0, 4):
                bar2 = []
                for j in range(0, 3):
                    bar2.append(
                        lc_key + lc_val + torch.tensor([0.1, 0.25, 0.4, 0.5, 0.1])
                    )
                bar.append(bar2)

            return bar

        mems = torch.tensor([[[1.8364, 0.2724, -1.4917, -0.4367, 0.8640]]])
        state = [
            torch.tensor([[[1.0517, 0.3848, -0.6472, 0.0823, 0.9116]]]),
            torch.tensor([[[1.0517, 0.3848, -0.6472, 0.0823, 0.9116]]]),
        ]
        i = torch.tensor(
            [
                [0.0313, -0.1487, -0.3846, -0.5321],
                [-1.7073, 1.3331, -0.0890, -1.4935],
                [-0.8314, -0.1862, -0.5935, 1.5232],
            ]
        )

        mems.tag = "MEMS"
        i.tag = "FOO"
        state[0].tag = "STATE_0"
        state[1].tag = "HMMM"

        exported = torch._dynamo.export(pre_attention_state_ops)(i, mems, state)
        out_graph = exported[0]

        nodes = list(out_graph.graph.nodes)
        placeholders = [node for node in nodes if node.op == "placeholder"]
        all_tags = []
        for placeholder in placeholders:
            if "tensor_dict" in placeholder.meta:
                all_tags.append(placeholder.meta["tensor_dict"]["tag"])

        self.assertEqual(all_tags, ["STATE_0", "HMMM"])

    def test_get_custom_tensor_attribute(self):
        def fn(x):
            return x.custom_attr * x

        x = torch.rand((2, 2))
        x.custom_attr = 3.14
        ref = fn(x)
        opt_fn = torch.compile(fn, backend="eager")
        res = opt_fn(x)
        self.assertTrue(same(ref, res))

    def test_set_custom_tensor_attribute(self):
        def fn(x):
            x.custom_attr = 3.14
            return x.custom_attr * x

        x = torch.rand((2, 2))
        ref = fn(x)
        opt_fn = torch.compile(fn, backend="eager")
        res = opt_fn(x)
        self.assertTrue(same(ref, res))

    def test_unhandled_exception_in_dynamo(self):
        # traceback.format_exc() approximates an unhandled exception
        def f(a):
            a += 1
            raise RuntimeError("smoge")
            return a

        opt_fn = torch._dynamo.optimize("eager")(f)
        try:
            opt_fn(torch.ones(2))
        except RuntimeError as e:
            self.assertIn("smoge", traceback.format_exc())

    def test_unhandled_exception_in_dynamo2(self):
        # segfaults in python 3.11 if shadow frame is freed improperly
        from torch.testing import make_tensor

        def fn():
            # test that the errors are the same for dense and sparse versions
            def test1(*, is_sparse):
                # shapes must be compatible for matrix multiplication
                a = make_tensor((2, 3), dtype=torch.float32, device="cpu")
                if is_sparse:
                    a_sparse = a.to_sparse_csr()
                    return torch.addmm(a, a_sparse, a)
                else:
                    return torch.addmm(a, a, a)

            try:
                test1(is_sparse=False)
            except RuntimeError as msg:
                try:
                    test1(is_sparse=True)
                except RuntimeError as msg2:
                    raise RuntimeError("smoge")

        opt_fn = torch.compile(fn, backend="eager")
        try:
            opt_fn()
        except RuntimeError:
            self.assertIn("smoge", traceback.format_exc())

    def test_variable_access_in_exception(self):
        def fn():
            x = torch.ones(1)
            try:
                raise RuntimeError("bad")
            except RuntimeError:
                x += 1
            return x

        opt_fn = torch._dynamo.optimize("eager", nopython=True)(fn)
        self.assertEqual(opt_fn(), torch.tensor([2.0]))

    def test_nested_sequential_with(self):
        def fn(x):
            with torch.set_grad_enabled(True):
                with torch.set_grad_enabled(False):
                    x = x + 1
                with torch.set_grad_enabled(True):
                    x = x + 1
                return x

        opt_fn = torch.compile(fn, backend="eager")
        self.assertEqual(opt_fn(torch.ones(1)), torch.tensor([3.0]))

    def test_nested_sequential_try(self):
        def fn(x):
            try:
                try:
                    x = x + 1
                except:
                    pass
                try:
                    try:
                        x = x + 1
                    except:
                        pass
                except:
                    pass
            except:
                pass
            return x

        opt_fn = torch.compile(fn, backend="eager")
        self.assertEqual(opt_fn(torch.ones(1)), torch.tensor([3.0]))

    def test_nested_sequential_try_with(self):
        def fn(x):
            with torch.set_grad_enabled(True):
                try:
                    x = x + 1
                except:
                    pass
                try:
                    with torch.set_grad_enabled(False):
                        x = x + 1
                except:
                    pass
            return x

        opt_fn = torch.compile(fn, backend="eager")
        self.assertEqual(opt_fn(torch.ones(1)), torch.tensor([3.0]))

    def test_nested_sequential_try_with_graph_break(self):
        def fn(x, n):
            with torch.set_grad_enabled(True):
                with torch.set_grad_enabled(False):
                    x = x + 1
                    torch._dynamo.graph_break()
                try:
                    with torch.set_grad_enabled(False):
                        x = x + 1
                        if n == 0:
                            torch._dynamo.graph_break()
                except:
                    pass
                with torch.set_grad_enabled(False):
                    x = x + 1
                    torch._dynamo.graph_break()
                x = x + 1
            return x

        counter = CompileCounter()
        opt_fn = torch.compile(fn, backend=counter)
        self.assertEqual(opt_fn(torch.ones(1), 0), torch.tensor([5.0]))
        self.assertEqual(counter.frame_count, 1)

        torch._dynamo.reset()
        counter = CompileCounter()
        opt_fn = torch.compile(fn, backend=counter)
        self.assertEqual(opt_fn(torch.ones(1), 1), torch.tensor([5.0]))
        self.assertEqual(counter.frame_count, 3)

    def test_ordered_dict_alias_reconstruct(self):
        od = collections.OrderedDict

        def fn():
            d1 = dict()  # noqa: C408
            d1["a"] = 1
            d2 = od(d1)
            d2["b"] = 2
            torch._dynamo.graph_break()
            if isinstance(d2, od):
                return d2["a"] + d2["b"]
            else:
                return 0

        dis.dis(fn)
        self.assertEqual(torch.compile(fn, backend="eager")(), 3)

    # NOTE this test can be removed once multiline errors are in Python.
    # See https://github.com/python/cpython/issues/106922
    # Covered by test_logging.py:test_trace_call* tests in 3.13+
    @skipIfNotPy311
    @unittest.skipIf(sys.version_info >= (3, 13), "feature landed in 3.13")
    def test_get_instruction_source_311(self):
        def f():
            # flake8: noqa
            # fmt: off
            # test binary ops
            a = ( b   )   +   c
            a = (a + b) // (c - d)
            a = b    \
         +\
               c  # test
            a = (
                (b  # test +
                    )  \
                # +
            << (

                c  # test
                \
            )  # test
            )

            # test slice
            a = bbb   [  ccc    ]
            b = bbbbb \
                [  ccc # test

                 + ddd  \

                ] # test
            a = bbb[ccc][ddd][eee]

            # test nested and multiline function calls
            a = g(g(g(b)))
            a = g(h(
                g(b),
                c
            ))

            # test chained function calls
            a = (g(x).y)(
                z
            )(1)(2)

            # test unicode (match traceback behavior)
            a = ("🔥🔥🔥" +
                + "🔥🔥") + b

        from torch._dynamo.utils import get_instruction_source_311

        if sys.version_info >= (3, 12):
            # Offsets changed in 3.12, e.g. due to removal of PRECALL inst
            offsets = (3, 11, 15, 19, 23, 29, 35, 44, 53, 65)
        else:
            offsets = (3, 11, 15, 19, 23, 29, 35, 46, 58, 74)
        insts = list(dis.get_instructions(f))
        # uncomment to determine offsets
        # print(*enumerate(insts), sep="\n")
        all_sources = "\n".join(
            get_instruction_source_311(f.__code__, insts[offset]) for offset in offsets
        )
        self.assertExpectedInline(
            all_sources,
            """\
            a = ( b   )   +   c
                ~~~~~~~~~~^~~~~

            a = (a + b) // (c - d)
                ~~~~~~~~^^~~~~~~~~

            a = b    \\
                ~~~~~~
         +\\
         ^~
               c  # test
               ~

                (b  # test +
                ~~~~~~~~~~~~
                    )  \\
                    ~~~~
                # +
                ~~~
            << (
            ^^~~


                c  # test
                ~~~~~~~~~
                \\
                ~
            )  # test
            ~

            a = bbb   [  ccc    ]
                ~~~~~~^^^^^^^^^^^

            b = bbbbb \\
                ~~~~~~~
                [  ccc # test
                ^^^^^^^^^^^^^


                 + ddd  \\
                 ^^^^^^^^


                ] # test
                ^

            a = bbb[ccc][ddd][eee]
                ~~~~~~~~^^^^^

            a = g(g(g(b)))
                  ~^^^^^^

            a = g(h(
                  ~^
                g(b),
                ^^^^^
                c
                ^
            ))
            ^

            a = (g(x).y)(
                ~~~~~~~~~
                z
                ~
            )(1)(2)
            ~^^^
""",
        )
        # test unicode (since assertExpectedInline doesn't support unicode)
        op_offset = 74 if sys.version_info >= (3, 12) else 84
        self.assertEqual(
            get_instruction_source_311(f.__code__, insts[op_offset]),
            """\
            a = ("🔥🔥🔥" +
                ~~~~~~~~
                + "🔥🔥") + b
                ~~~~~~~~^~~
""",
        )

    def test_raise_guard_full_constraint(self):
        y = torch.randn([3, 3, 3])

        def my_dyn_fn(x):
            if x.shape[0] == 3:
                return x.sin()
            return x.cos()

        torch._dynamo.mark_dynamic(y, 0)
        with self.assertRaises(ConstraintViolationError):
            torch._dynamo.optimize("eager")(my_dyn_fn)(y)

    def test_raise_guard_indirect_full_constraint(self):
        y = torch.randn([3, 3, 3])

        def dyn_fn(x):
            if x.shape[0] > 3:
                return x.cos()
            if x.shape[0] < 3:
                return x * 2
            return x.sin()

        torch._dynamo.mark_dynamic(y, 0)
        with self.assertRaises(ConstraintViolationError):
            torch._dynamo.optimize("eager")(dyn_fn)(y)

    @torch._dynamo.config.patch(capture_scalar_outputs=True)
    def test_sym_constrain_range_on_replaced_unbacked_symbol(self):
        # Tests the following case:
        # Deferred runtime asserts adds sym_constrain_range(u0).
        # However, u0 is replaced with s0 + s1.
        # So, now we have sym_constrain_range(s0 + s1).
        def fn(x, y, z):
            z += 7  # to avoid creating unspecified symbol instead of unbacked symbol
            u0 = z.item()
            s0 = x.size(0)
            s1 = y.size(0)
            torch._check(s0 < 100)
            torch._check(s1 < 100)
            torch._check(u0 == s0 + s1)
            return x, y, z

        inputs = (x := torch.randn(16, 10), y := torch.randn(16, 10), torch.tensor(32))
        torch._dynamo.mark_dynamic(x, 0)
        torch._dynamo.mark_dynamic(y, 0)
        opt = torch._dynamo.optimize(nopython=True)(fn)
        opt(*inputs)

    @torch._dynamo.config.patch(capture_scalar_outputs=True)
    def test_symint_fold_nontrivial_product_modulo(self):
        @torch.compile(fullgraph=True)
        def f(x):
            u0, u1 = x.tolist()
            torch._check_is_size(u0)
            # The condition should fold to true.
            if ((u0 + 10) * (u0 + 10)) % (u0 + 10) == 0:
                return torch.tensor(True)
            return torch.tensor(False)

        res = f(torch.tensor([20, 21]))
        self.assertEqual(torch.tensor(True), res)

    # Translation validation changes the exception type, don't run with it
    @torch.fx.experimental._config.patch(translation_validation=False)
    def test_mark_dynamic_with_ranges(self):
        y = torch.randn([8, 3, 3])

        def my_dyn_fn(x):
            if x.shape[0] == 3:
                return x.sin()
            return x.cos()

        torch._dynamo.mark_dynamic(y, 0, min=2, max=5)
        with self.assertRaises(ConstraintViolationError):
            torch._dynamo.optimize("eager")(my_dyn_fn)(y)

    def test_mark_static(self):
        counter = CompileCounter()

        def my_dyn_fn(x):
            return x.cos()

        y = torch.randn([3])
        torch._dynamo.mark_static(y, 0)
        torch._dynamo.optimize(counter)(my_dyn_fn)(y)

        z = torch.randn([4])
        torch._dynamo.optimize(counter)(my_dyn_fn)(z)

        self.assertEqual(counter.frame_count, 2)

    def test_no_raise_guard_partial_constraint(self):
        y = torch.randn([3, 3, 3])

        def my_dyn_fn(x):
            if x.shape[0] > 3:
                return x.sin()
            return x.cos()

        torch._dynamo.optimize("eager")(my_dyn_fn)(y)
        torch._dynamo.mark_dynamic(y, 0)
        torch._dynamo.reset()
        torch._dynamo.optimize("eager")(my_dyn_fn)(y)

    def test_no_raise_guard_partial_constraint_across_break(self):
        y = torch.randn([3, 3, 3])

        def my_dyn_fn(x, y):
            z = x * y

            torch._dynamo.graph_break()
            if z.shape[0] > 2:
                return z.cos()

            return x.cos()

        torch._dynamo.optimize("eager")(my_dyn_fn)(y, y)
        torch._dynamo.mark_dynamic(y, 0)
        torch._dynamo.reset()
        torch._dynamo.optimize("eager")(my_dyn_fn)(y, y)

    # Sadly, this does not throw - we do not prop correctly across the graph break
    @unittest.expectedFailure
    def test_raise_guard_partial_constraint_across_break(self):
        y = torch.randn([3, 3, 3])

        def my_dyn_fn(x, y):
            z = x * y

            torch._dynamo.graph_break()
            if z.shape[0] == 3:
                return z.cos()

            return x.cos()

        torch._dynamo.optimize("eager")(my_dyn_fn)(y, y)
        torch._dynamo.mark_dynamic(y, 0)
        torch._dynamo.reset()
        with self.assertRaisesRegex(
            Exception,
        ):
            torch._dynamo.optimize("eager")(my_dyn_fn)(y, y)

    def test_raise_guard_partial_constraint_no_graph_break(self):
        y = torch.randn([3, 3, 3])

        def my_dyn_fn(x, y):
            z = x * y

            if z.shape[0] == 3:
                return z.cos()

            return x.cos()

        torch._dynamo.mark_dynamic(y, 0)
        with self.assertRaises(ConstraintViolationError):
            torch._dynamo.optimize("eager")(my_dyn_fn)(y, y)

    def test_cannot_trace_mark_dynamic(self):
        y = torch.randn([3, 3, 3])

        def my_dyn_fn(x):
            torch._dynamo.mark_dynamic(x, 0)
            return x * x

        with self.assertRaisesRegex(
            AssertionError, "Attempt to trace forbidden callable"
        ):
            torch._dynamo.optimize("eager")(my_dyn_fn)(y)

    def test_cannot_trace_mark_dynamic_safe_unreached(self):
        y = torch.randn([3, 3, 3])

        def my_dyn_fn(x):
            if x.shape[0] == 3:
                return x
            print("Running", torch._dynamo.mark_dynamic(x, 0))
            return x * x

        torch._dynamo.optimize("eager")(my_dyn_fn)(y)

    def test_anomaly_aot_autograd(self):
        def fail():
            raise AssertionError("fail")

        @allow_in_graph
        def h(a):
            r = a.sum()
            # Trigger an exception in backwards
            r.register_hook(lambda x: fail())
            return r

        @torch.compile(backend="aot_eager")
        def f(a):
            return h(a)

        with warnings.catch_warnings(record=True) as w, self.assertRaises(
            torch._dynamo.exc.BackendCompilerFailed
        ):
            f(torch.randn(2, 2, requires_grad=True))

        # Suppress unrelated pkg_resources warnings
        self.assertIn("forward call that caused the error", str(w[-1].message))

    def test_py_guards_mark_dynamic(self):
        def my_dyn_fn(a):
            if a.shape[0] > 2:
                return a.cos()
            return a.sin()

        counter = CompileCounter()

        # Run with dynamic
        x0 = torch.randn([3, 3, 3])
        torch._dynamo.mark_dynamic(x0, 0)
        torch._dynamo.optimize(counter)(my_dyn_fn)(x0)
        self.assertEqual(counter.frame_count, 1)

        # Run without dynamic, no recompile
        x = torch.randn([3, 3, 3])
        torch._dynamo.optimize(counter)(my_dyn_fn)(x)
        self.assertEqual(counter.frame_count, 1)

        # Mark a new dim, 1, as dynamic
        x1 = torch.randn([3, 3, 3])
        torch._dynamo.mark_dynamic(x1, 1)
        torch._dynamo.optimize(counter)(my_dyn_fn)(x1)
        # Recompile triggered because we marked a new dym as dynamic
        self.assertEqual(counter.frame_count, 2)

        # Reset
        torch._dynamo.reset()
        # Reset counter
        counter = CompileCounter()

        # Run with dynamic 1
        torch._dynamo.optimize(counter)(my_dyn_fn)(x1)
        self.assertEqual(counter.frame_count, 1)

        # Run with dynamic 0, not subset
        torch._dynamo.optimize(counter)(my_dyn_fn)(x0)
        self.assertEqual(counter.frame_count, 2)

        # Run with dynamic 0, 1, 2, not subset
        x012 = torch.randn([3, 3, 3])
        torch._dynamo.mark_dynamic(x012, 0)
        torch._dynamo.mark_dynamic(x012, 1)
        torch._dynamo.mark_dynamic(x012, 2)
        torch._dynamo.optimize(counter)(my_dyn_fn)(x012)
        self.assertEqual(counter.frame_count, 3)

    def test_recompile_on_global_state_change(self):
        last_state = []
        cnt = 0

        def my_compiler(gm, _):
            nonlocal cnt
            cnt += 1
            state = read_state()

            def inner(*args):
                last_state[:] = state
                return gm(*args)

            return inner

        def read_state():
            return [
                torch.is_grad_enabled(),
                torch.are_deterministic_algorithms_enabled(),
                torch._C._get_cublas_allow_tf32(),
            ]

        def write_state(state):
            torch.set_grad_enabled(state[0]),
            torch.use_deterministic_algorithms(state[1])
            torch._C._set_cublas_allow_tf32(state[2]),

        @torch.compile(backend=my_compiler)
        def fn(x):
            return x + 1

        initial_state = read_state()
        y = torch.randn(10)
        try:
            for round in range(3):
                for i in range(len(initial_state)):
                    new_state = [False] * len(initial_state)
                    new_state[i] = True
                    write_state(new_state)
                    assert read_state() == new_state
                    last_state.clear()
                    fn(y)
                    assert last_state == new_state
                    if round == 0:
                        assert cnt == i + 1
                    else:
                        assert cnt == len(initial_state)
        finally:
            write_state(initial_state)

    def test_grad_state_mutated(self):
        prior = torch.is_grad_enabled()
        value = None
        cnt = CompileCounter()

        @torch._dynamo.allow_in_graph
        def check_state():
            nonlocal value
            value = torch.is_grad_enabled()

        @torch.compile(backend=cnt, fullgraph=True)
        def fn(x):
            check_state()
            torch.set_grad_enabled(False)
            return x + 1

        try:
            torch.set_grad_enabled(True)
            fn(torch.randn(10))
            assert value is True
            assert torch.is_grad_enabled() is False

            value = None
            torch.set_grad_enabled(True)
            fn(torch.randn(10))
            assert value is True
            assert torch.is_grad_enabled() is False

            assert cnt.frame_count == 1
        finally:
            torch.set_grad_enabled(prior)

    def test_deterministic_algorithms_mutated(self):
        prior = torch.are_deterministic_algorithms_enabled()
        prior_warn_only = torch.is_deterministic_algorithms_warn_only_enabled()
        value = None
        warn_only = None
        cnt = CompileCounter()

        @torch._dynamo.allow_in_graph
        def check_state():
            nonlocal value
            nonlocal warn_only
            value = torch.are_deterministic_algorithms_enabled()
            warn_only = torch.is_deterministic_algorithms_warn_only_enabled()

        @torch.compile(backend=cnt, fullgraph=True)
        def fn(x):
            check_state()
            torch.use_deterministic_algorithms(False, warn_only=False)
            return x + 1

        def run_fn():
            torch.use_deterministic_algorithms(True, warn_only=True)
            fn(torch.randn(10))
            assert value is True
            assert warn_only is True
            assert torch.are_deterministic_algorithms_enabled() is False
            assert torch.is_deterministic_algorithms_warn_only_enabled() is False

        try:
            run_fn()
            value, warn_only = None, None
            run_fn()
            assert cnt.frame_count == 1
        finally:
            torch.use_deterministic_algorithms(prior, warn_only=prior_warn_only)

    def test_torch_compile_ctx_on_forward_and_training_step(self):
        class MyModel(torch.nn.Module):
            def forward(self):
                ...

            def training_step(self):
                self()

        model = MyModel()
        compiled_model = torch.compile(model)

        model.forward = compiled_model.dynamo_ctx(model.forward)
        model.training_step = compiled_model.dynamo_ctx(model.training_step)

        model.training_step()

    def test_torch_guards_stack_frame_register_inlining(self):
        x = torch.tensor([0.5, 0.5])
        y = torch.tensor([0.75, 0.75, 0.75, 0.75])
        z = torch.tensor([0.25, 0.25, 0.25, 0.25, 0.25, 0.25, 0.25, 0.25])

        def uwu_inline_me(x, y, z):
            r = torch.cat((x, x)) + y
            r2 = torch.cat((y, y)) + z
            return r, r2

        def fn(x, y, z):
            r, r2 = uwu_inline_me(x, y, z)
            return torch.mul(r, r), torch.mul(r2, r2)

        seen_frames = []
        import contextlib

        @contextlib.contextmanager
        def global_context_capture_fn(frame_summary):
            if frame_summary is not None:
                seen_frames.append(frame_summary)
            yield

        with mock.patch(
            "torch._guards.TracingContext.current_frame",
            side_effect=global_context_capture_fn,
        ):
            torch.compile(fn, backend="eager")(x, y, z)

        self.assertEqual(len(seen_frames), 1)
        self.assertEqual(seen_frames[0].name, "fn")
        self.assertEqual(seen_frames[0].line, "r, r2 = uwu_inline_me(x, y, z)")

    def test_torch_guards_stack_frame_register_inlining_deep(self):
        x = torch.tensor([0.5, 0.5])
        y = torch.tensor([0.75, 0.75, 0.75, 0.75])
        z = torch.tensor([0.25, 0.25, 0.25, 0.25, 0.25, 0.25, 0.25, 0.25])

        def uwu_inline_me_deep(x, y):
            return torch.cat((x, x)) + y

        def uwu_inline_me(x, y, z):
            r = uwu_inline_me_deep(x, y)
            r2 = uwu_inline_me_deep(y, z)
            return r, r2

        def fn(x, y, z):
            r, r2 = uwu_inline_me(x, y, z)
            return torch.mul(r, r), torch.mul(r2, r2)

        seen_frames = []
        import contextlib

        @contextlib.contextmanager
        def global_context_capture_fn(frame_summary):
            if frame_summary is not None:
                seen_frames.append(frame_summary)
            yield

        with mock.patch(
            "torch._guards.TracingContext.current_frame",
            side_effect=global_context_capture_fn,
        ):
            torch.compile(fn, backend="eager")(x, y, z)

        self.assertEqual(len(seen_frames), 3)
        self.assertEqual(seen_frames[0].name, "fn")
        self.assertEqual(seen_frames[1].name, "uwu_inline_me")
        self.assertEqual(seen_frames[2].line, "r2 = uwu_inline_me_deep(y, z)")

    def test_error_on_recompile(self):
        @torch._dynamo.optimize("eager")
        def fn(a, b):
            return a + b

        with unittest.mock.patch("torch._dynamo.config.error_on_recompile", True):
            with self.assertRaises(torch._dynamo.exc.RecompileError):
                fn(torch.rand(2, 3), torch.rand(2, 3))
                fn(torch.rand(2, 3), (1, 2, 3))

    def test_guards_strip_function_call(self):
        from torch._dynamo.guards import strip_function_call

        test_case = [
            ("___odict_getitem(a, 1)", "a"),
            ("a.layers[slice(2)][0]._xyz", "a"),
            ("getattr(a.layers[slice(2)][0]._abc, '0')", "a"),
            ("getattr(getattr(a.x[3], '0'), '3')", "a"),
            ("a.layers[slice(None, -1, None)][0]._xyz", "a"),
            ("a.layers[func('offset', -1, None)][0]._xyz", "a"),
        ]
        # strip_function_call should extract the object from the string.
        for name, expect_obj in test_case:
            self.assertEqual(strip_function_call(name), expect_obj)

    def test_int_neg(self):
        def int_neg(a, b):
            x = a.shape[0]
            y = b.shape[0]
            return -x * -y * a * b

        torch._dynamo.testing.standard_test(self, int_neg, 2)

    def test_hash_getitem_slice(self):
        s = GetItemSource(LocalSource("foo"), slice(None, -1, None))
        s2 = GetItemSource(LocalSource("foo"), slice(None, -1, None))
        s3 = GetItemSource(LocalSource("foo"), slice(None, -1, 2))
        some_set = set()

        self.assertTrue(s not in some_set)
        self.assertTrue(s2 not in some_set)
        self.assertTrue(s3 not in some_set)

        some_set.add(s)

        self.assertTrue(s in some_set)
        # s and s2 should hash the  same
        self.assertTrue(s2 in some_set)
        # s3 should be different
        self.assertTrue(s3 not in some_set)

        self.assertTrue(s == s2)
        self.assertTrue(s != s3)

    def test_inline_dict_function(self):
        def _result_type_dict(dtype):
            return {bool: torch.float32}[dtype]

        @torch.compile
        def f():
            return torch.ones(3, dtype=_result_type_dict(bool))

        self.assertEqual(f(), torch.ones(3, dtype=torch.float32))

    def test_inline_dict_function_passed_as_arg(self):
        @torch.compile
        def fn(d, x, y):
            if d[x] is torch.float32:
                return y.cos()
            else:
                return y.sin()

        dd = {bool: torch.float32, int: torch.int64}
        self.assertEqual(fn(dd, bool, torch.ones(4)), torch.ones(4).cos())
        self.assertEqual(fn(dd, int, torch.ones(4)), torch.ones(4).sin())

    def test_add_sizes(self):
        def func(x):
            y = x.size()
            return y + y

        eager_out = func(torch.ones(10, 10, 3))
        compile_out = torch._dynamo.optimize("eager")(func)(torch.ones(10, 10, 3))
        self.assertTrue(isinstance(compile_out, torch.Size))
        self.assertEqual(eager_out, compile_out)

    @unittest.skipIf(not TEST_MULTIGPU, "need multiple GPU")
    def test_cuda_set_device(self):
        def fn():
            a = torch.ones(2, device="cuda")
            torch.cuda.set_device(1)
            return a + 1

        with torch.cuda.device(0):
            counter = CompileCounter()
            opt_fn = torch.compile(fn, backend=counter)
            res = opt_fn()
            self.assertEqual(res.device.type, "cuda")
            self.assertEqual(res.device.index, 0)
            self.assertEqual(counter.frame_count, 2)

    def test_nested_function_resuming_with_correct_globals(self):
        # https://github.com/pytorch/pytorch/issues/99665
        try:
            from .utils import outer_func
        except ImportError:
            from utils import outer_func

        def gn(x, y):
            return x + y

        def fn(x, y):
            return outer_func(gn)(x, y)

        x = torch.rand([3])
        y = torch.rand([3])
        opt_fn = torch.compile(backend="eager")(fn)
        ref = fn(x, y)
        res = opt_fn(x, y)
        self.assertTrue(same(ref, res))

    @dataclasses.dataclass
    class CSETestCase:
        expr: str
        preface: typing.List[str] = dataclasses.field(default_factory=list)
        expected: typing.Optional[str] = None
        expected_py38: typing.Optional[str] = None

    def _is_py38(self) -> bool:
        return sys.version_info[:2] <= (3, 8)

    def _has_ast_unparse(self) -> bool:
        from torch._dynamo.guards import HAS_UNPARSE_FUNCTIONS

        return HAS_UNPARSE_FUNCTIONS

    def test_guards_cse_pass_single(self):
        if not self._has_ast_unparse():
            if IS_FBCODE:
                raise RuntimeError("Needs astunparse or Python-3.9+")
            raise unittest.SkipTest("Needs astunparse or Python-3.9+")
        from torch._dynamo.guards import PyExprCSEPass

        testcase = self.CSETestCase
        testcases = [
            # Nothing gets CSE-d, since the only repeated sub-expression is 'x'.
            # i.e. not a node type we are interested on.
            testcase(expr="x[0].a"),
            testcase(expr="x[1].a"),
            testcase(expr="x[2].a"),
            # 'a.b.c' gets CSE-d, since it's a sub-expression used more than 'PyExprCSEPass.USE_THRESHOLD'.
            testcase(
                expr="a.b.c[0].d.e",
                preface=["_var0 = a.b", "_var1 = _var0.c"],
                expected="_var1[0].d.e",
            ),
            testcase(expr="a.b.c[1].d.e", expected="_var1[1].d.e"),
            testcase(expr="a.b.c[2].d.e", expected="_var1[2].d.e"),
            # 'm.n[0]' gets CSE-d, since it is a sub-expression used more than 'PyExprCSEPass.USE_THRESHOLD'.
            testcase(
                expr="f(m.n[0], '0').x.y.z",
                preface=["_var2 = m.n", "_var3 = _var2[0]"],
                expected="f(_var3, '0').x.y.z",
            ),
            testcase(expr="f(m.n[0], '1').x.y.z", expected="f(_var3, '1').x.y.z"),
            testcase(expr="f(m.n[0], '2').x.y.z", expected="f(_var3, '2').x.y.z"),
            # The whole expressiong gets CSE-d, as well as all of its sub-expressions.
            testcase(
                expr="self.g(a, b).k",
                preface=["_var4 = self.g", "_var5 = _var4(a, b)", "_var6 = _var5.k"],
                expected="_var6",
            ),
            testcase(expr="self.g(a, b).k", expected="_var6"),
            testcase(expr="self.g(a, b).k", expected="_var6"),
        ]
        csepass = PyExprCSEPass()
        csepass.count([t.expr for t in testcases])

        for t in testcases:
            preface, expr = csepass.replace(t.expr)
            self.assertEqual(preface, t.preface)
            expected = t.expected if t.expected is not None else t.expr
            self.assertEqual(expr, expected)

    def test_guards_cse_pass_multiple(self):
        if not self._has_ast_unparse():
            raise unittest.SkipTest("Needs astunparse or Python-3.9+")
        from torch._dynamo.guards import PyExprCSEPass

        testcase = self.CSETestCase
        testcases = [
            testcase(
                expr="x[0].a < x[1].a * (3 - x[2].a)",
                expected="x[0].a < x[1].a * (3 - x[2].a)",
                expected_py38="(x[0].a < (x[1].a * (3 - x[2].a)))",
            ),
            testcase(
                expr="a.b.c[0].d.e + a.b.c[1].d.e * a.b.c[2].d.e > 0",
                preface=["_var0 = a.b", "_var1 = _var0.c"],
                expected="_var1[0].d.e + _var1[1].d.e * _var1[2].d.e > 0",
                expected_py38="((_var1[0].d.e + (_var1[1].d.e * _var1[2].d.e)) > 0)",
            ),
            testcase(
                expr="f(m.n[0], '0').x.y.z * f(m.n[0], '1').x.y.z * f(m.n[0], '2').x.y.z < 512",
                preface=["_var2 = m.n", "_var3 = _var2[0]"],
                expected="f(_var3, '0').x.y.z * f(_var3, '1').x.y.z * f(_var3, '2').x.y.z < 512",
                expected_py38="(((f(_var3, '0').x.y.z * f(_var3, '1').x.y.z) * f(_var3, '2').x.y.z) < 512)",
            ),
            testcase(
                expr="self.g(a, b).k + (1 - self.g(a, b).k) <= m[0].a + self.g(a, b).k",
                preface=["_var4 = self.g", "_var5 = _var4(a, b)", "_var6 = _var5.k"],
                expected="_var6 + (1 - _var6) <= m[0].a + _var6",
                expected_py38="((_var6 + (1 - _var6)) <= (m[0].a + _var6))",
            ),
        ]

        csepass = PyExprCSEPass()
        csepass.count([t.expr for t in testcases])

        for t in testcases:
            preface, expr = csepass.replace(t.expr)
            self.assertEqual(preface, t.preface)
            expected = t.expected_py38 if self._is_py38() else t.expected
            expected = expected if expected is not None else t.expr
            self.assertEqual(expr, expected)

    def test_guard_function_builder_with_cse(self):
        from torch._dynamo.guards import build_guard_function

        exprs = [
            "x[0].a < x[1].a * (3 - x[2].a)",
            "a.b.c[0].d.e + a.b.c[1].d.e * a.b.c[2].d.e > 0",
            "f(m.n[0], '0').x.y.z * f(m.n[0], '1').x.y.z * f(m.n[0], '2').x.y.z < 512",
            "self.g(a, b).k + (1 - self.g(a, b).k) <= m[0].a + self.g(a, b).k",
        ]

        _, pycode = build_guard_function(exprs, "")
        expected = """\
def ___make_guard_fn():
    def guard(L):
        if not (x[0].a < x[1].a * (3 - x[2].a)):
            return False
        _var0 = a.b
        _var1 = _var0.c
        if not (_var1[0].d.e + _var1[1].d.e * _var1[2].d.e > 0):
            return False
        _var2 = m.n
        _var3 = _var2[0]
        if not (f(_var3, '0').x.y.z * f(_var3, '1').x.y.z * f(_var3, '2').x.y.z < 512):
            return False
        _var4 = self.g
        _var5 = _var4(a, b)
        _var6 = _var5.k
        if not (_var6 + (1 - _var6) <= m[0].a + _var6):
            return False
        return True
    return guard
"""
        expected_38 = """\
def ___make_guard_fn():
    def guard(L):
        if not ((x[0].a < (x[1].a * (3 - x[2].a)))):
            return False
        _var0 = a.b
        _var1 = _var0.c
        if not (((_var1[0].d.e + (_var1[1].d.e * _var1[2].d.e)) > 0)):
            return False
        _var2 = m.n
        _var3 = _var2[0]
        if not ((((f(_var3, '0').x.y.z * f(_var3, '1').x.y.z) * f(_var3, '2').x.y.z) < 512)):
            return False
        _var4 = self.g
        _var5 = _var4(a, b)
        _var6 = _var5.k
        if not (((_var6 + (1 - _var6)) <= (m[0].a + _var6))):
            return False
        return True
    return guard
"""
        expected_38_no_astunparse = """\
def ___make_guard_fn():
    def guard(L):
        if not (x[0].a < x[1].a * (3 - x[2].a)):
            return False
        if not (a.b.c[0].d.e + a.b.c[1].d.e * a.b.c[2].d.e > 0):
            return False
        if not (f(m.n[0], '0').x.y.z * f(m.n[0], '1').x.y.z * f(m.n[0], '2').x.y.z < 512):
            return False
        if not (self.g(a, b).k + (1 - self.g(a, b).k) <= m[0].a + self.g(a, b).k):
            return False
        return True
    return guard
"""

        if self._is_py38():
            expected = (
                expected_38 if self._has_ast_unparse() else expected_38_no_astunparse
            )
        self.assertEqual(expected, pycode)

    def test_dynamo_compiling_fake_tensor_to_vararg_int(self):
        class MyModule(torch.nn.Module):
            def __init__(self) -> None:
                super().__init__()

            def forward(self, x):
                # use numpy int so it's wrapped as fake tensor in dynamo
                shape = np.int_(16)
                # test shape as fake tensor, which param type is
                # Sequence[Union[_int, SymInt]]
                return x.reshape(shape)

        x = torch.rand([4, 4])
        model = MyModule()
        orig_out = model(x)
        opt_model = torch._dynamo.optimize("eager")(MyModule())
        opt_out = opt_model(x)
        self.assertTrue(same(orig_out, opt_out))

    def test_scalar_tensor_is_equivalent_to_symint_argument(self):
        class GumbelTopKSampler(torch.nn.Module):
            def __init__(self, T, k):
                super().__init__()
                self.T = torch.nn.Parameter(
                    torch.tensor(T, dtype=torch.float32), requires_grad=False
                )
                self.k = torch.nn.Parameter(
                    torch.tensor(k, dtype=torch.int32), requires_grad=False
                )

            def sample_discrete(self, logits):
                threshold = torch.topk(logits, self.k, sorted=True)[0][..., -1]
                samples = torch.ge(logits.squeeze(1), threshold).float()
                return samples

            def forward(self, logits):
                dsamples = self.sample_discrete(logits)
                return dsamples

        x = torch.rand([4, 4, 4, 4])
        m = GumbelTopKSampler(T=4, k=4)
        orig_out = m(x)
        opt_m = torch.compile(backend="eager")(m)
        opt_out = opt_m(x)
        self.assertTrue(same(orig_out, opt_out))

    def test_scalar_tensor_is_equivalent_to_symint_list_argument(self):
        class Jitter(torch.nn.Module):
            def __init__(self, jitter_val):
                super().__init__()
                self.jitter_val = jitter_val

            def roll_tensor(self, input):
                h_shift = self.jitter_val - 1
                w_shift = self.jitter_val + 1
                return torch.roll(
                    torch.roll(input, shifts=h_shift, dims=2), shifts=w_shift, dims=3
                )

            def forward(self, input):
                return self.roll_tensor(input)

        x = torch.rand([4, 4, 4, 4])
        m = Jitter(jitter_val=4)
        orig_out = m(x)
        opt_m = torch.compile(backend="eager")(m)
        opt_out = opt_m(x)
        self.assertTrue(same(orig_out, opt_out))

    def test_scalar_tensor_is_equivalent_to_int_list_argument(self):
        class MyModel(torch.nn.Module):
            def forward(self, input):
                permute = torch.tensor([0, 2, 1])
                x = input.permute(*permute)
                return x

        x = torch.randn(2, 3, 4)
        m = MyModel()
        orig_out = m(x)
        opt_m = torch.compile(backend="eager")(m)
        opt_out = opt_m(x)
        self.assertTrue(same(orig_out, opt_out))

    def test_torch_variable_hasattr(self):
        def fn(x):
            if hasattr(torch.nn, "Module"):
                return x * x
            return x + 1

        compiled_fn = torch.compile(backend="eager", fullgraph=True)(fn)

        x = torch.rand([4, 4])
        fn_out = fn(x)
        compiled_out = compiled_fn(x)
        self.assertTrue(same(fn_out, compiled_out))

    def test_list_hasattr1(self):
        def fn(x):
            if hasattr(x, "foo"):
                return x[0] + 1
            return x[0] - 1

        compiled_fn = torch.compile(backend="eager", fullgraph=True)(fn)

        x = [torch.randn(3)]
        fn_out = fn(x)
        compiled_out = compiled_fn(x)
        self.assertTrue(same(fn_out, compiled_out))

    def test_list_hasattr2(self):
        def fn():
            x = [torch.zeros(3)]
            if hasattr(x, "__len__"):
                return x[0] + 1
            return x[0] - 1

        compiled_fn = torch.compile(backend="eager", fullgraph=True)(fn)

        fn_out = fn()
        compiled_out = compiled_fn()
        self.assertTrue(same(fn_out, compiled_out))

    def test_tuple_hasattr(self):
        def fn(x):
            if hasattr(x, "foo"):
                return x[0] + 1
            return x[1] - 1

        compiled_fn = torch.compile(backend="eager", fullgraph=True)(fn)

        x = (torch.randn(3), torch.randn(3))
        fn_out = fn(x)
        compiled_out = compiled_fn(x)
        self.assertTrue(same(fn_out, compiled_out))

    def test_fn_hasattr__name__1(self):
        def fn():
            foo = lambda x: x + 1
            return hasattr(foo, "__name__")

        compiled_fn = torch.compile(backend="eager", fullgraph=True)(fn)

        fn_out = fn()
        compiled_out = compiled_fn()
        self.assertEqual(fn_out, compiled_out)
        self.assertTrue(fn_out)

    def test_fn_hasattr__name__2(self):
        def bar(x):
            return torch.sin(x)

        def fn():
            return hasattr(bar, "__name__")

        compiled_fn = torch.compile(backend="eager", fullgraph=True)(fn)

        fn_out = fn()
        compiled_out = compiled_fn()
        self.assertEqual(fn_out, compiled_out)
        self.assertTrue(fn_out)

    def test_fn_hasattr__name__3(self):
        def bar(x, y):
            return torch.sin(x) + torch.cos(y)

        baz = functools.partial(bar, y=4)

        def fn():
            return hasattr(baz, "__name__")

        compiled_fn = torch.compile(backend="eager", fullgraph=True)(fn)

        fn_out = fn()
        compiled_out = compiled_fn()
        self.assertEqual(fn_out, compiled_out)
        self.assertFalse(fn_out)

    def test_torch_objects_as_keys(self):
        remap = {torch.float16: torch.float32}

        def fn():
            return torch.randn(3, dtype=remap[torch.float16])

        opt = torch.compile(fn, backend="eager")
        opt()

    def test_tracing_py_tree(self):
        def fn(xs):
            flat_xs, spec = python_pytree.tree_flatten(xs)
            res = [x.clone() for x in flat_xs]
            return python_pytree.tree_unflatten(res, spec)

        xs = [torch.tensor(i) for i in range(3)]

        counter = CompileCounter()
        torch._dynamo.optimize(counter, nopython=True)(fn)(xs)
        self.assertEqual(counter.frame_count, 1)
        self.assertEqual(counter.op_count, 3)

    def test_tracing_nested_py_tree(self):
        def fn(xs):
            flat_xs, spec = python_pytree.tree_flatten(xs)
            res = [x.clone() for x in flat_xs]
            return python_pytree.tree_unflatten(res, spec)

        xs = [torch.tensor(i) for i in range(3)]
        xsl = [xs, xs, xs, xs]

        counter = CompileCounter()
        comp_out = torch._dynamo.optimize(counter, nopython=True)(fn)(xsl)
        real_out = fn(xsl)
        self.assertEqual(comp_out, real_out)
        self.assertEqual(counter.frame_count, 1)
        self.assertEqual(counter.op_count, 12)

    def test_tracing_nested_py_tree_tuples(self):
        def fn(xs):
            flat_xs, spec = python_pytree.tree_flatten(xs)
            res = [x.clone() for x in flat_xs]
            return python_pytree.tree_unflatten(res, spec)

        xs = [torch.tensor(i) for i in range(3)]
        xsl = (xs, xs, xs, xs)

        counter = CompileCounter()
        comp_out = torch._dynamo.optimize(counter, nopython=True)(fn)(xsl)
        real_out = fn(xsl)
        self.assertEqual(comp_out, real_out)
        self.assertEqual(counter.frame_count, 1)
        self.assertEqual(counter.op_count, 12)

    def test_tracing_nested_py_tree_dicts(self):
        def fn(xs):
            flat_xs, spec = python_pytree.tree_flatten(xs)
            res = [x.clone() for x in flat_xs]
            return python_pytree.tree_unflatten(res, spec)

        xs = [torch.tensor(i) for i in range(3)]
        xsl = {
            "a": xs,
            "b": xs,
            "c": xs,
        }

        counter = CompileCounter()
        comp_out = torch._dynamo.optimize(counter, nopython=True)(fn)(xsl)
        real_out = fn(xsl)
        self.assertEqual(comp_out, real_out)
        self.assertEqual(counter.frame_count, 1)
        self.assertEqual(counter.op_count, 9)

    def test_dynamic_one_hot(self):
        def fn(x):
            x = x + 1
            # graph break from data-dependent output shape
            x = torch.nn.functional.one_hot(x)
            x = x + 1
            return x

        inp = torch.arange(20) % 4
        counter = CompileCounter()
        real_out = fn(inp)
        comp_out = torch.compile(fn, backend=counter)(inp)
        self.assertEqual(comp_out, real_out)
        self.assertEqual(counter.frame_count, 2)
        self.assertEqual(counter.op_count, 2)

    def test_tracing_nested_py_tree_mixed_all(self):
        def fn(xs):
            flat_xs, spec = python_pytree.tree_flatten(xs)
            res = [x.clone() for x in flat_xs]
            return python_pytree.tree_unflatten(res, spec)

        xs = [torch.tensor(i) for i in range(3)]
        xsa = (xs, xs)
        xsb = {"aa": xsa, "ab": xs}
        xsl = {
            "a": xs,
            "b": xsa,
            "c": xsb,
        }

        counter = CompileCounter()
        comp_out = torch._dynamo.optimize(counter, nopython=True)(fn)(xsl)
        real_out = fn(xsl)
        self.assertEqual(comp_out, real_out)
        self.assertEqual(counter.frame_count, 1)
        self.assertEqual(counter.op_count, 18)

    def test_any_all_symnode(self):
        cnt = CompileCounter()

        @torch.compile(backend=cnt, fullgraph=True, dynamic=True)
        def fn(x):
            t = x.size(0) >= 10
            f = x.size(0) >= 100
            if any([]) or any([f]) or any([f, f]):
                return x - 1
            if all([f]) or all([t, f]) or all([f, t]) or all([f, f]):
                return x - 2
            if not (all([]) and all([t]) and all([t, t])):
                return x - 3
            if not (any([t]) and any([t, f]) and any([f, t])):
                return x - 4
            return x + 1

        y1 = torch.randn(16)
        y2 = torch.randn(18)
        self.assertEqual(fn(y1), y1 + 1)
        self.assertEqual(fn(y2), y2 + 1)
        self.assertEqual(cnt.frame_count, 1)
        y3 = torch.randn(5)
        self.assertEqual(fn(y3), y3 - 3)
        self.assertEqual(cnt.frame_count, 2)

    def test_tracing_py_tree_tensor_subclass(self):
        from torch.testing._internal.two_tensor import TwoTensor
        from torch.utils.checkpoint import checkpoint

        def fn(xs):
            nested_xs = [[xs]]
            flat_xs, spec = python_pytree.tree_flatten(xs)
            return flat_xs[0].clone()

        # use checkpoint to trigger a "sourceless" tensor subclass
        def checkpoint_fn(xs):
            return checkpoint(fn, xs, use_reentrant=True)

        xs = TwoTensor(torch.ones(2, 2), torch.ones(2, 2))

        counter = CompileCounter()
        torch._dynamo.optimize(counter, nopython=True)(checkpoint_fn)(xs)
        self.assertEqual(counter.frame_count, 1)
        self.assertEqual(counter.op_count, 2)

    def test_tracing_tree_map_only(self):
        def fn(xs):
            def mapper(x):
                return x.clone()

            y = python_pytree.tree_map_only(torch.Tensor, mapper, xs)
            return y

        xs = [torch.tensor(i) for i in range(3)] + ["hi"]
        xsa = (xs, xs)
        xsb = {"aa": xsa, "ab": xs}

        counter = CompileCounter()
        comp_out = torch._dynamo.optimize(counter, nopython=True)(fn)(xsb)
        real_out = fn(xsb)

        self.assertEqual(comp_out, real_out)
        self.assertEqual(counter.frame_count, 1)
        self.assertEqual(counter.op_count, 9)

    @torch._dynamo.config.patch(
        capture_scalar_outputs=True, capture_dynamic_output_shape_ops=True
    )
    def test_unbacked_symint(self):
        @torch.compile(backend="eager")
        def f(lengths, values):
            sizes = lengths.tolist()
            for s in sizes:
                torch._check_is_size(s)
                torch._check(s >= 2)
                torch._check(s <= 100)
            return torch.split(values, sizes)

        f(torch.tensor([2, 3, 4]), torch.randn(9))

    @torch._dynamo.config.patch(
        capture_scalar_outputs=True, capture_dynamic_output_shape_ops=True
    )
    def test_out_variant_custom_op(self):
        with torch.library._scoped_library("mylib", "FRAGMENT") as lib:
            lib.define(
                "split_with_sizes_copy(Tensor all_gather_output, SymInt[] all_gather_input_split_sizes, int dim=0, *, Tensor(a!)[] out) -> ()"
            )

            @torch.library.impl(lib, "split_with_sizes_copy", "Meta")
            @torch.library.impl(lib, "split_with_sizes_copy", "CPU")
            def split_with_sizes_copy(
                all_gather_output: torch.Tensor,
                all_gather_input_split_sizes: typing.List[int],
                dim: int,
                out: typing.List[torch.Tensor],
            ) -> None:
                torch.split_with_sizes_copy(
                    all_gather_output, all_gather_input_split_sizes, dim=dim, out=out
                )

            @torch.compile(backend="eager", fullgraph=True)
            def f1(all_gather_output, all_gather_input_split_sizes, dim, out):
                return torch.ops.mylib.split_with_sizes_copy(
                    all_gather_output, all_gather_input_split_sizes, dim, out=out
                )

            all_gather_output = torch.randn(2, 272)
            all_gather_input_split_sizes = [128, 8, 128, 8]
            dim = 1
            out = [
                torch.empty(2, 128),
                torch.empty(2, 8),
                torch.empty(2, 128),
                torch.empty(2, 8),
            ]
            f1(all_gather_output, all_gather_input_split_sizes, dim, out)

        with torch.library._scoped_library("mylib", "FRAGMENT") as lib:
            lib.define(
                "chunk_cat(Tensor[] tensors, int dim, int num_chunks, *, Tensor(a!) out) -> ()"
            )

            @torch.library.impl(lib, "chunk_cat", "Meta")
            @torch.library.impl(lib, "chunk_cat", "CPU")
            def chunk_cat(
                tensors: typing.List[torch.Tensor],
                dim: int,
                num_chunks: int,
                out: torch.Tensor,
            ) -> None:
                torch._chunk_cat(tensors, dim, num_chunks, out=out)

            @torch.compile(backend="eager", fullgraph=True)
            def f2(tensors, dim, num_chunks, out):
                return torch.ops.mylib.chunk_cat(tensors, dim, num_chunks, out=out)

            x = torch.zeros(100, dtype=torch.int64)
            tensors = [
                torch.randn(16, 16),
                torch.randn(16),
                torch.randn(16, 16),
                torch.randn(16),
            ]
            dim = 0
            num_chunks = 2
            out = torch.empty(2, 272)
            f2(tensors, dim, num_chunks, out)

    @torch._dynamo.config.patch(capture_scalar_outputs=True)
    def test_runtime_assert_replacement(self):
        @torch.compile(backend="eager")
        def fn(x, y):
            z = y.item()
            torch._check(z == 3)
            return x + z

        fn(torch.randn(4), torch.tensor([3]))
        self.assertRaises(RuntimeError, lambda: fn(torch.randn(4), torch.tensor([4])))

    @torch._dynamo.config.patch(capture_scalar_outputs=True)
    def test_cat_unbacked(self):
        @torch.compile(backend="eager")
        def fn(x, y):
            z = y.item()
            return torch.cat([x, torch.ones(z)])

        self.assertRaises(
            RuntimeError, lambda: fn(torch.randn(2, 3), torch.tensor([0]))
        )
        self.assertRaises(
            RuntimeError, lambda: fn(torch.randn(2, 3), torch.tensor([1]))
        )

    @torch._dynamo.config.patch(
        capture_scalar_outputs=True, capture_dynamic_output_shape_ops=True
    )
    def test_aot_autograd_propagate_unbacked_symints_shape(self):
        @torch.compile(backend="aot_eager")
        def f(x):
            return torch.nonzero(x)

        f(torch.tensor([1, 0, 3, 2, 0]))

    def test_simple_set_usage(self):
        def foo(x, y):
            setty = {x, y}
            return setty.pop() * setty.pop()

        counter = CompileCounter()
        foo = torch._dynamo.optimize(counter, nopython=True)(foo)
        x = torch.randn(10, 10)
        y = torch.randn(10, 10)
        foo(x, y)
        self.assertEqual(counter.frame_count, 1)

    def test_add_to_set(self):
        def foo(x, y):
            setty = set()
            setty.add(x[0])
            setty.add(x[1])
            setty.add(x[2])
            setty.add(y)
            return y * len(setty)

        x = torch.randn(10, 10)
        y = torch.randn(2, 2)
        eager_result = foo([x, x, x, x, y], y)

        counter = CompileCounter()
        foo = torch._dynamo.optimize(counter, nopython=True)(foo)
        result = foo([x, x, x, x, y], y)
        self.assertEqual(counter.frame_count, 1)
        self.assertEqual(result, eager_result)

    def test_remove_set(self):
        def fn(x):
            set_a = set((4, 5))
            set_a.remove(4)
            return x * len(set_a)

        opt_fn = torch.compile(fn, backend="eager", fullgraph=True)
        x = torch.randn(4)
        ref = fn(x)
        res = opt_fn(x)
        self.assertEqual(ref, res)

    def test_iter_set(self):
        def foo(x, y):
            setty = set()
            for t in x:
                setty.add(t)
            return y * len(setty)

        x = torch.randn(10, 10)
        y = torch.randn(2, 2)
        eager_result = foo([x, x, x, x, y], y)

        counter = CompileCounter()
        foo = torch._dynamo.optimize(counter, nopython=True)(foo)
        result = foo([x, x, x, x, y], y)
        self.assertEqual(counter.frame_count, 1)
        self.assertEqual(result, eager_result)

    def test_input_set_graph_break(self):
        def foo(x):
            return x.pop() * x.pop()

        x = torch.randn(10, 10)
        y = torch.randn(10, 10)

        counter = CompileCounter()

        inp = {x, x, x, x, y, y}
        foo = torch._dynamo.optimize(counter, nopython=True)(foo)

        # There's a lot of stuff about sets that cannot work without a good deal of exertion on our part.
        # Specifically, getting a set as input won't ever work with how GetItemSource works (Can't arbitrary access set contents)
        # and so the guard story for the objects passed into input just isn't there atm.
        with self.assertRaisesRegex(
            torch._dynamo.exc.Unsupported,
            "^call_method UserDefinedObjectVariable\\(set\\).*",
        ):
            foo(inp)

        foo = torch._dynamo.optimize(counter, nopython=False)(foo)
        foo(inp)
        self.assertEqual(counter.frame_count, 1)

    def test_reconstruct_set_across_graph_break(self):
        def foo(x, y):
            setty = set()
            for t in x:
                setty.add(t)
            print("Break!")
            return y * len(setty)

        x = torch.randn(10, 10)
        y = torch.randn(2, 2)

        counter = CompileCounter()
        foo = torch._dynamo.optimize(counter)(foo)
        result = foo([x, x, x, x, y], y)

    def test_set_aliasing_recompiles(self):
        g1 = torch.randn(10)
        g2 = torch.randn(10)
        g3 = torch.randn(10)
        g4 = torch.randn(10)

        def foo(a, b, c):
            myset = {g1, a, b, c}
            return a + len(myset)

        counter = CompileCounter()
        foo = torch._dynamo.optimize(counter)(foo)
        # first call with no aliasing
        foo(g2, g3, g4)
        self.assertEqual(counter.frame_count, 1)

        # no aliasing again
        foo(g3, g2, g4)
        # assert no recompile
        self.assertEqual(counter.frame_count, 1)

        # aliasing changes, we should recompile
        foo(g2, g2, g2)
        self.assertEqual(counter.frame_count, 2)

        # same aliasing, different tensor
        foo(g3, g3, g3)
        self.assertEqual(counter.frame_count, 2)

        # aliasing between global and arg, should recompile again
        foo(g1, g1, g1)
        self.assertEqual(counter.frame_count, 3)

        # Reset
        torch._dynamo.reset()

        # aliasing between global and arg, first call
        foo(g1, g1, g1)
        self.assertEqual(counter.frame_count, 4)

        # same aliasing, different tensor, all local, recompile
        foo(g3, g3, g3)
        self.assertEqual(counter.frame_count, 5)

        # aliasing same tensor, we shouldn't recompile
        foo(g2, g2, g2)
        self.assertEqual(counter.frame_count, 5)

        # No aliasing
        foo(g2, g3, g4)
        self.assertEqual(counter.frame_count, 6)

        # No aliasing again
        foo(g3, g2, g4)
        # assert no recompile
        self.assertEqual(counter.frame_count, 6)

    def test_str_format_return1(self):
        @torch.compile(backend="eager", fullgraph=True)
        def fn(img):
            x = torch.sin(img)
            y = f"shape {img.shape[-2:]} batch size {img.shape[0]}"
            return img + x, y

        img1 = torch.randn(1, 1, 8, 8)
        res, msg = fn(img1)
        self.assertEqual(msg, "shape torch.Size([8, 8]) batch size 1")
        self.assertEqual(res, img1 + torch.sin(img1))

    def test_str_format_return2(self):
        @torch.compile(backend="eager", fullgraph=True)
        def fn(img):
            x = torch.sin(img)
            y = "shape {} batch size {y:.2f}".format(img.shape[-2:], y=img.shape[0])
            return img + x, y

        img1 = torch.randn(1, 1, 8, 8)
        res, msg = fn(img1)
        self.assertEqual(msg, "shape torch.Size([8, 8]) batch size 1.00")
        self.assertEqual(res, img1 + torch.sin(img1))

    # Compiling autograd.Function traces fwd function twice, but the same unbacked symints were not identified
    # as the same across the two tracings. This is an unlikely situation in real use cases, so we add another
    # `test_validate_outputs_unbacked_by_custom_op` to mitigate it and keep this one as expected failure
    # until we have a proper fix.
    @unittest.expectedFailure
    @torch._dynamo.config.patch(capture_scalar_outputs=True)
    def test_validate_outputs_unbacked(self):
        class SillyCat(torch.autograd.Function):
            @staticmethod
            def forward(ctx, x0, x1, i):
                ctx.save_for_backward(i)
                return torch.cat([x0, x1])

            @staticmethod
            def backward(ctx, grad_out):
                (i,) = ctx.saved_tensors
                i0, i1 = i.tolist()
                g_x0, g_x1 = grad_out.split([i0, i1])
                return g_x0, g_x1, None

        @torch.compile(backend="aot_eager", fullgraph=True)
        def f(x, i):
            i0, i1 = i.tolist()
            x0, x1 = x.split([i0, i1])
            return SillyCat.apply(x0, x1, i)

        f(torch.randn(9, requires_grad=True), torch.tensor([3, 6]))

    @torch._dynamo.config.patch(capture_scalar_outputs=True)
    def test_validate_outputs_unbacked_by_custom_op(self):
        with torch.library._scoped_library("mylib", "FRAGMENT") as lib:
            torch.library.define(
                "mylib::foo",
                "(Tensor a, Tensor b) -> (Tensor)",
                tags=torch.Tag.pt2_compliant_tag,
                lib=lib,
            )

            @torch.library.impl("mylib::foo", "cpu", lib=lib)
            @torch.library.register_fake("mylib::foo")
            def foo_impl(x, y):
                return torch.cat([x, y])

            @torch.compile(backend="aot_eager", fullgraph=True)
            def f(x, i):
                i0, i1 = i.tolist()
                x0, x1 = x.split([i0, i1])
                return torch.ops.mylib.foo(x0, x1)

            f(torch.randn(9, requires_grad=True), torch.tensor([3, 6]))

    def test_str_format_assert1(self):
        @torch.compile(backend="eager", fullgraph=True)
        def fn(img):
            x = torch.sin(img)
            val = x.shape[-2:]
            torch._assert(len(val) == 2, f"shape {img.shape}")
            return img + x

        img1 = torch.randn(1, 1, 8, 8)
        res = fn(img1)
        self.assertEqual(res, img1 + torch.sin(img1))

    def test_str_format_assert2(self):
        cnt = CompileCounter()

        @torch.compile(backend=cnt)
        def fn(img):
            x = torch.sin(img)
            torch._assert(
                img.shape[-2] == 8 and img.shape[-1] == 16, f"shape {img.shape}"
            )
            return img + x

        img1 = torch.randn(1, 3, 8, 16)
        res = fn(img1)
        self.assertEqual(res, img1 + torch.sin(img1))
        self.assertEqual(cnt.frame_count, 1)

        # trigger a recompile and graph break
        img2 = torch.randn(1, 3, 8, 15)
        self.assertRaises(AssertionError, lambda: fn(img2))

    def test_tolist_scalar(self):
        def fn(x):
            new_list = []
            for i in x.tolist():
                new_list.append(i * 4)
            return new_list

        x = torch.tensor([3])
        eager = fn(x)
        counter = CompileCounter()
        compiled = torch._dynamo.optimize(counter, nopython=True)(fn)(x)
        self.assertEqual(eager, compiled)
        self.assertEqual(counter.frame_count, 1)

    def test_tolist_1d(self):
        def fn(x):
            new_list = []
            for i in x.tolist():
                new_list.append(i * 4)
            return new_list

        x = torch.tensor([2, 1])
        eager = fn(x)
        counter = CompileCounter()
        compiled = torch._dynamo.optimize(counter, nopython=True)(fn)(x)
        self.assertEqual(eager, compiled)
        self.assertEqual(counter.frame_count, 1)

    def test_tolist_kd(self):
        def fn(x):
            new_list = []
            for i in x.tolist():
                new_list.append(i * 4)
            return new_list

        x = torch.tensor([[[2, 1], [2, 1], [2, 1]], [[2, 1], [2, 1], [2, 1]]])
        eager = fn(x)
        counter = CompileCounter()
        compiled = torch._dynamo.optimize(counter, nopython=True)(fn)(x)
        self.assertEqual(eager, compiled)
        self.assertEqual(counter.frame_count, 1)

    @patch.object(torch._dynamo.config, "specialize_int", True)
    def test_tolist_0d(self):
        def fn(x):
            new_list = []
            i = x.tolist()
            new_list.append(i * 4)
            return new_list

        x = torch.tensor(42)
        eager = fn(x)
        counter = CompileCounter()
        compiled = torch._dynamo.optimize(counter, nopython=True)(fn)(x)
        self.assertEqual(eager, compiled)
        self.assertEqual(counter.frame_count, 1)

    @patch.object(torch._dynamo.config, "assume_static_by_default", False)
    @patch.object(torch._dynamo.config, "automatic_dynamic_shapes", False)
    def test_tolist_kd_dynamic(self):
        def fn(x):
            new_list = []
            i = x.tolist()
            new_list.append(i * 4)
            return new_list

        x = torch.randint(3, 5, [5, 5])
        eager = fn(x)
        counter = CompileCounter()
        compiled_fn = torch._dynamo.optimize(counter, nopython=True)(fn)
        compiled = compiled_fn(x)
        self.assertEqual(eager, compiled)
        self.assertEqual(counter.frame_count, 1)

        # Value change, no recompiles
        x = torch.randint(7, 9, [5, 5])
        compiled_fn(x)
        self.assertEqual(counter.frame_count, 1)

        # Size change, forced recompiles
        x = torch.randint(3, 5, [3, 3])
        compiled_fn(x)
        self.assertEqual(counter.frame_count, 2)

    def test_tolist_float(self):
        def fn(x):
            new_list = []
            for i in x.tolist():
                new_list.append(i * 4)
            return new_list

        x = torch.tensor(
            [[[2.0, 1.0], [2.0, 1.0], [2.0, 1.0]], [[2.0, 1.0], [2.0, 1.0], [2.0, 1.0]]]
        )
        eager = fn(x)
        counter = CompileCounter()
        compiled = torch.compile(fn, backend=counter)(x)
        self.assertEqual(eager, compiled)
        # Nothing to compile here
        self.assertEqual(counter.frame_count, 0)

    def test_inline_closure_not_loaded_by_parent(self):
        def outer(a):
            return a + 1

        def indirect(x):
            return direct(x)

        def direct(x):
            def deep2(c):
                return outer(c)

            def deep(c):
                return deep2(c)

            return deep(x)

        x = torch.randn(3)
        eager = indirect(x)
        counter = CompileCounter()
        compiled = torch._dynamo.optimize(counter)(indirect)(x)
        self.assertEqual(eager, compiled)
        self.assertEqual(counter.frame_count, 1)

    def test_inline_closure_returned_by_another_function_and_captures(self):
        x = torch.ones(1)

        def fn():
            def inner():
                return x + 2

            return inner

        @torch.compile
        def start():
            # Obtain the `inner` function, which holds reference to `x`.
            inner = fn()

            # When we call `inner`, we end up looking up `x` from our inlining
            # tracer, Dynamo must make sure it still has some modeling of `x` at
            # that point.
            res = inner()
            return res

        res = start()
        self.assertEqual(torch.ones(1) * 3, res)

    def test_deque_input(self):
        a = torch.randn([2, 3])
        b = torch.randn([2, 3])
        d1 = collections.deque([a, b])
        d1.insert(0, "foo")

        d2 = collections.deque([a, b])
        d2.insert(0, "foo")

        def fn(q):
            a = q.pop()
            b = q.pop()
            return a * b

        eager = fn(d1)
        counter = CompileCounter()
        compiled = torch.compile(fn, backend=counter)(d2)
        self.assertEqual(eager, compiled)
        self.assertEqual(counter.frame_count, 1)

    def test_deque_append_left(self):
        d1 = collections.deque([10, 10])
        d1.insert(0, "foo")

        d2 = collections.deque([10, 10])
        d2.insert(0, "foo")

        def fn(q, a, b):
            q.appendleft(a)
            q.appendleft(b)
            return q.popleft() * q.popleft()

        a = torch.randn([3, 3])
        b = torch.randn([3, 3])
        eager = fn(d1, a, b)
        counter = CompileCounter()
        compiled = torch.compile(fn, backend=counter)(d2, a, b)
        self.assertEqual(eager, compiled)
        self.assertEqual(counter.frame_count, 1)
        self.assertTrue(isinstance(compiled, torch.Tensor))

    def test_yield_from(self):
        def yield_from_fn(t_list, k):
            def yield_from_gen(l):
                l2 = [t * k for t in l]
                yield from l2

            return [t * k for t in yield_from_gen(t_list)]

        t_list = [torch.randn([2, 3]) for _ in range(3)]
        eager = yield_from_fn(t_list, 2)
        counter = CompileCounter()
        compiled = torch._dynamo.optimize(counter)(yield_from_fn)(t_list, 2)
        self.assertEqual(eager, compiled)
        self.assertEqual(counter.frame_count, 1)

    def test_yield_from_in_a_loop(self):
        def gen2():
            yield 1

        def gen1():
            for value in range(5):
                yield from gen2()

        def fn(x):
            c = 0
            for i in gen1():
                c = c + i
            return x + c

        opt_fn = torch.compile(fn, backend="eager")
        x = torch.zeros(4)
        self.assertEqual(fn(x), opt_fn(x))

    def test_yield_gen_and_from(self):
        def populate_and_multiply_sequence(n, multiplier):
            # Inline generator
            def tensor_generator():
                for i in range(n):
                    yield torch.tensor([i])

            # Use 'yield from' to iterate over tensors and multiply
            t_list = [tensor * multiplier for tensor in tensor_generator()]

            def yield_from_gen():
                yield from t_list

            return [t for t in yield_from_gen()]

        multiplier = torch.tensor([10])
        eager = populate_and_multiply_sequence(5, multiplier)
        counter = CompileCounter()
        compiled = torch._dynamo.optimize(counter)(populate_and_multiply_sequence)(
            5, multiplier
        )
        self.assertEqual(eager, compiled)
        self.assertEqual(counter.frame_count, 1)

    def test_yield_from_user_stop_iteration(self):
        class MyIter:
            def __init__(self, seq):
                self.seq = seq
                self.index = 0

            def __iter__(self):
                return self

            def __next__(self):
                self.index += 1
                if self.index <= len(self.seq):
                    return self.seq[self.index - 1]
                raise StopIteration(self.index)

        def yield_from_iter_fn(seq):
            def gen(seq):
                yield from MyIter(seq)

            return [i for i in gen(seq)]

        seq = [torch.randn([2, 3]) for _ in range(3)]
        eager = yield_from_iter_fn(seq)
        counter = CompileCounter()
        compiled = torch._dynamo.optimize(counter)(yield_from_iter_fn)(seq)
        self.assertEqual(eager, compiled)
        self.assertEqual(counter.frame_count, 0)

    def test_yield_send_to_subgenerator_graph_break(self):
        def subgenerator(tensor):
            multiplier = yield
            yield tensor * multiplier

        def main_generator(t_list):
            for tensor in t_list:
                subgen = subgenerator(tensor)
                next(subgen)
                yield from subgen.send(torch.tensor([10]))

        t_list = [torch.tensor([i]) for i in range(5)]
        eager = list(main_generator(t_list))

        counter = CompileCounter()
        compiled_fn = torch._dynamo.optimize(counter)(main_generator)
        compiled = list(compiled_fn(t_list))

        self.assertEqual(eager, compiled)
        self.assertEqual(counter.frame_count, 0)

    def test_derpy_nn_module_usage(self):
        def ff1(x):
            self = mod1
            return torch.sigmoid(self.mod2(x) + self.param1)

        def ff2(x):
            self = mod2
            return torch.cos(torch.sin(x) * self.param2 + 10)

        mod1 = torch.nn.Module()
        mod2 = torch.nn.Module()
        mod1.register_module("mod2", mod2)
        mod1.register_parameter("param1", torch.nn.Parameter(torch.randn(10)))
        mod1.forward = ff1
        mod2.register_parameter("param2", torch.nn.Parameter(torch.randn(10)))
        mod2.forward = ff2
        mod1.eval()

        x = torch.randn(10)
        expected = mod1(x)
        counter = CompileCounter()
        actual = torch.compile(mod1, backend=counter, fullgraph=True)(x)
        self.assertEqual(actual, expected)
        self.assertEqual(counter.op_count, 6)

    def test_default_args_device_dtype(self):
        class Foo:
            def __init__(
                self,
                dtype: torch.dtype = torch.float16,
                device: torch.device = torch.device("cpu"),
            ) -> None:
                self.value = torch.tensor(10, dtype=dtype, device=device)

        def fn():
            return Foo().value + 1

        opt_func = torch._dynamo.optimize("eager", nopython=True)(fn)
        ref = fn()
        res = opt_func()
        self.assertEqual(ref, res)

    def test_torch_device_python_type(self):
        for device, device_type, index in [
            ("cpu", "cpu", None),
            ("cuda:0", "cuda", 0),
        ]:
            if device == "cuda:0" and not TEST_CUDA:
                continue

            def fn(target):
                target_device = target.device
                a = torch.zeros(2, 3, device=target_device)
                # Constant assert at trace time
                assert isinstance(target_device, torch.device)
                assert target_device.type == device_type
                assert target_device.index == index
                b = torch.zeros(2, 3, device=target_device)
                c = torch.zeros(2, 3, device=target_device)
                return a + b + c

            from torch._dynamo.variables import ConstantVariable

            device = torch.device(device)
            expected_variable = ConstantVariable(device)
            self.assertEqual(expected_variable.python_type(), type(device))

            opt_func = torch._dynamo.optimize("eager", nopython=True)(fn)
            a = torch.tensor([2, 3], device=device)
            res = opt_func(a)
            self.assertIsInstance(res, torch.Tensor)

    def test_torch_dtype_python_type(self):
        def fn(target):
            target_dtype = target.dtype
            a = torch.zeros(2, 3, dtype=target_dtype)
            # Constant assert at trace time
            assert isinstance(target_dtype, torch.dtype)
            b = torch.zeros(2, 3, dtype=target_dtype)
            c = torch.zeros(2, 3, dtype=target_dtype)
            return a + b + c

        from torch._dynamo.variables import ConstantVariable

        dtype = torch.float16
        expected_variable = ConstantVariable(dtype)
        self.assertEqual(expected_variable.python_type(), type(dtype))

        opt_func = torch._dynamo.optimize("eager", nopython=True)(fn)
        a = torch.tensor([2, 3], dtype=dtype)
        res = opt_func(a)
        self.assertIsInstance(res, torch.Tensor)

    def test_iterator_limit(self):
        def fn(x):
            def gen():
                while True:
                    yield x

            return list(gen())

        x = torch.randn([0, 1, 2, 3, 4, 5])
        compiled_fn = torch._dynamo.optimize(backend="eager", nopython=True)(fn)
        with self.assertRaisesRegex(
            torch._dynamo.exc.Unsupported, "infinite generator"
        ):
            compiled_fn(x)

        # FIXME(XuehaiPan): do not inline infinite generator if it does not raise errors in eager mode
        def fn(x):
            def gen():
                while True:
                    yield x

            return list(zip(range(10), gen()))

        x = torch.randn([0, 1, 2, 3, 4, 5])
        compiled_fn = torch._dynamo.optimize(backend="eager", nopython=True)(fn)
        with self.assertRaisesRegex(
            torch._dynamo.exc.Unsupported, "infinite generator"
        ):
            compiled_fn(x)

    def test_itertools_islice(self):
        counters.clear()

        def fn(x):
            return itertools.islice(x, 2, 5, 2)

        x = torch.randn([0, 1, 2, 3, 4, 5])
        eager = fn(x)

        compiled_fn = torch._dynamo.optimize(backend="eager", nopython=True)(fn)
        compiled = compiled_fn(x)

        self.assertEqual(list(eager), list(compiled))
        self.assertEqual(len(counters["graph_break"]), 0)

    def test_itertools_islice_default_step(self):
        counters.clear()

        def fn(x):
            return itertools.islice(x, 2, 5)

        x = torch.randn([0, 1, 2, 3, 4, 5])
        eager = fn(x)

        compiled_fn = torch._dynamo.optimize(backend="eager", nopython=True)(fn)
        compiled = compiled_fn(x)

        self.assertEqual(list(eager), list(compiled))
        self.assertEqual(len(counters["graph_break"]), 0)

    def test_itertools_islice_default_end(self):
        counters.clear()

        def fn(x):
            return itertools.islice(x, 2)

        x = torch.randn([0, 1, 2, 3, 4, 5])
        eager = fn(x)

        compiled_fn = torch._dynamo.optimize(backend="eager", nopython=True)(fn)
        compiled = compiled_fn(x)

        self.assertEqual(list(eager), list(compiled))
        self.assertEqual(len(counters["graph_break"]), 0)

    def test_itertools_repeat(self):
        counters.clear()

        def fn(x):
            r = itertools.repeat(100.0, 5)
            for i in r:
                x += i
            return x

        x = torch.randn([2, 5])
        eager = fn(x)

        compiled_fn = torch._dynamo.optimize(backend="eager", nopython=True)(fn)
        compiled = compiled_fn(x)

        self.assertEqual(list(eager), list(compiled))
        self.assertEqual(len(counters["graph_break"]), 0)

    def test_itertools_infinite_repeat(self):
        counters.clear()

        def fn(x):
            r = itertools.repeat(100.0)
            idx = 0
            for i in r:
                x += i
                idx += 1
                if idx > 10:
                    break
            return x

        x = torch.randn([2, 5])
        eager = fn(x)

        compiled_fn = torch._dynamo.optimize(backend="eager", nopython=True)(fn)
        compiled = compiled_fn(x)

        self.assertEqual(list(eager), list(compiled))
        self.assertEqual(len(counters["graph_break"]), 0)

    def test_itertools_infinite_repeat_mutation(self):
        counters.clear()

        def fn(x):
            r = itertools.repeat(x)
            idx = 0
            for i in r:
                x += i
                i += 1
                idx += 1
                if idx > 10:
                    break
            return x

        x = torch.randn([2, 5])
        eager = fn(x)

        compiled_fn = torch._dynamo.optimize(backend="eager", nopython=True)(fn)
        compiled = compiled_fn(x)

        self.assertEqual(list(eager), list(compiled))
        self.assertEqual(len(counters["graph_break"]), 0)

    def test_itertools_infinite_count(self):
        for args in ([], [10], [5, -1]):
            counters.clear()

            def fn(x):
                r = itertools.count(*args)
                idx = 0
                for i in r:
                    x += i
                    idx += 1
                    if idx > 10:
                        break
                return x

            x = torch.randn([2, 5])
            eager = fn(x)

            compiled_fn = torch._dynamo.optimize(backend="eager", nopython=True)(fn)
            compiled = compiled_fn(x)

            self.assertEqual(list(eager), list(compiled))
            self.assertEqual(len(counters["graph_break"]), 0)

    def test_itertools_infinite_cycle(self):
        counters.clear()

        def fn(x):
            for iterator in (
                iter([]),
                iter([10, 11.0]),
                itertools.repeat(-1, 3),
                itertools.count(10),
            ):
                r = itertools.cycle(iterator)
                idx = 0
                x += 1
                for i in r:
                    x += i
                    idx += 1
                    if idx > 10:
                        break
            return x

        x = torch.randn([2, 5])
        eager = fn(x)

        compiled_fn = torch._dynamo.optimize(backend="eager", nopython=True)(fn)
        compiled = compiled_fn(x)

        self.assertEqual(list(eager), list(compiled))
        self.assertEqual(len(counters["graph_break"]), 0)

    def test_itertools_accumulate_symint_default_sum(self):
        # https://github.com/pytorch/pytorch/issues/110287
        counters.clear()

        def fn(x):
            r = itertools.accumulate([x.size(0), x.size(1)])
            for i in r:
                x *= i
            return x

        x = torch.randn(2, 3)
        eager = fn(x)

        compiled_fn = torch._dynamo.optimize(backend="eager", nopython=True)(fn)
        compiled = compiled_fn(x)

        self.assertEqual(list(eager), list(compiled))
        self.assertEqual(len(counters["graph_break"]), 0)

    def test_itertools_accumulate_tensors_default_sum(self):
        counters.clear()

        def fn(a, b, c, d, x):
            l = [a, b, c, d, x]
            for i, t in enumerate(l):
                l[i] = t * x
            return itertools.accumulate(l)

        t_list = [torch.tensor([i + 1]) for i in range(4)]
        x = torch.tensor([[1, 2], [3, 4]])
        eager = fn(*t_list, x)

        compiled_fn = torch._dynamo.optimize(backend="eager", nopython=True)(fn)
        compiled = compiled_fn(*t_list, x)

        self.assertEqual(list(eager), list(compiled))
        self.assertEqual(len(counters["graph_break"]), 0)

    def test_itertools_accumulate_tensors_builtins(self):
        for builtin_op in [operator.mul, operator.sub, operator.pow]:
            counters.clear()

            def fn(a, b, c, d, x):
                l = [a, b, c, d, x]
                for i, t in enumerate(l):
                    l[i] = t * x
                return itertools.accumulate(l, builtin_op)

            t_list = [torch.tensor([i + 1]) for i in range(4)]
            x = torch.tensor([[1, 2], [3, 4]])
            eager = fn(*t_list, x)

            compiled_fn = torch._dynamo.optimize(backend="eager", nopython=True)(fn)
            compiled = compiled_fn(*t_list, x)

            self.assertEqual(list(eager), list(compiled))
            self.assertEqual(len(counters["graph_break"]), 0)

    def test_itertools_accumulate_tensors_kwargs(self):
        from torch._dynamo.utils import counters

        for kwargs in [
            {"func": operator.mul},
            {"initial": 100},
            {"func": operator.sub, "initial": -1},
        ]:
            counters.clear()

            def fn(a, b, c, d, x):
                l = [a, b, c, d, x]
                for i, t in enumerate(l):
                    l[i] = t * x
                return itertools.accumulate(l, **kwargs)

            t_list = [torch.tensor([i + 1]) for i in range(4)]
            x = torch.tensor([[1, 2], [3, 4]])

            compiled_fn = torch._dynamo.optimize(backend="eager", nopython=True)(fn)
            compiled = compiled_fn(*t_list, x)
            eager = fn(*t_list, x)

            self.assertEqual(list(eager), list(compiled))
            self.assertEqual(len(counters["graph_break"]), 0)

    def test_packaging_version_parse(self):
        from packaging import version

        @torch.compile(backend="eager", fullgraph=True)
        def fn():
            x = torch.zeros(1)
            if version.parse(torch.__version__) >= version.parse("2.0.0"):
                return x + 1
            return x

        self.assertEqual(fn().item(), 1)

    def test_itertools_accumulate_tensors_user_defined(self):
        def udo_fn_0(a, b):
            return -1

        rando = random.randint(0, 1)

        def udo_fn_1(a, b):
            return a * rando + b * rando

        seen = []

        def udo_fn_2(a, b):
            seen.append(a)
            seen.append(b)
            return a * len(seen)

        for udo_fn in [udo_fn_0, udo_fn_1, udo_fn_2]:
            counters.clear()
            torch._dynamo.reset()

            def fn(a, b, c, d, x):
                l = [a, b, c, d, x]
                for i, t in enumerate(l):
                    l[i] = t * x
                return itertools.accumulate(l, udo_fn)

            t_list = [torch.tensor([i]) for i in range(4)]
            x = torch.tensor([[1, 2], [3, 4]])
            eager = fn(*t_list, x)

            compiled_fn = torch._dynamo.optimize(backend="eager", nopython=True)(fn)
            compiled = compiled_fn(*t_list, x)

            self.assertEqual(list(eager), list(compiled))
            self.assertEqual(len(counters["graph_break"]), 0)

    def test_pure_python_accumulate(self):
        def accumulate(iterable, func=lambda x, y: x + y):
            it = iter(iterable)
            try:
                # Initialize the accumulator with the first value from the iterable
                accumulator = next(it)
            except StopIteration:
                # If the iterable is empty, return an empty generator
                return
            yield accumulator

            for element in it:
                accumulator = func(accumulator, element)
                yield accumulator

        def fn(it):
            return accumulate(it)

        t_list = [torch.tensor([i]) for i in range(4)]
        eager = fn(t_list)

        counter = CompileCounter()
        compiled_fn = torch.compile(fn, backend=counter)
        compiled = compiled_fn(t_list)

        self.assertEqual(list(eager), list(compiled))
        self.assertEqual(counter.frame_count, 1)

    def test_itertools_groupby_pure_python_default_identify_func(self):
        counters.clear()

        def fn(l):
            return [(k, list(g)) for k, g in itertools.groupby(l)]

        l = [1, 2, 2, 3, 4, 4, 4, 1, 2]
        eager = fn(l)

        compiled_fn = torch._dynamo.optimize(backend="eager", nopython=True)(fn)
        compiled = compiled_fn(l)

        self.assertEqual(eager, compiled)
        self.assertEqual(len(counters["graph_break"]), 0)

    def test_itertools_groupby_pure_python_key_func(self):
        counters.clear()

        def fn(l):
            return [(k, list(g)) for k, g in itertools.groupby(l, key=operator.neg)]

        l = [1, 2, -2, 3, 4, 4, -4, 0, -2]
        eager = fn(l)

        compiled_fn = torch._dynamo.optimize(backend="eager", nopython=True)(fn)
        compiled = compiled_fn(l)

        self.assertEqual(eager, compiled)
        self.assertEqual(len(counters["graph_break"]), 0)

    def test_itertools_tee(self):
        counters.clear()

        def fn(l):
            a, b = itertools.tee(l)
            return list(a), list(b)

        l = [1, 2, 2, 3, 4, 4, 4, 1, 2]
        eager = fn(l)

        compiled_fn = torch._dynamo.optimize(backend="eager", nopython=True)(fn)
        compiled = compiled_fn(l)

        self.assertEqual(eager, compiled)
        self.assertEqual(len(counters["graph_break"]), 0)

    def test_list_iterator_contains(self):
        def fn(x):
            it = iter(["my_weight", "not_my_weight"])
            next(it)
            if "my_weight" in it:
                return x + 2
            return x + 1

        x = torch.zeros(3)
        compiled_fn = torch._dynamo.optimize(backend="eager", nopython=True)(fn)

        self.assertEqual(fn(x), compiled_fn(x))

    def test_storage_return(self):
        @torch.compile(backend="eager", fullgraph=True)
        def fn(x):
            y = torch.sin(x + 1)
            storage = x.untyped_storage()
            storage.resize_(0)
            y = torch.cos(y)
            return y, storage

        x = torch.randn(10)
        expected = torch.cos(torch.sin(x + 1))
        y, s = fn(x)
        self.assertEqual(y, expected)
        self.assertEqual(x.untyped_storage().size(), 0)
        self.assertIs(s, x.untyped_storage())

    def test_flat_name_to_original_fqn(self):
        class FooBarModule(torch.nn.Module):
            def __init__(self) -> None:
                super().__init__()
                self.register_parameter("0", torch.nn.Parameter(torch.randn(3, 4)))
                self.test_buf = torch.nn.Buffer(torch.randn(3, 4))
                self.register_parameter(
                    "test_param", torch.nn.Parameter(torch.randn(3, 4))
                )

            def forward(self, x):
                return ((x + self.test_buf) * getattr(self, "0")) / self.test_param

        class TestModule(torch.nn.Module):
            def __init__(self) -> None:
                super().__init__()
                self.foo_bar = FooBarModule()
                self.register_parameter(
                    "test_param", torch.nn.Parameter(torch.randn(3, 4))
                )
                self.test_buf = torch.nn.Buffer(torch.randn(3, 4))

            def forward(self, x):
                return (self.foo_bar(x) + self.test_param) * self.test_buf

        gm, _ = torch._dynamo.export(TestModule(), torch.randn(3, 4))
        self.assertIn("dynamo_flat_name_to_original_fqn", gm.meta)
        expected_fqn = {
            "L__self___test_param": "test_param",
            "L__self___test_buf": "test_buf",
            "getattr_L__self___foo_bar___0__": "foo_bar.0",
            "L__self___foo_bar_test_param": "foo_bar.test_param",
            "L__self___foo_bar_test_buf": "foo_bar.test_buf",
        }
        self.assertEqual(expected_fqn, gm.meta["dynamo_flat_name_to_original_fqn"])

    def test_proxy_frozen_dataclass(self):
        @dataclasses.dataclass(frozen=True)
        class TestDataClass:
            x: torch.Tensor
            y: torch.Tensor

        @allow_in_graph
        def inner_fn(dc):
            return dc.x + dc.y

        def fn(x, y):
            dc = TestDataClass(x, y)
            return inner_fn(dc)

        fn_opt = torch.compile(fullgraph=True)(fn)
        inps = (torch.ones(2, 2), torch.ones(2, 2))
        actual = fn_opt(*inps)
        expected = fn(*inps)

        self.assertEqual(actual, expected)

    def test_reconstruct_frozen_dataclass(self):
        @dataclasses.dataclass(frozen=True)
        class TestDataClass:
            x: torch.Tensor
            y: torch.Tensor

        def fn(x, y):
            dc = TestDataClass(x, y)
            torch._dynamo.graph_break()
            return dc.x + dc.y

        fn_opt = torch.compile()(fn)
        inps = (torch.ones(2, 2), torch.ones(2, 2))
        actual = fn_opt(*inps)
        expected = fn(*inps)

    def test_frozen_dataclass_default_value(self):
        @dataclasses.dataclass(frozen=True)
        class TestDataClass:
            x: torch.Tensor
            y: torch.Tensor
            z: int = dataclasses.field(default=5)
            a: int = 6

        @allow_in_graph
        def inner_fn(dc):
            return dc.x + dc.y + dc.z + dc.a

        def fn(x, y):
            dc = TestDataClass(x, y)
            return inner_fn(dc)

        fn_opt = torch.compile(fullgraph=True)(fn)
        inps = (torch.ones(2, 2), torch.ones(2, 2))
        actual = fn_opt(*inps)
        expected = fn(*inps)

        self.assertEqual(actual, expected)

    def test_frozen_dataclass_default_factory(self):
        @dataclasses.dataclass(frozen=True)
        class TestDataClass:
            x: torch.Tensor
            y: torch.Tensor
            z: int = dataclasses.field(default_factory=list)
            a: int = dataclasses.field(default_factory=lambda: [5])

        @allow_in_graph
        def inner_fn(dc):
            return dc.x + dc.y + dc.a[0]

        def fn(x, y):
            dc = TestDataClass(x, y)
            return inner_fn(dc)

        fn_opt = torch.compile(fullgraph=True)(fn)
        inps = (torch.ones(2, 2), torch.ones(2, 2))
        actual = fn_opt(*inps)
        expected = fn(*inps)

        self.assertEqual(actual, expected)

    @requiresPy310
    def test_frozen_dataclass_kw_only(self):
        @dataclasses.dataclass(frozen=True)
        class TestDataClass:
            x: torch.Tensor
            y: torch.Tensor
            z: int = dataclasses.field(kw_only=True)
            a: int = dataclasses.field(kw_only=True)

        @allow_in_graph
        def inner_fn(dc):
            return dc.x + dc.y + dc.a + dc.z

        def fn(x, y):
            dc = TestDataClass(x, y, z=5, a=2)
            return inner_fn(dc)

        fn_opt = torch.compile(fullgraph=True)(fn)
        inps = (torch.ones(2, 2), torch.ones(2, 2))
        actual = fn_opt(*inps)
        expected = fn(*inps)

        self.assertEqual(actual, expected)

    def test_pytree_tree_leaves(self):
        implemtations = [("python", python_pytree)]
        if cxx_pytree is not None:
            implemtations.append(("cxx", cxx_pytree))

        for name, module in implemtations:
            with self.subTest(f"pytree implement: {name}"):

                def fn(x):
                    tree = {
                        "a": [x, x - 1],
                        "b": x + 2,
                        "c": (
                            x,
                            3.0,
                            collections.deque([0.0, -x, 1, 2], maxlen=3),
                        ),
                        "d": collections.OrderedDict(
                            {
                                "e": torch.return_types.qr((2 * x, None)),
                                "f": MyTuple(x, x + 1, torch.zeros(4, 3)),
                            },
                        ),
                    }
                    leaves = module.tree_leaves(tree)
                    return leaves

                x = torch.randn(3, 2)
                expected = fn(x)
                fn_opt = torch.compile(fullgraph=True)(fn)
                actual = fn_opt(x)

                self.assertEqual(actual, expected)

    def test_pytree_tree_flatten_unflatten(self):
        implemtations = [("python", python_pytree)]
<<<<<<< HEAD
        if cxx_pytree is not None:
            implemtations.append(("cxx", cxx_pytree))
=======
>>>>>>> 9e299b88

        for name, module in implemtations:
            with self.subTest(f"pytree implement: {name}"):

                def fn(x, y):
                    tree = {
                        "a": [x, x - 1],
                        "b": x + 2,
                        "c": (
                            x,
                            3.0,
                            collections.deque([0.0, -x, 1, 2], maxlen=3),
                        ),
                        "d": collections.OrderedDict(
                            {
                                "e": torch.return_types.qr((2 * x, None)),
                                "f": MyTuple(x, x + 1, torch.zeros(4, 3)),
                            },
                        ),
                    }
                    leaves, treespec = module.tree_flatten(tree)
                    new_leaves = [
                        x - 1,
                        y,
                        x * y,
                        3.0,
                        y - 2,
                        1,
                        torch.zeros(2, 2),
                        2 * y,
                        -y,
                        x + y,
                        x - y,
                        torch.ones(3, 2),
                        1,
                    ]
                    new_tree = module.tree_unflatten(new_leaves, treespec)
                    return leaves, new_tree

            x = torch.randn(3, 2)
            y = torch.randn(3, 2)
            expected = fn(x, y)
            fn_opt = torch.compile(fullgraph=True)(fn)
            actual = fn_opt(x, y)

            self.assertEqual(actual, expected)

    def test_pytree_tree_map(self):
        implemtations = [("python", python_pytree)]
<<<<<<< HEAD
        if cxx_pytree is not None:
            implemtations.append(("cxx", cxx_pytree))
=======
>>>>>>> 9e299b88

        for name, module in implemtations:
            with self.subTest(f"pytree implement: {name}"):

                def fn(x, y):
                    tree1 = {
                        "a": [x, x - 1],
                        "b": x + 2,
                        "c": (
                            x,
                            3.0,
                            collections.deque([0.0, -x, 1, 2], maxlen=3),
                        ),
                        "d": collections.OrderedDict(
                            {
                                "e": torch.return_types.qr((2 * x, None)),
                                "f": MyTuple(x, x + 1, torch.zeros(4, 3)),
                            },
                        ),
                    }
                    tree2 = collections.OrderedDict(
                        [
                            ("c", (y, 3.0, collections.deque([1, -y, 10.0]))),
                            ("a", [y, y + 1]),
                            ("b", y + 2),
                            (
                                "d",
                                {
                                    "f": MyTuple(torch.ones(4, 3), -y, y + 1),
                                    "e": torch.return_types.qr((2 * y, None)),
                                },
                            ),
                        ],
                    )
                    return module.tree_map(lambda u, v: (u, v), tree1, tree2)

                x = torch.randn(3, 2)
                y = torch.randn(3, 2)
                expected = fn(x, y)
                fn_opt = torch.compile(fullgraph=True)(fn)
                actual = fn_opt(x, y)

                self.assertEqual(actual, expected)

    def test_shape_env_no_recording(self):
        main = ShapeEnv(should_record_events=False)

        # The main ShapeEnv should have no event recorded.
        self.assertEqual(len(main.events), 0)

        # Call create_symbolic_sizes_strides_storage_offset on both of them.
        r = main.create_symbolic_sizes_strides_storage_offset(
            torch.randn(3, 2), ConstantSource("x")
        )

        # Create a guard: size[0] == 3 (call evaluate_expr)
        #   - +1 guard entry
        #   - +1 replacement entry
        size = r[0]
        bool(size[0] == 3)

        # The main ShapeEnv should remain with no event recorded.
        self.assertEqual(len(main.events), 0)

        if torch.fx.experimental.validator.translation_validation_enabled():
            from torch.fx.experimental.symbolic_shapes import (
                CURRENT_NODE_KEY,
                SHAPEENV_EVENT_KEY,
            )

            # Check that we don't store any recording metadata on nodes
            # from the symbolic shape FX graph.
            for n in main.graph.nodes:
                self.assertFalse(SHAPEENV_EVENT_KEY in n.meta)
                self.assertFalse(CURRENT_NODE_KEY in n.meta)

    def _replay_and_check(self, shape_env: ShapeEnv):
        if shape_env.should_record_events:
            replayed = replay_shape_env_events(shape_env.events)
            shape_env.check_equal(replayed)

    def test_shape_env_equal_empty(self):
        main, other = ShapeEnv(), ShapeEnv()
        main.check_equal(other)
        self._replay_and_check(main)

    @onlyIfTranslationValidation
    def test_shape_env_equal_constructor(self):
        main, other = ShapeEnv(allow_scalar_outputs=False), ShapeEnv()
        self.assertExpectedRaisesInline(
            NotEqualError,
            lambda: main.check_equal(other),
            """\
ShapeEnv not equal: field values don't match:

==> settings: values don't match.
  >  Left: ShapeEnvSettings(allow_scalar_outputs=False, allow_dynamic_output_shape_ops=True, assume_static_by_default=False, specialize_zero_one=True, duck_shape=True, prefer_deferred_runtime_asserts_over_guards=False, allow_complex_guards_as_runtime_asserts=False)
  > Right: ShapeEnvSettings(allow_scalar_outputs=True, allow_dynamic_output_shape_ops=True, assume_static_by_default=False, specialize_zero_one=True, duck_shape=True, prefer_deferred_runtime_asserts_over_guards=False, allow_complex_guards_as_runtime_asserts=False)
""",
        )
        self._replay_and_check(main)

    @onlyIfTranslationValidation
    def test_shape_env_equal_create_symbolic_sizes_strides_storage_offset(self):
        main, other = ShapeEnv(), ShapeEnv()
        main.create_symbolic_sizes_strides_storage_offset(
            torch.randn(3, 2), ConstantSource("x")
        )
        self.assertExpectedRaisesInline(
            NotEqualError,
            lambda: main.check_equal(other),
            """\
ShapeEnv not equal: field values don't match:

==> name_to_node: values don't match.
  >  Left: {x_size_0_, x_size_1_, x_storage_offset, x_stride_0_, x_stride_1_}
  > Right: {}
==> source_to_symbol: values don't match.
  >  Left: {x.size()[0]: x.size()[0], x.size()[1]: x.size()[1], x.storage_offset(): x.storage_offset(), x.stride()[0]: x.stride()[0], x.stride()[1]: x.stride()[1]}
  > Right: {}
==> source_to_var: values don't match.
  >  Left: {x.size()[0]: s0, x.size()[1]: s1}
  > Right: {}
==> val_to_var: values don't match.
  >  Left: {0: 0, 1: 1, 2: s1, 3: s0}
  > Right: {0: 0, 1: 1}
==> var_to_range: values don't match.
  >  Left: {s0: VR[2, int_oo], s1: VR[2, int_oo]}
  > Right: {}
==> var_to_sources: values don't match.
  >  Left: {s0: [TensorPropertySource(base=ConstantSource(source_name='x'), prop=<TensorProperty.SIZE: 0>, idx=0)], s1: [TensorPropertySource(base=ConstantSource(source_name='x'), prop=<TensorProperty.SIZE: 0>, idx=1)]}
  > Right: {}
==> var_to_val: values don't match.
  >  Left: {s0: 3, s1: 2}
  > Right: {}
""",
        )
        self._replay_and_check(main)

    @onlyIfTranslationValidation
    def test_shape_env_equal_unbacked(self):
        main, other = ShapeEnv(), ShapeEnv()
        main.create_unbacked_symint()
        main.create_unbacked_symfloat()
        main.create_unbacked_symbool()
        self.assertExpectedRaisesInline(
            NotEqualError,
            lambda: main.check_equal(other),
            """\
ShapeEnv not equal: field values don't match:

==> name_to_node: values don't match.
  >  Left: {u0, u1, zuf0}
  > Right: {}
==> unbacked_symfloat_counter: values don't match.
  >  Left: 1
  > Right: 0
==> unbacked_symint_counter: values don't match.
  >  Left: 2
  > Right: 0
==> var_to_range: values don't match.
  >  Left: {u0: VR[-int_oo, int_oo], u1: VR[0, 1], zuf0: VR[-oo, oo]}
  > Right: {}
""",
        )
        self._replay_and_check(main)

    @onlyIfTranslationValidation
    def test_shape_env_equal_evaluate_expr_divisible(self):
        main, other = ShapeEnv(), ShapeEnv()

        # Call create_symbolic_sizes_strides_storage_offset on both of them.
        r = main.create_symbolic_sizes_strides_storage_offset(
            torch.randn(3, 2), ConstantSource("x")
        )
        other.create_symbolic_sizes_strides_storage_offset(
            torch.randn(3, 2), ConstantSource("x")
        )

        # Create a guard: size[0] % 3 == 0 (only in the main ShapeEnv)
        #   - +1 guard entry
        #   - +1 divisible entry
        size = r[0]
        bool(size[0] % 3 == 0)

        self.assertExpectedRaisesInline(
            NotEqualError,
            lambda: main.check_equal(other),
            """\
ShapeEnv not equal: field values don't match:

==> axioms: values don't match.
  >  Left: {(Mod(s0, 3)) < 0: False, (Mod(s0, 3)) <= 0: True, 0 < (Mod(s0, 3)): False, 0 <= (Mod(s0, 3)): True, Eq(0, Mod(s0, 3)): True, Eq(Mod(s0, 3), 0): True, Ne(0, Mod(s0, 3)): False, Ne(Mod(s0, 3), 0): False}
  > Right: {}
==> divisible: values don't match.
  >  Left: {Mod(s0, 3)}
  > Right: {}
==> guards: values don't match.
  >  Left: [Eq(Mod(s0, 3), 0)]
  > Right: []
==> name_to_node: values don't match.
  >  Left: {_assert, eq, mod, x_size_0_, x_size_1_, x_storage_offset, x_stride_0_, x_stride_1_}
  > Right: {x_size_0_, x_size_1_, x_storage_offset, x_stride_0_, x_stride_1_}
""",
        )
        self._replay_and_check(main)

    @onlyIfTranslationValidation
    def test_shape_env_equal_evaluate_expr_replacement(self):
        main, other = ShapeEnv(), ShapeEnv()

        # Call create_symbolic_sizes_strides_storage_offset on both of them.
        r = main.create_symbolic_sizes_strides_storage_offset(
            torch.randn(3, 2), ConstantSource("x")
        )
        other.create_symbolic_sizes_strides_storage_offset(
            torch.randn(3, 2), ConstantSource("x")
        )

        # Create a guard: size[0] == 3 (only in the main ShapeEnv)
        #   - +1 guard entry
        #   - +1 replacement entry
        size = r[0]
        bool(size[0] == 3)

        self.assertExpectedRaisesInline(
            NotEqualError,
            lambda: main.check_equal(other),
            """\
ShapeEnv not equal: field values don't match:

==> axioms: values don't match.
  >  Left: {False: False, True: True}
  > Right: {}
==> guards: values don't match.
  >  Left: [Eq(s0, 3)]
  > Right: []
==> name_to_node: values don't match.
  >  Left: {_assert, eq, x_size_0_, x_size_1_, x_storage_offset, x_stride_0_, x_stride_1_}
  > Right: {x_size_0_, x_size_1_, x_storage_offset, x_stride_0_, x_stride_1_}
==> replacements: values don't match.
  >  Left: {s0: 3}
  > Right: {}
==> var_to_range: values don't match.
  >  Left: {s0: VR[3, 3], s1: VR[2, int_oo]}
  > Right: {s0: VR[2, int_oo], s1: VR[2, int_oo]}
""",
        )
        self._replay_and_check(main)

    @onlyIfTranslationValidation
    def test_shape_env_equal_evaluate_expr_refinement(self):
        main, other = ShapeEnv(), ShapeEnv()

        # Call create_symbolic_sizes_strides_storage_offset on both of them.
        r = main.create_symbolic_sizes_strides_storage_offset(
            torch.randn(3, 2), ConstantSource("x")
        )
        other.create_symbolic_sizes_strides_storage_offset(
            torch.randn(3, 2), ConstantSource("x")
        )

        # Create a guard: size[0] >= 3 (only in the main ShapeEnv)
        #   - +1 guard entry
        #   - +1 var_to_guard entry
        #   - Change: var_to_range
        size = r[0]
        bool(size[0] >= 3)

        self.assertExpectedRaisesInline(
            NotEqualError,
            lambda: main.check_equal(other),
            """\
ShapeEnv not equal: field values don't match:

==> axioms: values don't match.
  >  Left: {3 <= s0: True, s0 < 3: False}
  > Right: {}
==> guards: values don't match.
  >  Left: [s0 >= 3]
  > Right: []
==> name_to_node: values don't match.
  >  Left: {_assert, ge, x_size_0_, x_size_1_, x_storage_offset, x_stride_0_, x_stride_1_}
  > Right: {x_size_0_, x_size_1_, x_storage_offset, x_stride_0_, x_stride_1_}
==> var_to_range: values don't match.
  >  Left: {s0: VR[3, int_oo], s1: VR[2, int_oo]}
  > Right: {s0: VR[2, int_oo], s1: VR[2, int_oo]}
""",
        )
        self._replay_and_check(main)

    @onlyIfTranslationValidation
    def test_shape_env_equal_runtime_assert(self):
        main, other = ShapeEnv(), ShapeEnv()

        # Call create_unbacked_symint on both of them.
        r = main.create_unbacked_symint()
        other.create_unbacked_symint()

        # Create a runtime assert: r % 3 == 0 (only in the main ShapeEnv)
        #   - +1 deferred_runtime_asserts entry
        #   - Change: num_deferred_runtime_asserts
        expect_true(r % 3 == 0)

        self.assertExpectedRaisesInline(
            NotEqualError,
            lambda: main.check_equal(other),
            """\
ShapeEnv not equal: field values don't match:

==> axioms: values don't match.
  >  Left: {(PythonMod(u0, 3)) < 0: False, (PythonMod(u0, 3)) <= 0: True, 0 < (PythonMod(u0, 3)): False, 0 <= (PythonMod(u0, 3)): True, Eq(0, PythonMod(u0, 3)): True, Eq(PythonMod(u0, 3), 0): True, Ne(0, PythonMod(u0, 3)): False, Ne(PythonMod(u0, 3), 0): False}
  > Right: {}
==> deferred_runtime_asserts: values don't match.
  >  Left: {u0: [Eq(PythonMod(u0, 3), 0)]}
  > Right: {}
==> name_to_node: values don't match.
  >  Left: {_assert, eq, mod, u0}
  > Right: {u0}
==> num_deferred_runtime_asserts: values don't match.
  >  Left: 1
  > Right: 0
""",
        )
        self._replay_and_check(main)

    def test_shape_env_recorded_function_fallback(self):
        # Make sure the record/replay mechanism for ShapeEnv will fallback
        # if no ShapeEnv instance is found.
        constrain_range(5, min=2, max=10)
        constrain_unify(5, 5)

        self.assertExpectedRaisesInline(
            AssertionError,
            lambda: _constrain_range_for_size(5, min=2, max=10),
            """can only constrain range for SymInt""",
        )

    def test_default_dtype_change(self):
        @torch.compile
        def foo():
            def inner(a, b, res_dtype):
                print(a, b, res_dtype)
                self.assertEqual(torch.result_type(a, b), res_dtype)

            inner(torch.tensor(1, device="cpu"), 1.0, torch.get_default_dtype())

        with set_default_dtype(torch.float):
            foo()
        with set_default_dtype(torch.double):
            foo()

    def test_numpy_ufunc_out(self):
        @torch.compile(backend="eager")
        def foo():
            x = np.arange(5)
            out = np.empty((x.shape[0], x.shape[0]))
            res_out = np.sin(x, out=out)
            assert res_out is out

        foo()

    # Unfortunately, we don't currently preserve the ids of
    # res_out and out correctly across the graph break
    @unittest.expectedFailure
    def test_numpy_ufunc_out_graph_break(self):
        @torch.compile(backend="eager")
        def foo():
            x = np.arange(5)
            out = np.empty((x.shape[0], x.shape[0]))
            res_out = np.sin(x, out=out)
            torch._dynamo.graph_break()
            assert res_out is out

        foo()

    def test_dict_subclass_cannot_be_initialized_in_graph(self):
        for super_class in (
            collections.OrderedDict,
            dict,
        ):

            class CustomDict(super_class):
                def __init__(self, *args, **kwargs):
                    super().__init__(*args, **kwargs)

            def fn(x):
                c = CustomDict()
                c["key"] = x
                assert "key" in c
                return c["key"] + 1

            fn_opt = torch.compile(fn, backend="eager", fullgraph=True)
            with self.assertRaisesRegex(
                torch._dynamo.exc.Unsupported, "call_function UserDefinedClassVariable"
            ):
                print(fn_opt(torch.zeros(1)))

    @wrapDeterministicFlagAPITest
    def test_backward_deterministic_mode_mismatch_warning(self):
        @torch.compile
        def func(a, b):
            return a + b

        for forward_deterministic, backward_deterministic in itertools.product(
            [True, False], [True, False]
        ):
            torch.use_deterministic_algorithms(forward_deterministic)
            a = torch.randn(10, requires_grad=True)
            res = func(a, 1)
            grad = torch.ones_like(res)
            torch.use_deterministic_algorithms(backward_deterministic)

            if not forward_deterministic and backward_deterministic:
                with self.assertRaisesRegex(
                    RuntimeError,
                    r"^This compiled backward function is being run with torch\.use_deterministic_algorithms",
                ):
                    res.backward(grad)

            else:
                res.backward(grad)

    @skipIfWindows(
        msg="AssertionError: False is not true : Encountered an unexpected fallback to 'aten pow' in dynamo compiled code"
    )
    def test_torch_dynamo_codegen_pow(self):
        def pow(x):
            return x**2

        x = np.arange(8)
        pow_opt = torch.compile(pow)

        actual, source_code = run_and_get_code(pow_opt, x)
        expect = pow(x)

        self.assertEqual(expect, actual)

        self.assertTrue(
            all("aten.pow" not in code for code in source_code),
            msg="Encountered an unexpected fallback to 'aten pow' in dynamo compiled code",
        )

    def test_graph_break_compilation_metrics(self):
        def fn(x):
            x.cos()
            torch._dynamo.graph_break()
            x.sin()
            torch._dynamo.graph_break()
            return x.cos()

        torch._dynamo.utils.clear_compilation_metrics()
        x = torch.rand((4, 4))
        f = torch.compile(fn, backend="eager")
        f(x)
        metrics = torch._dynamo.utils.get_compilation_metrics()
        # Should only be one restart per event
        (restart_reason,) = metrics[0].restart_reasons
        self.assertTrue(
            "skip function graph_break" in restart_reason,
            "Should have logged graph break reason",
        )
        self.assertTrue(
            metrics[0].dynamo_time_before_restart_s
            <= metrics[0].entire_frame_compile_time_s
        )

        (restart_reason,) = metrics[1].restart_reasons
        self.assertTrue(
            "skip function graph_break" in restart_reason,
            "Should have logged graph break reason",
        )
        self.assertTrue(
            metrics[1].dynamo_time_before_restart_s
            <= metrics[1].entire_frame_compile_time_s
        )

        # No restarts
        self.assertTrue(
            len(metrics[2].restart_reasons) == 0, "Last compile has no graph break"
        )
        self.assertTrue(metrics[2].dynamo_time_before_restart_s == 0)

    def test_graph_break_compilation_metrics_on_failure(self):
        def fn(x):
            return x.sin()

        def broken_backend(gm, example_inputs):
            raise RuntimeError("broken backend")

        x = torch.rand((4, 4))
        f = torch.compile(fn, backend=broken_backend)
        with unittest.mock.patch("torch._dynamo.config.suppress_errors", True):
            torch._dynamo.utils.clear_compilation_metrics()
            f(x)
            metrics = torch._dynamo.utils.get_compilation_metrics()
            for metric in metrics:
                self.assertTrue(metric.dynamo_time_before_restart_s > 0)
                self.assertTrue(
                    "RuntimeError: broken backend" in metric.fail_reason,
                    "Should have logged fail reason",
                )

    def test_compilation_metrics_size_limit(self):
        def fn1(x):
            return x.relu()

        def fn2(x):
            return x.cos()

        def fn3(x):
            return x.sin()

        def fn4(x):
            return x.exp()

        import contextlib

        @contextlib.contextmanager
        def metrics_limit_ctx():
            try:
                torch._dynamo.utils.set_compilation_metrics_limit(3)
                yield
            finally:
                torch._dynamo.utils.set_compilation_metrics_limit(
                    torch._dynamo.utils.DEFAULT_COMPILATION_METRICS_LIMIT
                )

        x = torch.rand((4, 4))
        torch._dynamo.reset()
        torch.compile(fn1, backend="eager")(x)
        torch.compile(fn2, backend="eager")(x)
        torch.compile(fn3, backend="eager")(x)
        torch.compile(fn4, backend="eager")(x)

        with metrics_limit_ctx():
            torch._dynamo.utils.clear_compilation_metrics()
            torch._dynamo.reset()
            self.assertEqual(0, len(torch._dynamo.utils.get_compilation_metrics()))
            torch.compile(fn1, backend="eager")(x)
            self.assertEqual(1, len(torch._dynamo.utils.get_compilation_metrics()))
            torch.compile(fn2, backend="eager")(x)
            self.assertEqual(2, len(torch._dynamo.utils.get_compilation_metrics()))
            torch.compile(fn3, backend="eager")(x)
            self.assertEqual(3, len(torch._dynamo.utils.get_compilation_metrics()))
            torch.compile(fn4, backend="eager")(x)
            self.assertEqual(3, len(torch._dynamo.utils.get_compilation_metrics()))

    @skipIfWindows(
        msg="TypeError: sequence item 0: expected str instance, NoneType found"
    )
    def test_funcname_cache(self):
        src = """\
import torch
if True:
    test = 3

class AAA:
    class DUMMY:
        class DUMMY2:
            pass

    def dummy(self):
        def dummy2():
            pass
    class BBB:
        @staticmethod
        def CCC():
            class DDD:
                if True:
                    @staticmethod
                    def EEE():
                        x = [torch.ones(3, 3) for _ in range(5)]
                        return x
            return DDD
def fn():
    return 3
"""
        with tempfile.NamedTemporaryFile(mode="w") as f:
            f.write(src)
            f.flush()
            from torch._dynamo.funcname_cache import get_funcname

            names = [get_funcname(f.name, i + 1) for i in range(src.count("\n") + 1)]

        self.assertExpectedInline(
            "\n".join(names),
            """\




AAA
AAA.DUMMY
AAA.DUMMY.DUMMY2
AAA.DUMMY.DUMMY2
AAA.DUMMY.DUMMY2
AAA.dummy
AAA.dummy.dummy2
AAA.dummy.dummy2
AAA.BBB
AAA.BBB
AAA.BBB.CCC
AAA.BBB.CCC.DDD
AAA.BBB.CCC.DDD
AAA.BBB.CCC.DDD
AAA.BBB.CCC.DDD.EEE
AAA.BBB.CCC.DDD.EEE
AAA.BBB.CCC.DDD.EEE
AAA.BBB.CCC
fn
fn
""",
        )

    def test_return_dict_with_graph_break_and_update(self):
        def create():
            torch._dynamo.graph_break()
            return {0: torch.tensor(3)}

        def fn():
            return {**create()}

        opt_fn = torch.compile(backend="eager")(fn)
        result = opt_fn()
        self.assertIn(0, result)
        self.assertTrue(same(result[0], torch.tensor(3)))

    def test_dynamo_reset_clears_cache(self):
        """Test that dynamo bytecode cache is freed
        when dynamo reset is called
        """

        def fn(x):
            return torch.sin(x)

        opt_fn = torch.compile(backend="eager")(fn)
        opt_fn(torch.randn(3, 3))

        c1 = _debug_get_cache_entry_list(fn.__code__)
        self.assertEqual(len(c1), 1)

        torch._dynamo.reset()
        c2 = _debug_get_cache_entry_list(fn.__code__)
        self.assertEqual(len(c2), 0)

    def test_guard_size_oblivious_simplification(self):
        @torch.compile(backend="eager", fullgraph=True)
        def fn(x):
            u0, u1 = x.tolist()
            torch._check_is_size(u0)
            torch._check_is_size(u1)
            torch._check((2 * u0) % (u0 + u1) == 0)
            torch._check((2 * u0) // (u0 + u1) != 0)
            if guard_size_oblivious((2 * u0) // (u0 + u1) == 0):
                return torch.tensor(True)
            else:
                return torch.tensor(False)

        fn(torch.tensor([3, 3]))

    @torch._dynamo.config.patch(capture_scalar_outputs=True)
    def test_guard_size_oblivious(self):
        # This code, in fact, does NOT work in eager
        @torch.compile(backend="eager", fullgraph=True)
        def fn(x):
            y = torch.zeros(x.item())
            if guard_size_oblivious(y.size(0) == 0):
                assert False
            return y

        self.assertEqual(fn(torch.tensor([0])), torch.zeros(0))

    def test_guard_size_oblivious_backed(self):
        @torch.compile(backend="eager", fullgraph=True)
        def f(x):
            y = x.size(0)
            # This doesn't actually do anything
            if guard_size_oblivious(y == 0):
                return torch.randn(1)
            else:
                return torch.randn(2)

        # Should not fail in either case
        self.assertEqual(f(torch.randn(0)).shape, (1,))
        self.assertEqual(f(torch.randn(2)).shape, (2,))

    def _test_compile_model_free(self, model_inp_ctr, weakref_watch):
        """
        Args:
        model_inp_ctr
            - constructor that returns a new model and inputs to that model
        weakref_watch
            - function that returns a layer of the model for weakref to
              finalize on, so we can check that the layer is freed after
              the model goes out of scope
        """
        cleared = False

        def finalize():
            nonlocal cleared
            cleared = True

        def run():
            mod, inp = model_inp_ctr()
            weakref.finalize(weakref_watch(mod), finalize)
            torch.compile(mod, backend="eager")(inp)

        run()
        gc.collect()
        self.assertTrue(cleared)

    def test_custom_module_free(self):
        """Test that a model is freed when it goes out of scope"""

        class Mod(torch.nn.Module):
            def __init__(self) -> None:
                super(Mod, self).__init__()
                self.fc = torch.nn.Linear(100, 100)

            def forward(self, out):
                return self.fc(out)

        self._test_compile_model_free(
            lambda: (Mod(), torch.randn(100, 100)),
            lambda mod: mod.fc,
        )

    def test_sequential_module_free(self):
        self._test_compile_model_free(
            lambda: (
                torch.nn.Sequential(
                    torch.nn.Linear(100, 100),
                    torch.nn.ReLU(),
                ),
                torch.randn(100, 100),
            ),
            lambda mod: mod[0],
        )

    def test_linear_module_free(self):
        self._test_compile_model_free(
            lambda: (torch.nn.Linear(100, 100), torch.randn(100, 100)),
            lambda mod: mod,
        )

    def test_outside_linear_module_free(self):
        # Compared to test_linear_module_free, the linear
        # layer is not the code object that is directly compiled.

        # This test does not use _test_compile_model_free because of difficulty
        # in handling variable fc.

        cleared = False

        def finalize():
            nonlocal cleared
            cleared = True

        def run():
            fc = torch.nn.Linear(100, 100)

            class Mod(torch.nn.Module):
                def __init__(self) -> None:
                    super().__init__()
                    self.fc_ref = fc

                def forward(self, x):
                    return self.fc_ref(x)

            mod = Mod()
            inp = torch.randn(100, 100)
            weakref.finalize(fc, finalize)
            torch.compile(mod, backend="eager")(inp)

        run()
        # del fc  # This should delete all the references
        gc.collect()
        self.assertTrue(cleared)

    def test_parameter_free(self):
        def model_inp_ctr():
            param = torch.nn.Parameter(torch.randn(100, 100))

            class Mod(torch.nn.Module):
                def __init__(self) -> None:
                    super().__init__()
                    self.param = param

                def forward(self, x):
                    return self.param * x[0]

            # return param to keep it alive in _test_compile_model_free
            return Mod(), (torch.randn(100, 100), param)

        self._test_compile_model_free(model_inp_ctr, lambda mod: mod.param)

    def test_conditional_list_comp_in_context(self):
        def fn(inp):
            try:
                return [torch.sin(x) for x in inp if x is not None]
            except Exception:
                pass

        inp = [torch.randn(3, 3) for _ in range(3)] + [None]
        opt_fn = torch.compile(fn, backend="eager")
        opt_fn(inp)

    def test_312_binary_slice_with_graph_break1(self):
        l1 = torch.nn.Linear(5, 5)
        l2 = torch.nn.Linear(5, 5)

        def fn(x):
            # causes a graph break with items in the stack
            n = torch.nn.Sequential(l1, l2)
            out = n[1:](x)
            return out

        opt_fn = torch.compile(fn, backend="eager")
        opt_fn(torch.randn(5, 5))

    def test_312_binary_slice_with_graph_break2(self):
        class Foo:
            def __setitem__(self, key, val):
                pass

            def __getitem__(self, key):
                torch._dynamo.graph_break()
                return 1

        foo = Foo()

        def fn(x):
            # graph break in a STORE_SLICE instruction
            foo[:] = x
            # graph break in BINARY_SLICE with has_backedge check
            x = x + foo[:]
            if x is None:
                x = x + 1
            else:
                x = x + 1
            return x

        opt_fn = torch.compile(fn, backend="eager")
        opt_fn(torch.randn(5, 5))

    def test_super_after_graph_break(self):
        class Foo(torch.nn.Sequential):
            def __init__(self, layers):
                torch._dynamo.graph_break()
                super().__init__(*layers)

        def fn(x):
            layers = [torch.nn.Linear(3, 3) for _ in range(3)]
            mod = Foo(layers)
            return mod(x)

        opt_fn = torch.compile(fn, backend="eager")
        opt_fn(torch.randn(3, 3))

    def test_load_fast_and_clear_graph_break(self):
        # Can result in a segfault in 3.12+ if LOAD_FAST_AND_CLEAR
        # is not handled properly in a graph break
        def fn():
            out = torch.cat([torch.randn(r, 5) for r in range(3)])
            torch._dynamo.graph_break()
            out = torch.cat([torch.randn(r, 5) for r in range(3)])
            return out

        self.assertEqual(torch.compile(fn, backend="eager")().shape, (3, 5))

    def test_raises_importerror1(self):
        @torch.compile(backend="eager")
        def fn(x):
            try:
                import some_module_that_surely_does_not_exist

                return
            except ImportError:
                pass
            return x.sin()

        x = torch.randn(8)
        self.assertEqual(fn(x), x.sin())

    def test_raises_importerror2(self):
        @torch.compile(backend="eager")
        def fn(x):
            import some_module_that_surely_does_not_exist

            return x + 1

        x = torch.randn(8)
        with self.assertRaises(ImportError):
            fn(x)

    def test_dynamo_cache_move_to_front(self):
        def fn(x, const):
            return x + const

        # dynamic=False forces Dynamo to recompile
        opt_fn = torch.compile(fn, backend="eager", dynamic=False)

        inp = torch.randn(3, 3)

        # NOTE: assumes that each cache entry is guarded
        # on unique Mod instance
        opt_fn(inp, 1)
        opt_fn(inp, 2)
        opt_fn(inp, 3)

        c1 = _debug_get_cache_entry_list(fn.__code__)
        self.assertEqual(len(c1), 3)

        # move cache entry to front
        opt_fn(inp, 2)
        c2 = _debug_get_cache_entry_list(fn.__code__)
        self.assertIs(c1[1], c2[0])

    @torch._dynamo.config.patch(inline_inbuilt_nn_modules=False)
    def test_dynamo_cache_invalidate(self):
        DeletedGuardManagerWrapper = torch._dynamo.guards.DeletedGuardManagerWrapper

        class Mod(torch.nn.Module):
            def __init__(self) -> None:
                super(Mod, self).__init__()
                self.fc = torch.nn.Linear(3, 3)

            def forward(self, out):
                return self.fc(out)

        def fn(x, mod):
            return mod(x)

        opt_fn = torch.compile(fn, backend="eager")

        m1 = Mod()
        m2 = Mod()
        m3 = Mod()
        inp = torch.randn(3, 3)

        # NOTE: assumes that each cache entry is guarded
        # on unique Mod instance
        opt_fn(inp, m1)
        opt_fn(inp, m2)
        opt_fn(inp, m3)

        c1 = _debug_get_cache_entry_list(fn.__code__)
        self.assertEqual(len(c1), 3)

        # move cache entry to front
        opt_fn(inp, m2)
        c2 = _debug_get_cache_entry_list(fn.__code__)
        self.assertIs(c1[1], c2[0])

        # delete center of cache
        del m3
        c3 = _debug_get_cache_entry_list(fn.__code__)
        self.assertEqual(len(c3), 3)
        self.assertTrue(isinstance(c3[2].guard_manager, DeletedGuardManagerWrapper))

        # delete end of cache
        del m1
        c4 = _debug_get_cache_entry_list(fn.__code__)
        self.assertEqual(len(c4), 3)
        self.assertTrue(isinstance(c4[1].guard_manager, DeletedGuardManagerWrapper))
        self.assertTrue(isinstance(c4[2].guard_manager, DeletedGuardManagerWrapper))

        del m2
        c5 = _debug_get_cache_entry_list(fn.__code__)
        self.assertTrue(isinstance(c5[0].guard_manager, DeletedGuardManagerWrapper))
        self.assertTrue(isinstance(c5[1].guard_manager, DeletedGuardManagerWrapper))
        self.assertTrue(isinstance(c5[2].guard_manager, DeletedGuardManagerWrapper))

    def test_inspect_signature_bind(self):
        import inspect

        def inner(a, b, *ar, c=10, d=11, **kw):
            pass

        def fn(x, apply_defaults):
            sig = inspect.signature(inner)
            bound = sig.bind(1, 2, 3, d=12, e=15)
            bound.arguments["d"] = 13
            if apply_defaults:
                bound.apply_defaults()
            return (
                sig,
                bound.signature,
                bound,
                bound.arguments,
                bound.args,
                bound.kwargs,
                x + 1,
            )

        opt_fn = torch.compile(fn, backend="eager", fullgraph=True)

        for apply_defaults in (True, False):
            _, _, bound0, arguments0, args0, kwargs0, _ = fn(
                torch.ones(3, 3), apply_defaults
            )
            _, _, bound1, arguments1, args1, kwargs1, _ = opt_fn(
                torch.ones(3, 3), apply_defaults
            )

            self.assertEqual(bound0, bound1)
            self.assertEqual(arguments0, arguments1)
            self.assertEqual(args0, args1)
            self.assertEqual(kwargs0, kwargs1)
            self.assertTrue(args1)
            self.assertTrue(kwargs1)

    def test_inspect_signature_bind_non_user_function(self):
        import inspect

        class Foo:
            def __init__(self, a, b, *ar, c=10, d=11, **kw):
                pass

        def fn(x):
            sig = inspect.signature(Foo)
            bound = sig.bind(1, 2, 3, d=12, e=15)
            return bound, x + 1

        opt_fn = torch.compile(fn, backend="eager")
        bound0, _ = fn(torch.ones(3, 3))
        bound1, _ = opt_fn(torch.ones(3, 3))

        self.assertEqual(bound0, bound1)

        import traceback

        # choose a function that is skipped but has defaults
        self.assertTrue(hasattr(traceback.print_exc, "__kwdefaults__"))
        self.assertIs(
            torch._dynamo.trace_rules.lookup(traceback.print_exc),
            torch._dynamo.variables.SkipFunctionVariable,
        )

        def gn(x):
            sig = inspect.signature(traceback.print_exc)
            bound = sig.bind()
            return bound, x + 1

        opt_gn = torch.compile(gn, backend="eager", fullgraph=True)
        bound0, _ = gn(torch.ones(3, 3))
        bound1, _ = opt_gn(torch.ones(3, 3))

        self.assertEqual(bound0, bound1)

    def test_inspect_signature_parameters(self):
        import inspect

        def fn(x, gn):
            d = inspect.signature(gn).parameters
            if d["a"].default is inspect.Parameter.empty:
                return torch.sin(x + 1)
            else:
                return torch.cos(x + 1)

        def gn(a: torch.Tensor, b: int) -> torch.Tensor:
            return a + b

        x = torch.randn(2, 3)
        opt_fn = torch.compile(backend="eager", fullgraph=True)(fn)
        self.assertEqual(fn(x, gn), opt_fn(x, gn))

    def test_grad_none(self):
        def fn(x, y):
            x.grad = torch.abs(y)
            x.grad.add_(y)
            return torch.abs(y)

        y = torch.arange(4).reshape(2, 2).to(torch.float)
        x = torch.randn(2, 2)
        x.grad = None

        z = fn(x, y)
        ref_y = torch.clone(z).detach()
        ref_x_grad = torch.clone(x.grad).detach()

        y = torch.arange(4).reshape(2, 2).to(torch.float)
        x = torch.randn(2, 2)
        x.grad = None

        opt_fn = torch.compile(fn, backend="eager")
        z = opt_fn(x, y)
        self.assertEqual(z, ref_y)
        self.assertEqual(x.grad, ref_x_grad)

    def test_grad_non_none(self):
        def fn(x, y):
            x.grad.add_(y)
            return torch.abs(y)

        y = torch.ones(2, 2)
        x = torch.randn(2, 2)
        x.grad = torch.arange(4).reshape(2, 2).to(torch.float)

        z = fn(x, y)
        ref_y = torch.clone(z).detach()
        ref_x_grad = torch.clone(x.grad).detach()

        y = torch.ones(2, 2)
        x = torch.randn(2, 2)
        x.grad = torch.arange(4).reshape(2, 2).to(torch.float)

        cnt = torch._dynamo.testing.CompileCounterWithBackend("eager")
        opt_fn = torch.compile(fn, backend=cnt)
        z = opt_fn(x, y)

        # Ensure that the generated graph returns only one output. We want the
        # add_ on the grad to be part of the graph itself, so that inductor can
        # theoretically move the add_ and resutling copy_ nodes at the right
        # place to free memory.
        self.assertEqual(len(list(cnt.graphs[0].graph.nodes)[-1].all_input_nodes), 1)
        self.assertEqual(z, ref_y)
        self.assertEqual(x.grad, ref_x_grad)

    def test_new_with_int_list(self):
        # Make sure torch.Tensor.new(int argument list) behaves the same on dynamo.
        def fn(x):
            return x.new(*x.size()) + 5

        optfn = torch.compile(backend="eager")(fn)

        x = torch.arange(10).view(2, 5)

        expected = fn(x)
        actual = optfn(x)

        self.assertEqual(expected.dtype, actual.dtype)
        self.assertEqual(expected.shape, actual.shape)
        self.assertEqual(expected.stride(), actual.stride())
        self.assertEqual(expected.storage_offset(), actual.storage_offset())

    def test_dynamic_shapes_as_strided(self):
        def fn(t, new_size, new_stride):
            tmp = t.as_strided(new_size, new_stride)
            tmp = tmp.view(-1)
            return t * tmp.sum()

        optfn = torch.compile(backend="eager", dynamic=True)(fn)

        x = torch.randn(3)
        new_size = [0, 3]
        new_stride = [3, 1]

        expected = fn(x, new_size, new_stride)
        actual = optfn(x, new_size, new_stride)

        self.assertEqual(expected.dtype, actual.dtype)
        self.assertEqual(expected.shape, actual.shape)
        self.assertEqual(expected.stride(), actual.stride())
        self.assertEqual(expected.storage_offset(), actual.storage_offset())

    @torch._dynamo.config.patch(guard_nn_modules=True)
    def test_hasattr_nn_module_guard(self):
        class M(torch.nn.Module):
            def __init__(self) -> None:
                super().__init__()
                self.a = torch.nn.Linear(3, 3)

            def forward(self, x):
                if hasattr(self, "a"):
                    return self.a(x)
                else:
                    return x

        m = M()
        x = torch.randn(3, 3)
        ref = m(x)

        opt_m = torch.compile(backend="eager")(m)
        res = opt_m(x)
        self.assertEqual(ref, res)

    def test_ordered_dict_move_to_end(self):
        d = {
            "foo": 1,
            "bar": 2,
        }

        d = collections.OrderedDict(d)
        d.move_to_end("foo")

        @torch.compile(backend="eager")
        def fn(x, d):
            return x * d["foo"] * d["bar"]

        fn(torch.randn(4), d)
        with unittest.mock.patch("torch._dynamo.config.error_on_recompile", True):
            fn(torch.randn(4), d)

    def test_defaultdict(self):
        d = collections.defaultdict()
        d["foo"] = 1
        d["bar"] = 2

        @torch.compile(backend="eager")
        def fn(x, d):
            return x * d["foo"] * d["bar"]

        fn(torch.randn(4), d)
        with unittest.mock.patch("torch._dynamo.config.error_on_recompile", True):
            fn(torch.randn(4), d)

    def test_custom_dict(self):
        class MyDict(dict):
            pass

        d = {
            "foo": 1,
            "bar": 2,
        }

        d = MyDict(d)

        @torch.compile(backend="eager")
        def fn(x, d):
            return x * d["foo"] * d["bar"]

        fn(torch.randn(4), d)
        with unittest.mock.patch("torch._dynamo.config.error_on_recompile", True):
            fn(torch.randn(4), d)

    @unittest.skipIf(not TEST_CUDA, "requires cuda")
    @torch._dynamo.config.patch(
        capture_scalar_outputs=True, capture_dynamic_output_shape_ops=True
    )
    @torch._functorch.config.patch(fake_tensor_propagate_real_tensors=True)
    def test_interpolate_propagate_real_tensors(self):
        @torch.compile(backend="eager", fullgraph=True)
        def f(mask, box):
            # u0, u1 = mask.tolist()
            mask = torch.randn(1, 1, 30, 30, device="cuda")
            h, w = box.tolist()
            return torch.nn.functional.interpolate(
                mask, (h, w), mode="bilinear", align_corners=False
            )

        f(torch.tensor([30, 30], device="cuda"), torch.tensor([68, 32], device="cuda"))

    def test_custom_iter_dict(self):
        class ReversedDict(dict):
            def __iter__(self):
                return reversed(list(self.keys()))

        d = {
            "foo": 1,
            "bar": 2,
        }

        d = ReversedDict(d)

        @torch.compile(backend="eager")
        def fn(x, d):
            return x * d["foo"] * d["bar"]

        fn(torch.randn(4), d)
        with unittest.mock.patch("torch._dynamo.config.error_on_recompile", True):
            fn(torch.randn(4), d)

    def test_custom_keys_iter_dict(self):
        class ReversedDict(dict):
            def keys(self):
                return ["bar", "foo"]

        d = {
            "foo": 1,
            "bar": 2,
        }

        d = ReversedDict(d)

        @torch.compile(backend="eager")
        def fn(x, d):
            return x * d["foo"] * d["bar"]

        fn(torch.randn(4), d)
        with unittest.mock.patch("torch._dynamo.config.error_on_recompile", True):
            fn(torch.randn(4), d)

    def test_dict_guard_on_keys_order(self):
        d = {
            2: 4,
            3: 5,
        }

        cnts = torch._dynamo.testing.CompileCounter()

        def fn(x, d):
            for key, value in d.items():
                x = x * key + value
            return x

        opt_fn = torch.compile(fn, backend=cnts)
        opt_fn(torch.randn(4), d)
        opt_fn(torch.randn(4), d)
        # No recompilation
        self.assertEqual(cnts.frame_count, 1)

        # move 2 to the end
        d[2] = d.pop(2)

        x = torch.randn(4)
        res = opt_fn(x, d)
        # Check recompilation
        self.assertEqual(cnts.frame_count, 2)
        self.assertEqual(res, fn(x, d))

    def test_dict_guard_on_keys_order2(self):
        d = {
            2: 4,
            3: 5,
        }

        cnts = torch._dynamo.testing.CompileCounter()

        def fn(x, d):
            for key in d:
                value = d[key]
                x = x * key + value
            return x

        opt_fn = torch.compile(fn, backend=cnts)
        opt_fn(torch.randn(4), d)
        opt_fn(torch.randn(4), d)
        # No recompilation
        self.assertEqual(cnts.frame_count, 1)

        # move 2 to the end
        d[2] = d.pop(2)

        x = torch.randn(4)
        res = opt_fn(x, d)
        # Check recompilation
        self.assertEqual(cnts.frame_count, 2)
        self.assertEqual(res, fn(x, d))

    def test_contains_dunder_dict(self):
        class UserDefined:
            def __init__(self) -> None:
                self.a = 3
                self.b = 5

            def run(self, x):
                if "a" in self.__dict__:
                    x = x * self.a
                if "b" in self.__dict__:
                    x = x * self.b
                self.c = 7
                if "c" in self.__dict__:
                    x = x * self.c
                return x * self.__dict__.get("a") * self.__dict__.get("z", 2)

        obj = UserDefined()

        def fn(x):
            return obj.run(x)

        x = torch.randn(4)
        ref = fn(x)
        opt_fn = torch.compile(fn, backend="eager", fullgraph=True)
        res = opt_fn(x)
        self.assertEqual(ref, res)

    def test_iter_type(self):
        @torch.compile(fullgraph=True)
        def fn(y):
            x = iter([])
            if isinstance(x, list):
                return y + 1
            else:
                return y + 2

        res = fn(torch.ones(2))
        self.assertEqual(torch.ones(2) + 2, res)

    def test_descriptor(self):
        class lazy_property:
            def __init__(self, wrapped):
                self.wrapped = wrapped

            def __get__(self, instance, obj_type=None):
                value = self.wrapped(instance)
                setattr(instance, self.wrapped.__name__, value)
                return value

        class UserDefined:
            def __init__(self) -> None:
                self.a = 3

            @lazy_property
            def length(self):
                return 3

            def run(self, x):
                return x * self.length

        obj = UserDefined()

        def fn(x):
            return obj.run(x)

        opt_fn = torch.compile(fn, backend="eager", fullgraph=True)
        x = torch.randn(4)
        # Opt_fn is deliberately called first to trigger the __get__ function.
        # Otherwise, the setattr removes the lazy property.
        ref = opt_fn(x)
        res = fn(x)
        self.assertEqual(ref, res)
        ref = opt_fn(x)
        res = fn(x)
        self.assertEqual(ref, res)

    def test_assert_size_stride(self):
        x = torch.randn(2, 3, 4)
        with self.assertRaisesRegex(
            AssertionError,
            "expected size 2==5, stride 12==9 at dim=0; expected size 3==6, stride 4==9 at dim=1; expected size 4==7, stride 1==10 at dim=2",
        ):
            torch._C._dynamo.guards.assert_size_stride(x, (5, 6, 7), (9, 9, 10))

    def test_module_dunder_dict(self):
        class MyModule(torch.nn.Module):
            def __init__(self) -> None:
                super().__init__()
                self.foo = 1
                self.bar = 2
                self.baz = 3

            def forward(self, x):
                if "foo" in self.__dict__:
                    return x * self.bar
                return x * self.baz

        mod = MyModule()
        x = torch.randn(10)
        opt_mod = torch.compile(mod, backend="eager", fullgraph=True)
        self.assertEqual(mod(x), opt_mod(x))

    def test_frozen_dict(self):
        # A pattern from StableDiffusion
        class FrozenDict(collections.OrderedDict):
            def __init__(self, *args, **kwargs):
                super().__init__(*args, **kwargs)

                for key, value in self.items():
                    setattr(self, key, value)

                self.__frozen = True

            def __delitem__(self, *args, **kwargs):
                raise Exception(
                    f"You cannot use ``__delitem__`` on a {self.__class__.__name__} instance."
                )

            def setdefault(self, *args, **kwargs):
                raise Exception(
                    f"You cannot use ``setdefault`` on a {self.__class__.__name__} instance."
                )

            def pop(self, *args, **kwargs):
                raise Exception(
                    f"You cannot use ``pop`` on a {self.__class__.__name__} instance."
                )

            def update(self, *args, **kwargs):
                raise Exception(
                    f"You cannot use ``update`` on a {self.__class__.__name__} instance."
                )

            def __setattr__(self, name, value):
                if hasattr(self, "__frozen") and self.__frozen:
                    raise Exception(
                        f"You cannot use ``__setattr__`` on a {self.__class__.__name__} instance."
                    )
                super().__setattr__(name, value)

            def __setitem__(self, name, value):
                if hasattr(self, "__frozen") and self.__frozen:
                    raise Exception(
                        f"You cannot use ``__setattr__`` on a {self.__class__.__name__} instance."
                    )
                super().__setitem__(name, value)

        d = {"a": 1}
        frozen_d = FrozenDict(d)

        @torch.compile(backend="eager", fullgraph=True)
        def fn(x):
            dict(frozen_d).items()
            return torch.sin(x)

        fn(torch.randn(4))

    def test_tuple_class(self):
        cnts = torch._dynamo.testing.CompileCounter()

        def fn(x):
            updated_x = []
            for v in x:
                updated_x.append(v + 1)
            return x.__class__(updated_x)

        opt_fn = torch.compile(fn, backend=cnts, fullgraph=True)

        d1 = torch.zeros(2, 2)
        d2 = torch.ones(2, 2)

        r = opt_fn((d1, d2))
        self.assertEqual(r.__class__, tuple)
        r1, r2 = r
        self.assertEqual(r1, torch.ones(2, 2))
        self.assertEqual(r2, torch.ones(2, 2) + 1)
        self.assertEqual(cnts.frame_count, 1)

    def test_list_class(self):
        cnts = torch._dynamo.testing.CompileCounter()

        def fn(x):
            updated_x = []
            for v in x:
                updated_x.append(v + 1)
            return x.__class__(updated_x)

        opt_fn = torch.compile(fn, backend=cnts, fullgraph=True)

        d1 = torch.zeros(2, 2)
        d2 = torch.ones(2, 2)

        r = opt_fn([d1, d2])
        self.assertEqual(r.__class__, list)
        self.assertEqual(len(r), 2)
        self.assertEqual(r[0], torch.ones(2, 2))
        self.assertEqual(r[1], torch.ones(2, 2) + 1)
        self.assertEqual(cnts.frame_count, 1)

    def test_namedtuple_class(self):
        import collections

        cnts = torch._dynamo.testing.CompileCounter()

        def fn(x):
            updated_x = []
            for v in x:
                updated_x.append(v + 1)
            return x.__class__(*updated_x)

        opt_fn = torch.compile(fn, backend=cnts, fullgraph=True)

        d1 = torch.zeros(2, 2)
        d2 = torch.ones(2, 2)
        point = collections.namedtuple("Point", ["x", "y"])
        p = point(d1, d2)

        r = opt_fn(p)
        self.assertEqual(r.__class__, point)
        self.assertEqual(r.x, torch.ones(2, 2))
        self.assertEqual(r.y, torch.ones(2, 2) + 1)
        self.assertEqual(cnts.frame_count, 1)

    def test_getattrvariable_as_python_constant(self):
        from torch._dynamo.variables.misc import GetAttrVariable

        @torch.compile(backend="eager")
        def fn(x, rand1):
            random.Random().setstate(rand1.getstate())
            return x + rand1.random()

        def get_rng():
            rand1 = random.Random(1)
            orig_random = rand1.random
            rand1.random = lambda: orig_random()
            return rand1

        x = torch.randn(3, 3)
        expected = fn.__wrapped__(x, get_rng())

        with patch.object(GetAttrVariable, "as_python_constant", autospec=True) as po:
            actual = fn(x, get_rng())

        self.assertEqual(expected, actual)
        self.assertGreater(po.call_count, 0)

    def test_data_ptr_graph_break_builtin(self):
        def f(a, b):
            # builtin + not implemented for DataPtrVariable
            return a.data_ptr() + b.data_ptr()

        a = torch.randn(4)
        b = torch.randn(5)

        # make sure there is a graph break
        with self.assertRaises(torch._dynamo.exc.Unsupported):
            torch.compile(f, backend="eager", fullgraph=True)(a, b)

        torch._dynamo.reset()

        expected = f(a, b)
        actual = torch.compile(f, backend="eager")(a, b)

        self.assertEqual(expected, actual)

    def test_data_ptr_graph_break_aten(self):
        def f(a):
            # torch.add not implemented for DataPtrVariable
            return torch.add(a, a.data_ptr())

        a = torch.randn(4)

        counters.clear()

        expected = f(a)
        actual = torch.compile(f, backend="eager")(a)

        self.assertEqual(expected, actual)
        self.assertTrue(len(counters["graph_break"]) > 0)
        counters.clear()

    class AssertNumOutputBackend:
        """
        A backend that checks the number of output for compiled graph, and
        return the graph as is.
        """

        def __init__(self, test_case, expected_num_output: int):
            self.test_case = test_case
            self.expected_num_output = expected_num_output

        def __call__(self, gm: torch.fx.GraphModule, example_inputs):
            outputs = gm(*example_inputs)
            self.test_case.assertEqual(self.expected_num_output, len(outputs))
            return gm

    def test_returning_nested_func_with_captured_tensor(self):
        @torch.compile(backend=self.AssertNumOutputBackend(self, 2))
        def test():
            x = torch.rand(1)

            def func():
                return x + x

            # Returning `func` forces dynamo to output `x` in the compiled
            # graph, so that we can store it as `func`'s closure. The output of
            # compiled graph would be `(x, x + x)`.
            return func, func()

        test()

    def test_running_nested_func_with_captured_tensor(self):
        @torch.compile(backend=self.AssertNumOutputBackend(self, 1))
        def test():
            x = torch.rand(1)

            def func():
                return x + x

            # `x` is no longer needed after running the compiled graph, so we
            # shouldn't return it. The output of compiled graph would be `(x +
            # x,)`.
            return func()

        test()

    def test_returning_func_with_captured_func_and_tensor(self):
        @torch.compile(backend=self.AssertNumOutputBackend(self, 2))
        def test():
            x = torch.rand(1)

            def nested():
                return x + x

            def func():
                return nested()

            # Returning `func` forces dynamo to output `x` in the compiled
            # graph, so that we can store it as `func`'s closure. The output of
            # compiled graph would be `(x, x + x)`.
            return func, func()

        test()

    def test_running_func_with_captured_func_and_tensor(self):
        @torch.compile(backend=self.AssertNumOutputBackend(self, 1))
        def test():
            x = torch.rand(1)

            def nested():
                return x + x

            def func():
                return nested()

            # `x` is no longer needed after running the compiled graph, so we
            # shouldn't return it. The output of compiled graph would be `(x)`.
            return func()

        test()

    def test_escaping_closure_var_with_backward_hook(self):
        @torch.compile(backend=self.AssertNumOutputBackend(self, 2))
        def fn(x):
            temp = x * x
            captured_var = temp + 1

            # This is where the lambda escapes the lifetime of `fn`, so
            # dynamo must generate proper bytecode to update `captured_var`.
            x.register_hook(lambda _: captured_var)

            # The output of compiled graph would be `(x * x, x * x + 1)`.
            return temp

        ones = torch.ones(4, requires_grad=True)
        fn(ones).sum().backward()

    def test_escaping_closure_var_with_nonlocal_var(self):
        nonlocal_fn = None

        @torch.compile(backend=self.AssertNumOutputBackend(self, 2))
        def fn(x):
            temp = x * x
            captured_var = x + 1

            def inner():
                return captured_var

            # This is where `inner` escapes the lifetime of `fn`, so dynamo must
            # generate proper bytecode to update `captured_var`.
            nonlocal nonlocal_fn
            nonlocal_fn = inner

            # The output of compiled graph would be `(x * x, x * x + 1)`.
            return temp

        ones = torch.ones(4, requires_grad=True)
        fn(ones)
        nonlocal_fn()

    def test_compare_tensor_with_none(self):
        @torch.compile()
        def f(x):
            return torch.tensor(x == None)

        res = f(torch.tensor(1))
        self.assertEqual(torch.tensor(False), res)

    def test_dataclass(self):
        @dataclasses.dataclass(frozen=True)
        class Foo:
            x: int

        @torch.compile(backend="eager", fullgraph=True)
        def run(x, foo0):
            if dataclasses.is_dataclass(foo0):
                foo1 = dataclasses.replace(foo0, **{"x": 1})
                return x + 1, foo1
            return x + 2, foo0

        res, foo = run(torch.zeros(1), Foo(0))
        self.assertTrue(res, torch.ones(1))
        self.assertEqual(foo.x, 1)


class TestTracer(JitTestCase):
    def test_jit_save(self):
        def fn():
            class Foo(torch.nn.Module):
                def __init__(self) -> None:
                    super().__init__()
                    self.a = 3

                @torch.jit.export
                def __getstate__(self):
                    return (3, self.training)

                @torch.jit.export
                def __setstate__(self, state):
                    self.a = state[0]
                    self.training = state[1]

                def forward(self, x):
                    return x + self.a

            f = Foo()

            return torch.jit.trace(f, (torch.rand(3, 4),))

        fn()
        opt_fn = torch.compile(fn, backend="eager")
        opt_fn()


class TestCustomFunction(torch.testing._internal.common_utils.TestCase):
    def test_autograd_function_with_matmul_folding_at_output(self):
        """
        When tensor folding occurs during matmul operation returned tensor is a view.
        This can cause issues when matmul is used inside a custom function
        and such view is then returned as output. Then it cannot be modified inplace
        and causes errors.
        It can be especially problematic when after such function inplace allreduce
        is performed. This test recreates this behaviour.
        Issue is resolved when unsafe_view is returned from matmul instead.
        """

        class CustomFunction(torch.autograd.Function):
            @staticmethod
            def forward(ctx, inp1, inp2):
                ctx.save_for_backward(inp2)
                ctx.output_shape = inp1.size()
                return torch.matmul(inp1, inp2)

            @staticmethod
            def backward(ctx, grad_output):
                output_shape = ctx.output_shape
                (inp2,) = ctx.saved_tensors
                return (
                    torch.mm(grad_output.squeeze(), inp2.t()).view(output_shape),
                    None,
                )

        def outer_function(inp1, inp2):
            res = CustomFunction.apply(inp1, inp2)
            res.add_(1.0)
            return res.sum()

        def usual_function(inp1, inp2) -> torch.Tensor:
            res = torch.matmul(inp1, inp2)
            res.add_(1.0)
            return res.sum()

        inp1_custom = torch.randn(4, 1, 2, requires_grad=True)
        inp1_usual = inp1_custom.detach().clone().requires_grad_(True)

        inp2 = torch.randn(2, 4)
        c_custom_func = torch.compile(outer_function)
        c_usual_func = torch.compile(usual_function)

        result_custom = c_custom_func(inp1_custom, inp2)
        result_custom.backward()
        result_usual = c_usual_func(inp1_usual, inp2)
        result_usual.backward()

        torch.allclose(inp1_custom.grad, inp1_usual.grad)


if __name__ == "__main__":
    from torch._dynamo.test_case import run_tests

    run_tests()<|MERGE_RESOLUTION|>--- conflicted
+++ resolved
@@ -10209,11 +10209,8 @@
 
     def test_pytree_tree_flatten_unflatten(self):
         implemtations = [("python", python_pytree)]
-<<<<<<< HEAD
         if cxx_pytree is not None:
             implemtations.append(("cxx", cxx_pytree))
-=======
->>>>>>> 9e299b88
 
         for name, module in implemtations:
             with self.subTest(f"pytree implement: {name}"):
@@ -10263,11 +10260,8 @@
 
     def test_pytree_tree_map(self):
         implemtations = [("python", python_pytree)]
-<<<<<<< HEAD
         if cxx_pytree is not None:
             implemtations.append(("cxx", cxx_pytree))
-=======
->>>>>>> 9e299b88
 
         for name, module in implemtations:
             with self.subTest(f"pytree implement: {name}"):
