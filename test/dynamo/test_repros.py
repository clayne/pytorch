"""
PYTEST_DONT_REWRITE (prevents pytest from rewriting assertions, which interferes
with test_rewrite_assert_with_msg and test_rewrite_assert_without_msg)
"""

# Owner(s): ["module: dynamo"]
import collections
import contextlib
import copy
import dataclasses
import functools
import gc
import importlib
import inspect
import itertools
import os
import random
import sys
import types
import typing
import unittest
import warnings
import weakref
from abc import ABC
from collections import defaultdict, namedtuple
from collections.abc import Iterator
from copy import deepcopy
from enum import Enum, IntEnum
from functools import wraps
from typing import Any, Literal, TypedDict
from unittest import mock

import numpy as np

import torch
import torch._dynamo.test_case
import torch._dynamo.testing
import torch._dynamo.utils
import torch._functorch.config
import torch.distributed as dist
import torch.library
import torch.utils._pytree as pytree
from torch import nn
from torch._dynamo.debug_utils import same_two_models
from torch._dynamo.testing import CompileCounter, rand_strided, same, skipIfPy312
from torch._inductor.utils import fresh_inductor_cache
from torch.nn import functional as F
from torch.testing._internal.common_cuda import (
    PLATFORM_SUPPORTS_FLASH_ATTENTION,
    PLATFORM_SUPPORTS_FP8,
    TEST_CUDA,
)
from torch.testing._internal.common_device_type import instantiate_device_type_tests
from torch.testing._internal.common_utils import (
    instantiate_parametrized_tests,
    parametrize,
    serialTest,
    skipIfHpu,
    skipIfWindows,
    TEST_WITH_ROCM,
)
from torch.testing._internal.two_tensor import TwoTensor
from torch.utils._python_dispatch import TorchDispatchMode


_orig_module_call = torch.nn.Module.__call__

# Custom operator that only supports CPU and Meta
lib = torch.library.Library("test_sample", "DEF")  # noqa: TOR901
lib.define("foo(Tensor self) -> Tensor")
lib.impl("foo", torch.sin, "CPU")


requires_cuda = unittest.skipUnless(torch.cuda.is_available(), "requires cuda")


_GLOBAL_CPU_TENSOR = torch.randn(3)

HAS_MSGSPEC = importlib.util.find_spec("msgspec")
if HAS_MSGSPEC:
    import msgspec


HAS_OMEGACONG = importlib.util.find_spec("omegaconf")
if HAS_OMEGACONG:
    from omegaconf import OmegaConf


def exists(val):
    return val is not None


def maybe(fn):
    @wraps(fn)
    def inner(x, *args, **kwargs):
        if not exists(x):
            return x
        return fn(x, *args, **kwargs)

    return inner


def is_fx_tracing_test() -> bool:
    """
    Copied from the hpc trainer codebase
    """
    return torch.nn.Module.__call__ is not _orig_module_call


def has_detectron2():
    try:
        from detectron2.layers.mask_ops import _paste_masks_tensor_shape

        return _paste_masks_tensor_shape is not None
    except ImportError:
        return False


def _do_paste_mask(masks, boxes, img_h: int, img_w: int, skip_empty: bool = True):
    # from detectron2 mask_ops.py

    device = masks.device

    if skip_empty and not torch.jit.is_scripting():
        x0_int, y0_int = torch.clamp(boxes.min(dim=0).values.floor()[:2] - 1, min=0).to(
            dtype=torch.int32
        )
        x1_int = torch.clamp(boxes[:, 2].max().ceil() + 1, max=img_w).to(
            dtype=torch.int32
        )
        y1_int = torch.clamp(boxes[:, 3].max().ceil() + 1, max=img_h).to(
            dtype=torch.int32
        )
    else:
        x0_int, y0_int = 0, 0
        x1_int, y1_int = img_w, img_h
    x0, y0, x1, y1 = torch.split(boxes, 1, dim=1)  # each is Nx1

    N = masks.shape[0]

    img_y = torch.arange(y0_int, y1_int, device=device, dtype=torch.float32) + 0.5
    img_x = torch.arange(x0_int, x1_int, device=device, dtype=torch.float32) + 0.5
    img_y = (img_y - y0) / (y1 - y0) * 2 - 1
    img_x = (img_x - x0) / (x1 - x0) * 2 - 1
    # img_x, img_y have shapes (N, w), (N, h)

    gx = img_x[:, None, :].expand(N, img_y.size(1), img_x.size(1))
    gy = img_y[:, :, None].expand(N, img_y.size(1), img_x.size(1))
    grid = torch.stack([gx, gy], dim=3)

    if not torch.jit.is_scripting():
        if not masks.dtype.is_floating_point:
            masks = masks.float()
    img_masks = F.grid_sample(masks, grid.to(masks.dtype), align_corners=False)

    if skip_empty and not torch.jit.is_scripting():
        return img_masks[:, 0], (slice(y0_int, y1_int), slice(x0_int, x1_int))
    else:
        return img_masks[:, 0], ()


def global_fn(x):
    return torch.sin(x)


def cat(tensors, dim=0):
    # from detectron2 wrappers.py
    assert isinstance(tensors, (list, tuple))
    if len(tensors) == 1:
        return tensors[0]
    return torch.cat(tensors, dim)


def shapes_to_tensor(x, device=None):
    # from detectron2 wrappers.py
    if torch.jit.is_scripting():
        return torch.as_tensor(x, device=device)
    if torch.jit.is_tracing():
        assert all(
            isinstance(t, torch.Tensor) for t in x
        ), "Shape should be tensor during tracing!"
        # as_tensor should not be used in tracing because it records a constant
        ret = torch.stack(x)
        if ret.device != device:  # avoid recording a hard-coded device if not necessary
            ret = ret.to(device=device)
        return ret
    return torch.as_tensor(x, device=device)


fw_graph = [None]
bw_graph = [None]


def aot_graph_capture_backend(gm, args):
    from functorch.compile import min_cut_rematerialization_partition
    from torch._functorch.aot_autograd import aot_module_simplified

    def fw_compiler(gm, _):
        fw_graph[0] = gm
        return gm

    def bw_compiler(gm, _):
        bw_graph[0] = gm
        return gm

    return aot_module_simplified(
        gm,
        args,
        fw_compiler,
        bw_compiler,
        partition_fn=min_cut_rematerialization_partition,
        keep_inference_input_mutations=True,
    )


class Boxes:
    # from detectron2 poolers.py
    def __init__(self, tensor: torch.Tensor):
        """
        Args:
            tensor (Tensor[float]): a Nx4 matrix.  Each row is (x1, y1, x2, y2).
        """
        device = (
            tensor.device if isinstance(tensor, torch.Tensor) else torch.device("cpu")
        )
        tensor = torch.as_tensor(tensor, dtype=torch.float32, device=device)
        if tensor.numel() == 0:
            # Use reshape, so we don't end up creating a new tensor that does not depend on
            # the inputs (and consequently confuses jit)
            tensor = tensor.reshape((-1, 4)).to(dtype=torch.float32, device=device)
        assert tensor.dim() == 2 and tensor.size(-1) == 4, tensor.size()
        self.tensor = tensor

    def __len__(self) -> int:
        return self.tensor.shape[0]

    @property
    def device(self):
        return self.tensor.device


def convert_boxes_to_pooler_format(box_lists):
    # from detectron2 structures.py
    boxes = torch.cat([x.tensor for x in box_lists], dim=0)
    # __len__ returns Tensor in tracing.
    sizes = shapes_to_tensor([x.__len__() for x in box_lists], device=boxes.device)
    indices = torch.repeat_interleave(
        torch.arange(len(box_lists), dtype=boxes.dtype, device=boxes.device), sizes
    )
    return cat([indices[:, None], boxes], dim=1)


ReformerBackwardOutput = namedtuple(
    "ReformerBackwardOutput",
    ["attn_output", "hidden_states", "grad_attn_output", "grad_hidden_states"],
)
ReformerEncoderOutput = namedtuple(
    "ReformerEncoderOutput",
    ["hidden_states", "all_hidden_states", "all_attentions", "past_buckets_states"],
)


class _ReversibleFunction(torch.autograd.Function):
    # taken from modeling_reformer.py in huggingface
    @staticmethod
    def forward(
        ctx,
        hidden_states,
        layers,
        attention_mask,
        head_mask,
        num_hashes,
        all_hidden_states,
        all_attentions,
        past_buckets_states,
        use_cache,
        orig_sequence_length,
        output_hidden_states,
        output_attentions,
    ):
        all_buckets = ()

        # split duplicated tensor
        hidden_states, attn_output = torch.chunk(hidden_states, 2, dim=-1)

        for layer in layers:
            if output_hidden_states is True:
                all_hidden_states.append(hidden_states)

            attn_output = layer(attn_output)
            all_buckets = all_buckets + (attn_output,)

        # Add last layer
        if output_hidden_states is True:
            all_hidden_states.append(hidden_states)

        # attach params to ctx for backward
        ctx.save_for_backward(attn_output.detach(), hidden_states.detach())
        ctx.layers = layers
        ctx.all_buckets = all_buckets
        ctx.head_mask = head_mask
        ctx.attention_mask = attention_mask

        # Concatenate 2 RevNet outputs
        return torch.cat([attn_output, hidden_states], dim=-1)

    @staticmethod
    def backward(ctx, grad_hidden_states):
        grad_attn_output, grad_hidden_states = torch.chunk(
            grad_hidden_states, 2, dim=-1
        )

        # free memory
        del grad_attn_output

        # num of return vars has to match num of forward() args
        # return gradient for hidden_states arg and None for other args
        return (
            grad_hidden_states,
            None,
            None,
            None,
            None,
            None,
            None,
            None,
            None,
            None,
            None,
            None,
        )


class ReformerEncoder(torch.nn.Module):
    def __init__(self) -> None:
        super().__init__()
        self.dropout = 0.5
        self.layer_norm = torch.nn.LayerNorm(512, eps=1.0e-12)
        self.layers = [torch.nn.Linear(256, 256)]

    def forward(
        self,
        hidden_states,
        attention_mask=None,
        head_mask=[None] * 6,
        num_hashes=None,
        use_cache=False,
        orig_sequence_length=64,
        output_hidden_states=False,
        output_attentions=False,
    ):
        # hidden_states and attention lists to be filled if wished
        all_hidden_states = []
        all_attentions = []
        past_buckets_states = [((None), (None)) for i in range(len(self.layers))]

        # concat same tensor for reversible ResNet
        hidden_states = torch.cat([hidden_states, hidden_states], dim=-1)
        hidden_states = _ReversibleFunction.apply(
            hidden_states,
            self.layers,
            attention_mask,
            head_mask,
            num_hashes,
            all_hidden_states,
            all_attentions,
            past_buckets_states,
            use_cache,
            orig_sequence_length,
            output_hidden_states,
            output_attentions,
        )

        # Apply layer norm to concatenated hidden states
        hidden_states = self.layer_norm(hidden_states)

        # Apply dropout
        hidden_states = torch.nn.functional.dropout(
            hidden_states, p=self.dropout, training=self.training
        )

        return ReformerEncoderOutput(
            hidden_states=hidden_states,
            all_hidden_states=all_hidden_states,
            all_attentions=all_attentions,
            past_buckets_states=past_buckets_states,
        )


class ListConfig:
    class ValueNode:
        def __init__(self, value):
            self.value = value

        def _dereference_node(self):
            return self

        def _is_missing(self):
            return False

        def _value(self):
            return self.value

    # Based on an example from omegaconfig.listconfig
    class ListIterator(Iterator[Any]):
        def __init__(self, lst: Any, resolve: bool) -> None:
            self.resolve = resolve
            self.iterator = iter(lst.__dict__["_content"])
            self.index = 0

        def __next__(self) -> Any:
            x = next(self.iterator)
            if self.resolve:
                x = x._dereference_node()
                if x._is_missing():
                    raise AssertionError

            self.index = self.index + 1
            if isinstance(x, ListConfig.ValueNode):
                return x._value()
            raise AssertionError

    def __iter__(self):
        return self._iter_ex(True)

    def _iter_ex(self, resolve: bool) -> Iterator[Any]:
        try:
            return ListConfig.ListIterator(self, resolve)
        except Exception:
            raise AssertionError from None

    def __init__(self) -> None:
        self._content = [
            ListConfig.ValueNode(1),
            ListConfig.ValueNode(3),
            ListConfig.ValueNode(torch.tensor([7.0])),
        ]


def longformer_chunk(hidden_states, window_overlap=256):
    """convert into overlapping chunks. Chunk size = 2w, overlap size = w"""

    # non-overlapping chunks of size = 2w
    hidden_states = hidden_states.view(
        hidden_states.size(0),
        hidden_states.size(1) // (window_overlap * 2),
        window_overlap * 2,
        hidden_states.size(2),
    )

    # use `as_strided` to make the chunks overlap with an overlap size = window_overlap
    chunk_size = list(hidden_states.size())
    chunk_size[1] = chunk_size[1] * 2 - 1

    chunk_stride = list(hidden_states.stride())
    chunk_stride[1] = chunk_stride[1] // 2
    return hidden_states.as_strided(size=chunk_size, stride=chunk_stride)


class PartialT5(torch.nn.Module):
    # Highly simplified T5Attention prefix
    def __init__(self) -> None:
        super().__init__()
        self.q = torch.nn.Linear(512, 512)
        self.k = torch.nn.Linear(512, 512)
        self.v = torch.nn.Linear(512, 512)

    def forward(
        self,
        hidden_states,
        key_value_states=None,
        past_key_value=None,
        query_length=None,
    ):
        batch_size, seq_length = hidden_states.shape[:2]

        real_seq_length = seq_length

        if past_key_value is not None:
            assert (
                len(past_key_value) == 2
            ), f"past_key_value should have 2 past states: keys and values. Got {len(past_key_value)} past states"
            real_seq_length += (
                past_key_value[0].shape[2] if query_length is None else query_length
            )

        def shape(states):
            """projection"""
            return states.view(batch_size, -1, 8, 64).transpose(1, 2)

        def project(hidden_states, proj_layer, key_value_states, past_key_value):
            """projects hidden states correctly to key/query states"""
            if key_value_states is None:
                # self-attn
                # (batch_size, n_heads, seq_length, dim_per_head)
                hidden_states = shape(proj_layer(hidden_states))
            elif past_key_value is None:
                # cross-attn
                # (batch_size, n_heads, seq_length, dim_per_head)
                hidden_states = shape(proj_layer(key_value_states))

            if past_key_value is not None:
                if key_value_states is None:
                    # self-attn
                    # (batch_size, n_heads, key_length, dim_per_head)
                    hidden_states = torch.cat([past_key_value, hidden_states], dim=2)
                else:
                    # cross-attn
                    hidden_states = past_key_value
            return hidden_states

        # get query states
        query_states = shape(
            self.q(hidden_states)
        )  # (batch_size, n_heads, seq_length, dim_per_head)

        # get key/value states
        key_states = project(
            hidden_states,
            self.k,
            key_value_states,
            past_key_value[0] if past_key_value is not None else None,
        )
        value_states = project(
            hidden_states,
            self.v,
            key_value_states,
            past_key_value[1] if past_key_value is not None else None,
        )

        # compute scores
        scores = torch.matmul(query_states, key_states.transpose(3, 2))

        # (truncated here )
        return scores, value_states


class ChunkReformerFeedForward(torch.nn.Module):
    # simplified from HF modeling_reformer.py
    def __init__(self) -> None:
        super().__init__()
        self.layer_norm = torch.nn.LayerNorm(256, eps=1e-12)
        self.dense = torch.nn.Linear(256, 256)
        self.output = torch.nn.Linear(256, 256)

    def forward(self, attention_output):
        return apply_chunking_to_forward(
            self.forward_chunk,
            attention_output + 1,
        )

    def forward_chunk(self, hidden_states):
        hidden_states = self.layer_norm(hidden_states)
        hidden_states = self.dense(hidden_states)
        return self.output(hidden_states)


def apply_chunking_to_forward(forward_fn, *input_tensors):
    # simplified from HF model_utils.py
    assert len(input_tensors) > 0
    tensor_shape = input_tensors[0].shape[1]
    assert all(input_tensor.shape[1] == tensor_shape for input_tensor in input_tensors)
    num_args_in_forward_chunk_fn = len(inspect.signature(forward_fn).parameters)
    if num_args_in_forward_chunk_fn != len(input_tensors):
        raise ValueError

    return forward_fn(*input_tensors)


def _validate_model_kwargs(fn, model_kwargs):
    # simplified from transformers.generation.utils._validate_model_kwargs
    unused_model_args = []
    model_args = set(inspect.signature(fn).parameters)
    for key, value in model_kwargs.items():
        if value is not None and key not in model_args:
            unused_model_args.append(key)
    if unused_model_args:
        raise ValueError(
            f"The following `model_kwargs` are not used by the model: {unused_model_args} (note: typos in the"
            " generate arguments will also show up in this list)"
        )


class FakeMamlInner(torch.nn.Module):
    def __init__(self) -> None:
        super().__init__()
        self.linear = torch.nn.Linear(784, 5)

    def forward(self, x, ignored=None, bn_training=False):
        return self.linear(x.view(x.shape[0], -1))


class PartialMaml(torch.nn.Module):
    # Highly simplified version of maml.meta.Meta.finetuning
    def __init__(self) -> None:
        super().__init__()
        self.net = FakeMamlInner()
        self.update_step_test = 10
        self.update_lr = 0.4

    def forward(self, x_spt, y_spt, x_qry, y_qry):
        querysz = x_qry.size(0)

        corrects = [0 for _ in range(self.update_step_test + 1)]

        # in order to not ruin the state of running_mean/variance and bn_weight/bias
        # we finetuning on the copied model instead of self.net
        net = deepcopy(self.net)

        # 1. run the i-th task and compute loss for k=0
        logits = net(x_spt)
        loss = F.cross_entropy(logits, y_spt)
        grad = torch.autograd.grad(loss, net.parameters())
        fast_weights = [
            p[1] - self.update_lr * p[0] for p in zip(grad, net.parameters())
        ]

        # this is the loss and accuracy before first update
        with torch.no_grad():
            # [setsz, nway]
            logits_q = net(x_qry, net.parameters(), bn_training=True)
            # [setsz]
            pred_q = F.softmax(logits_q, dim=1).argmax(dim=1)
            # scalar
            correct = torch.eq(pred_q, y_qry).sum().item()
            corrects[0] = corrects[0] + correct

        # this is the loss and accuracy after the first update
        with torch.no_grad():
            # [setsz, nway]
            logits_q = net(x_qry, fast_weights, bn_training=True)
            # [setsz]
            pred_q = F.softmax(logits_q, dim=1).argmax(dim=1)
            # scalar
            correct = torch.eq(pred_q, y_qry).sum().item()
            corrects[1] = corrects[1] + correct

        del net

        accs = torch.tensor(corrects) / querysz

        return accs


def softmax_backward_data(parent, grad_output, output, dim, self):
    from torch import _softmax_backward_data

    return _softmax_backward_data(grad_output, output, parent.dim, self.dtype)


class XSoftmax(torch.autograd.Function):
    # transformers.models.deberta.modeling_deberta.XSoftmax
    @staticmethod
    def forward(self, input, mask, dim):
        self.dim = dim
        rmask = ~(mask.to(torch.bool))
        output = input.masked_fill(rmask, torch.tensor(torch.finfo(input.dtype).min))
        output = torch.softmax(output, self.dim)
        output.masked_fill_(rmask, 0)
        self.save_for_backward(output, rmask)
        return output

    @staticmethod
    def backward(self, grad_output):
        output, _ = self.saved_tensors
        inputGrad = softmax_backward_data(self, grad_output, output, self.dim, output)
        return inputGrad, None, None


class ModelOutput(collections.OrderedDict):
    """based on file_utils.py in HuggingFace"""

    def __getitem__(self, k):
        if isinstance(k, str):
            inner_dict = dict(self.items())
            return inner_dict[k]
        else:
            return self.to_tuple()[k]

    def __setattr__(self, name, value):
        if name in self.keys() and value is not None:
            # Don't call self.__setitem__ to avoid recursion errors
            super().__setitem__(name, value)
        super().__setattr__(name, value)

    def __setitem__(self, key, value):
        # Will raise a KeyException if needed
        super().__setitem__(key, value)
        # Don't call self.__setattr__ to avoid recursion errors
        super().__setattr__(key, value)

    def to_tuple(self):
        return tuple(self[k] for k in self.keys())


def create_rand_mask_from_inputs(
    from_blocked_mask,
    to_blocked_mask,
    rand_attn,
    num_attention_heads,
    num_rand_blocks,
    batch_size,
    from_seq_length,
    from_block_size,
):
    """taken from HF modeling_big_bird.py"""
    num_windows = from_seq_length // from_block_size - 2
    rand_mask = torch.stack(
        [p1[i1.flatten()] for p1, i1 in zip(to_blocked_mask, rand_attn)]
    )
    rand_mask = rand_mask.view(
        batch_size, num_attention_heads, num_windows, num_rand_blocks * from_block_size
    )
    rand_mask = torch.einsum("blq,bhlk->bhlqk", from_blocked_mask[:, 1:-1], rand_mask)
    return rand_mask


class SequentialAppendList(torch.nn.Sequential):
    """from timm/models/vovnet.py"""

    def forward(self, x: torch.Tensor, concat_list: list[torch.Tensor]) -> torch.Tensor:
        for i, module in enumerate(self):
            if i == 0:
                concat_list.append(module(x))
            else:
                concat_list.append(module(concat_list[-1]))
        x = torch.cat(concat_list, dim=1)
        return x, concat_list


class BatchNormAct2d(torch.nn.BatchNorm2d):
    """Taken from timm"""

    def __init__(
        self,
        num_features,
        eps=1e-5,
        momentum=0.1,
        affine=True,
        track_running_stats=True,
        act_layer=torch.nn.ReLU,
        inplace=True,
    ):
        super().__init__(
            num_features,
            eps=eps,
            momentum=momentum,
            affine=affine,
            track_running_stats=track_running_stats,
        )
        self.act = act_layer(inplace=inplace)

    @torch.jit.ignore
    def _forward_python(self, x):
        return super().forward(x)

    def forward(self, x):
        if torch.jit.is_scripting():
            x = self._forward_jit(x)
        else:
            x = self._forward_python(x)
        x = self.act(x)
        return x


def get_parameter_dtype(parameter):
    """from huggingface model_utils.py"""
    try:
        return next(parameter.parameters()).dtype
    except StopIteration:
        # For nn.DataParallel compatibility in PyTorch 1.5

        def find_tensor_attributes(module):
            tuples = [(k, v) for k, v in module.__dict__.items() if torch.is_tensor(v)]
            return tuples

        gen = parameter._named_members(get_members_fn=find_tensor_attributes)
        first_tuple = next(gen)
        return first_tuple[1].dtype


class DummyConfig:
    attn_layers = ["local", "lsh", "local", "lsh", "local", "lsh"]
    lsh_attn_chunk_length = 64
    local_attn_chunk_length = 64


def _get_min_chunk_len(config):
    """from hf_Reformer"""
    attn_types = config.attn_layers
    attn_types_set = set(attn_types)
    if len(attn_types_set) == 1 and attn_types[0] == "lsh":
        return config.lsh_attn_chunk_length
    elif len(attn_types_set) == 1 and attn_types[0] == "local":
        return config.local_attn_chunk_length
    elif len(attn_types_set) == 2 and attn_types_set == {"lsh", "local"}:
        return min(config.lsh_attn_chunk_length, config.local_attn_chunk_length)
    else:
        raise NotImplementedError(
            f"Only attn layer types 'lsh' and 'local' exist, but `config.attn_layers`: {config.attn_layers}. Select "
            "attn layer types from ['lsh', 'local'] only."
        )


def _stable_argsort(vector, dim):
    """from hf_Reformer"""
    # this function scales the vector so that torch.argsort is stable.
    # torch.argsort is not stable on its own
    scale_offset = torch.arange(vector.shape[dim], device=vector.device).view(1, 1, -1)
    scale_offset = scale_offset.expand(vector.shape)
    scaled_vector = vector.shape[dim] * vector + (scale_offset % vector.shape[dim])
    return torch.argsort(scaled_vector, dim=dim)


def _get_sorted_bucket_idx_and_undo_sorted_bucket_idx(buckets):
    """from hf_Reformer"""
    # no gradients are needed
    with torch.no_grad():
        # hash-based sort
        sorted_bucket_idx = _stable_argsort(buckets, dim=-1)

        # create simple indices to scatter to, to have undo sort
        indices = (
            torch.arange(sorted_bucket_idx.shape[-1], device=buckets.device)
            .view(1, 1, -1)
            .expand(sorted_bucket_idx.shape)
        )

        # get undo sort
        undo_sorted_bucket_idx = sorted_bucket_idx.new(*sorted_bucket_idx.size())
        undo_sorted_bucket_idx.scatter_(-1, sorted_bucket_idx, indices)

    return sorted_bucket_idx, undo_sorted_bucket_idx


class CustomList1(list):
    def __call__(self, x):
        for processor in self:
            x = processor(x)
        return x

    def clear(self):
        pass  # this prevents RestrictedListSubclassVariable from kicking in


class CustomList2(list):
    def __call__(self, x):
        for processor in self:
            x = processor(x)
        return x

    def length_times_10(self):
        return len(self) * 10

    def append_twice(self, x):
        self.extend([x, x])


def _merge_criteria_processor_list(default_list, custom_list):
    # simplified transformers/generation/utils.py
    if len(custom_list) == 0:
        return default_list
    for default in default_list:
        for custom in custom_list:
            if type(custom) is type(default):
                raise ValueError
    default_list.extend(custom_list)
    return default_list


class FeedForwardLayer(nn.Module):
    def __init__(self, d_model, dim_feedforward, activation, dropout) -> None:
        super().__init__()
        self.linear1 = nn.Linear(d_model, dim_feedforward)
        self.activation = activation
        self.dropout1 = nn.Dropout(dropout)
        self.linear2 = nn.Linear(dim_feedforward, d_model)
        self.dropout2 = nn.Dropout(dropout)

    def forward(self, x):
        return self.dropout2(
            self.linear2(self.dropout1(self.activation(self.linear1(x))))
        )


class TransformerEncoderLayer(nn.Module):
    def __init__(
        self,
        d_model,
        nhead,
        dim_feedforward=2048,
        dropout=0.1,
        activation=nn.ReLU(),
        layer_norm_eps=1e-5,
    ):
        super().__init__()
        self.self_attn = nn.MultiheadAttention(d_model, nhead, dropout=dropout)
        self.norm1 = nn.LayerNorm(d_model, eps=layer_norm_eps)
        self.norm2 = nn.LayerNorm(d_model, eps=layer_norm_eps)
        self.dropout = nn.Dropout(dropout)
        self.ff_block = FeedForwardLayer(d_model, dim_feedforward, activation, dropout)

    def forward(self, src, src_mask=None, src_key_padding_mask=None):
        x = src
        x = self.norm1(x + self._sa_block(x, src_mask, src_key_padding_mask))
        x = self.norm2(x + self._ff_block(x))
        return x

    # self-attention block
    def _sa_block(self, x, attn_mask, key_padding_mask):
        x = self.self_attn(
            x,
            x,
            x,
            attn_mask=attn_mask,
            key_padding_mask=key_padding_mask,
            need_weights=False,
        )[0]
        return self.dropout(x)

    # feed forward block
    def _ff_block(self, x):
        return self.ff_block(x)


class MockModule(torch.nn.Module):
    def inner_fn(self, left, right):
        return tuple(left) == tuple(right)

    def fn(self, tensor):
        if type(tensor) is int:
            return False

        torch.add(tensor, tensor)
        return self.inner_fn(tensor.shape, (1, 2, 3))


class IncByOne:
    def __init__(self, x):
        self.x = x + 1


class IncByTwo:
    def __init__(self, x):
        self.x = x + 2


class ReproTests(torch._dynamo.test_case.TestCase):
    def setUp(self) -> None:
        try:
            from .utils import install_guard_manager_testing_hook
        except ImportError:
            from utils import install_guard_manager_testing_hook

        self.exit_stack = contextlib.ExitStack()
        self.exit_stack.enter_context(
            install_guard_manager_testing_hook(self.guard_manager_clone_hook_fn)
        )
        super().setUp()

    def tearDown(self) -> None:
        self.exit_stack.close()
        super().tearDown()

    def guard_manager_clone_hook_fn(self, guard_manager_wrapper, f_locals):
        root = guard_manager_wrapper.root
        cloned_root = root.clone_manager(lambda x: True)
        cloned_wrapper = torch._dynamo.guards.GuardManagerWrapper(cloned_root)
        self.assertEqual(str(guard_manager_wrapper), str(cloned_wrapper))
        self.assertTrue(cloned_root.check(f_locals))
        if guard_manager_wrapper.diff_guard_root:
            self.assertTrue(guard_manager_wrapper.diff_guard_root.check(f_locals))

    def test_do_paste_mask(self):
        torch._dynamo.utils.counters.clear()
        cnt = torch._dynamo.testing.CompileCounter()
        opt__do_paste_mask = torch.compile(_do_paste_mask, backend=cnt)
        opt__do_paste_mask(
            torch.randn(1, 1, 28, 28),
            torch.tensor([[0.0, 1, 2, 4]]) * 1,
            427,
            640,
            True,
        )
        opt__do_paste_mask(
            torch.randn(1, 1, 28, 28),
            torch.tensor([[0.0, 1, 2, 4]]) * 2,
            427,
            640,
            True,
        )
        opt__do_paste_mask(
            torch.randn(1, 1, 28, 28),
            torch.tensor([[0.0, 1, 2, 4]]) * 3,
            612,
            612,
            True,
        )
        opt__do_paste_mask(
            torch.randn(1, 1, 28, 28),
            torch.tensor([[0.0, 1, 2, 4]]) * 4,
            612,
            612,
            True,
        )
        opt__do_paste_mask(
            torch.randn(1, 1, 28, 28),
            torch.tensor([[0.0, 1, 2, 4]]) * 2,
            427,
            640,
            False,
        )
        # (dynamic shapes, static shapes)
        self.assertIn(cnt.frame_count, (5, 7))
        self.assertIn(cnt.op_count, (92, 106, 119))

    def test_convert_boxes_to_pooler_format(self):
        boxes1 = [
            Boxes(torch.arange(0, 8).reshape((2, 4))),
            Boxes(torch.arange(8, 16).reshape((2, 4))),
        ]
        boxes2 = [
            Boxes(torch.arange(16, 20).reshape((1, 4))),
            Boxes(torch.arange(20, 24).reshape((1, 4))),
        ]
        correct1 = convert_boxes_to_pooler_format(boxes1)
        correct2 = convert_boxes_to_pooler_format(boxes2)
        fn = convert_boxes_to_pooler_format
        cnt = torch._dynamo.testing.CompileCounter()
        opt_fn = torch.compile(fn, backend=cnt)
        self.assertTrue(same(opt_fn(boxes1), correct1))
        self.assertTrue(same(opt_fn(boxes2), correct2))

        # repeat_interleave is a dynamic shape operator we do not execute/
        # In the future, we could reduce the frame_count down to 1
        # by guarding on the exact values of `Tensor repeats` arg
        if torch._dynamo.config.assume_static_by_default:
            self.assertExpectedInline(cnt.frame_count, """4""")
            self.assertExpectedInline(cnt.op_count, """10""")
        else:
            self.assertExpectedInline(cnt.frame_count, """4""")
            self.assertExpectedInline(cnt.op_count, """14""")

    def test_boxes_len(self):
        def fn(boxes):
            return len(boxes) + boxes.__len__() + boxes.tensor

        boxes1 = Boxes(torch.arange(0, 8).reshape((2, 4)))
        cnt = torch._dynamo.testing.CompileCounter()
        opt_fn = torch._dynamo.optimize_assert(cnt)(fn)
        self.assertTrue(same(opt_fn(boxes1), boxes1.tensor + 4.0))

        if torch._dynamo.config.assume_static_by_default:
            self.assertExpectedInline(cnt.frame_count, """1""")
            self.assertExpectedInline(cnt.op_count, """1""")
        else:
            self.assertExpectedInline(cnt.frame_count, """1""")
            self.assertExpectedInline(cnt.op_count, """2""")

    def _reformer(self, nopython):
        input = torch.randn([1, 64, 256])
        model = ReformerEncoder()
        torch.manual_seed(1337)
        correct = copy.deepcopy(model)(input)
        cnt = torch._dynamo.testing.CompileCounter()
        torch.manual_seed(1337)
        opt_model = torch.compile(model, backend=cnt, fullgraph=nopython)
        self.assertTrue(same(opt_model(input), correct))
        return cnt

    # https://github.com/pytorch/pytorch/issues/113010
    def test_out_overload_non_contiguous(self):
        def f(x, y):
            return torch.abs(x, out=y.T)

        f_compiled = torch.compile(f, backend="aot_eager")

        x_ref = torch.arange(4, dtype=torch.float32).reshape(2, 2)
        y_ref = torch.arange(4, dtype=torch.float32).reshape(2, 2)
        x_test = torch.arange(4, dtype=torch.float32).reshape(2, 2)
        y_test = torch.arange(4, dtype=torch.float32).reshape(2, 2)

        out_ref = f(x_ref, y_ref)
        out_test = f_compiled(x_test, y_test)
        self.assertEqual(out_ref, out_test)
        self.assertEqual(y_ref, y_test)

    # https://github.com/pytorch/pytorch/issues/109053
    def test_view_dtype_overload(self):
        def f(x):
            return x.view(torch.int32)

        f_compiled = torch.compile(f, backend="aot_eager")

        x1 = torch.ones(4, requires_grad=True)
        out_ref = f(x1)
        out_test = f_compiled(x1)
        self.assertEqual(out_ref, out_test)

        x2 = torch.ones(4, requires_grad=False)
        out_ref = f(x2)
        out_test = f_compiled(x2)
        self.assertEqual(out_ref, out_test)

    # https://github.com/pytorch/pytorch/issues/90552
    def test_intermediate_leaf_requires_grad(self):
        def f(x):
            leaf = torch.ones(2, requires_grad=True)
            return leaf, leaf * 2

        f_compiled = torch.compile(f, backend="aot_eager")
        x = torch.arange(4, dtype=torch.float32).reshape(2, 2)

        leaf, out = f(x)
        leaf_test, out_test = f_compiled(x)
        out.sum().backward()
        out_test.sum().backward()
        self.assertEqual(leaf.grad, leaf_test.grad)

    # https://github.com/pytorch/pytorch/issues/113263
    def test_unpack_hooks_dont_run_during_tracing(self):
        def f(x, y):
            return x * y

        f_compiled = torch.compile(f, backend="aot_eager")

        pack_count = 0
        unpack_count = 0

        def pack_hook(x):
            nonlocal pack_count
            pack_count += 1
            return x

        # unpack hook shouldn't run during compilation, while we trace the forward
        def unpack_hook(x):
            nonlocal unpack_count
            unpack_count += 1
            return x

        x = torch.ones(4, requires_grad=True)
        y = torch.ones(4, requires_grad=False)
        with torch.autograd.graph.saved_tensors_hooks(pack_hook, unpack_hook):
            out_test = f_compiled(x, y)
            self.assertEqual(pack_count, 1)
            self.assertEqual(unpack_count, 0)
            out_test.sum().backward()
            self.assertEqual(pack_count, 1)
            self.assertEqual(unpack_count, 1)

    # https://github.com/pytorch/pytorch/issues/113263
    def test_unpack_hooks_can_be_disabled(self):
        def f(x, y):
            return x * y

        f_compiled = torch.compile(f, backend="aot_eager")

        x = torch.ones(4, requires_grad=True)
        y = torch.ones(4, requires_grad=False)
        with torch.autograd.graph.disable_saved_tensors_hooks("hooks are disabled"):
            out_test = f_compiled(x, y)
            out_test.sum().backward()

    # https://github.com/pytorch/pytorch/issues/113263
    def test_disabling_unpack_hooks_within_compiled_region(self):
        def g(z):
            with torch.autograd.graph.disable_saved_tensors_hooks("hooks are disabled"):
                return z + 5

        def f(x, y):
            z = x * y
            return g(z)

        f_compiled = torch.compile(f, backend="aot_eager")

        x = torch.ones(4, requires_grad=True)
        y = torch.ones(4, requires_grad=False)
        out_test = f_compiled(x, y)
        out_test.sum().backward()

    # See https://github.com/pytorch/pytorch/issues/97745
    def test_gan_repro_trying_to_backward_through_the_graph_a_second_time(self):
        def f(a, b):
            c = torch.ones(2, 2)
            d = torch.ones(2, 2)
            e = torch.matmul(a, c)
            g_loss = torch.abs(e - d).mean()
            g_loss.backward()
            fake_d_pred = torch.matmul(b, e.detach())
            d_loss = fake_d_pred.mean()
            d_loss.backward()

        a_ref = torch.randn(2, 2, requires_grad=True)
        b_ref = torch.randn(2, 2, requires_grad=True)
        out_ref = f(a_ref, b_ref)

        a_test = a_ref.detach().clone().requires_grad_(True)
        b_test = b_ref.detach().clone().requires_grad_(True)
        out_test = torch.compile(f, backend="aot_eager")(a_test, b_test)

        self.assertEqual(out_ref, out_test)
        self.assertEqual(a_ref.grad, a_test.grad)
        self.assertEqual(b_ref.grad, b_test.grad)

    # https://github.com/pytorch/pytorch/issues/111603
    def test_tuple_enum_as_key_dict(self):
        class MyEnum(Enum):
            A = "a"

        class SomeModel(torch.nn.Module):
            def __init__(self) -> None:
                super().__init__()
                self.linear = torch.nn.Linear(1, 1)

            def forward(self, x) -> torch.Tensor:
                return self.linear(x[MyEnum.A])

        x = {MyEnum.A: torch.rand(8, 1)}
        model_pytorch = SomeModel()
        model = torch.compile(model_pytorch)
        # Executing twice works
        model(x)
        y = model(x)
        self.assertEqual(y, model_pytorch(x))

    def test_embedding_backward_broadcasting_decomp(self):
        def f(grad_output, indices):
            num_weights = 10
            padding_idx = 1
            scale_grad_by_freq = True
            return torch.ops.aten.embedding_dense_backward(
                grad_output, indices, num_weights, padding_idx, scale_grad_by_freq
            )

        f_compiled = torch.compile(f, backend="aot_eager")

        grad_output = torch.ones(2, 4, 3, dtype=torch.float16)
        indices = torch.ones(2, 4, dtype=torch.int64)

        out_ref = f(grad_output, indices)
        out_test = f_compiled(grad_output, indices)

        self.assertEqual(out_ref, out_test)

    def test_reformer_eval(self):
        with torch.no_grad():
            cnt = self._reformer(nopython=True)
        self.assertEqual(cnt.frame_count, 1)
        self.assertEqual(cnt.op_count, 10)

    def test_reformer_train(self):
        with torch.enable_grad():
            cnt = self._reformer(nopython=False)
        expected_op_count = (
            """10""" if torch._dynamo.config.inline_inbuilt_nn_modules else """4"""
        )

        self.assertExpectedInline(cnt.frame_count, """1""")
        self.assertExpectedInline(cnt.op_count, expected_op_count)

    def test_longformer_chunk(self):
        input1 = torch.randn([1, 4096, 1])
        input2 = torch.randn([12, 4096, 64])
        correct1 = longformer_chunk(input1)
        correct2 = longformer_chunk(input2)
        fn = longformer_chunk
        cnt = torch._dynamo.testing.CompileCounter()
        opt_fn = torch._dynamo.optimize_assert(cnt)(fn)
        self.assertTrue(same(opt_fn(input1), correct1))
        self.assertTrue(same(opt_fn(input2), correct2))
        self.assertTrue(same(opt_fn(input1), correct1))
        self.assertTrue(same(opt_fn(input2), correct2))

        if torch._dynamo.config.assume_static_by_default:
            if torch._dynamo.config.automatic_dynamic_shapes:
                self.assertExpectedInline(cnt.frame_count, """2""")
                self.assertExpectedInline(cnt.op_count, """8""")
            else:
                self.assertExpectedInline(cnt.frame_count, """2""")
                self.assertExpectedInline(cnt.op_count, """4""")
        else:
            self.assertExpectedInline(cnt.frame_count, """2""")
            self.assertExpectedInline(cnt.op_count, """19""")

    def test_hf_t5_forward(self):
        input = torch.randn([1, 2048, 512])
        model = PartialT5()
        correct = model(input)
        cnt = torch._dynamo.testing.CompileCounter()
        opt_model = torch._dynamo.optimize_assert(cnt)(model)
        self.assertTrue(same(opt_model(input), correct))

        if torch._dynamo.config.assume_static_by_default:
            self.assertExpectedInline(cnt.frame_count, """1""")
            self.assertExpectedInline(cnt.op_count, """11""")
        else:
            self.assertExpectedInline(cnt.frame_count, """1""")
            self.assertExpectedInline(cnt.op_count, """11""")

    def test_module_in_skipfiles(self):
        model = nn.Linear(10, 10)
        cnt = torch._dynamo.testing.CompileCounter()
        torch.compile(model, backend=cnt, fullgraph=True)(torch.randn([5, 10]))
        self.assertEqual(cnt.frame_count, 1)
        self.assertEqual(cnt.op_count, 1)

    def test_function_in_skipfiles(self):
        cnt = torch._dynamo.testing.CompileCounter()
        torch.compile(torch.sin, backend=cnt, fullgraph=True)(torch.randn([5, 10]))
        self.assertEqual(cnt.frame_count, 1)
        self.assertEqual(cnt.op_count, 1)

    def test_slicing_dynamic_shape(self):
        def fn(y):
            x = torch.ones(8)
            idx = y[0]
            out = x[idx:]
            return (out + 3) * 5

        counter = torch._dynamo.testing.CompileCounter()
        opt_fn = torch.compile(fn, backend=counter)
        out = opt_fn(torch.ones(10, dtype=torch.long))
        # idx should be 1 -> slicing off [1:] of 8 elem tensor
        self.assertEqual(list(out.shape), [7])

        self.assertEqual(counter.op_count, 2)
        self.assertEqual(counter.frame_count, 1)

        self.assertEqual(list(opt_fn(torch.tensor([4])).shape), [4])

    def test_slicing_dynamic_shape_setitem(self):
        def fn(input_lengths: torch.Tensor, new_ones_1):
            getitem_13 = input_lengths[3]
            new_ones_1[(3, slice(getitem_13, None, None))] = 0
            setitem_13 = new_ones_1
            return (setitem_13,)

        x = torch.randn(10).to(dtype=torch.int64)
        y = torch.randn(10, 204)
        ref = fn(x, y)
        opt_fn = torch.compile(fn, backend="aot_eager")
        res = opt_fn(x, y)
        self.assertTrue(same(ref, res))

    @torch._dynamo.config.patch(error_on_recompile=True)
    @torch.fx.experimental._config.patch(use_duck_shape=False)
    def test_dynamic_shape_disable_duck_size(self):
        # noqa: F841

        class TestModel(nn.Module):
            def __init__(
                self,
            ):
                super().__init__()

            def forward(self, x: torch.Tensor, val: int) -> torch.Tensor:
                return x + val

        main_model = TestModel().to(memory_format=torch.channels_last)
        opt_model = torch.compile(main_model, backend="eager", dynamic=True)

        x1 = torch.rand(2, 5, 10, 10).to(memory_format=torch.channels_last)
        x2 = torch.rand(2, 5, 4, 8).to(memory_format=torch.channels_last)

        main_model(x1, 4)
        opt_model(x1, 4)

        main_model(x2, 20)
        opt_model(x2, 20)

    def test_chunk_reformer_ff(self):
        input = torch.randn([1, 4096, 256])
        model = ChunkReformerFeedForward()
        correct = model(input)
        cnt = torch._dynamo.testing.CompileCounter()
        opt_model = torch._dynamo.optimize_assert(cnt)(model)
        self.assertTrue(same(opt_model(input), correct))

        self.assertEqual(cnt.frame_count, 1)
        self.assertLessEqual(cnt.op_count, 10)

    # see: https://github.com/pytorch/pytorch/issues/80067
    # NB: When you remove the expectedFailure, don't forget to
    # uncomment/adjust the assertEqual below
    @unittest.expectedFailure
    @torch._dynamo.config.patch(
        fake_tensor_propagation=True, capture_scalar_outputs=True
    )
    def test_maml_item_capture(self):
        a = torch.randn(5, 1, 28, 28)
        b = torch.zeros(5, dtype=torch.int64)
        c = torch.randn(75, 1, 28, 28)
        d = torch.zeros(75, dtype=torch.int64)
        model = PartialMaml()
        correct = model(a, b, c, d)
        cnt = torch._dynamo.testing.CompileCounter()
        opt_model = torch.compile(model, backend=cnt)
        for _ in range(10):
            self.assertTrue(same(opt_model(a, b, c, d), correct))

        # if torch._dynamo.config.assume_static_by_default:
        #     self.assertExpectedInline(cnt.frame_count, """2""")
        # else:
        #     self.assertExpectedInline(cnt.frame_count, """3""")
        # TODO(jansel): figure out why op count depends on imports
        self.assertIn(cnt.op_count, (36, 35, 34, 29, 28, 27))

    # see: https://github.com/pytorch/pytorch/issues/80067
    @torch._dynamo.config.patch(capture_scalar_outputs=False)
    def test_maml_no_item_capture(self):
        a = torch.randn(5, 1, 28, 28)
        b = torch.zeros(5, dtype=torch.int64)
        c = torch.randn(75, 1, 28, 28)
        d = torch.zeros(75, dtype=torch.int64)
        model = PartialMaml()
        correct = model(a, b, c, d)
        cnt = torch._dynamo.testing.CompileCounter()
        opt_model = torch.compile(model, backend=cnt)
        for _ in range(10):
            self.assertTrue(same(opt_model(a, b, c, d), correct))

        if torch._dynamo.config.assume_static_by_default:
            self.assertExpectedInline(cnt.frame_count, """2""")
        else:
            self.assertExpectedInline(cnt.frame_count, """3""")

    def test_hf_model_output(self):
        ex = ModelOutput(a=torch.randn(10), b=torch.randn(10), c=torch.randn(10))

        def fn1(x):
            return x["a"] + 1

        def fn2(x):
            return x.a + 1

        def fn3(x):
            return x.to_tuple()[0] + 1

        def fn4(x):
            return x[0] + 1

        cnt = torch._dynamo.testing.CompileCounter()
        for fn in (fn1, fn2, fn3, fn4):
            cnt.clear()
            opt_fn = torch._dynamo.optimize_assert(cnt)(fn)
            self.assertTrue(same(opt_fn(ex), ex.a + 1))
            self.assertEqual(cnt.frame_count, 1)
            self.assertEqual(cnt.op_count, 1)

    def test_create_rand_mask_from_inputs(self):
        args = [
            torch.randn([1, 64, 64]),
            torch.randn([1, 64, 64]),
            torch.zeros([1, 12, 62, 3], dtype=torch.int64),
            12,
            3,
            1,
            4096,
            64,
        ]
        correct = create_rand_mask_from_inputs(*args)
        fn = create_rand_mask_from_inputs

        cnt = torch._dynamo.testing.CompileCounter()
        opt_fn = torch._dynamo.optimize_assert(cnt)(fn)
        self.assertTrue(same(opt_fn(*args), correct))
        if torch._dynamo.config.assume_static_by_default:
            self.assertExpectedInline(cnt.frame_count, """1""")
            self.assertExpectedInline(cnt.op_count, """8""")
        else:
            self.assertExpectedInline(cnt.frame_count, """1""")
            self.assertExpectedInline(cnt.op_count, """11""")

    def test_rng_state(self):
        def fn():
            state = torch.get_rng_state()
            before = torch.rand(1000)
            torch.set_rng_state(state)
            after = torch.rand(1000)
            return before, after

        cnt = torch._dynamo.testing.CompileCounter()
        opt_fn = torch.compile(fn, backend=cnt)

        before, after = opt_fn()
        self.assertTrue(same(before, after))
        self.assertEqual(cnt.frame_count, 2)
        self.assertEqual(cnt.op_count, 2)  # rand, rand
        try:
            _, _ = torch._dynamo.export(fn)()
            # See https://github.com/pytorch/pytorch/pull/87490
            self.fail("unexpected export success")
        except torch._dynamo.exc.Unsupported:
            pass

    def test_threading_local(self):
        import threading

        foo = threading.local()
        foo.x = torch.rand(1)

        def f(x):
            return torch.cat([x, foo.x])

        cnt = torch._dynamo.testing.CompileCounter()
        opt_f = torch.compile(f, backend=cnt, fullgraph=True)

        inp = torch.ones(1)
        out = f(inp)
        opt_out = opt_f(inp)
        self.assertEqual(opt_out, out)
        self.assertEqual(cnt.frame_count, 1)

    def test_seq_append_list(self):
        x = torch.randn(4, 10)
        model = SequentialAppendList(
            torch.nn.Linear(10, 10),
            torch.nn.ReLU(),
            torch.nn.Linear(10, 10),
            torch.nn.ReLU(),
        )
        # this one is tricky because it mutates the list provided as an input
        l1 = [x]
        l2 = [x]
        correct, _ = model(x, l1)
        cnt = torch._dynamo.testing.CompileCounter()
        opt_model = torch._dynamo.optimize_assert(cnt)(model)
        result, l3 = opt_model(x, l2)
        self.assertTrue(same(result, correct))
        self.assertTrue(same(l1, l2))
        self.assertIs(l2, l3)
        self.assertEqual(cnt.frame_count, 1)
        self.assertEqual(cnt.op_count, 5)

    def test_batch_norm_act(self):
        a = torch.randn(5, 1, 28, 28)
        model = BatchNormAct2d(1).eval()
        correct = model(a)
        cnt = torch._dynamo.testing.CompileCounter()
        if not torch._dynamo.config.specialize_int:
            # _local_scalar_dense causes graph break w 0-dim tensor
            opt_model = torch.compile(model, backend=cnt)
            self.assertTrue(same(opt_model(a), correct))
            return

        opt_model = torch._dynamo.optimize_assert(cnt)(model)
        self.assertTrue(same(opt_model(a), correct))
        self.assertEqual(cnt.frame_count, 1)
        self.assertEqual(cnt.op_count, 2)

    def test_get_parameter_dtype(self):
        model = SequentialAppendList(
            torch.nn.Linear(10, 10),
            torch.nn.ReLU(),
        )

        def fn(model, x):
            return x + torch.randn(10, dtype=get_parameter_dtype(model))

        cnt = torch._dynamo.testing.CompileCounter()
        opt_fn = torch._dynamo.optimize_assert(cnt)(fn)
        self.assertEqual(opt_fn(model, torch.randn(10)).dtype, torch.float32)
        self.assertEqual(cnt.frame_count, 1)
        self.assertEqual(cnt.op_count, 2)

    def test_nn_parameter(self):
        def test_fn():
            a = torch.nn.Parameter(torch.randn(5, 5))
            # Checks that TensorVariable stores the type information correctly
            self.assertTrue(isinstance(a, torch.nn.Parameter))
            return a

        cnt = torch._dynamo.testing.CompileCounter()
        opt_test_fn = torch.compile(test_fn, backend=cnt)
        out = opt_test_fn()
        self.assertTrue(isinstance(out, torch.nn.Parameter))

    def test_Size(self):
        def test_fn():
            a = torch.randn(4)
            x = torch.Size([1, 2, 3])
            # Checks that SizeVariable return torch.Size object
            assert isinstance(x, torch.Size)
            # Causes graph breaks and checks reconstruction of SizeVariable
            # object
            self.assertIsInstance(x, torch.Size)
            return a

        cnt = torch._dynamo.testing.CompileCounter()
        opt_test_fn = torch.compile(test_fn, backend=cnt)
        opt_test_fn()

    # See https://github.com/pytorch/pytorch/issues/100067
    def test_copy_weird_strides(self):
        # This test requires inductor's copy() decomp to preserve strides properly.
        def test_fn(a):
            b = torch.zeros(48, 4, 256, 513)
            b[:, 0, 1:256, 1:256] = a
            c = b.view(4, 12, 1024, 513)
            d = c.transpose(2, 1)
            d.add_(1)
            return d

        sh, st, dt, dev, rg = (
            (48, 255, 255),
            (787968, 513, 1),
            torch.float16,
            "cpu",
            True,
        )
        a = rand_strided(sh, st, dt, dev).requires_grad_(rg)
        compiled_f = torch.compile(test_fn, backend="aot_eager_decomp_partition")
        out1 = test_fn(a)
        out2 = compiled_f(a)
        self.assertEqual(out1, out2)

    def test_indexing_with_list(self):
        def test_fn():
            def run_test(tensor, *idx):
                npt = tensor.numpy()
                assert npt[idx].shape == tensor[idx].shape

            x = torch.arange(0, 10)
            cases = [
                [None, None],
                [1, None],
            ]

            for case in cases:
                run_test(x, *case)

            return torch.randn(4)

        cnt = torch._dynamo.testing.CompileCounter()
        opt_test_fn = torch.compile(test_fn, backend=cnt)
        opt_test_fn()

    def test_foreach_decomp_arg_names(self):
        # https://github.com/pytorch/pytorch/issues/138698

        @torch.compile(fullgraph=True)
        def foreach_pow(**kwargs):
            return torch._foreach_pow(**kwargs)

        foreach_pow(self=[torch.ones(2, 2, device="cpu")], exponent=2.7)

        @torch.compile(fullgraph=True)
        def foreach_lerp_(**kwargs):
            return torch._foreach_lerp_(**kwargs)

        foreach_lerp_(
            self=[torch.ones(2, 2, device="cpu")],
            tensors1=[torch.ones(2, 2, device="cpu")],
            weights=[torch.ones(2, 2, device="cpu")],
        )

    def test_reformer_min_chunk_len(self):
        def fn(cfg):
            t = torch.empty(10)
            t.fill_(_get_min_chunk_len(cfg))
            return t[0]

        cfg = DummyConfig()
        cnt = torch._dynamo.testing.CompileCounter()
        opt_fn = torch._dynamo.optimize_assert(cnt)(fn)
        self.assertEqual(opt_fn(cfg), 64)
        # With unspec int, maximum computation is preserved
        self.assertExpectedInline(cnt.frame_count, """1""")
        if torch._dynamo.config.automatic_dynamic_shapes:
            if not torch._dynamo.config.assume_static_by_default:
                self.assertExpectedInline(cnt.op_count, """4""")
            else:
                self.assertExpectedInline(cnt.op_count, """3""")
        else:
            self.assertExpectedInline(cnt.op_count, """3""")

    def test_reformer_sorting(self):
        x = torch.zeros([1, 12, 4096], dtype=torch.int64)
        correct = _get_sorted_bucket_idx_and_undo_sorted_bucket_idx(x)
        fn = _get_sorted_bucket_idx_and_undo_sorted_bucket_idx

        cnt = torch._dynamo.testing.CompileCounter()
        opt_fn = torch._dynamo.optimize_assert(cnt)(fn)
        self.assertTrue(same(opt_fn(x), correct))
        if torch._dynamo.config.assume_static_by_default:
            self.assertExpectedInline(cnt.frame_count, """1""")
            self.assertExpectedInline(cnt.op_count, """14""")
        else:
            self.assertExpectedInline(cnt.frame_count, """1""")
            self.assertExpectedInline(cnt.op_count, """16""")

    def test_recursive_map(self):
        # https://github.com/pytorch/torchdynamo/issues/132
        def _recursive_map(struct, batch_dim=0):
            for k, v in struct.items():
                if v is not None:
                    if isinstance(v, dict):
                        _recursive_map(v)
                    else:
                        struct[k] = v

        def toy_example(a, b, v):
            x = a / (torch.abs(a) + 1)
            if v is not None:
                _recursive_map(v)
            return x * b

        cnt = torch._dynamo.testing.CompileCounter()
        opt_toy_example = torch.compile(toy_example, backend=cnt)
        opt_toy_example(
            torch.randn(10),
            torch.randn(10),
            {"layer0": {"memory_keys": torch.randn(10)}},
        )
        self.assertEqual(cnt.frame_count, 1)
        self.assertEqual(cnt.op_count, 4)

    def test_issue114171(self):
        device = torch.device("cpu")

        def fcnn(in_dim, out_dim, hidden_dim, activation=torch.nn.GELU):
            layers = [
                torch.nn.Linear(in_dim, hidden_dim, device=device),
                activation(),
                torch.nn.Linear(hidden_dim, out_dim, device=device),
            ]
            return torch.nn.Sequential(*layers)

        class testmodel(torch.nn.Module):
            def __init__(self) -> None:
                super().__init__()
                self.interaction_networks = torch.nn.ModuleList(
                    [fcnn(262, 1174, 400) for _ in range(4)]
                )

            def interact(self, x, cycle):
                return self.interaction_networks[cycle](x)

        model = testmodel()
        forward_aot = torch.compile(
            model.interact, fullgraph=True, dynamic=True, backend="eager"
        )

        x = torch.rand([111, 262], device=device)
        forward_aot(x, 2)  # previously failed

    def test_issue175(self):
        n_heads = 2
        d_model = 64
        model = TransformerEncoderLayer(d_model, n_heads)
        inp = torch.randn(1, d_model)
        cnt = torch._dynamo.testing.CompileCounter()
        opt_model = torch.compile(model, backend=cnt, fullgraph=True)
        opt_model(inp)
        opt_model(inp)
        self.assertEqual(cnt.frame_count, 1)
        self.assertEqual(12, cnt.op_count)

    def test_exec_import(self):
        def fn1():
            exec("import math")

        def fn2():
            try:
                math.sqrt(4)
                return False
            except NameError:
                return True

        def fn3():
            fn1()
            return fn2()

        self.assertTrue(fn3())
        opt_fn3 = torch.compile(fn3, backend="eager")
        self.assertTrue(opt_fn3())

    def test_exec_wildcard_import(self):
        # Test that globals are not carried over from frame to frame
        def fn1():
            exec("from torch import *")

        def fn2():
            x = torch.zeros(4)
            for i in range(5):
                x = x + i
            return x

        def fn3():
            fn1()
            return fn2()

        ref = fn3()
        opt_fn3 = torch.compile(fn3, backend="eager")
        res = opt_fn3()
        self.assertTrue(same(ref, res))

    def test_with_on_graph_break_inst(self):
        def reversible(x):
            print("Hello world")  # Cause graph break so inline fails
            return torch.sin(torch.cos(x))

        def fn(x):
            with torch.enable_grad():
                a = torch.sin(x)
                b = reversible(a)
                c = torch.sigmoid(b)
                c.sum().backward()
                return x.grad

        x = torch.randn(3, requires_grad=True)
        x.grad = None
        with torch.no_grad():
            ref = fn(x)

        x.grad = None
        opt_fn = torch.compile(fn, backend="eager")
        with torch.no_grad():
            res = opt_fn(x)
        self.assertTrue(same(ref, res))

    def test_with_on_graph_break_nested(self):
        def reversible(x):
            torch._dynamo.graph_break()  # Cause graph break so inline fails
            return torch.sin(torch.cos(x))

        def fn(x):
            # nested context manager failed previously
            with torch.no_grad():
                with torch.enable_grad():
                    a = torch.sin(x)
                    b = reversible(a)
                    c = torch.sigmoid(b)
                    c.sum().backward()
                    return x.grad

        x = torch.randn(3, requires_grad=True)
        x.grad = None
        with torch.no_grad():
            ref = fn(x)

        x.grad = None
        opt_fn = torch.compile(fn, backend="eager")
        with torch.no_grad():
            res = opt_fn(x)
        self.assertTrue(same(ref, res))

    # https://github.com/pytorch/torchdynamo/issues/1446
    def test_grad_mode_carrying_correct_state_after_graph_break(self):
        def fn(x):
            with torch.no_grad():
                y = x * 3
                print("Break")
                z = x + 2
            return y, z

        x = torch.randn(3, requires_grad=True)
        opt_fn = torch.compile(fn, backend="eager")
        y, z = opt_fn(x)
        self.assertFalse(y.requires_grad)
        self.assertFalse(z.requires_grad)

    def test_abc_setattr(self):
        # tests that we correctly bail out of __setattr__ calls

        # TODO: does not ensure ABC classes are correctly inferred as ClassVariables
        # (doesn't test the fix for 'super()')

        class BaseModule(torch.nn.Module, ABC):
            def blah(self, x):
                return x + 1

        class Derived(BaseModule):
            def __setattr__(self, name, value) -> None:
                super().__setattr__(name, value)

            def forward(self, x):
                # expect a graph break on __setattr__
                self.foo = 0
                return self.blah(x)

            def blah(self, x):
                return super().blah(x)

        x = torch.randn(3, requires_grad=True)
        mod = Derived()
        opt_mod = torch.compile(mod, backend="eager")
        opt_mod(x)

        # Not sure what this test is testing. It was earlier graph breaking on
        # __dict__, so the counter >= 2. With __dict__ support, there is no
        # graph break.
        self.assertGreaterEqual(torch._dynamo.utils.counters["frames"]["ok"], 1)
        self.assertGreaterEqual(torch._dynamo.utils.counters["frames"]["total"], 1)

    @torch._dynamo.config.patch("suppress_errors", True)
    def test_guard_fail_tensor_bool(self):
        @torch._dynamo.disable(recursive=False)
        def fn():
            condition_shape = (5, 5)
            dtypes = (torch.bool,)
            shapes = (
                (),
                (5,),
                (1, 5),
            )

            tensors = [
                torch.empty(shape, dtype=dtype).fill_(17)
                for shape, dtype in itertools.product(shapes, dtypes)
            ]

            x_vals = (5.0, *tensors)
            y_vals = (6.0, *tensors)

            @torch._dynamo.disable
            def get_expected(condition, x, y):
                x_np = x.cpu().numpy() if isinstance(x, torch.Tensor) else x
                y_np = y.cpu().numpy() if isinstance(y, torch.Tensor) else y
                return torch.from_numpy(
                    np.where(condition.cpu().numpy(), x_np, y_np)
                ).to(common_dtype)

            for x, y in zip(x_vals, y_vals):
                condition = torch.empty(*condition_shape, dtype=torch.bool).bernoulli_()
                common_dtype = torch.result_type(x, y)

                def check_equal(condition, x, y):
                    # NumPy aggressively promotes to double, hence cast to output to correct dtype
                    expected = get_expected(condition, x, y)
                    result = torch.where(condition, x, y)
                    assert torch.allclose(expected, result)

                check_equal(condition, x, y)
                check_equal(condition, y, x)

        fn()
        opt_fn = torch.compile(fn, backend="eager")
        opt_fn()

    def test_guard_fail_nested_tuple(self):
        def fn(args):
            return torch.ones(()), args[0] * 2

        # This adds a tensor check on args[1][0] and args[1][1]
        args1 = (torch.ones(1), (torch.ones(1), torch.ones(1)))
        args2 = (torch.ones(1), torch.ones(1))
        opt_fn = torch.compile(fn, backend="eager")
        ref = opt_fn(args1)
        res = opt_fn(args2)

        self.assertTrue(same(ref, res))

    def test_nullcontext1(self):
        @torch.compile(fullgraph=True, backend="eager")
        def fn(x, ctx):
            x = x.sin()
            with ctx:
                x = x.cos()
            x = x.sin()
            return x

        y = torch.randn(10)
        self.assertTrue(same(fn(y, contextlib.nullcontext()), y.sin().cos().sin()))

    def test_nullcontext2(self):
        @torch.compile(fullgraph=True, backend="eager")
        def fn(x, ctx):
            x = x.sin()
            with ctx():
                x = x.cos()
            x = x.sin()
            return x

        y = torch.randn(10)
        self.assertTrue(same(fn(y, contextlib.nullcontext), y.sin().cos().sin()))

    def test_no_grad_inline(self):
        @torch.no_grad()
        def a(x):
            return x.sin()

        @torch.compile(backend="eager", fullgraph=True)
        def b(x):
            return a(x).cos()

        y = torch.randn(10)
        self.assertTrue(same(b(y), y.sin().cos()))

    @skipIfWindows(
        msg="torch._dynamo.exc.TorchRuntimeError: Failed running call_function <class 'torch.LongTensor'>(*(FakeTensor(..., size=(10,), dtype=torch.int32),), **{}):"  # noqa: B950
    )
    def test_longtensor_list(self):
        for partition in [0, 5, 10]:

            @torch._dynamo.disable
            def rand_gen():
                rand_vals = [random.randint(5, 10) for _ in range(10)]
                # List of tensors mixed with np.arrays
                return list(np.array(rand_vals[:partition])) + [
                    torch.tensor(val) for val in rand_vals[partition:]
                ]

            def fn(x):
                random_list = rand_gen()
                z = torch.LongTensor(random_list)
                return x * z

            x = torch.ones(10) * 2

            random.seed(0)
            ref0 = fn(x)
            ref1 = fn(x)

            random.seed(0)
            opt_fn = torch.compile(fn, backend="eager")
            res0 = opt_fn(x)
            res1 = opt_fn(x)

            self.assertTrue(same(ref0, res0))
            self.assertTrue(same(ref1, res1))

    def test_primtorch(self):
        @torch.compile(backend="eager")
        def fn(x):
            torch._refs.abs(x)

        fn(torch.randn(3))

    @unittest.expectedFailure
    # inline_call [('inline in skipfiles: bind ...python3.10/inspect.py', 1)]
    def test_primtorch_no_graph_break(self):
        @torch.compile(backend="eager", fullgraph=True)
        def fn(x):
            torch._refs.abs(x)

        fn(torch.randn(3))

    def test_torch_tensor_ops_no_graph_break(self):
        @torch.compile(backend="eager", fullgraph=True)
        def fn(x):
            torch.Tensor.abs_(x)

        fn(torch.randn(3))

    @unittest.skipIf(
        not isinstance(torch.ops.aten.abs, torch._ops.OpOverloadPacket),
        "old pt doesn't work",
    )
    def test_torch_ops_aten(self):
        # Picked an op that doesn't show up in the default list
        @torch.compile(backend="eager", fullgraph=True)
        def fn(x):
            return torch.ops.aten.absolute(x)

        fn(torch.randn(3))

    def test_hf_gelu_inline(self):
        class GELUActivation(nn.Module):
            def __init__(self) -> None:
                super().__init__()
                self.act = nn.functional.gelu

            def forward(self, input):
                return self.act(input)

        @torch.compile(backend="eager", fullgraph=True)
        def fn(x):
            return GELUActivation()(x)

        y = torch.randn(10)
        self.assertTrue(same(fn(y), nn.functional.gelu(y)))

        @torch.compile(backend="eager", fullgraph=True)
        def fn_returns(x):
            return GELUActivation(), x + 1

        act, _ = fn_returns(y)
        self.assertIsInstance(act, GELUActivation)
        self.assertIs(act.act, nn.functional.gelu)
        self.assertTrue(hasattr(act, "_buffers"))  # check that __init__ got called

    def test_dropout_inline(self):
        @torch.compile(backend="eager")
        def fn(x):
            return torch.nn.Dropout(0.1)(x)

        y = torch.randn(10)
        torch.manual_seed(1337)
        ref = nn.functional.dropout(y, 0.1)
        torch.manual_seed(1337)
        res = fn(y)
        self.assertTrue(same(ref, res))

    def test_setitem_boolean_mask_diff(self):
        def fn(x, b, y):
            x = x.clone()
            x[b] = y
            return x

        opt_fn = torch.compile(fn, backend="aot_eager")
        x = torch.randn(4, requires_grad=True)
        b = torch.tensor([True, False, True, False])
        y = torch.randn(2, requires_grad=True)
        opt_fn(x, b, y)

    def test_setitem_tuple_boolean_mask_diff(self):
        def fn(x, b, y):
            x = x.clone()
            x[:, b] = y
            return x

        opt_fn = torch.compile(fn, backend="aot_eager")
        x = torch.randn(8, 4, requires_grad=True)
        b = torch.tensor([True, False, True, False])
        y = torch.randn(2, requires_grad=True)
        opt_fn(x, b, y)

    def test_torch_tensor_ops(self):
        def fn(x):
            return torch.Tensor.abs_(x)

        x = torch.randn(3)
        opt_fn = torch.compile(fn, backend="eager", fullgraph=True)
        y = fn(x)
        y_ = opt_fn(x)
        self.assertTrue(same(y, y_))

    def test_guard_ordering_shape_fail(self):
        # If a function which takes a tensor has an inner function which
        # is compiled and generates a guard on its shape,
        # they are evaluated in the wrong order. So if on a subsequent call
        # an int is passed instead of a tensor, guard evaluation will crash
        # with a "no attribute: shape" error
        m = MockModule()
        opt_m = torch.compile(m, backend="eager")
        opt_m.fn(torch.ones((5, 5)))
        opt_m.fn(-3)

    def test_tensor_isinstance_tuple(self):
        @torch.compile(backend="eager")
        def fn():
            t = torch.ones(5, 5)
            if not isinstance(t, (int, torch.Tensor)):
                msg = str.format(
                    "{0} is not an instance of {1}",
                    type(t),
                    (int, torch.Tensor),
                )
                raise ValueError(msg)
            return True

        fn()

    def test_isinstance_dtype(self):
        @torch.compile(backend="eager", fullgraph=True)
        def fn(x):
            isinstance(torch.bfloat16, torch.dtype)
            return x

        fn(torch.randn(3))

    def test_isinstance_storage(self):
        @torch.compile(backend="eager")
        def fn(x):
            f = bytearray([0x00, 0x01, 0x02, 0x03, 0x04, 0x05, 0x10, 0x40])
            bools = torch.BoolStorage.from_buffer(f, "big")
            assert isinstance(bools, torch.BoolStorage)
            return x

        fn(torch.randn(3))

    def test_issue111522(self):
        @torch.compile(backend="eager", fullgraph=True)
        def f(x, y):
            return x + y.a

        class A:
            a = 2

        self.assertEqual(f(torch.zeros(2), A()), torch.full([2], 2.0))

        del A.a

        # graph break on missing attr
        with self.assertRaises(torch._dynamo.exc.Unsupported):
            f(torch.zeros(2), A())

    def test_sort_out(self):
        dtype = torch.float32
        device = "cpu"

        def fn():
            tensor = torch.randn((3, 5), dtype=dtype, device=device)[:, 0]
            values1 = torch.tensor(0, dtype=dtype, device=device)
            indices1 = torch.tensor(0, dtype=torch.long, device=device)
            torch.sort(tensor, out=(values1, indices1))
            self.assertEqual(values1.stride(), (1,))
            self.assertEqual(indices1.stride(), (1,))

        fn()
        opt_fn = torch.compile(fn, backend="eager")
        opt_fn()

    def test_sort_out2(self):
        class MyModule(torch.nn.Module):
            def __init__(self) -> None:
                super().__init__()
                self.sorted = torch.nn.Buffer(torch.ones(4, 4))
                self.indices = torch.nn.Buffer(torch.ones(4, 4, dtype=torch.long))

            def forward(self, x):
                torch.sort(x, out=(self.sorted, self.indices))
                return (x + 1, self.sorted, self.indices)

        x = torch.randn(4, 4)
        m = MyModule()
        ref = m(x)
        opt_m = torch.compile(m, backend="eager")
        res = opt_m(x)
        self.assertTrue(same(ref, res))

    def test_sigmoid_out(self):
        dtype = torch.float32
        device = "cpu"

        def fn():
            inp = torch.randn((3, 5), dtype=dtype, device=device)
            out1 = torch.tensor(0, dtype=dtype, device=device)
            torch.sigmoid(inp, out=out1)
            self.assertEqual(out1.numel(), 15)

        fn()
        opt_fn = torch.compile(fn, backend="eager")
        opt_fn()

    def test_sigmoid_out2(self):
        class MyModule(torch.nn.Module):
            def __init__(self) -> None:
                super().__init__()
                self.base = torch.nn.Buffer(torch.ones(4, 4))

            def forward(self, x):
                torch.sigmoid(x, out=self.base)
                return x + self.base

        x = torch.randn(4, 4)
        m = MyModule()
        ref = m(x)
        opt_m = torch.compile(m, backend="eager")
        res = opt_m(x)
        self.assertTrue(same(ref, res))

    def test_out_root_cell_shape_change(self):
        @torch.compile(backend="eager")
        def fn():
            out = torch.empty(0)

            def run():
                x = torch.zeros(3, 5)
                torch.sigmoid(x, out=out)
                return out.size()

            return run()

        res = fn()
        self.assertEqual((3, 5), res)

    def test_out_nested_cell_shape_change(self):
        @torch.compile(backend="eager")
        def fn():
            def run():
                x = torch.zeros(3, 5)
                out = torch.empty(0)

                def capture():
                    return out  # Force `out` to be a nested cell

                torch.sigmoid(x, out=out)
                return out.size()

            return run()

        res = fn()
        self.assertEqual((3, 5), res)

    def test_out_root_cell_tuple_shape_change(self):
        @torch.compile(backend="eager")
        def fn():
            out1 = torch.empty(0)
            out2 = torch.empty(0, dtype=torch.long)

            def run():
                x = torch.zeros(3, 5)
                torch.sort(x, out=(out1, out2))
                return out1.size(), out2.size()

            return run()

        res = fn()
        self.assertEqual(((3, 5), (3, 5)), res)

    def test_out_nested_cell_tuple_shape_change(self):
        @torch.compile(backend="eager")
        def fn():
            def run():
                x = torch.zeros(3, 5)
                out1 = torch.empty(0)
                out2 = torch.empty(0, dtype=torch.long)

                def capture():
                    # Force `out1` and `out2` to be nested cells
                    return out1, out2

                torch.sort(x, out=(out1, out2))
                return out1.size(), out2.size()

            return run()

        res = fn()
        self.assertEqual(((3, 5), (3, 5)), res)

    def test_slice_into_list_mutable(self):
        class Mod(torch.nn.Module):
            def forward(self, listy):
                x = listy[3:5]
                for _ in range(10):
                    z = torch.abs(torch.randn(10)) + 1
                    x[0] = z
                return x

        m = Mod()
        listy = [torch.randn(10)] * 10

        cnt = torch._dynamo.testing.CompileCounter()
        opt_m = torch.compile(m, backend=cnt, fullgraph=True)
        opt_m.forward(listy)

        self.assertEqual(cnt.frame_count, 1)

    @torch._dynamo.config.patch(capture_scalar_outputs=True)
    def test_issue111918(self):
        cnt = CompileCounter()

        @torch.compile(backend=cnt, dynamic=True)
        def fn(x):
            x = x + 1
            y = x.item()
            if y > 2:
                return x * 2
            else:
                return x * 3

        x = torch.tensor([3.0])
        fn(x)
        self.assertEqual(cnt.frame_count, 2)
        self.assertEqual(cnt.op_count, 4)

        torch._dynamo.reset()
        fn = torch.compile(fn, fullgraph=True, backend="eager")
        with self.assertRaises(torch._dynamo.exc.UserError):
            fn(x)

    def test_vdd_duplicate_error(self):
        def fn(a, dt):
            keys = list(dt._jt_dict.keys())
            p = torch.cos(dt._jt_dict[keys[0]]._value)
            q = torch.sin(a)
            r = torch.sigmoid(dt._jt_dict[keys[0]]._value)
            return p + q + r

        class Value:
            def __init__(self) -> None:
                self._value = torch.randn(4)

        class Sample:
            def __init__(self) -> None:
                self._jt_dict = {}
                self._jt_dict["POSITION_ID"] = Value()

        a = torch.randn(4)
        sample = Sample()

        ref = fn(a, sample)

        optimized_fn = torch.compile(fn, backend="eager", fullgraph=True)
        res = optimized_fn(a, sample)

        self.assertTrue(same(ref, res))

    def test_specialized_stride(self):
        def f():
            e = torch.empty(4)
            x = e[::2]
            return x.stride()

        self.assertEqual(f(), torch.compile(f, backend="eager")())

    def test_out_none(self):
        # https://github.com/pytorch/pytorch/issues/92814
        def fn(input):
            return torch.nn.functional.normalize(input, dim=0, out=None)

        x = torch.rand([1])
        self.assertEqual(fn(x), torch.compile(fn, backend="eager")(x))

    def test_multi_import(self):
        if not has_detectron2():
            raise unittest.SkipTest("requires detectron2")

        @torch.compile(backend="eager", fullgraph=True)
        def to_bitmasks(boxes):
            from detectron2.layers.mask_ops import (
                _paste_masks_tensor_shape,
                paste_masks_in_image,
            )

            if (
                paste_masks_in_image is not None
                and _paste_masks_tensor_shape is not None
            ):
                return boxes + 1

        self.assertTrue((to_bitmasks(torch.zeros(10)) == torch.ones(10)).all())

    def test_multi_dot_import(self):
        def fn1(x):
            return torch.sin(x)

        def fn(x):
            import torch.fx

            _ = torch.fx.symbolic_trace(fn1)
            return x * 2

        x = torch.randn(10)
        fn(x)
        cnt = torch._dynamo.testing.CompileCounter()
        opt_fn = torch.compile(fn, backend=cnt)
        opt_fn(x)
        self.assertEqual(cnt.frame_count, 1)

    def test_relative_import(self):
        try:
            from . import utils as _  # noqa: F401

            def fn(x):
                from .utils import tensor_for_import_testing

                return x * 2 * tensor_for_import_testing

        except ImportError:

            def fn(x):
                from utils import tensor_for_import_testing

                return x * 2 * tensor_for_import_testing

        x = torch.randn(10)
        fn(x)
        cnt = torch._dynamo.testing.CompileCounter()
        opt_fn = torch.compile(fn, backend=cnt, fullgraph=True)
        opt_fn(x)
        self.assertEqual(cnt.frame_count, 1)

    def test_relative_import_no_modulename(self):
        try:
            from . import utils as _  # noqa: F401

            def fn(x):
                from . import utils

                return x * 2 * utils.tensor_for_import_testing

        except ImportError:

            def fn(x):
                import utils

                return x * 2 * utils.tensor_for_import_testing

        x = torch.randn(10)
        fn(x)
        cnt = torch._dynamo.testing.CompileCounter()
        opt_fn = torch.compile(fn, backend=cnt, fullgraph=True)
        opt_fn(x)
        self.assertEqual(cnt.frame_count, 1)

    def test_bigbird_unsqueeze_inplace(self):
        def fn(reshape_2):
            view_2 = reshape_2.clone()
            view_2.unsqueeze_(2)
            cat_11 = torch.cat([view_2], dim=2)
            view_13 = cat_11.view((2, 12, 64, -1))
            return (view_13,)

        x = torch.randn(2, 12, 64, 64, requires_grad=True)
        ref = fn(x)
        opt_fn = torch.compile(fn, backend="aot_eager")
        res = opt_fn(x)
        self.assertTrue(same(ref, res))

    def test_issue1466_size_aot_autograd(self):
        def fn(x):
            # do a tensor op and a size compute
            y = x * 2
            x_size = x.size()
            # trigger a graph break
            print("arf")
            # use the tensor op and size compute
            z = y.view(x_size) + 1
            return z

        x = torch.randn(2, 3, requires_grad=True)
        ref = fn(x)
        opt_fn = torch.compile(fn, backend="aot_eager")
        res = opt_fn(x)
        self.assertTrue(same(ref, res))

    def test_ellipsis(self):
        class Repro(torch.nn.Module):
            def __init__(self) -> None:
                super().__init__()
                self.lnorm = torch.nn.LayerNorm(
                    (256,), eps=1e-06, elementwise_affine=True
                )
                self.linear = torch.nn.Linear(
                    in_features=256, out_features=256, bias=True
                )

            def forward(self, cat_10):
                lnorm = self.lnorm(cat_10)
                getitem_64 = lnorm[
                    (slice(None, None, None), slice(0, 1, None), Ellipsis)
                ]
                linear = self.linear(getitem_64)
                return (linear,)

        args = [torch.randn(2, 197, 256)]

        mod = Repro()
        opt_mod = torch.compile(mod, backend="eager", fullgraph=True)

        self.assertTrue(same(mod(*args), opt_mod(*args)))

    def test_reinplacing(self):
        class MockModule(torch.nn.Module):
            def __init__(self) -> None:
                super().__init__()
                self.self_layoutlm_embeddings_x_position_embeddings = (
                    torch.nn.Embedding(1024, 768)
                )
                self.self_layoutlm_embeddings_y_position_embeddings = (
                    torch.nn.Embedding(1024, 768)
                )

            def forward(self, getitem_1, getitem_2, add):
                self_layoutlm_embeddings_x_position_embeddings = (
                    self.self_layoutlm_embeddings_x_position_embeddings(getitem_1)
                )
                self_layoutlm_embeddings_y_position_embeddings = (
                    self.self_layoutlm_embeddings_y_position_embeddings(getitem_2)
                )
                add_1 = add + self_layoutlm_embeddings_x_position_embeddings
                add_2 = add_1 + self_layoutlm_embeddings_y_position_embeddings
                return (add_2,)

        mod = MockModule()
        opt_mod = torch.compile(mod, backend="aot_eager_decomp_partition")

        args = [
            ((2, 512), (2048, 4), torch.int64, "cpu", False),
            ((2, 512), (2048, 4), torch.int64, "cpu", False),
            ((2, 512, 768), (393216, 768, 1), torch.float32, "cpu", True),
        ]
        args = [
            rand_strided(sh, st, dt, dev).requires_grad_(rg)
            for (sh, st, dt, dev, rg) in args
        ]
        self.assertTrue(same_two_models(mod, opt_mod, args))

    def test_optimized_deepcopy(self):
        # See https://github.com/pytorch/pytorch/pull/88629
        class Foo(torch.nn.Module):
            def __init__(self) -> None:
                super().__init__()
                self.fc = torch.nn.Linear(in_features=2, out_features=3, bias=True)

            def forward(self, x):
                return self.fc(x)

        mod = Foo()
        opt_mod = torch.compile(mod, backend="eager")
        args = [torch.randn(1, 2)]
        self.assertTrue(same_two_models(mod, opt_mod, args))

    def test_class_member(self):
        class Foo(torch.nn.Module):
            a = 4
            b = torch.ones(3, 4)

            def __init__(self) -> None:
                super().__init__()
                self.c = 4

            def forward(self, x):
                return x.cos() + self.a + self.b + self.c

        mod = Foo()
        opt_mod = torch.compile(mod, backend="eager", fullgraph=True)
        args = (torch.randn(3, 4),)
        self.assertTrue(same(mod(*args), opt_mod(*args)))

    def test_named_buffers(self):
        class Foo(torch.nn.Module):
            def __init__(self) -> None:
                super().__init__()
                self.x = torch.nn.Buffer(torch.ones(3))
                self.y = torch.nn.Buffer(torch.ones(3))

            def forward(self, inp):
                res = 0
                for _, buffer in self.named_buffers():
                    res += buffer.sum()

                return inp.cos() + res

        mod = Foo()
        opt_mod = torch.compile(mod, backend="eager", fullgraph=True)
        args = (torch.randn(3, 4),)
        self.assertTrue(same(mod(*args), opt_mod(*args)))

    def test_requires_grad_guards_with_grad_mode1(self):
        def f(x):
            if x.requires_grad:
                return x + 1
            else:
                return x + 2

        x = torch.ones(2, requires_grad=True)

        f_compiled = torch.compile(f)
        with torch.no_grad():
            # compile an inference graph
            f_compiled(x)

        # Test: we should fail guards and recompile (even though it's still an inference graph)
        out_ref = f(x.detach())
        out = f_compiled(x.detach())

        self.assertEqual(out_ref, out)
        self.assertEqual(out_ref.requires_grad, out.requires_grad)

    def test_requires_grad_guards_with_grad_mode2(self):
        x = torch.ones(2, requires_grad=True)
        x_ref = x.detach().clone().requires_grad_(True)

        m = torch.nn.Linear(2, 2)
        m_compiled = torch.compile(m)

        with torch.no_grad():
            # compile an inference graph
            m_compiled(x)

        # Test: we should fail guards and recompile a training graph
        out_ref = m(x_ref)
        out = m_compiled(x)
        self.assertEqual(out_ref, out)
        self.assertEqual(out_ref.requires_grad, out.requires_grad)

    def test_is_symbolic_tracing(self):
        # Ensure no graph break here
        def fn(x):
            if is_fx_tracing_test():
                return x * 2
            return x * 4

        a = torch.randn(4)
        ref = fn(a)
        opt_fn = torch.compile(fn, backend="eager", fullgraph=True)
        res = opt_fn(a)
        self.assertTrue(same(ref, res))

    def test_tokenization(self):
        from collections import UserDict

        class BatchEncoding(UserDict):
            """
            Copied from tokenization
            """

            def __init__(
                self,
                data,
            ):
                super().__init__(data)

            def __getattr__(self, item: str):
                try:
                    return self.data[item]
                except KeyError as e:
                    raise AttributeError from e

        def tokenization(x):
            encoding = BatchEncoding({"key": x})
            return encoding["key"]

        opt_fn = torch.compile(tokenization, backend="eager")
        x = torch.rand((1, 4))
        ref = tokenization(x)
        res = opt_fn(x)
        self.assertTrue(same(ref, res))

    def test_modules(self):
        class Foo(torch.nn.Module):
            def __init__(self) -> None:
                super().__init__()
                self.fc = torch.nn.Linear(4, 3)

            def forward(self, inp):
                res = torch.zeros(3, 3)
                for _ in self.modules():
                    res += self.fc(inp)
                return res

        mod = Foo()
        args = (torch.ones(3, 4),)
        cnt = torch._dynamo.testing.CompileCounter()
        opt_mod = torch.compile(mod, backend=cnt, fullgraph=True)
        self.assertTrue(same(mod(*args), opt_mod(*args)))
        self.assertEqual(cnt.op_count, 5)
        self.assertEqual(cnt.frame_count, 1)

    def test_omegaconf_listconfig_iter(self):
        obj = ListConfig()
        x = torch.zeros(2)

        def fn():
            y = x
            for i in obj:
                y += i
            return y

        expected = fn()
        actual = torch.compile(fn, fullgraph=True, backend="eager")()
        self.assertEqual(actual, expected)

    def test_user_defined_iter(self):
        class MyIter:
            def __init__(self) -> None:
                self.i = 0

            def __iter__(self):
                return self

            def __next__(self):
                if self.i < 3:
                    self.i += 1
                    return self.i
                raise StopIteration

        @torch.compile(backend="eager", fullgraph=True)
        def fn(x):
            for i in MyIter():
                x += i
            return x

        self.assertEqual(fn(torch.zeros(1)), torch.full([1], 6.0))

    def test_stop_iteration_reconstruct(self):
        @torch.compile(backend="eager", fullgraph=True)
        def fn(x):
            return x.sin(), StopIteration(1, 2, 3)

        _, res = fn(torch.ones(1))
        self.assertEqual(str(res), str(StopIteration(1, 2, 3)))

    def test_tensor_data_kwarg(self):
        # https://github.com/pytorch/pytorch/issues/96278
        def f():
            return torch.tensor(data=[[1.0, -1.0]])

        cnt = torch._dynamo.testing.CompileCounter()
        opt_fn = torch.compile(f, backend=cnt, fullgraph=True)
        self.assertTrue(same(f(), opt_fn()))
        self.assertEqual(cnt.frame_count, 1)

    def test_for_loop_graph_break(self):
        def inner(x):
            return torch.sin(x)

        def fn(x):
            for _ in range(100):
                inner(x)
                torch._dynamo.graph_break()
            return x

        cnt = torch._dynamo.testing.CompileCounter()
        opt_fn = torch.compile(fn, backend=cnt)
        x = torch.randn(4)
        opt_fn(x)
        self.assertEqual(cnt.frame_count, 1)
        self.assertEqual(cnt.op_count, 1)

    def test_for_loop_graph_break_before(self):
        # Checks that the backedge is calculated correctly
        def inner(x):
            return torch.sin(x)

        def fn(x):
            torch._dynamo.graph_break()
            for _ in range(100):
                inner(x)
            return x

        cnt = torch._dynamo.testing.CompileCounter()
        opt_fn = torch.compile(fn, backend=cnt)
        x = torch.randn(4)
        opt_fn(x)
        self.assertEqual(cnt.frame_count, 1)
        self.assertEqual(cnt.op_count, 100)

    def test_avoid_dupe_specialization(self):
        def f(x, y):
            return (x + y) * 1

        opt_f = torch.compile(f, backend="aot_eager")

        for b in [True, False]:
            x = torch.randn(4, requires_grad=b)
            y = torch.randn(4, requires_grad=b)
            self.assertEqual(f(x, x), opt_f(x, x))
            self.assertEqual(f(x, y), opt_f(x, y))

    def test_validate_model_kwargs(self):
        cnt = CompileCounter()

        def f1(a, b):
            return torch.sin(a) + torch.cos(b)

        @torch.compile(backend=cnt, fullgraph=True)
        def f2(**kwargs):
            _validate_model_kwargs(f1, kwargs)
            return f1(**kwargs)

        x = torch.randn(10)
        y = torch.randn(10)

        self.assertEqual(f2(a=x, b=y), f1(x, y))
        self.assertEqual(cnt.frame_count, 1)
        self.assertEqual(cnt.op_count, 3)

    def test_swin_base_tensor_attr(self):
        class Foo(torch.nn.Module):
            def __init__(self) -> None:
                super().__init__()
                # NB: not a parameter or buffer
                self.t = torch.randn(3)

            def forward(self, x):
                return x + torch.cat((self.t, self.t))

        mod = Foo()
        opt_mod = torch.compile(mod, backend="eager")
        args = [torch.randn(6)]
        self.assertTrue(same_two_models(mod, opt_mod, args))
        opt_mod(*args)

    def test_pointless_graph_removal(self):
        cnt = torch._dynamo.testing.CompileCounter()

        @torch.compile(backend=cnt)
        def fn(x):
            with torch.no_grad():
                torch._dynamo.graph_break()
                return x + 1

        fn(torch.randn(4))
        self.assertEqual(cnt.frame_count, 1)
        self.assertEqual(cnt.op_count, 3)

    def test_output_aliases_intermediate(self):
        def f(x):
            intermediate = x.mul(2)
            return intermediate.view(-1), intermediate

        opt_f = torch.compile(f, backend="aot_eager")

        for b in [True, False]:
            x = torch.randn(4, requires_grad=b)
            out = f(x)
            out_test = opt_f(x)
            self.assertEqual(out[0], out_test[0])
            self.assertEqual(out[1], out_test[1])
            self.assertEqual(out[0].requires_grad, out_test[0].requires_grad)
            self.assertEqual(out[1].requires_grad, out_test[1].requires_grad)
            # test that the aliasing relationship of outputs is preserved
            out[0].mul_(2)
            out_test[0].mul_(2)
            self.assertEqual(out[0], out_test[0])
            self.assertEqual(out[1], out_test[1])

    def test_while_loop_graph_break(self):
        # Repro of tacotron2 cache_size_recompilation
        def inner(x):
            return torch.sin(x)

        def fn(x):
            i = 20
            while i > 10:
                x = inner(x)
                i -= 1
                torch._dynamo.graph_break()
            return x

        cnt = torch._dynamo.testing.CompileCounter()
        opt_fn = torch.compile(fn, backend=cnt)
        x = torch.randn(4)
        opt_fn(x)
        self.assertEqual(cnt.frame_count, 1)
        self.assertEqual(cnt.op_count, 1)

    def test_nested_while_loop_graph_break(self):
        def inner_loop(x):
            i = 3
            while i > 0:
                i -= 1
                x += 1
                torch._dynamo.graph_break()
            return x

        def inner(x):
            inner_loop(x)
            return torch.sin(x)

        def fn(x):
            i = 20
            while i > 10:
                x = inner(x)
                i -= 1
                torch._dynamo.graph_break()
            return x

        cnt = torch._dynamo.testing.CompileCounter()
        opt_fn = torch.compile(fn, backend=cnt)
        x = torch.randn(4)
        opt_fn(x)
        self.assertEqual(cnt.frame_count, 1)
        self.assertEqual(cnt.op_count, 1)

    def test_while_loop_graph_break_inside_call_function(self):
        # Repro of huggingface graph break inside loop in `get_parameter_dtype`.
        # Skip only the inner frame that has loop that contains graph break.
        def inner(x):
            for _ in range(3):
                x += 1
                torch._dynamo.graph_break()
            return x

        def fn(x):
            x += 2
            inner(x)
            x += 3
            return x

        cnt = torch._dynamo.testing.CompileCounter()
        opt_fn = torch.compile(fn, backend=cnt)
        x = torch.randn(4)
        opt_fn(x)
        self.assertEqual(cnt.frame_count, 2)
        self.assertEqual(cnt.op_count, 2)

    def test_exception_in_dynamo_handling(self):
        hit_handler = False

        # See https://github.com/pytorch/pytorch/pull/96488
        @contextlib.contextmanager
        def ctx():
            try:
                yield
            except RuntimeError:
                nonlocal hit_handler
                hit_handler = True

        @torch.compile(backend="eager")
        def f():
            with ctx():
                h()

        def h():
            raise RuntimeError("boof")

        # Should not error
        f()
        self.assertTrue(hit_handler)

    def test_generator_dealloc(self):
        # See https://github.com/pytorch/pytorch/pull/96488
        #
        # NB: yes, [(...)] is intentional, this is a list containing a
        # generator
        generator_box = [(x for x in [1, 2, 3])]

        counter = torch._dynamo.testing.CompileCounter()

        def g(x):
            return x + 2

        # TODO: This test is pretty delicate.  To test if it's actually doing
        # anything, rebuild eval_frame.c with '#define TORCHDYNAMO_DEBUG 1'
        # and then look at the logs for:
        #
        # TRACE[_custom_eval_frame:650] begin <genexpr> test_repros.py 2276 -1 0 0
        # TRACE[_custom_eval_frame:664] throw <genexpr>
        #
        # This means we're actually hitting the relevant codepath

        # NB: Make sure we don't actually Dynamo this frame; if we do Dynamo
        # this frame, Dynamo actually DOES understand list.clear and will
        # arrange for the generator deallocation to happen when the eval frame
        # handler is disabled, which will prevent the bug from happening (we
        # specifically want to trigger the generator deallocation WHILE the
        # dynamo eval frame handler is active), as that will cause the
        # generator to become exhausted and trigger the throw_flag == TRUE
        # case.
        @torch._dynamo.disable(recursive=False)
        def f(x):
            generator_box.clear()
            return g(x)

        self.assertNoUnraisable(
            lambda: torch.compile(f, backend=counter)(torch.randn(3))
        )

        # Make sure the x + 2 is captured (a previous incorrect implementation
        # of this fix would have disabled the eval frame callback, which means
        # g wouldn't get traced
        self.assertEqual(counter.op_count, 1)

    def test_error_return_without_exception_set(self):
        # https://github.com/pytorch/pytorch/issues/93781
        @torch.compile
        def f():
            _generator_type = type(_ for _ in ())

        self.assertNoUnraisable(f)

    def common_merge_criteria_processor_list(self, list_cls, fullgraph):
        cnt = CompileCounter()

        @torch.compile(backend=cnt, fullgraph=fullgraph)
        def f(x, left, right):
            combined = _merge_criteria_processor_list(left, right)
            return combined(x)

        l1 = list_cls([torch.nn.ReLU(), torch.nn.Sigmoid()])
        l2 = list_cls([])
        input = torch.randn(16)
        result = f(input, l1, l2)
        self.assertEqual(result, l1(input))
        self.assertEqual(cnt.frame_count, 1)
        self.assertEqual(cnt.op_count, 2)

        cnt.clear()
        l3 = list_cls([torch.nn.SiLU()])
        expected = l3(l1(input))
        result = f(input, l1, l3)
        self.assertEqual(len(l1), 3)
        self.assertEqual(result, expected)
        self.assertEqual(cnt.frame_count, 1)
        self.assertEqual(cnt.op_count, 3)

    def test_merge_criteria_processor_list1(self):
        self.common_merge_criteria_processor_list(CustomList1, False)

    def test_merge_criteria_processor_list2(self):
        self.common_merge_criteria_processor_list(CustomList2, True)

    def test_restricted_list_subclass1(self):
        cnt = CompileCounter()

        @torch.compile(backend=cnt, fullgraph=True)
        def fn(a, b):
            l = CustomList2()
            l.extend([True])
            l.append(a)
            l.extend([b])
            l.pop(0)
            l.append(l.length_times_10())
            return sum(l)

        x = torch.randn(10)
        y = torch.randn(10)
        self.assertEqual(fn(x, y), x + y + 20)
        self.assertEqual(cnt.op_count, 3)

    def test_restricted_list_subclass2(self):
        cnt = CompileCounter()

        @torch.compile(backend=cnt, fullgraph=True)
        def fn(a, b):
            l1 = CustomList2([a + 1])
            l2 = CustomList2([b + 2])
            l1.extend(l2)
            return l1

        x = torch.randn(10)
        y = torch.randn(10)
        z = fn(x, y)
        self.assertEqual(type(z), CustomList2)
        self.assertEqual(len(z), 2)
        self.assertEqual(z.length_times_10(), 20)
        self.assertEqual(list(z), [x + 1, y + 2])

    def test_restricted_list_subclass3(self):
        cnt = CompileCounter()

        @torch.compile(backend=cnt, fullgraph=True)
        def fn(a: CustomList2, b: CustomList2):
            a.extend(b)
            a.append_twice(b[2] + 1)
            a.append(b[3] + 2)
            return b

        x = torch.randn(10)
        y = torch.randn(10)
        l = CustomList2([x, y])
        self.assertIs(fn(l, l), l)
        self.assertEqual(len(l), 7)
        self.assertIs(l[0], x)
        self.assertIs(l[1], y)
        self.assertIs(l[2], x)
        self.assertIs(l[3], y)
        self.assertEqual(l[4], x + 1)
        self.assertIs(l[5], l[4])
        self.assertEqual(l[6], y + 2)

    def test_rewrite_assert_with_msg(self):
        def f(x):
            b = x.sin()
            assert x[0] == 3, "First dim need to be 3"
            return x.cos() + b

        args = (torch.Tensor([3, 4, 5]),)
        cnt = torch._dynamo.testing.CompileCounter()

        opt_f = torch.compile(f, backend=cnt, fullgraph=True)
        self.assertTrue(same(f(*args), opt_f(*args)))
        self.assertEqual(cnt.op_count, 6)
        self.assertEqual(cnt.frame_count, 1)

        exported, _ = torch._dynamo.export(f)(torch.Tensor([3, 4, 5]))
        self.assertTrue(same(exported(*args), f(*args)))

    def test_list_aliasing(self):
        cnt = CompileCounter()

        @torch.compile(backend=cnt, fullgraph=True)
        def fn(a):
            a.append(torch.sin(a[0]))
            return a

        x = torch.randn(10)
        l = [x]
        self.assertIs(fn(l), l)
        self.assertEqual(len(l), 2)
        self.assertIs(l[0], x)
        self.assertEqual(l[1], torch.sin(x))
        self.assertEqual(cnt.frame_count, 1)
        self.assertEqual(cnt.op_count, 1)

    def test_not_rewrite_assert_for_other_errors(self):
        def f(x):
            b = x.sin()
            if not x.sum() <= 3:
                raise ValueError("input sum needs to be 3")
            return x.cos() + b

        args = (torch.Tensor([3, 4, 5]),)
        opt_fn = torch.compile(f, backend="eager")
        with self.assertRaisesRegex(ValueError, "input sum needs to be 3"):
            opt_fn(*args)

    def test_rewrite_assert_dont_change_bytecode(self):
        def fn(x):
            with torch.no_grad():
                assert x.max() < 5, f"invalid max {x.max()}"
                x = torch.sin(x)
            return x

        x = torch.ones(4)
        opt_fn = torch.compile(fn, backend="eager")
        self.assertTrue(same(fn(x), opt_fn(x)))

    def test_rewrite_assert_without_msg(self):
        def f(x):
            b = x.sin()
            assert x[0] == 3
            return x.cos() + b

        args = (torch.Tensor([3, 4, 5]),)
        exported, _ = torch._dynamo.export(f)(torch.Tensor([3, 4, 5]))
        self.assertTrue(same(exported(*args), f(*args)))

        with self.assertRaisesRegex(RuntimeError, "assertion error"):
            exported(torch.Tensor([5, 6, 7]))

    def test_rewrite_assert_with_non_string_msg(self):
        def f(x):
            b = x.sin()
            assert x[0] == 2, x.size()
            return x.cos() + b

        torch._dynamo.utils.counters.clear()
        args = torch.Tensor([3, 4, 5])
        opt_f = torch.compile(f, backend="eager")
        with self.assertRaisesRegex(AssertionError, "torch.Size"):
            opt_f(args)
        for gb, cnt in torch._dynamo.utils.counters["graph_break"].items():
            if "assert with non-string message" in gb:
                self.assertEqual(cnt, 1)
                break
        else:
            # graph break not found
            self.assertTrue(False)

    def test_rewrite_assert_noop(self):
        def f(x):
            b = x.sin()
            assert True
            assert x.dtype == torch.float32
            return x.cos() + b

        args = (torch.Tensor([3, 4, 5]),)
        exported, _ = torch._dynamo.export(f)(torch.Tensor([3, 4, 5]))
        self.assertTrue(same(exported(*args), f(*args)))

        cnt = torch._dynamo.testing.CompileCounter()
        opt_f = torch.compile(f, backend=cnt, fullgraph=True)
        self.assertTrue(same(f(*args), opt_f(*args)))
        # torch._assert shouldn't be in the graph
        self.assertEqual(cnt.op_count, 3)
        self.assertEqual(cnt.frame_count, 1)

        exported, _ = torch._dynamo.export(f)(torch.Tensor([4, 4, 5]))
        self.assertTrue(same(exported(*args), f(*args)))

    def test_size_typematch(self):
        def f(x, y):
            if isinstance(x, torch.Size):
                return y + 1
            else:
                return y + 2

        y = torch.zeros(1)
        x1 = torch.Size((3,))
        x2 = (3,)

        cnt = torch._dynamo.testing.CompileCounter()
        opt_f = torch.compile(f, backend=cnt, fullgraph=True)
        self.assertTrue(same(f(x1, y), opt_f(x1, y)))
        self.assertTrue(same(f(x2, y), opt_f(x2, y)))
        self.assertEqual(cnt.frame_count, 2)

    def test_hf_classinstantier(self):
        # hf activations.py
        class ClassInstantier(collections.OrderedDict):
            def __getitem__(self, key):
                content = super().__getitem__(key)
                cls, kwargs = content if isinstance(content, tuple) else (content, {})
                return cls(**kwargs)

        ACT2CLS = ClassInstantier(
            {
                "relu": (nn.ReLU, {"inplace": False}),
                "tanh": nn.Tanh,
            }
        )

        @torch.compile(fullgraph=True, backend="eager")
        def f(x, act):
            return ACT2CLS[act](x)

        y = torch.randn(10)
        self.assertTrue(same(f(y, "tanh"), torch.tanh(y)))
        self.assertTrue(same(f(y, "relu"), torch.relu(y)))

    def test_ephemeral_module(self):
        # hf activations.py
        class ReLUSquaredActivation(nn.Module):
            def forward(self, input):
                relu_applied = torch.nn.functional.relu(input)
                squared = torch.square(relu_applied)
                return squared

        @torch.compile(fullgraph=True, backend="eager")
        def f(x):
            x = x + 0.2
            x = ReLUSquaredActivation()(x)
            x = x + 1
            return x

        y = torch.randn(10)
        self.assertTrue(same(f(y), ReLUSquaredActivation()(y + 0.2) + 1))

    def test_inplace_unsqueeze_input(self):
        def backend(gm, example_inputs):
            self.assertEqual(example_inputs[-1].size(), torch.Size([1, 3, 4]))
            return gm

        @torch.compile(backend=backend)
        def fn(x):
            x.unsqueeze_(0)
            return x + 1

        inputs = [torch.randn(3, 4)]
        self.assertEqual(fn(*inputs).size(), torch.Size([1, 3, 4]))
        self.assertEqual(inputs[0].size(), torch.Size([1, 3, 4]))

    def test_batchnorm_e2e(self):
        class Repro(torch.nn.Module):
            def __init__(self) -> None:
                super().__init__()
                self.bn = torch.nn.BatchNorm2d(
                    64, eps=1e-05, momentum=0.1, affine=True, track_running_stats=True
                )
                self.conv1 = torch.nn.Conv2d(
                    64,
                    64,
                    kernel_size=(3, 3),
                    stride=(1, 1),
                    padding=(1, 1),
                    bias=False,
                )

            def forward(self, x):
                x1 = self.bn(x)
                x2 = self.conv1(x1)
                out = torch.nn.functional.relu(x2)
                return (out,)

        torch.manual_seed(1337)

        m_ref = Repro()
        m_test = deepcopy(m_ref)

        @torch.compile(backend="aot_eager_decomp_partition")
        def compiled_fn(x):
            return m_test(x)

        x_ref = torch.randn(2, 64, 32, 32, requires_grad=True)
        x_test = x_ref.clone()

        # Loop multiple times: each iteration the running_mean/var on batchnorm will update,
        # which changes the output of the next iteration
        for _ in range(3):
            ref = m_ref(x_ref)
            res = compiled_fn(x_test)

            self.assertTrue(same(ref, res))

            for r in ref:
                if r.requires_grad:
                    r.sum().backward()
            for r in res:
                if r.requires_grad:
                    r.sum().backward()

            for param_ref, param_test in zip(m_ref.parameters(), m_test.parameters()):
                self.assertTrue(same(param_ref, param_test))
            # Assert running_mean/var
            for buffer_ref, buffer_test in zip(m_ref.buffers(), m_test.buffers()):
                self.assertTrue(same(buffer_ref, buffer_test))

    @torch._dynamo.config.patch("assume_static_by_default", False)
    def test_dynamic_shapes_right_side(self):
        def f(x):
            return torch.ones(5 * x.shape[0])

        inp = torch.randn(6, 5)

        gm, _ = torch._dynamo.export(f, aten_graph=True)(torch.randn(4, 5))
        self.assertEqual(gm(inp).shape, f(inp).shape)

    @torch._dynamo.config.patch("specialize_int", False)
    def test_maybe_multiply_symint(self):
        # https://github.com/pytorch/pytorch/issues/97346
        from torch._functorch.aot_autograd import aot_module_simplified

        def my_aot_compiler(gm, example_inputs):
            def my_compiler(gm, example_inputs):
                return gm.forward

            # Invoke AOTAutograd
            return aot_module_simplified(gm, example_inputs, fw_compiler=my_compiler)

        def my_example(t1, t2, d):
            out = torch.add(t1, t2, alpha=d)
            return out

        compiled_fn = torch.compile(backend=my_aot_compiler, dynamic=True)(my_example)

        t1 = torch.arange(3, dtype=torch.float32).requires_grad_(True)
        t2 = torch.arange(3, dtype=torch.float32).requires_grad_(True)

        ra = compiled_fn(t1, t2, 5)
        self.assertEqual(ra, torch.tensor([0.0, 6.0, 12.0]))

        ra = compiled_fn(t1, t2, 6)
        self.assertEqual(ra, torch.tensor([0.0, 7.0, 14.0]))

    def test_build_map_unpack_with_call(self):
        def forward_with_cond_scale(x, t, cond_scale, self_cond, other1, other2):
            return x.sin() + t + cond_scale + self_cond + other1 + other2

        @torch.compile(backend="eager", fullgraph=True)
        def fn(x):
            d1 = dict(other1=5)
            d2 = dict(other2=4)
            text_cond = {**d1, **d2}
            return forward_with_cond_scale(x, 1, cond_scale=2, self_cond=3, **text_cond)

        self.assertTrue(same(fn(torch.ones(4)), torch.ones(4).sin() + 15))

    @torch._dynamo.config.patch(verbose=True)
    def test_graph_break_unsupported_fake(self):
        counter = torch._dynamo.testing.CompileCounter()

        @torch.compile(backend=counter)
        def f(x):
            return torch.ops.test_sample.foo(x + 1) + 1

        f(torch.randn(3))

        self.assertEqual(counter.op_count, 2)
        self.assertEqual(counter.frame_count, 2)

    def test_delattr(self):
        class MyObj:
            def __init__(self, a, b):
                self.a = a
                self.b = b

        @torch.compile(backend="eager", fullgraph=True)
        def fn(x, obj):
            del obj.a
            obj.c = x + 1
            del obj.c
            tmp = MyObj(x + 2, x + 3)
            del tmp.b
            if hasattr(obj, "a"):
                return x + 1
            return tmp

        x = torch.zeros([])
        obj1 = MyObj(x, x)
        obj2 = fn(x, obj1)
        self.assertFalse(hasattr(obj1, "a"))
        self.assertFalse(hasattr(obj1, "c"))
        self.assertFalse(hasattr(obj2, "b"))
        self.assertEqual(obj1.b.item(), 0)
        self.assertEqual(obj2.a.item(), 2)

    def test_delattr_return(self):
        class MyObject:
            def __init__(self, val):
                self.val = val
                self.deletion_attempted = False

            def __delattr__(self, attr):
                if attr == "val":
                    self.deletion_attempted = True
                else:
                    super().__delattr__(attr)

        @torch.compile(fullgraph=True, backend="eager")
        def test_delattr(input_tensor):
            instance_a = MyObject(1)
            instance_b = MyObject(2)
            del instance_a.val
            del instance_b.val
            exists_a = hasattr(instance_a, "val")
            exists_b = hasattr(instance_b, "val")
            deletion_attempted_a = instance_a.deletion_attempted
            deletion_attempted_b = instance_b.deletion_attempted
            return (
                input_tensor + 1,
                exists_a,
                exists_b,
                deletion_attempted_a,
                deletion_attempted_b,
            )

        result = test_delattr(torch.ones(1))
        self.assertEqual(result[0], torch.tensor([2.0]))
        self.assertEqual(result[1:], (True, True, True, True))

    def test_delattr_raises(self):
        class MyObj:
            def __init__(self, a, b):
                self.a = a
                self.b = b

        @torch.compile(backend="eager")
        def fn(x, obj):
            del obj.a
            x = x + 1
            obj.a  # will raise
            return x

        x = torch.zeros([])
        obj1 = MyObj(x, x)
        self.assertRaises(AttributeError, lambda: fn(x, obj1))

    def test_delsubscr(self):
        @torch.compile(backend="eager")
        def fn(x):
            del x["a"]
            y = x["b"] + 1
            return y

        x = {"a": torch.tensor([1]), "b": torch.tensor([1])}
        result = fn(x)
        self.assertFalse(hasattr(x, "a"))
        self.assertEqual(result.item(), 2)

    def test_delsubscr_raises(self):
        @torch.compile(backend="eager")
        def fn(x):
            del x["a"]
            y = x["a"] + 1  # should raise KeyError
            return y

        x = {"a": torch.tensor([1]), "b": torch.tensor([1])}
        self.assertRaises(KeyError, lambda: fn(x))

    def test_attached_attribute_in_dir(self):
        class MyModule(torch.nn.Module):
            def __init__(self) -> None:
                super().__init__()
                self.linear = torch.nn.Linear(16, 16)
                self.relu = torch.nn.ReLU()

            def forward(self, x):
                return self.relu(self.linear(x))

        mod = torch.compile(MyModule(), backend="eager")
        mod.is_compiled = True
        self.assertTrue("is_compiled" in dir(mod))

    @torch._dynamo.config.patch("automatic_dynamic_shapes", False)
    def test_dynamic_shapes_implicit_guard(self):
        def f(x):
            y = x * x.size(x.shape[0])
            torch.sum(y, [y.shape[0]])
            return y

        cnt = torch._dynamo.testing.CompileCounter()
        opt_fn = torch.compile(f, backend=cnt, fullgraph=True)
        opt_fn(torch.randn(3, 1, 1, 1, 1))
        self.assertEqual(cnt.frame_count, 1)

    def test_dalle2_maybe(self):
        def normalize(x):
            return x.cos()

        @torch.compile(backend="eager", fullgraph=True)
        def fn(x, normalize_img):
            lowres_cond_img = x.sin()
            lowres_cond_img = maybe(normalize_img)(lowres_cond_img)
            return lowres_cond_img

        self.assertEqual(fn(torch.ones([]), normalize), torch.ones([]).sin().cos())

    def test_functools_wraps(self):
        def cool_name(x):
            return x.sin()

        @torch.compile(backend="eager", fullgraph=True)
        def fn(x):
            y = x.cos()

            @functools.wraps(cool_name)
            def uncool_name():
                return cool_name(y)

            return uncool_name

        result = fn(torch.ones([]))
        self.assertEqual(result.__name__, "cool_name")
        self.assertEqual(result(), torch.ones([]).cos().sin())

    def test_dynamic_shapes_float_guard(self):
        def f(x):
            return torch.nn.functional.dropout(x, x.shape[0] / 6)

        cnt = torch._dynamo.testing.CompileCounter()
        opt_fn = torch.compile(f, backend=cnt, fullgraph=True)
        opt_fn(torch.randn(3))
        self.assertEqual(cnt.frame_count, 1)

    @torch._dynamo.config.patch(capture_scalar_outputs=True)
    def test_tensor_item(self):
        def f(x, y):
            val = y.item()
            return x.sum() + val

        gm, _ = torch._dynamo.export(
            f,
            aten_graph=True,
        )(
            torch.zeros(6, 4),
            torch.tensor(1),
        )
        self.assertEqual(
            f(torch.zeros(6, 4), torch.tensor(1)),
            gm(torch.zeros(6, 4), torch.tensor(1)),
        )
        self.assertEqual(
            f(torch.zeros(6, 4), torch.tensor(2)),
            gm(torch.zeros(6, 4), torch.tensor(2)),
        )

    def test_dataclass_init_with_default_factory_with_inputs(self):
        @dataclasses.dataclass
        class DClass:
            sharding_contexts: Any = dataclasses.field(default_factory=list)
            a: int = 1

        def fn(x, inp_list):
            d = DClass(inp_list)
            d.sharding_contexts.append(x.sin() + d.a)
            return d

        x = torch.randn(4)
        inp_list1 = [1, 2, 3]
        inp_list2 = [2, 3, 4]
        inp_list3 = [1, 2]
        ref1 = fn(x, inp_list1)
        ref2 = fn(x, inp_list2)
        ref3 = fn(x, inp_list3)

        opt_fn = torch.compile(fn, fullgraph=True)

        opt_ret1 = opt_fn(x, inp_list1)
        opt_ret2 = opt_fn(x, inp_list2)
        opt_ret3 = opt_fn(x, inp_list3)
        self.assertEqual(ref1.sharding_contexts, opt_ret1.sharding_contexts)
        self.assertEqual(ref2.sharding_contexts, opt_ret2.sharding_contexts)
        self.assertEqual(ref3.sharding_contexts, opt_ret3.sharding_contexts)

    def test_list_index(self):
        for i, list_type in enumerate(
            (
                list,
                tuple,
                torch.Size,
                collections.deque,
                namedtuple("FourElems", "one two three four", defaults=[0, 0, 0, 0]),
            )
        ):
            torch._dynamo.reset()
            for index in ([], [2], [0, 3]):

                def f(t):
                    if i == 4:  # namedtuple
                        xs = list_type(1, 2, 3, 4)
                    else:
                        xs = list_type([1, 2, 3, 4])
                    res = xs.index(3, *index)
                    return t + res

                res = torch.compile(f, backend="eager", fullgraph=True)(torch.zeros(1))

                self.assertEqual(res, torch.tensor([2.0]))

    def test_list_index_not_found(self):
        def f(t):
            xs = ["bar", "foo", "baz", "buzz"]
            res = xs.index("non-existent")
            return t + res

        # Raising ValueError from item not found is unsupported
        with self.assertRaises(
            torch._dynamo.exc.Unsupported,
        ):
            torch.compile(f, backend="eager", fullgraph=True)(torch.zeros(1))

    def test_list_index_tensor_unsupported(self):
        for index in ([], [2], [0, 3]):

            def f(t):
                xs = [torch.tensor([i]) for i in range(4)]
                res = xs.index(torch.tensor([2]), *index)
                return t + res

            with self.assertRaisesRegex(
                torch._dynamo.exc.Unsupported,
                "Data-dependent branching",
            ):
                torch.compile(f, backend="eager", fullgraph=True)(torch.zeros(1))

    def test_hf_xsoftmax_inference(self):
        def fn(input, mask):
            return XSoftmax.apply(input + 1, mask, 1) + 2

        fn_opt = torch.compile(fn, backend="eager", fullgraph=True)

        inputs = [
            torch.randn(4, 10),
            torch.randn(4, 10) < 0,
        ]
        expected = fn(*inputs)
        actual = fn_opt(*inputs)
        self.assertTrue(same(actual, expected))

    @mock.patch("torch._dynamo.config.guard_nn_modules", True)
    def test_hf_xsoftmax_training(self):
        from torch._dynamo.utils import counters

        counters.clear()

        def fn(input, mask):
            return XSoftmax.apply(input, mask, 1)

        cnt = torch._dynamo.testing.CompileCounter()
        fn_opt = torch.compile(fn, backend=cnt, fullgraph=False)

        torch.manual_seed(1234)
        inputs1 = [
            torch.randn(4, 10, requires_grad=True),
            torch.randn(4, 10) < 0,
        ]
        torch.manual_seed(1234)
        inputs2 = [
            torch.randn(4, 10, requires_grad=True),
            torch.randn(4, 10) < 0,
        ]

        expected = fn(*inputs1)
        actual = fn_opt(*inputs2)
        self.assertTrue(same(actual, expected))
        self.assertEqual(cnt.op_count, 1)
        self.assertEqual(cnt.frame_count, 1)
        cnt.clear()
        counters.clear()

        expected.sum().backward()
        actual.sum().backward()
        self.assertTrue(same(inputs1[0].grad, inputs2[0].grad))

        # currently we don't capture the backwards frame
        self.assertEqual(cnt.frame_count, 0)
        self.assertEqual(cnt.op_count, 0)
        self.assertEqual(dict(counters["frames"]), {})
        self.assertEqual(dict(counters["graph_break"]), {})

    def test_autograd_function_graph_break(self):
        class MySin(torch.autograd.Function):
            @staticmethod
            def forward(ctx, x):
                torch._dynamo.graph_break()
                ctx.save_for_backward(x)
                return x.sin()

            @staticmethod
            def backward(ctx, gx):
                (x,) = ctx.saved_tensors
                return gx * x.cos()

        x = torch.randn([], requires_grad=True)

        @torch.compile(backend="eager")
        def fn(x):
            return MySin.apply(x)

        y = fn(x)
        self.assertEqual(y, x.sin())

        (gx,) = torch.autograd.grad(y, x)
        self.assertEqual(gx, x.cos())

    def test_jit_trace_errors(self):
        @torch.compile(backend="eager", dynamic=True)
        def f(x):
            return x + 1

        with self.assertRaises(RuntimeError):
            torch.jit.trace(f, torch.randn(3))

    @torch._dynamo.config.patch("assume_static_by_default", False)
    def test_tensor_split(self):
        def f(x):
            return torch.split(x, x.shape[0] // 2, dim=0)[0]

        gm, _ = torch._dynamo.export(
            f,
            aten_graph=True,
        )(
            torch.zeros(6, 4),
        )

        self.assertEqual(f(torch.ones(8, 4)), gm(torch.ones(8, 4)))

    def test_optim_state_references_cleared(self):
        model = torch.nn.Linear(2048, 2048, bias=False)
        x = torch.ones(2048)
        state_ref = 0

        optimizer = torch.optim.Adadelta(model.parameters(), lr=0.01)

        def opt_step():
            optimizer.step()

        compiled_opt_step = torch.compile(opt_step, backend="eager")

        def compiled_model_step(x):
            optimizer.zero_grad()
            y = model(x)
            torch.sum(y).backward()
            compiled_opt_step()

        compiled_model_step(x)

        # Picked "square_avg" arbitrarily to check that
        # optimizer state tensors are deallocated
        state_ref = weakref.ref(
            optimizer.state[optimizer.param_groups[0]["params"][0]]["square_avg"]
        )
        optimizer = None

        self.assertIsNone(state_ref())

    def test_grad_references_cleared(self):
        model = torch.nn.Linear(2048, 2048, bias=False)
        x = torch.ones(2048)
        optimizer = torch.optim.Adadelta(model.parameters(), lr=0.01)

        def opt_step():
            optimizer.step()

        compiled_opt_step = torch.compile(opt_step, backend="eager")

        def compiled_model_step(x):
            optimizer.zero_grad(True)
            y = model(x)
            torch.sum(y).backward()
            compiled_opt_step()

        compiled_model_step(x)
        param_grad_ref = weakref.ref(next(iter(model.parameters())).grad)
        optimizer.zero_grad(True)
        self.assertIsNone(param_grad_ref())

    def test_batch_encoding_clone_inputs(self):
        class BatchEncoding(dict):
            """
            Copied from test_tokenization
            """

            def __init__(
                self,
                data,
            ):
                super().__init__(data)

            def __getattr__(self, item: str):
                try:
                    return self.data[item]
                except KeyError as e:
                    raise AttributeError from e

        encoding = BatchEncoding({"key": torch.rand((1, 4))})
        cloned_encoding = torch._dynamo.utils.clone_inputs(encoding)
        self.assertTrue(type(cloned_encoding) is not dict)

    def test_iadd_graph_break(self):
        def fn(x):
            a = ()
            x = torch.sin(x)
            a += (x,)
            return a

        x = torch.randn(4)
        ref = fn(x)

        opt_fn = torch.compile(fn, backend="eager", fullgraph=True)
        res = opt_fn(x)
        self.assertTrue(same(ref, res))

    def test_odict_get_item_index_name(self):
        d = {float: torch.float32, np.float16: torch.float16}

        @torch.compile(backend="eager")
        def f(x, y1, y2):
            return torch.zeros(5, dtype=d[y1]), torch.zeros(5, dtype=d[y2])

        f(torch.zeros(4), float, np.float16)

    def test_dedup_global(self):
        @torch.compile()
        def f():
            return _GLOBAL_CPU_TENSOR + _GLOBAL_CPU_TENSOR

        self.assertEqual(f(), _GLOBAL_CPU_TENSOR + _GLOBAL_CPU_TENSOR)

    def test_randint_out_dynamic(self):
        def randint_fn(high, size, out):
            return torch.randint(high, size, out=out)

        opt_model = torch.compile(randint_fn)

        out1 = torch.empty(10, dtype=torch.int32)
        opt_model(17, (10,), out1)

        out2 = torch.empty(12, dtype=torch.int32)
        opt_model(17, (12,), out2)

    @requires_cuda
    @serialTest
    def test_mem_leak_guards(self):
        def gn(x0, x):
            return x0 * x

        class MyMod(torch.nn.Module):
            def __init__(self):
                super().__init__()

            @torch._dynamo.disable(recursive=False)
            def forward(self, running_x):
                # This line creates an temp tensor, which should not be leaked
                running_x = torch.sin(running_x)
                x = running_x
                # This creates a TENSOR_ALIASING guard
                x = gn(running_x, running_x)
                # This creates a NO_TENSOR_ALIASING guard which was leaking memory
                x = gn(running_x, x)
                return x

        mod = MyMod().cuda()

        fn = torch.compile(mod, backend="eager")
        x = torch.randn(10, 10, device="cuda")
        torch.cuda.reset_peak_memory_stats()

        fn(x)
        peak_mem1 = torch.cuda.max_memory_allocated()

        for _ in range(1000):
            fn(x)
        peak_mem2 = torch.cuda.max_memory_allocated()
        self.assertTrue(peak_mem1 == peak_mem2)

    @requires_cuda
    def test_guard_default_device(self):
        try:
            torch.set_default_device("cuda")

            counter = torch._dynamo.testing.CompileCounter()

            @torch.compile(backend=counter)
            def f():
                x = torch.randn(3)
                return x * 2

            self.assertEqual(f().device.type, "cuda")
            self.assertEqual(counter.frame_count, 1)

            torch.set_default_device("cpu")

            self.assertEqual(f().device.type, "cpu")
            self.assertEqual(counter.frame_count, 2)

        finally:
            torch.set_default_device(None)

    def test_list_self_reference(self):
        # Issue - https://github.com/pytorch/pytorch/issues/100150
        root = []
        root[:] = [root, root, None, None]

        @torch.compile(fullgraph=False, backend="eager")
        def test_bug():
            return root[0]

        test_bug()

    def test_hf_bigbird_unsqueeze(self):
        def torch_bmm_nd(inp_1, inp_2, ndim=None):
            torch._dynamo.graph_break()
            return torch.bmm(inp1, inp2)

        def fn(inp1, inp2, inp3, inp4, c):
            a = torch_bmm_nd(inp1, inp2, 4)
            a.unsqueeze_(2)
            a = a * 2

            b = torch_bmm_nd(inp3, inp4, 4)
            b.unsqueeze_(2)
            l = a + b

            out = torch.cat([a, b, c], dim=2)
            return out, l

        inp1 = torch.rand(1, 64, 448)
        inp2 = torch.rand(1, 448, 64)
        inp3 = torch.rand(1, 64, 448)
        inp4 = torch.rand(1, 448, 64)
        c = torch.rand(1, 64, 1, 64)

        cnt = torch._dynamo.testing.CompileCounter()
        opt_fn = torch.compile(fn, backend=cnt)
        opt_fn(inp1, inp2, inp3, inp4, c)
        self.assertEqual(cnt.frame_count, 3)

    def test_torch_variable_type(self):
        # from torchvision
        def check_type(obj, types_or_checks):
            for type_or_check in types_or_checks:
                if (
                    isinstance(obj, type_or_check)
                    if isinstance(type_or_check, type)
                    else type_or_check(obj)
                ):
                    return True
            return False

        opt_check_type = torch.compile(check_type, backend="eager")
        ref = check_type(torch.randn(4), [torch.Tensor])
        res = opt_check_type(torch.randn(4), [torch.Tensor])
        self.assertEqual(ref, res)

    # Test for https://github.com/pytorch/pytorch/issues/103132
    @torch._dynamo.config.patch("assume_static_by_default", False)
    def test_inference_mode_dynamic_shapes(self):
        class Repro(torch.nn.Module):
            def __init__(self) -> None:
                super().__init__()

            def forward(self, param):
                z = torch.matmul(param, param)
                return z

        model = Repro()
        # Need a 3d tensor to actually cause the error:
        # we go down a path of the C++ matmul decomp that calls sizes().
        inp = torch.randn(4, 4, 4, requires_grad=True)
        model = torch.compile(model, backend="aot_eager", dynamic=True)
        with torch.inference_mode():
            model(inp)

    def test_kwargs_out_list_variable(self):
        class Repro(torch.nn.Module):
            def __init__(self) -> None:
                super().__init__()

            def forward(self, param):
                z = torch.frexp(**param)
                return z

        model = Repro()
        params = {"input": torch.tensor([[0.0, 1, 2, 4]])}
        params["out"] = [
            torch.empty(0, dtype=torch.float32),  # mantissa
            torch.empty(0, dtype=torch.int32),  # exponent
        ]

        model = torch.compile(model, backend="eager")
        mantissa, exponent = model(params)
        ref_mantissa = torch.tensor([[0.0000, 0.5000, 0.5000, 0.5000]])
        ref_exponent = torch.tensor([[0, 1, 2, 3]], dtype=torch.int32)
        self.assertEqual(ref_mantissa, mantissa)
        self.assertEqual(ref_exponent, exponent)

    @torch._dynamo.config.patch(capture_scalar_outputs=True)
    def test_split_with_sizes_aot_autograd(self):
        def fn(result, split_sizes):
            rs = torch.ops.aten.split_with_sizes(result, split_sizes.tolist())
            return rs

        example_inputs = (
            torch.randn(32, requires_grad=True),
            torch.tensor((7, 16, 9)),
        )
        actual = torch.compile(fn, fullgraph=True, backend="aot_eager")(*example_inputs)
        expected = fn(*example_inputs)
        self.assertEqual(actual, expected)

    def test_unspecialized_nn_module_with_torch_variable_attribute(self):
        """
        In this case self.fn = something that should be a TorchVariable.
        When it's not a TorchVariable, dynamo tries to trace through and fails.
        This makes sure that the self.fn is handled as a TorchVariable.
        """

        class UserModule(torch.nn.Module):
            torchdynamo_force_dynamic = True  # forced to be a UnspecializedNNModule

            def __init__(self, fn):
                super().__init__()
                self.fn = fn

            def forward(self, **inp):
                return self.fn(**inp)

        inputs = {
            "input": torch.randn([2, 9]).uniform_(0, 1),
            "target": torch.randn([2, 9]).uniform_(0, 1),
            "reduction": "mean",
        }

        mod = UserModule(torch.nn.functional.binary_cross_entropy)
        ref = mod(**inputs)
        res = torch.compile(mod, backend="eager", fullgraph=True)(**inputs)
        self.assertEqual(ref, res)

    def test_string_format(self):
        s = "temp{i}"

        @torch.compile(backend="eager", fullgraph=True)
        def fn(x):
            if s.format(i=4) == "temp4":
                return torch.sin(x)
            return torch.cos(x)

        x = torch.randn(4)
        self.assertEqual(fn(x), torch.sin(x))

    @unittest.skip("Fails with incorrect result with fullgraph constraints")
    def test_int_format(self):
        def fn(num: int):
            return format(num, "b")

        opt_fn = torch.compile(fn, backend="eager", fullgraph=True, dynamic=False)
        self.assertEqual(fn(10), opt_fn(10))

    # Repro of torch._dynamo.exc.InternalTorchDynamoError: 'NoneType' object has no attribute 'guards'
    # due to bad empty list handling
    def test_empty_list_contains_with_jump(self):
        def fn(x, l):
            if x in l:
                return x.cos()
            return x.sin()

        counter = CompileCounter()
        torch.compile(fn, backend=counter)(torch.randn([2, 2]), [])
        self.assertEqual(counter.frame_count, 1)

    def test_graph_break_on_jit_isinstance(self):
        @torch.compile(backend="eager")
        def fn(x):
            if torch.jit.isinstance(x, typing.List[str]):  # noqa: UP006
                return x * 2
            return x

        opt_fn = torch.compile(fn, backend="eager")
        x = torch.rand(4)
        self.assertTrue(same(fn(x), opt_fn(x)))

    def test_graph_break_on_jit_isinstance_pep585(self):
        @torch.compile(backend="eager")
        def fn(x):
            if torch.jit.isinstance(x, list[str]):
                return x * 2
            return x

        opt_fn = torch.compile(fn, backend="eager")
        x = torch.rand(4)
        self.assertTrue(same(fn(x), opt_fn(x)))

    def test_add_sub_alpha_out(self):
        inp = torch.randn(2, 3, 4)
        other = 1
        alpha = 2
        for op in [torch.add, torch.sub]:
            out = torch.zeros(2, 3, 4)
            compile_out = torch.zeros(2, 3, 4)
            op(inp, other, alpha=alpha, out=out)
            compiled_fn = torch.compile(op, dynamic=True)
            compiled_fn(inp, other, alpha=alpha, out=compile_out)
            self.assertTrue(same(out, compile_out))

    def test_negative_shape_guard(self):
        def fn(x):
            if x.size() != (5, 1, 2, 3):
                return x.cos()
            return x.sin()

        counter = torch._dynamo.testing.CompileCounter()
        opt_fn = torch.compile(fn, backend=counter, dynamic=True)

        x = torch.ones(5, 1, 3, 4)
        x2 = torch.ones(5, 1, 2, 3)
        self.assertEqual(fn(x), opt_fn(x))
        self.assertEqual(fn(x2), opt_fn(x2))
        self.assertEqual(counter.frame_count, 2)

    @torch._dynamo.config.patch(capture_scalar_outputs=True)
    def test_deferred_runtime_asserts(self):
        @torch.compile(fullgraph=True)
        def f(x):
            y = x.item()
            torch._check_is_size(y)
            if y >= 0:
                return x * 2
            else:
                return x * 3

        f(torch.tensor([3]))
        self.assertRaises(RuntimeError, lambda: f(torch.tensor([-2])))

    def test_addr_alpha_beta_out(self):
        inp = torch.randn(2, 3)
        vec1 = torch.randn(2)
        vec2 = torch.randn(3)
        alpha = 2
        beta = 5

        out = torch.zeros(2, 3)
        compile_out = torch.zeros(2, 3)

        torch.addr(inp, vec1, vec2, alpha=alpha, beta=beta, out=out)
        compiled_fn = torch.compile(torch.addr, dynamic=True)
        compiled_fn(inp, vec1, vec2, alpha=alpha, beta=beta, out=compile_out)
        self.assertTrue(same(out, compile_out))

    def test_setattr_requires_grad_graph_breaks(self):
        def fn(x):
            z = x + 4
            x.requires_grad = True
            y = x * z
            return y

        for backend in ["count", "eager", "aot_eager"]:
            if backend == "count":
                backend = CompileCounter()
            opt_fn = torch.compile(fn, backend=backend)

            eager = torch.zeros(5)
            compiled = eager.clone()

            out_eager = fn(eager)
            out_opt = opt_fn(compiled)

            self.assertEqual(out_eager, out_opt)

            out_eager.sum().backward()
            out_opt.sum().backward()

            self.assertEqual(eager, compiled)
            if isinstance(backend, CompileCounter):
                self.assertEqual(backend.frame_count, 2)  # graph breaks

    def test_dynamic_shapes_double_not_equal(self):
        # https://github.com/pytorch/pytorch/issues/113393
        def fn(x):
            if x.size() != (5, 1, 2, 3):
                return x.cos()
            return x.sin()

        opt_fn = torch.compile(fn, backend="eager")

        x = torch.ones(5, 1, 2, 3)
        x2 = torch.ones(5, 1, 3, 4)
        self.assertEqual(fn(x), opt_fn(x))
        self.assertEqual(fn(x2), opt_fn(x2))

    def test_inductor_no_recursionerror_on_for_loops(self):
        def forward(x):
            for _ in range(10000):
                x = 1.0 * x
            return x

        self.assertTrue(
            same(torch.compile(forward)(torch.tensor([1.0])), torch.tensor([1.0]))
        )

    def test_user_defined_object_callable(self):
        # https://github.com/pytorch/pytorch/issues/114019
        class MyCallable:
            def __call__(self, x):
                return x + 1

        def fn(x):
            # Create in graph - will not have source
            return MyCallable()(x)

        fn_opt = torch.compile(fn, backend="eager", fullgraph=True)
        self.assertEqual(fn_opt(torch.zeros(1)), fn(torch.zeros(1)))

    @torch._dynamo.config.patch(log_compilation_metrics=True)
    def test_many_views_with_mutation(self):
        # When symbolic storage offsets were added in #113734, tensors_definitely_do_not_overlap
        # began adding shape guards - a quadratic amount relative to the number of inputs.
        # Test this configuration, and test that a reasonable number of guards are added.
        # Note, when dynamic shapes are turned on, this test fails and we still get quadratic guards.
        def fn(x):
            x[0].relu_()
            return torch.cat(x).sum()

        AMT = 32
        src = torch.rand(16 * (AMT + 1))

        x = [src.as_strided((4, 4), (4, 1), 3 + 16 * i) for i in range(AMT)]

        torch._dynamo.reset()
        torch._dynamo.utils.clear_compilation_metrics()

        torch.compile(fn, backend="aot_eager")(x)

        all_metrics = torch._dynamo.utils.get_compilation_metrics()

        total_guards = sum(metric.guard_count for metric in all_metrics)
        self.assertLess(total_guards, AMT * 8)

        total_shape_env_guards = sum(
            metric.shape_env_guard_count for metric in all_metrics
        )
        self.assertLess(total_shape_env_guards, AMT * 8)

    # https://github.com/pytorch/pytorch/issues/118799
    def test_subclass_graph_output_repro(self):
        @torch._dynamo.allow_in_graph
        def to_subclass(x):
            return TwoTensor(x.clone(), x.clone())

        def f(x):
            tmp_subclass = to_subclass(x)
            return tmp_subclass.view(-1)

        x = torch.ones(2)
        out_ref = f(x)
        out_test = torch.compile(f, backend="aot_eager")(x)
        self.assertEqual(out_ref, out_test)

    def test_numpy_tobytes_no_error(self):
        def fn(x):
            x += 1
            z = x.tobytes()
            x += 1
            return z

        cnt = torch._dynamo.testing.CompileCounter()
        opt_fn = torch.compile(fn, backend=cnt)
        opt_arg, arg = np.array([1, 2]), np.array([1, 2])
        self.assertEqual(opt_fn(opt_arg), fn(arg))
        self.assertEqual(cnt.frame_count, 2)

    def test_numpy_not_ndarray_recompiles(self):
        import torch

        def fn(x=None):
            if x is None:
                x = np.ones(3)
            elif isinstance(x, int):
                x = np.ones(6)
            elif isinstance(x, str):
                x = np.ones(9)
            return x**2

        cnt = torch._dynamo.testing.CompileCounter()
        opt_fn = torch.compile(fn, backend=cnt)

        x = np.zeros((2, 2))

        self.assertEqual(opt_fn(x), fn(x))
        self.assertEqual(cnt.frame_count, 1)
        self.assertEqual(opt_fn(), fn())
        self.assertEqual(cnt.frame_count, 2)
        self.assertEqual(opt_fn(10), fn(10))
        self.assertEqual(cnt.frame_count, 3)
        self.assertEqual(opt_fn("10"), fn("10"))
        self.assertEqual(cnt.frame_count, 4)

    @parametrize(
        "backend",
        ["eager", "aot_eager", "inductor"],
    )
    @parametrize(
        "func_name",
        ["func1", "func2", "func3"],
    )
    def test_tensor_set_data(self, backend, func_name):
        # https://github.com/pytorch/pytorch/issues/113030
        def func1(x, y):
            x.data = y
            x.add_(1)
            return x

        def func2(x, y):
            x.data = y
            y.data = torch.zeros([0])
            return x

        def func3(x, y):
            z = x
            x.data = y
            y.data = torch.zeros([0])
            return torch.tensor(x is z)

        funcs = {"func1": func1, "func2": func2, "func3": func3}
        func = funcs[func_name]

        if backend != "eager" and func is func1:
            # add_ not working w/ aot_autograd?
            return

        torch._dynamo.reset()
        cnt = torch._dynamo.testing.CompileCounterWithBackend(backend)

        compiled_fn = torch.compile(func, backend=cnt, fullgraph=True)
        requires_grad = func is not func1
        for _ in range(0, 5):
            # Inputs
            eager_a = torch.ones([6], requires_grad=requires_grad)
            compiled_a = torch.ones([6], requires_grad=requires_grad)

            eager_b = torch.ones([6], requires_grad=requires_grad)
            compiled_b = torch.ones([6], requires_grad=requires_grad)

            # Eager
            out_eager = func(eager_a, eager_b)
            # Compiled
            out_compiled = compiled_fn(compiled_a, compiled_b)
            self.assertEqual(eager_a, compiled_a)
            self.assertEqual(eager_b, compiled_b)
            self.assertTrue(torch.equal(out_eager, out_compiled))

            # func1 hits a leaf Variable that requires grad is being used in an in-place operation
            if requires_grad:
                bwd_inp_eager = torch.randn([6])
                bwd_inp_compiled = torch.clone(bwd_inp_eager)
                eager_a.backward(bwd_inp_eager)
                compiled_a.backward(bwd_inp_compiled)
                self.assertEqual(eager_a.grad, compiled_a.grad)

        # Prove guarding works - we run the compiled_fn 5 times
        # frame_count should stay at 1.
        self.assertEqual(cnt.frame_count, 1)

    def test_user_ctor_ctx_manager(self):
        class UserCtxManager:
            def __enter__(self):
                return 1

            def __exit__(self, exc_type, exc_val, exc_tb):
                pass

        def fn(x, y):
            ucm = UserCtxManager()  # noqa: F841
            return x * x

        cnt = torch._dynamo.testing.CompileCounter()
        opt_fn = torch.compile(fn, backend=cnt, fullgraph=True)
        x = torch.rand([2, 2])
        opt_fn(x, x)
        self.assertExpectedInline(cnt.frame_count, """1""")

    @torch._dynamo.config.patch(capture_scalar_outputs=True)
    def test_unbacked_arange_in_bounds(self):
        # see https://github.com/pytorch/pytorch/issues/113002
        class PaddingNet(nn.Module):
            def __init__(self) -> None:
                super().__init__()

            def forward(self, lengths):
                max_seq_len = lengths.max().item()
                row_vector = torch.arange(0, max_seq_len, 1)
                matrix = torch.unsqueeze(lengths, dim=-1)
                mask = row_vector < matrix
                mask = mask.type(torch.float32)
                mask_3d_btd = mask[:, :, None]
                return mask_3d_btd

        model = PaddingNet()
        lengths = torch.tensor([5, 4, 4, 4], dtype=torch.int32)

        cnt = torch._dynamo.testing.CompileCounter()
        opt_fn = torch.compile(model, backend=cnt, fullgraph=True)
        opt_fn(lengths)
        self.assertEqual(cnt.frame_count, 1)

    def test_overlapping_inputs_with_dynamic_shapes_error(self):
        @torch.compile(backend="aot_eager")
        def fn(a, b, c, d, e, f):
            a.mul_(2)
            b.mul_(2)
            c.mul_(2)
            d.mul_(2)
            e.mul_(2)
            f.mul_(2)

            base = torch.ones(2, 20)
            a = base[:, 0:2]
            b = base[:, 2:4]
            c = base[:, 4:6]
            d = base[:, 6:8]
            e = base[:, 8:10]
            f = base[:, 10:12]
            f2 = base[:, 10:14]
            fn(a, b, c, d, e, f)
            with self.assertRaisesRegex(
                AssertionError, "is being compiled with dynamic shapes"
            ):
                fn(a, b, c, d, e, f2)

    def test_user_ctor_ctx_manager_custom_init(self):
        class UserCtxManager:
            def __init__(self, x):
                x[0] = 10

            def __enter__(self):
                return 1

            def __exit__(self, exc_type, exc_val, exc_tb):
                pass

        def fn(x, y):
            ucm = UserCtxManager(y)  # noqa: F841
            return x * y[0]

        cnt = torch._dynamo.testing.CompileCounter()
        opt_fn = torch.compile(fn, backend=cnt, fullgraph=True)
        x = torch.rand([2, 2])
        self.assertEqual(opt_fn(x, [5]), fn(x, [5]))
        self.assertExpectedInline(cnt.frame_count, """1""")

    def test_user_ctor_ctx_manager_custom_init_graph_break(self):
        counter = [0]

        class UserCtxManager:
            def __init__(self, k):
                k[0] += 1

            def __enter__(self):
                return 1

            def __exit__(self, exc_type, exc_val, exc_tb):
                pass

        def fn(x, counter):
            x = x * x
            ucm = UserCtxManager(counter)  # noqa: F841
            return x * x

        cnt = torch._dynamo.testing.CompileCounter()
        opt_fn = torch.compile(fn, backend=cnt)
        x = torch.rand([2, 2])
        self.assertEqual(opt_fn(x, counter), fn(x, counter))
        self.assertEqual(counter[0], 2)
        for _ in range(0, 10):
            opt_fn(x, counter)
        self.assertEqual(counter[0], 12)
        if torch._dynamo.config.assume_static_by_default:
            self.assertExpectedInline(cnt.frame_count, """2""")
        else:
            self.assertExpectedInline(cnt.frame_count, """1""")

    def test_many_overlapping_inputs_does_not_explode_guards(self):
        from torch._dynamo.backends.common import aot_autograd

        # Before, this was (9702, 0)
        num_shape_guards = None
        num_aot_guards = None
        num_compiles = 0

        def guard_count_backend(gm, *args):
            nonlocal num_shape_guards
            nonlocal num_aot_guards
            nonlocal num_compiles
            num_shape_guards = len(
                torch._guards.TracingContext.try_get().fake_mode.shape_env.guards
            )
            num_aot_guards = len(
                torch._guards.TracingContext.try_get().guards_context.aotautograd_guards
            )
            num_compiles += 1
            return gm

        aot_guard_counter = aot_autograd(fw_compiler=guard_count_backend)

        @torch.compile(backend=aot_guard_counter, dynamic=True)
        def f(*args):
            for a in args:
                a.add_(1)

        x = torch.ones(1000, requires_grad=True)
        args = x.split(10)

        with torch.no_grad():
            f(*args)
        # In this example, there were 4950 guards (roughly (# tensors) ^ 2 // 2),
        # because every pair of aliased inputs needs a guard.
        self.assertTrue(num_aot_guards < 5000)
        # But there are no dynamic shape guards.
        self.assertEqual(num_shape_guards, 0)
        # don't recompile
        with torch.no_grad():
            f(*args)
        self.assertEqual(num_compiles, 1)

    def test_issue134451(self):
        class BoundingBox2DIndex(IntEnum):
            _X = 0
            _Y = 1
            _HEADING = 2
            _LENGTH = 3
            _WIDTH = 4

            @classmethod
            def size(cls):
                return 5

            @classmethod
            @property
            def X(cls):
                return cls._X

            @classmethod
            @property
            def Y(cls):
                return cls._Y

            @classmethod
            @property
            def HEADING(cls):
                return cls._HEADING

            @classmethod
            @property
            def LENGTH(cls):
                return cls._LENGTH

            @classmethod
            @property
            def WIDTH(cls):
                return cls._WIDTH

            @classmethod
            @property
            def POINT(cls):
                # assumes X, Y have subsequent indices
                return slice(cls._X, cls._Y + 1)

            @classmethod
            @property
            def STATE_SE2(cls):
                # assumes X, Y, HEADING have subsequent indices
                return slice(cls._X, cls._HEADING + 1)

        class SimpleModel(nn.Module):
            def __init__(self):
                super().__init__()
                self._mlp_states = nn.Sequential(
                    nn.Linear(10, 20),
                    nn.ReLU(),
                    nn.Linear(20, BoundingBox2DIndex.size()),
                )

            def forward(self, x):
                agent_states = self._mlp_states(x)
                agent_states[..., BoundingBox2DIndex.POINT] = (
                    agent_states[..., BoundingBox2DIndex.POINT].tanh() * 32
                )
                agent_states[..., BoundingBox2DIndex.HEADING] = (
                    agent_states[..., BoundingBox2DIndex.HEADING].tanh() * torch.pi
                )
                return agent_states

        model = SimpleModel().eval()
        input_tensor = torch.randn(1, 10, dtype=torch.float32)
        opt = torch.compile(model.eval(), backend="eager", fullgraph=True)
        actual = opt(input_tensor)
        try:
            expected = model(input_tensor)
        except Exception as e:
            raise unittest.SkipTest("eager failed, requires Python>=3.12") from e
        self.assertEqual(actual, expected)

    def test_invalid_seq_unpack(self):
        def myfn(arg):
            (a, b) = arg  # noqa: F841

        def fn():
            return myfn((1, 2, 3))

        try:
            torch.compile(fn)()
        except ValueError:
            pass
        else:
            self.fail("expected exception")

    def test_udf_classes_reconstruction(self):
        def fn(x):
            o = T(5)
            return o.x + x

        opt_fn = torch.compile(fn, backend="eager")
        T = IncByOne

        x = torch.randn(4)
        self.assertEqual(fn(x), opt_fn(x))

        # This should recompile
        T = IncByTwo
        self.assertEqual(fn(x), opt_fn(x))

    def test_contains_range_constprop(self):
        def fn(x):
            # dynamo should const prop to False
            if 3 in range(0, 10):
                return x + 1
            else:
                return x + 2

        opt_fn = torch.compile(fn, backend="eager")
        x = torch.zeros(4)
        self.assertEqual(fn(x), opt_fn(x))

    # https://github.com/pytorch/pytorch/issues/104505
    def test_as_strided_on_base_with_mutation_works(self):
        def foo(a):
            f = a.as_strided((2,), (1,), 0)
            f.add_(1.0)
            return a

        a = torch.randn(2, 4)
        a_ref = a.clone()
        out_ref = foo(a_ref)
        f_compiled = torch.compile(foo, backend="aot_eager")
        out = f_compiled(a)
        self.assertEqual(out_ref, out)
        self.assertEqual(a_ref, a)

    # https://github.com/pytorch/pytorch/issues/104505
    def test_as_strided_on_existing_view_banned(self):
        def foo(a):
            e = a.diagonal()
            f = e.as_strided((2,), (1,), 0)
            f.add_(1.0)
            return a

        a = torch.randn(2, 4)
        a_ref = a.clone()
        foo(a_ref)
        f_compiled = torch.compile(foo, backend="aot_eager")
        with self.assertRaisesRegex(
            RuntimeError,
            "encountered a mutation on a view chain of length 2, where view 1 was an as_strided",
        ):
            f_compiled(a)

    # https://github.com/pytorch/pytorch/issues/146598
    @unittest.expectedFailure
    def test_lru_cache_tracing(self):
        from functools import lru_cache

        counter = 0

        @lru_cache
        def cached_fn(x):
            nonlocal counter
            counter += 1
            return x + 1

        compiled_fn = torch.compile(cached_fn, backend="eager")

        t = torch.randn(2, 2)
        result1 = compiled_fn(t)
        self.assertEqual(counter, 1)

        result2 = compiled_fn(t)
        self.assertEqual(counter, 1)
        self.assertEqual(result1, result2)

    def test_dont_aggressively_write_assert(self):
        record_graph = torch._dynamo.testing.EagerAndRecordGraphs()

        @torch.compile(dynamic=True, backend=record_graph)
        def f(x):
            assert x.shape[0] > 3
            assert x[0].sum() > 0
            assert 1 % (x.shape[0] // 2) != 0
            assert 32 * (x.shape[0] // 2) ** 2 - 16 * (x.shape[0] // 2) != 0
            return x.cos()

        f(torch.ones(6, 4))
        graph = record_graph.graphs[0]
        # It is bit annoying that we generate useless statements for
        # shape guards, but DCE should be able to remove them since t
        # there is no backed assert on them. The reason this is ok is
        # because dynamo will only skip the assert statement, but not
        # the instructions before it.
        self.assertExpectedInline(
            str(graph.code).strip(),
            """\
def forward(self, s77 : torch.SymInt, s27 : torch.SymInt, L_x_ : torch.Tensor):
    l_x_ = L_x_
    getitem_2 = l_x_[0]
    sum_1 = getitem_2.sum();  getitem_2 = None
    gt_1 = sum_1 > 0;  sum_1 = None
    _assert_async = torch._assert_async(gt_1, 'assertion error');  gt_1 = _assert_async = None
    cos = l_x_.cos();  l_x_ = None
    return (cos,)""",
        )
        for node in graph.graph.nodes:
            if "example_value" in node.meta and isinstance(
                node.meta["example_value"], torch._subclasses.fake_tensor.FakeTensor
            ):
                shape_env = node.meta["example_value"].fake_mode.shape_env
                lower_ranges = [val.lower for val in shape_env.var_to_range.values()]
                self.assertTrue(lower_ranges == [4, 2])

        @torch.compile(dynamic=True, backend=record_graph)
        def f_fail(x):
            assert x.shape[0] < 3

        # We graph-break here, so the failure should be eager
        with self.assertRaisesRegex(AssertionError, ""):
            f_fail(torch.ones(6, 4))

    def test_detectron2_instances_cat(self):
        class Instances:
            def __init__(self, image_size: tuple[int, int], **kwargs: Any):
                self._image_size = image_size
                self._fields: dict[str, Any] = {}
                for k, v in kwargs.items():
                    self.set(k, v)

            @property
            def image_size(self) -> tuple[int, int]:
                return self._image_size

            def __setattr__(self, name: str, val: Any) -> None:
                if name.startswith("_"):
                    super().__setattr__(name, val)
                else:
                    self.set(name, val)

            def __getattr__(self, name: str) -> Any:
                if name == "_fields" or name not in self._fields:
                    raise AttributeError(
                        f"Cannot find field '{name}' in the given Instances!"
                    )
                return self._fields[name]

            def __len__(self) -> int:
                for v in self._fields.values():
                    # use __len__ because len() has to be int and is not friendly to tracing
                    return v.__len__()
                raise NotImplementedError("Empty Instances does not support __len__!")

            def set(self, name: str, value: Any) -> None:
                with warnings.catch_warnings(record=True):
                    data_len = len(value)
                if len(self._fields):
                    assert (
                        len(self) == data_len
                    ), f"Adding a field of length {data_len} to a Instances of length {len(self)}"
                self._fields[name] = value

            def get(self, name: str) -> Any:
                return self._fields[name]

            @staticmethod
            def cat(instance_lists: list["Instances"]) -> "Instances":
                assert all(isinstance(i, Instances) for i in instance_lists)
                assert len(instance_lists) > 0
                if len(instance_lists) == 1:
                    return instance_lists[0]

                image_size = instance_lists[0].image_size
                if not isinstance(
                    image_size, torch.Tensor
                ):  # could be a tensor in tracing
                    for i in instance_lists[1:]:
                        assert i.image_size == image_size
                ret = Instances(image_size)
                for k in instance_lists[0]._fields.keys():
                    values = [i.get(k) for i in instance_lists]
                    v0 = values[0]
                    if isinstance(v0, torch.Tensor):
                        values = torch.cat(values, dim=0)
                    elif isinstance(v0, list):
                        values = list(itertools.chain(*values))
                    elif hasattr(type(v0), "cat"):
                        values = type(v0).cat(values)
                    else:
                        raise ValueError(
                            f"Unsupported type {type(v0)} for concatenation"
                        )
                    ret.set(k, values)
                return ret

        instances = [
            Instances((16, 16), a=torch.randn(16, 16), b=torch.randn(16, 16))
            for _ in range(3)
        ]

        @torch.compile(backend="eager", fullgraph=True)
        def fn(instances):
            return instances[0].cat(instances)

        actual = fn(instances)
        expected = instances[0].cat(instances)
        self.assertEqual(type(actual), type(expected))
        self.assertEqual(actual.__dict__, expected.__dict__)

    def test_weakref_construction(self):
        def fn(x, y):
            x_weak = weakref.ref(x)
            return x_weak() * y

        x = torch.randn(4)
        y = torch.randn(4)

        ref = fn(x, y)

        opt_fn = torch.compile(fn, backend="eager", fullgraph=True)
        res = opt_fn(x, y)
        self.assertEqual(ref, res)

    def test_weakref(self):
        def fn(x_weak, weight, y):
            if x_weak is not None and x_weak() is not weight:
                return torch.sin(y)
            return torch.cos(y)

        weight = torch.randn(4)
        y = torch.randn(4)
        x_weak = weakref.ref(weight)

        ref = fn(x_weak, weight, y)

        opt_fn = torch.compile(fn, backend="eager", fullgraph=True)
        res = opt_fn(x_weak, weight, y)
        self.assertEqual(ref, res)

    def test_weakref_reconstruct(self):
        def fn(x_weak, weight, y):
            y = torch.sin(y)
            referent = x_weak()
            torch._dynamo.graph_break()
            if referent is not weight:
                return torch.sin(y)
            return torch.cos(y)

        weight = torch.randn(4)
        y = torch.randn(4)
        x_weak = weakref.ref(weight)

        ref = fn(x_weak, weight, y)

        cnt = torch._dynamo.testing.CompileCounter()
        opt_fn = torch.compile(fn, backend=cnt)
        res = opt_fn(x_weak, weight, y)
        self.assertEqual(ref, res)
        self.assertEqual(cnt.frame_count, 2)

    def test_return_weakref(self):
        def f(t):
            t = t * 2
            wr = weakref.ref(t)
            return wr, t

        ref_t = torch.randn(2, 2, requires_grad=True)
        ref_y = f(ref_t)

        t = ref_t.detach().clone().requires_grad_()
        y = torch.compile(f, backend="eager", fullgraph=True)(t)
        self.assertEqual(ref_y[0](), y[0]())

    def test_weakref_del(self):
        def fn(x_weak, y):
            x = x_weak()
            if x is not None:
                return torch.sin(y)
            return torch.cos(y)

        weight = torch.randn(4)
        x_weak = weakref.ref(weight)
        y = torch.randn(4)

        opt_fn = torch.compile(fn, backend="eager", fullgraph=True)

        ref = fn(x_weak, y)
        res = opt_fn(x_weak, y)
        self.assertEqual(ref, res)

        del weight
        gc.collect()
        ref = fn(x_weak, y)
        res = opt_fn(x_weak, y)
        self.assertEqual(ref, res)

    #     @torch._functorch.config.patch(
    #         recompute_views=True,
    #     )
    #     def test_storage_resize_forward_full_graph(self):
    #         class TestModule(torch.nn.Module):
    #             def __init__(self) -> None:
    #                 super().__init__()
    #                 self.param = torch.nn.Parameter(torch.randn(4, 4))

    #             def forward(self, x):
    #                 self.param.untyped_storage().resize_(
    #                     self.param.numel() * self.param.itemsize
    #                 )
    #                 with torch.no_grad():
    #                     torch._foreach_copy_([self.param], [x])
    #                 out = torch.matmul(self.param, self.param)
    #                 self.param.untyped_storage().resize_(0)
    #                 return out

    #         def post_accumulate_grad_hook(param):
    #             param.untyped_storage().resize_(0)

    #         # Beginning of backward, resize and put data into the param
    #         def pre_backward_hook(module, grad) -> None:
    #             module.param.untyped_storage().resize_(
    #                 self.param.numel() * self.param.itemsize
    #             )
    #             with torch.no_grad():
    #                 # simulates loading data into param from allgather
    #                 module.param.fill_(2)

    #         def post_forward_hook(module, args, output):
    #             output.register_hook(functools.partial(pre_backward_hook, module))

    #         x = torch.randn(4, 4)

    #         mod_ref = TestModule()
    #         mod_test = deepcopy(mod_ref)

    #         # Start the param off with zero storage size to mimic fsdp
    #         mod_ref.param.untyped_storage().resize_(0)
    #         mod_test.param.untyped_storage().resize_(0)

    #         # Resize storage at beginning of backward
    #         # Free storage at end of backward
    #         mod_ref.register_forward_hook(post_forward_hook, prepend=False)
    #         mod_ref.param.register_post_accumulate_grad_hook(post_accumulate_grad_hook)
    #         mod_test.register_forward_hook(post_forward_hook, prepend=False)
    #         mod_test.param.register_post_accumulate_grad_hook(post_accumulate_grad_hook)

    #         mod_test = torch.compile(mod_test, backend=aot_graph_capture_backend)

    #         out_ref = mod_ref(x)
    #         out_test = mod_test(x)
    #         self.assertExpectedInline(
    #             str(fw_graph[0].code.strip()),
    #             """\
    # def forward(self, primals_1, primals_2):
    #     _foreach_copy = torch.ops.aten._foreach_copy.default([primals_1], [primals_2]);  primals_1 = primals_2 = None
    #     getitem = _foreach_copy[0];  _foreach_copy = None
    #     mm = torch.ops.aten.mm.default(getitem, getitem)
    #     return [mm, getitem]""",
    #         )
    #         self.assertEqual(out_ref, out_test)

    def test_super_in_staticmethod(self):
        class A:
            @staticmethod
            def foo():
                return super().__init__()

        def fn(obj):
            return obj.foo()

        obj = A()

        try:
            fn(obj)
        except Exception as e:
            orig_str = str(e)
        self.assertIn("no arguments", orig_str)

        try:
            torch.compile(backend="eager")(fn)(obj)
        except Exception as e:
            compiled_str = str(e)
        self.assertEqual(orig_str, compiled_str)

    def test_super_staticmethod(self):
        class Parent:
            @staticmethod
            def greet():
                return 5

        class Child(Parent):
            @staticmethod
            def greet(x):
                return x * super(Child, Child).greet()

        child = Child()

        def fn(x):
            return child.greet(x)

        opt_fn = torch.compile(fn, backend="eager", fullgraph=True)
        x = torch.ones(4)
        ref = fn(x)
        res = opt_fn(x)
        self.assertEqual(ref, res)

    def test_super_classmethod(self):
        class Parent:
            @classmethod
            def greet(cls):
                if cls == Parent:
                    return 4
                if cls == Child:
                    return 3
                if cls == GrandChild:
                    return 5
                return 2

        class Child(Parent):
            def greet(self, x):
                return x * super().greet()

        class GrandChild(Child):
            pass

        grand_child = GrandChild()

        def fn(x):
            return grand_child.greet(x)

        opt_fn = torch.compile(fn, backend="eager", fullgraph=True)
        x = torch.ones(4)
        ref = fn(x)
        res = opt_fn(x)
        self.assertEqual(ref, res)

    def test_super_classmethod_inheritance(self):
        class GrandParent:
            @classmethod
            def greet(cls, x):
                return cls.A * x

        class Parent(GrandParent):
            @classmethod
            def greet(cls, x):
                return super().greet(x)

        class Child(Parent):
            A = 5

            @classmethod
            def greet(cls, x):
                return super().greet(x)

        child = Child()

        def fn(x):
            return child.greet(x)

        opt_fn = torch.compile(fn, backend="eager", fullgraph=True)
        x = torch.ones(4)
        ref = fn(x)
        res = opt_fn(x)
        self.assertEqual(ref, res)

    def test_super_diamond(self):
        class A:
            def __init__(self):
                super().__init__()
                self.a = 5

        class Nothing:
            pass

        class B(Nothing, A):
            def __init__(self):
                super().__init__()
                self.b = 10

            def run(self, x):
                return self.a * self.b * x

        def fn(x):
            b = B()
            return b.run(x)

        opt_fn = torch.compile(fn, backend="eager", fullgraph=True)
        x = torch.randn(4)
        ref = fn(x)
        res = opt_fn(x)
        self.assertEqual(ref, res)

    def test_vc_bumped_in_inference_graph(self):
        @torch.compile
        def f(x):
            return x.mul_(2)

        x = torch.randn(4)
        vc_before = x._version
        f(x)
        vc_after = x._version
        self.assertTrue(vc_after > vc_before)

    def test_nn_module_callable(self):
        class M(nn.Module):
            def forward(self, x):
                return x.sin()

        def f(m):
            return callable(m)

        res = torch.compile(f, fullgraph=True)(M())
        self.assertTrue(res)

    def test_stk_sdd_is_transposed(self):
        def _is_transposed(x):
            return (
                not x.is_contiguous()
                and x.stride()[0] == 1
                and x.stride()[1] == x.size()[0]
            )

        class SDD(torch.autograd.Function):
            @staticmethod
            def forward(ctx, lhs, rhs):
                ctx.save_for_backward(lhs, rhs)
                out = torch.full_like(lhs, 1.0, dtype=lhs.dtype, device=lhs.device)
                return out

            @staticmethod
            def backward(ctx, dy):
                saved_tensors = ctx.saved_tensors
                lhs, rhs = saved_tensors[:2]
                trans_a = _is_transposed(lhs)
                trans_b = _is_transposed(rhs)
                dlhs = None
                if ctx.needs_input_grad[0]:
                    dlhs = torch.full_like(lhs, 1.0 if trans_a else 2.0)
                drhs = None
                if ctx.needs_input_grad[1]:
                    drhs = torch.full_like(rhs, 1.0 if trans_b else 2.0)
                return dlhs, drhs, None, None

        x1 = torch.randn((8, 8), requires_grad=True)
        y1 = torch.randn((8, 8)).transpose(0, 1).requires_grad_(True)
        x2 = torch.randn((8, 8), requires_grad=True)
        y2 = torch.randn((8, 8)).transpose(0, 1).requires_grad_(True)

        SDD.apply(x1, y1).sum().backward()

        @torch.compile(backend="eager", fullgraph=True)
        def fn():
            return SDD.apply(x2, y2)

        fn().sum().backward()

        self.assertEqual(x1.grad, x2.grad)
        self.assertEqual(y1.grad, y2.grad)

    def test_partially_initialized_module_property(self):
        class Matrix(torch.nn.Module):
            def __init__(self, data):
                super().__init__()
                self._data = data
                self.foo = 10 * self.blocking

            @property
            def data(self):
                return self._data

            @property
            def blocking(self):
                return self.data.shape[1]

        @torch.compile(backend="eager", fullgraph=True)
        def fn():
            return Matrix(torch.randn(10, 20))

        v = fn()
        self.assertEqual(v.foo, 200)
        self.assertEqual(v.data.shape, (10, 20))
        self.assertEqual(type(v), Matrix)

    def test_classmethod_with_slots(self):
        class Mock:
            __slots__ = ("_a",)

            def __init__(self):
                self._a = 2

            @classmethod
            def _m(cls):
                return 3

            def run(self, x):
                return torch.sin(x) * self._a * self._m()

        def fn(x):
            mock = Mock()
            return mock.run(x)

        opt_fn = torch.compile(fn, backend="eager", fullgraph=True)
        x = torch.randn(4)
        self.assertEqual(fn(x), opt_fn(x))

    def test_nn_parametrize(self):
        class Module(nn.Module):
            def __init__(self) -> None:
                super().__init__()
                self.param = torch.nn.Parameter(torch.randn(10, 10))

            def forward(self, x):
                return self.param @ x

        class Parametrization(torch.nn.Module):
            def forward(self, x):
                return torch.sin(x)

        m = Module()
        torch.nn.utils.parametrize.register_parametrization(
            m, "param", Parametrization()
        )

        sin_found = False

        def backend(gm, _):
            nonlocal sin_found
            for node in gm.graph.nodes:
                if node.target is torch.sin:
                    sin_found = True
            return gm

        opt_m = torch.compile(m, backend=backend, fullgraph=True)
        inp = torch.randn(10, 10)
        self.assertEqual(m(inp), opt_m(inp))
        self.assertTrue(sin_found)

        torch.nn.utils.parametrize.remove_parametrizations(m, "param")
        sin_found = False
        self.assertEqual(m(inp), opt_m(inp))
        self.assertFalse(sin_found)

    def test_nn_module_property_closure(self):
        x = torch.randn(10, 10)

        class Mod(torch.nn.Module):
            @property
            def y(self):
                return torch.ones(10, 10) + x

            def forward(self, x):
                return x @ self.y

        mod = Mod()

        def fn(x):
            return mod(x)

        opt_fn = torch.compile(fn, backend="eager", fullgraph=True)

        inp = torch.randn(10, 10)
        self.assertEqual(fn(inp), opt_fn(inp))

    def test_global_fn_mutation(self):
        def foo(x, y):
            return global_fn(x) + y

        x = torch.ones(1)
        y = torch.ones(1)

        opt = torch.compile(foo, fullgraph=True, backend="eager")
        self.assertEqual(opt(x, y), foo(x, y))

        # Change global_fn
        global global_fn

        def new_fn(x):
            return torch.cos(x)

        global_fn = new_fn
        self.assertEqual(opt(x, y), foo(x, y))

    # ref https://github.com/pytorch/pytorch/issues/123974
    def test_list_reverse(self):
        def ladder(x):
            trail = x.size(-1)
            assert trail > 2
            weights = []
            for s in [trail, trail - 1, trail - 2]:
                weights.append(torch.ones(s, s - 1))

            for w in weights:
                x = x @ w

            weights.reverse()

            for w in weights:
                x = x @ w.t()

            return x

        data = torch.randn(3, 4)
        opt_ladder = torch.compile(ladder, fullgraph=True, backend="eager")
        self.assertEqual(opt_ladder(data), ladder(data))

    def test_trace_functional_tensor_with(self):
        from torch._subclasses.fake_tensor import FakeTensorMode
        from torch._subclasses.functional_tensor import (
            FunctionalTensor,
            FunctionalTensorMode,
        )

        def f(a, tmp):
            a_view = a.view(-1)
            with torch.no_grad():
                a.set_(tmp)
                a_view.mul_(2)
            return a + tmp

        fake_mode = FakeTensorMode()
        with FunctionalTensorMode():
            inp = torch.ones(3, 3, requires_grad=True)
            inp = fake_mode.from_tensor(inp, static_shapes=True)
            inp = FunctionalTensor.to_functional(inp)

            tmp = torch.ones(3, 3, requires_grad=True)
            tmp = fake_mode.from_tensor(tmp, static_shapes=True)
            tmp = FunctionalTensor.to_functional(tmp)

            opt_f = torch.compile(f, backend="eager")
            with self.assertRaisesRegex(
                RuntimeError, "cannot mutate tensors with frozen storage"
            ):
                opt_f(inp, tmp)

    def test_const_dict_keyerror(self):
        d = {}

        def fn(x):
            try:
                y = d[0]
            except KeyError:
                y = 1
            return x + y

        opt_fn = torch.compile(fn, backend="eager")
        inp = torch.randn(3, 3)
        self.assertEqual(fn(inp), opt_fn(inp))

    def test_nonconst_issubclass(self):
        def fn(x):
            if issubclass(x.__class__, np.ndarray):
                return 1
            return 0

        opt_fn = torch.compile(fn, backend="eager")
        opt_fn(np.ones([3, 3]))

    def test_issue126128(self):
        def fn():
            x = torch.randn(1, 10)
            y = torch.randn(10, 1)
            return torch.mm(x, y).sum()

        def fn2():
            x = torch.randn(10, 100)
            y = torch.randn(100, 10)
            return torch.mm(x, y).sum()

        with fresh_inductor_cache():
            torch.compile(fn)()

        torch.compile(fn2)()

    def test_jit_script_defaults(self):
        @torch.jit.script
        def fast_cos(x, c: float = 2.0):
            return torch.cos(x) * c

        class Mod(torch.nn.Module):
            def __init__(self) -> None:
                super().__init__()
                self.fast_cos = fast_cos

            def forward(self, x):
                return self.fast_cos(x)

        mod = Mod()
        opt_mod = torch.compile(mod, backend="eager", fullgraph=True)
        x = torch.randn(4)

        self.assertEqual(mod(x), opt_mod(x))

    def test_enum(self):
        class ExplicitEnum(str, Enum):
            @classmethod
            def _missing_(cls, value):
                raise ValueError(
                    f"{value} is not a valid {cls.__name__}, please select one of {list(cls._value2member_map_.keys())}"
                )

        class PaddingStrategy(ExplicitEnum):
            LONGEST = "longest"
            MAX_LENGTH = "max_length"
            DO_NOT_PAD = "do_not_pad"

        def fn(x):
            a = PaddingStrategy("longest")
            if a == PaddingStrategy.LONGEST:
                return torch.sin(x)
            return torch.cos(x)

        x = torch.randn(3, 3)
        opt_fn = torch.compile(fn, backend="eager", fullgraph=True)
        self.assertEqual(fn(x), opt_fn(x))

    def test_hasattr_builtin(self):
        class MyClass:
            foo: int = 1

        def func(x, m):
            if getattr(type(m), "foo", 0):
                return x + MyClass.foo
            return x

        opt_func = torch.compile(func, backend="eager", fullgraph=True)
        m = MyClass()
        x = torch.zeros(())
        self.assertEqual(func(x, m), opt_func(x, m))
        self.assertEqual(func(x, 0), opt_func(x, 0))

    def test_grad(self):
        # Write to `grad` or `_grad` should reflecte in reading from the other,
        # and should be codegen-ed.
        def fn(x, y):
            x._grad = y + 1
            y.grad = x + 2
            return x.grad.data, y._grad.data

        x0 = torch.randn(4, requires_grad=True)
        y0 = torch.randn(4, requires_grad=True)
        x1 = x0.clone()
        y1 = y0.clone()
        opt_fn = torch.compile(fn, backend="eager")
        self.assertEqual(fn(x0, y0), opt_fn(x1, y1))
        self.assertEqual(x0.grad, x1.grad)
        self.assertEqual(y0.grad, y1.grad)

    def test_nn_module_stack_bc(self):
        from torch._dynamo.mutation_guard import GenerationTracker

        def compiler(gm, *args):
            module_stacks = [
                node.meta.get("nn_module_stack", None) for node in gm.graph.nodes
            ]
            module_stacks, _ = pytree.tree_flatten(module_stacks)
            module_stacks = [x for x in module_stacks if isinstance(x, str)]
            for stack in module_stacks:
                self.assertTrue("_module" not in stack)
            return gm.forward

        class SubMod(torch.nn.Module):
            def __init__(self) -> None:
                super().__init__()
                self.linear = torch.nn.Linear(2, 2)

            def forward(self, x):
                return self.linear(x)

        class Mod(torch.nn.Module):
            def __init__(self) -> None:
                super().__init__()
                self.submod1 = SubMod()
                self.submod2 = SubMod()

            def forward(self, x):
                return self.submod1(x) + self.submod2(x)

        mod = Mod()
        opt_mod = torch.compile(mod, backend=compiler)
        opt_mod(torch.randn(2, 2))

        with torch._dynamo.config.patch(inline_inbuilt_nn_modules=True):
            mod = Mod()
            opt_mod = torch.compile(mod, backend=compiler)
            opt_mod(torch.randn(2, 2))

        # an example similar to Pippy usecase
        mod = Mod()
        GenerationTracker.tag(mod.submod1)
        GenerationTracker.mark_class_dynamic(type(mod.submod1))
        mod = Mod()
        opt_mod = torch.compile(mod, backend=compiler)
        opt_mod(torch.randn(2, 2))

    def test_is_make_fx_tracing(self):
        @torch.compile(backend="eager", fullgraph=True)
        def fn(x):
            torch.nn.modules.activation._is_make_fx_tracing()
            return torch.sin(x)

        fn(torch.rand(4))

    def test_negative_floor_div_solve(self):
        class CompiledClass(nn.Module):
            def __init__(self) -> None:
                super().__init__()
                self.nums = torch.tensor([1, 2, 3, 4, 5, 6, 7, 8, 9, 10])
                self.t = 5

            def forward(self):
                self.num = self.nums[self.t // 12]
                self.t += 1
                return self.num

        m = CompiledClass()
        m = torch.compile(m, backend="eager")

        # the first call works
        m()
        # the second call causes a failure
        m()

    # https://github.com/pytorch/pytorch/issues/121621
    def test_tensor_random(self):
        def random_op(tensor, args, kwargs):
            res = tensor.random_(*args, **kwargs)
            return res

        random_op = torch.compile(random_op)
        tensor = torch.randn([2, 3])
        random_op(tensor, [], {"from": -10, "to": 10})
        random_op(tensor, [-10], {"to": 10})
        random_op(tensor, [-10, 10], {})

    # https://github.com/pytorch/pytorch/issues/131019
    def test_tensor_uniform(self):
        def uniform_op(tensor, args, kwargs):
            res = tensor.uniform_(*args, **kwargs)
            return res

        uniform_op = torch.compile(uniform_op)
        tensor = torch.randn([2, 3])
        uniform_op(tensor, [], {"from": -10, "to": 10})
        uniform_op(tensor, [-10], {"to": 10})
        uniform_op(tensor, [-10, 10], {})

    def test_data_attr_mutation_after_saved_for_bw(self):
        def f(x):
            out = x.sin()
            x.data.mul_(2)
            return out

        x = torch.randn(4, requires_grad=True)
        x_test = x.detach().clone().requires_grad_(True)

        out = f(x)
        out_test = torch.compile(f, backend="aot_eager")(x_test)
        self.assertEqual(out, out_test)

        out.sum().backward()
        out_test.sum().backward()
        self.assertEqual(x.grad, x_test.grad)

    # https://github.com/pytorch/pytorch/issues/128072
    def test_map_with_multiple_args(self):
        def f(a, b):
            return a[0] * b[0] + a[1] * b[1]

        def gen_inps(len_x, len_y):
            x = [torch.randn(5) for _ in range(len_x)]
            y = [torch.randn(5) for _ in range(len_y)]
            return x, y

        def g(x, y):
            return map(f, x, y)

        opt_g = torch.compile(g, fullgraph=True, backend="eager")

        inps = gen_inps(3, 3)
        self.assertEqual(type(g(*inps)), type(opt_g(*inps)))
        self.assertEqual(tuple(g(*inps)), tuple(opt_g(*inps)))

        inps = gen_inps(3, 5)
        self.assertEqual(type(g(*inps)), type(opt_g(*inps)))
        self.assertEqual(tuple(g(*inps)), tuple(opt_g(*inps)))

    def test_staticmethod_allow_in_graph(self):
        class MyClass:
            i = 3

            @staticmethod
            def foo_inner(x):
                return torch.mul(x, MyClass.i)

            # if dynamo inlines with fullgraph, will error
            # verify that dynamo doesn't inline
            @staticmethod
            @torch._dynamo.allow_in_graph
            def foo1(x):
                torch._dynamo.graph_break()
                return MyClass.foo_inner(x)

        @torch.compile(backend="eager", fullgraph=True)
        def f_bad(x):
            return MyClass.foo1(x)

        f_bad(torch.ones(2, 2))

    def test_guard_with_tuple_mutation(self):
        class Foo:
            def __init__(self) -> None:
                self.x = 10

        foo = Foo()
        d = {
            "a": 2,
            "b": (foo,),
        }

        def fn(x, d):
            return x * d["a"] * d["b"][0].x

        opt_fn = torch.compile(fn, backend="eager")
        inp = torch.randn(3, 3)
        self.assertEqual(fn(inp, d), opt_fn(inp, d))
        d["b"][0].x = 12
        self.assertEqual(fn(inp, d), opt_fn(inp, d))

    def test_compile_complex_conj(self):
        def f(x):
            return torch.mul(x, 2j)

        x_ref = torch.randn(4, 2, requires_grad=True)
        x_test = x_ref.detach().clone().requires_grad_(True)

        out_ref = f(torch.view_as_complex(x_ref))
        out_test = torch.compile(f, backend="aot_eager")(torch.view_as_complex(x_test))
        self.assertEqual(out_ref, out_test)

        torch.view_as_real(out_ref).sum().backward()
        torch.view_as_real(out_test).sum().backward()
        self.assertEqual(x_ref.grad, x_test.grad)

    def test_add_complex_conj(self):
        def f(x):
            return x + x.conj()

        x = torch.randn(4, dtype=torch.complex64, requires_grad=True)
        out = torch.compile(f)(x)
        expected_complex = (2 * x.real).to(dtype=out.dtype)

        self.assertTrue(out.dtype == torch.complex64)
        self.assertEqual(out, expected_complex)

    # https://github.com/pytorch/pytorch/issues/132200
    def test_partitioner_cse_respects_mutation_boundaries(self):
        set_available = hasattr(torch.ops, "fsdp") and hasattr(torch.ops.fsdp, "set_")
        if not set_available:
            return

        @torch.compile(backend="aot_eager_decomp_partition")
        def f(x, l):
            # z0 and z1 can be CSEd
            z0 = x.sin()
            z1 = x.sin()
            y = x + 1
            torch.ops.fsdp.copy_.default(x, y)
            # z3 and z3 can be CSEd with each other,
            # but *not* with z0/z1 (they cross a mutation boundary)
            z2 = x.sin()
            z3 = x.sin()
            return z0, z1, z2, z3, l**2

        x = torch.randn(3)
        x_clone = x.clone()
        l = torch.randn(3, requires_grad=True)
        z0, z1, z2, z3, _ = f(x, l)

        # the partitioner runs CSE. We expect that of the 4 sin() ops above:
        # - the first 2 are CSE'd
        # - the last 2 are CSE'd
        # - the set_() op in the middle is a mutation barrier, preventing CSE
        self.assertEqual(z0, (x_clone).sin())
        self.assertEqual(z1, (x_clone).sin())
        self.assertEqual(z2, (x_clone + 1).sin())
        self.assertEqual(z3, (x_clone + 1).sin())

    # https://github.com/pytorch/pytorch/issues/132197
    def test_fsdp_set_input_mutation_applied_when_input_gets_no_gradients(self):
        set_available = hasattr(torch.ops, "fsdp") and hasattr(torch.ops.fsdp, "set_")
        if not set_available:
            return

        @torch.compile(backend="aot_eager_decomp_partition")
        def f(x, l):
            z = x.sin()  # noqa: F841
            y = x + 1
            # graph input has its storage mutated
            torch.ops.fsdp.copy_.default(x, y)
            z2 = x.sin()
            return z2, l**2

        x = torch.randn(3)
        x_test = x.clone()
        l = torch.randn(3, requires_grad=True)
        result, _ = f(x, l)
        result_test, _ = torch.compile(f, backend="aot_eager_decomp_partition")(
            x_test, l
        )

        self.assertEqual(result, result_test)
        self.assertEqual(x, x_test)

    def test_changing_stride(self):
        cnt = torch._dynamo.testing.CompileCounter()

        @torch.compile(backend=cnt)
        def fn(x, y):
            return x * y

        for i in range(1, 4):
            x = torch.randn(4, i)

            # create a view for i > 1
            if i == 1:
                x1 = x
            else:
                x1 = x[:, 0:1]

            y = torch.randn(4, 1)
            print(x1.shape, y.shape)
            fn(x1, y)

        self.assertTrue(cnt.frame_count <= 2)

    def test_unsqueeze_mul_strides(self):
        # This is a case where we had an input that was marked unbacked:
        # size=[2, u0], stride=[1, 1] which is bad. We want it to actually
        # be size=[2, u0], stride=[u0, 1]. See more in the issue below:
        # https://github.com/pytorch/pytorch/issues/142024

        @torch.compile(backend="eager", fullgraph=True)
        def fn(aot6_sub_58, aot6_mul_170):
            aot6_unsqueeze_14 = torch.ops.aten.unsqueeze.default(aot6_mul_170, 1)
            return torch.ops.aten.mul.Tensor(aot6_sub_58, aot6_unsqueeze_14)

        aot6_sub_58 = torch.randn(2, 1)
        torch._dynamo.decorators.mark_unbacked(aot6_sub_58, 1)
        aot6_mul_170 = torch.randn(2)

        # No assert necessary since this used to crash.
        fn(aot6_sub_58, aot6_mul_170)

    @torch._dynamo.config.patch(guard_nn_modules=False)
    @torch._dynamo.config.patch(inline_inbuilt_nn_modules=False)
    def test_inlining_cornercase(self):
        """
        nn.Modules can be mapped to either NNModuleVariable or UnspecializedNNModuleVariable. For NNModuleVariable, the
        tensor attributes become part of the Dynamo graph. For unspecialized, they are lifted as inputs.

        But there is a cornercase. Suppose you have NNModuleVariable with a submodule that is
        UnspecializedNNModuleVariable. Today, Dynamo will still consider the submodule as specialized (courtesy of
        guard.source().is_nn_module()). In retrospect, this is a mistake but there are dependencies of export and also
        cudagraphs which make it harder to fix the corner case right away. The long term solution is
        inline_inbuilt_nn_modules anyways, so we might have to live with this cornercase in the short term.

        We are starting to annotate the source of each nn module more precisely - NNModuleVariable attribute is marked
        as NNModuleSource, UnspecilaizedNNModuleVariable attribute is marked as UnspecializedNNModuleSource. But this
        changes the behavior for the cornercase. And fails some tests which have unfortunately relied on this behavior.


        To solve this, we tag the source only when inline_inbuilt_nn_module flag is turned on.

        In this test, we purposely turn the flag off, testing that the tagging is disabled.
        """

        class SubMod(torch.nn.Module):
            def __init__(self):
                super().__init__()
                self.linear = torch.nn.Linear(1, 1)
                self.a = torch.randn(1, 1)
                self.counter = 0
                self.multipliers = [2.2, 3.3]

            def forward(self, x):
                self.counter += 1
                return (
                    self.linear(x) * self.a * self.multipliers[0] * self.multipliers[1]
                )

        class Mod(torch.nn.Module):
            def __init__(self):
                super().__init__()
                self.submod = SubMod()

            def forward(self, x):
                return self.submod(x)

        mod = Mod()
        opt_mod = torch.compile(mod, backend="eager")

        x = torch.randn(1, 1)
        ref = mod(x)  # noqa: F841
        res = opt_mod(x)  # noqa: F841

        mod.submod.multipliers = [3.3, 4.4]
        # Since guard_nn_modules is False, this will not recompile
        with torch._dynamo.config.patch(error_on_recompile=True):
            ref = mod(x)  # noqa: F841
            res = opt_mod(x)  # noqa: F841

    def test_optimized_module_training(self):
        mod = torch.nn.Linear(3, 3)
        mod.eval()

        opt_mod = torch.compile(mod, backend="eager")
        self.assertFalse(opt_mod.training)

        opt_mod.train()
        self.assertTrue(opt_mod.training)
        self.assertTrue(mod.training)

        mod.eval()
        self.assertFalse(opt_mod.training)

    def test_optimized_module_patched_init(self):
        # A regression test for #138157, and the pattern acame from deepspeed.
        class MyModule(torch.nn.Module):
            def __init__(self):
                super().__init__()

            def forward(self, x):
                return x.mul(5.0)

        def patch_init(init):
            @functools.wraps(init)
            def wrapper(module, *args, **kwargs):
                if not hasattr(module, "_ds_child_entered"):
                    # child's __init__ was called, since parents all see the same object they can now skip post_init
                    module._ds_child_entered = True
                init(module, *args, **kwargs)

            return wrapper

        def patch_init_for_class(cls):
            if "__init__" in cls.__dict__:
                cls._old_init = cls.__init__
                cls.__init__ = patch_init(cls.__init__)

        patch_init_for_class(MyModule)
        mod = MyModule()
        opt_mod = torch.compile(mod)

        x = torch.rand(10)
        ref = mod(x)
        res = opt_mod(x)

        self.assertEqual(ref, res)

    def test_os_fspath(self):
        @torch.compile(backend="eager", fullgraph=True)
        def fn(x):
            os.fspath(".")
            return torch.sin(x)

        fn(torch.randn(4))

    @requires_cuda
    # test involves custom ops that return unbacked symints
    @torch._dynamo.config.patch(capture_dynamic_output_shape_ops=True)
    # test requires the activation memory budget code to think
    # that j() is banned from recompute
    @torch._functorch.config.patch(activation_memory_budget=0.5)
    def test_partitioner_activation_memory_budget_with_unbacked_symints(self):
        @torch.library.custom_op("test_partitioner::f", mutates_args=[])
        def f(x: torch.Tensor) -> torch.Tensor:
            return x.new_zeros(512, 1)

        @f.register_fake
        def _(x: torch.Tensor) -> torch.Tensor:
            ctx = torch.library.get_ctx()
            s = ctx.new_dynamic_size()
            return torch.empty(s, 1, device=x.device, dtype=x.dtype)

        @torch.library.custom_op("test_partitioner::g", mutates_args=[])
        def g(x: torch.Tensor) -> torch.Tensor:
            return torch.cat([x, x[0].unsqueeze(-1)])

        @g.register_fake
        def _(x: torch.Tensor) -> torch.Tensor:
            return torch.cat([x, x[0].unsqueeze(-1)])

        @torch.library.custom_op("test_partitioner::i", mutates_args=[])
        def i(x: torch.Tensor, sz: int) -> torch.Tensor:
            return torch.ones(sz, 1, dtype=x.dtype, device=x.device)

        @i.register_fake
        def _(x: torch.Tensor, sz: int) -> torch.Tensor:
            return torch.empty(sz, 1, dtype=x.dtype, device=x.device)

        @torch.library.custom_op("test_partitioner::j", mutates_args=[])
        def j(x: torch.Tensor, y: torch.Tensor) -> torch.Tensor:
            return x + 1

        @j.register_fake
        def _(x: torch.Tensor, y: torch.Tensor) -> torch.Tensor:
            sz1 = x.shape[0] - 1
            sz2 = y.numel()
            torch._check(sz1 == sz2)
            # make this a reduction so partitioner bans recompute of it
            return x.sum()

        def f(x, param):
            y = torch.ops.test_partitioner.f(x)
            z = torch.ops.test_partitioner.g(y)
            z2 = torch.ops.test_partitioner.i(x, z.shape[0] - 1)
            z2 = torch.ops.test_partitioner.j(z, z2)
            return torch.matmul(x, param).sin() * z2.sum()

        x = torch.randn(512, 512, device="cuda")
        param = torch.randn(512, 512, device="cuda", requires_grad=True)
        out_ref = f(x, param)
        out_test = torch.compile(f, backend="aot_eager_decomp_partition")(x, param)
        self.assertEqual(out_ref, out_test)

    @requires_cuda
    # This test will fail as flip in combination with particular input lenghts
    # produces weird results.
    # This is under investigations in
    # https://github.com/pytorch/pytorch/issues/131805
    @unittest.skip("Skip this flip test for the moment. It is under investigation")
    def test_flip_bad_accuracy(self):
        import torch
        import torch._dynamo.config
        import torch._functorch.config
        import torch._inductor.config
        import torch._inductor.inductor_prims
        import torch.fx.experimental._config

        class Repro(torch.nn.Module):
            def __init__(self):
                super().__init__()

            def forward(self, arg0_1):
                rev = torch.ops.prims.rev.default(arg0_1, [0])
                arg0_1 = None
                slice_1 = torch.ops.aten.slice.Tensor(rev, 0, 0, -1, 2)
                slice_2 = torch.ops.aten.slice.Tensor(rev, 0, 1, 9223372036854775807, 2)
                add_1 = torch.ops.aten.add.Tensor(slice_1, slice_2)
                slice_1 = slice_2 = None
                slice_3 = torch.ops.aten.slice.Tensor(add_1, 0, 0, -1, 2)
                slice_4 = torch.ops.aten.slice.Tensor(
                    add_1, 0, 1, 9223372036854775807, 2
                )
                add_2 = torch.ops.aten.add.Tensor(slice_3, slice_4)
                slice_3 = slice_4 = None
                slice_5 = torch.ops.aten.slice.Tensor(add_2, 0, 0, -1, 2)
                slice_6 = torch.ops.aten.slice.Tensor(
                    add_2, 0, 1, 9223372036854775807, 2
                )
                add_3 = torch.ops.aten.add.Tensor(slice_5, slice_6)
                slice_5 = slice_6 = None
                slice_9 = torch.ops.aten.slice.Tensor(add_2, 0, 0, 1)
                add_2 = None
                unsqueeze = torch.ops.aten.unsqueeze.default(slice_9, 1)
                slice_9 = None
                unsqueeze_1 = torch.ops.aten.unsqueeze.default(add_3, 1)
                add_3 = None
                cat = torch.ops.aten.cat.default([unsqueeze, unsqueeze_1], 1)
                unsqueeze = unsqueeze_1 = None
                view = torch.ops.aten.view.default(cat, [2])
                cat = None
                slice_10 = torch.ops.aten.slice.Tensor(view, 0, 0, -1)
                slice_11 = torch.ops.aten.slice.Tensor(
                    add_1, 0, 2, 9223372036854775807, 2
                )
                add_5 = torch.ops.aten.add.Tensor(slice_10, slice_11)
                slice_10 = slice_11 = None
                slice_12 = torch.ops.aten.slice.Tensor(add_1, 0, 0, 1)
                add_1 = None
                cat_1 = torch.ops.aten.cat.default([slice_12, add_5])
                slice_12 = add_5 = None
                unsqueeze_2 = torch.ops.aten.unsqueeze.default(cat_1, 1)
                cat_1 = None
                unsqueeze_3 = torch.ops.aten.unsqueeze.default(view, 1)
                view = None
                cat_2 = torch.ops.aten.cat.default([unsqueeze_2, unsqueeze_3], 1)
                unsqueeze_2 = unsqueeze_3 = None
                view_1 = torch.ops.aten.view.default(cat_2, [4])
                cat_2 = None
                slice_13 = torch.ops.aten.slice.Tensor(
                    rev, 0, 2, 9223372036854775807, 2
                )
                add_6 = torch.ops.aten.add.Tensor(view_1, slice_13)
                slice_13 = None
                slice_14 = torch.ops.aten.slice.Tensor(rev, 0, 0, 1)
                rev = None
                cat_3 = torch.ops.aten.cat.default([slice_14, add_6])
                slice_14 = add_6 = None
                constant_pad_nd = torch.ops.aten.constant_pad_nd.default(
                    view_1, [0, 1], 0.0
                )
                view_1 = None
                unsqueeze_4 = torch.ops.aten.unsqueeze.default(cat_3, 1)
                cat_3 = None
                unsqueeze_5 = torch.ops.aten.unsqueeze.default(constant_pad_nd, 1)
                constant_pad_nd = None
                cat_4 = torch.ops.aten.cat.default([unsqueeze_4, unsqueeze_5], 1)
                unsqueeze_4 = unsqueeze_5 = None
                view_2 = torch.ops.aten.view.default(cat_4, [10])
                cat_4 = None
                slice_15 = torch.ops.aten.slice.Tensor(view_2, 0, 0, 9)
                view_2 = None
                rev_1 = torch.ops.prims.rev.default(slice_15, [0])
                slice_15 = None
                return (rev_1,)

        mod = Repro()
        x = torch.arange(9, device=torch.device("cuda"))

        @torch.compile
        def f(x):
            return mod(x)

        out = f(x)
        self.assertEqual(torch.flip(torch.cumsum(torch.flip(x, [0]), 0), [0]), out[0])

    # https://github.com/pytorch/pytorch/issues/88813
    def test_return_value_duplication_tensor(self) -> None:
        def fn(val: torch.Tensor) -> tuple[torch.Tensor, torch.Tensor]:
            return val * 2, val * 2

        x = torch.randn(2, requires_grad=True)

        expect = fn(x)
        self.assertNotEqual(
            expect[0].untyped_storage().data_ptr(),
            expect[1].untyped_storage().data_ptr(),
        )

        actual = torch.compile(fn, backend="aot_eager")(x)
        self.assertNotEqual(
            actual[0].untyped_storage().data_ptr(),
            actual[1].untyped_storage().data_ptr(),
        )

    # https://github.com/pytorch/pytorch/issues/114344
    def test_return_value_duplication_mixed_grad(self) -> None:
        def fn(val: torch.Tensor) -> tuple[torch.Tensor, torch.Tensor]:
            with torch.no_grad():
                out0 = val + 1
            out1 = val + 1
            return out0, out1

        x = torch.randn(2, requires_grad=True)

        with torch.enable_grad():
            expect = fn(x)
            actual = torch.compile(fn, backend="aot_eager")(x)

            self.assertEqual(expect[0].requires_grad, actual[0].requires_grad)
            self.assertEqual(expect[1].requires_grad, actual[1].requires_grad)

    # https://github.com/pytorch/pytorch/pull/134726#discussion_r1738774371
    def test_return_value_duplication_scalar(self) -> None:
        def fn(val: torch.Tensor) -> tuple[torch.Tensor, torch.Tensor]:
            x, y = val * 2, val * 2
            return x[0], y[0]

        x = torch.randn(2, requires_grad=True)

        expect = fn(x)
        self.assertNotEqual(
            expect[0].untyped_storage().data_ptr(),
            expect[1].untyped_storage().data_ptr(),
        )

        actual = torch.compile(fn, backend="aot_eager")(x)
        self.assertNotEqual(
            actual[0].untyped_storage().data_ptr(),
            actual[1].untyped_storage().data_ptr(),
        )

    def test_torch_compile_in_compile_frame(self):
        def gn(x, c=None):
            if c is None:
                c = 2
            return c * x

        def outer_func(x):
            return torch.compile(gn, backend="eager")(x)

        compile_outer = torch.compile(outer_func, backend="eager", fullgraph=True)
        x = torch.randn(4)
        ref = outer_func(x)
        res = compile_outer(x)
        self.assertEqual(ref, res)

    # https://github.com/pytorch/pytorch/issues/136640
    def test_inductor_dynamic_shapes_broadcasting(self) -> None:
        def fn(x, y):
            x_view = x.view(-1, 4)
            y_view = y.view(-1, 4)
            return x_view * y_view

        x = torch.randn(4)
        y = torch.randn(8)
        out_ref = fn(x, y)
        out_test = torch.compile(fn, dynamic=True)(x, y)
        self.assertEqual(out_ref, out_test)

    # https://github.com/pytorch/pytorch/issues/119162
    def test_inductor_rng_default_dtype(self) -> None:
        @torch.compile
        def fn():
            tmp = torch.randn(4, 4, dtype=torch.bfloat16)
            return tmp

        try:
            old = torch.get_default_dtype()
            torch.set_default_dtype(torch.bfloat16)
            out = fn()
        finally:
            torch.set_default_dtype(old)
        # output dtype should be float32
        self.assertEqual(out.dtype, torch.bfloat16)

    @unittest.skipIf(not HAS_MSGSPEC, "missing msgspec package")
    def test_c_defined_metaclass(self):
        class User(msgspec.Struct):
            """A new type describing a User"""

            name: str
            value: int

        def fn(x):
            u = User("alice", 10)
            return x * u.value

        x = torch.randn(4)
        opt_fn = torch.compile(fn, backend="eager")
        self.assertEqual(fn(x), opt_fn(x))

    @unittest.skipIf(not HAS_OMEGACONG, "missing omegaconf package")
    def test_omegaconf_dictconfig(self):
        def fn(cfg, x):
            a = cfg["foo"].a * x
            b = cfg.bar["b"] * a
            cfg.__dict__["baz"] = 4
            return b * cfg.baz

        config = OmegaConf.create({"foo": {"a": 3}, "bar": {"b": 5}})

        x = torch.randn(4)
        opt_fn = torch.compile(fn, backend="eager", fullgraph=True)

        fn(config, x)
        cloned_config = copy.deepcopy(config)
        opt_fn(cloned_config, x)

        self.assertEqual(fn(config, x), opt_fn(config, x))
        self.assertEqual(cloned_config.baz, 4)

    @unittest.skipIf(not HAS_OMEGACONG, "missing omegaconf package")
    def test_omegaconf_listconfig_contains(self):
        def fn(cfg, x):
            if 1 in cfg:
                return torch.sin(x)
            return torch.cos(x)

        config = OmegaConf.create([1, 2, 3, {"key": "value"}])

        x = torch.randn(4)
        opt_fn = torch.compile(fn, backend="eager", fullgraph=True)
        self.assertEqual(fn(config, x), opt_fn(config, x))

    # https://github.com/pytorch/pytorch/issues/136257
    def test_overwriting_params(self):
        class M(torch.nn.Module):
            def __init__(self):
                super().__init__()
                self.fc1 = torch.nn.Linear(2, 2)
                self.fc2 = torch.nn.Linear(2, 2)

            def forward(self, x):
                x = self.fc1(x)
                x = self.fc2(x)
                return x

        class ZeROOrderedDict(collections.OrderedDict):
            def __init__(self, parent_module=None, *args, **kwargs):
                """A replacement for ``collections.OrderedDict`` to detect external ZeRO params.

                Args:
                    parent_module (``collections.OrderedDict``): the collection to replace
                """

                super().__init__(*args, **kwargs)
                self._parent_module = parent_module

            def __getitem__(self, key):
                param = super().__getitem__(key)

                # Params can be registered as None (e.g., bias)
                if param is None:
                    return param

                # do something here
                return param

        def inject_parameters(module, cls):
            for module in module.modules():  # noqa: B020
                if cls == ZeROOrderedDict:
                    new_param = cls(parent_module=module)
                else:
                    new_param = cls()

                for key, param in module._parameters.items():
                    new_param[key] = param
                module._parameters = new_param

        model = M()

        inject_parameters(model, ZeROOrderedDict)

        model = torch.compile(model, backend="eager", fullgraph=True)

        x = torch.ones(2)
        with torch.no_grad():
            model(x)

    def test_ao_fake_quantize_tracing(self):
        import torch.ao.quantization.fake_quantize

        q = torch.ao.quantization.FusedMovingAvgObsFakeQuantize()

        def fn(x):
            return q(x)

        x = torch.ones(2, 2)
        opt_fn = torch.compile(fn, backend="eager", fullgraph=True)
        res = opt_fn(x)
        eager_res = fn(x)

        self.assertEqual(res, eager_res)

    def test_typed_dict(self):
        class LlavaImagePixelInputs(TypedDict):
            type: Literal["pixel_values"]
            data: torch.Tensor
            """Shape: `(batch_size, num_channels, height, width)`"""

        def fn(x, y):
            obj = LlavaImagePixelInputs(type=int, data=y)
            out = x * obj["data"]
            obj["data"] = 3
            return out * obj["data"]

        x, y = torch.randn(4), torch.randn(4)
        ref = fn(x, y)

        opt_fn = torch.compile(fn, backend="eager", fullgraph=True)
        res = opt_fn(x, y)

        self.assertEqual(ref, res)

    def test_typed_dict_total(self):
        class LlavaImagePixelInputs(TypedDict):
            type: Literal["pixel_values"]
            data: torch.Tensor
            """Shape: `(batch_size, num_channels, height, width)`"""

        def fn(x, y):
            obj = LlavaImagePixelInputs(data=y, total=False)
            return x * obj["data"]

        x, y = torch.randn(4), torch.randn(4)
        ref = fn(x, y)

        opt_fn = torch.compile(fn, backend="eager", fullgraph=True)
        res = opt_fn(x, y)

        self.assertEqual(ref, res)

    @skipIfPy312  # listcomp bytecode is optimized
    def test_listcomp(self):
        class Module(torch.nn.Module):
            def __init__(self):
                super().__init__()
                self._num = 4

            @torch._dynamo.disable(recursive=False)
            def forward(self, x):
                values = [i * torch.cos(x) for i in range(self._num)]
                return sum(values)

        mod = Module()

        def fn(x):
            return mod(x)

        cnt = torch._dynamo.testing.CompileCounter()
        opt_fn = torch.compile(fn, backend=cnt)
        x = torch.randn(4)

        ref = fn(x)
        res = opt_fn(x)
        self.assertEqual(ref, res)
        self.assertEqual(cnt.frame_count, 1)
        # Ensure that the listcomp is fully compiled
        self.assertEqual(cnt.op_count, 8)

    # https://github.com/pytorch/pytorch/issues/140266
    def test_distributions_subclass(self):
        import torch
        from torch.distributions import Categorical

        class SubCateg(Categorical):
            pass

        @torch.compile(backend="eager", fullgraph=True)
        def make_dist_and_execute(t, d):
            categ = d(logits=t)
            a = categ.log_prob(categ.sample()) + categ.probs + categ.logits
            return a

        for _ in range(2):
            make_dist_and_execute(torch.randn(10), SubCateg)

    def test_bitwise_print_precedence(self):
        import math

        @torch.compile(fullgraph=True, dynamic=True)
        def f(x):
            torch._check(math.floor((x.size(0) | 3) * 4) == 12)
            return x.sin()

        f(torch.randn(2))

    def test_tensor_split_within_device_cm(self):
        @torch.compile(fullgraph=True)
        def split(x):
            return x.split(4, 0)

        x = torch.zeros(12)
        res = split(x)

        with torch.device("cpu"):
            self.assertEqual(res, split(x))

    def test_method_overriding(self):
        class DilateConv(torch.nn.Module):
            def __init__(
                self,
                dilate_func=None,
            ):
                super().__init__()
                self.dilate_func = dilate_func

            def forward(self, x):
                return self.dilate_func() * torch.sin(x)

        class MainModule(torch.nn.Module):
            def __init__(self):
                super().__init__()
                self.mod = DilateConv(self.dilate_func)
                self.a = 4

            def dilate_func(self):
                return self.a

            def forward(self, x):
                return self.mod(x)

        mod = MainModule()

        opt_mod = torch.compile(mod, backend="eager", fullgraph=True)
        x = torch.randn(4)
        ref = mod(x)
        res = opt_mod(x)
        self.assertEqual(ref, res)

    def test_symnode_is_op(self):
        @torch.compile(backend="eager", fullgraph=True, dynamic=True)
        def f(x, xs):
            if x.size(0) is xs:
                return x + 1
            else:
                return x * 2

        t = torch.randn(2)
        res = f(t, [1, 2])
        self.assertEqual(t * 2, res)

    def test_compile_copy__int_overload(self):
        @torch.compile(backend="aot_eager", fullgraph=True)
        def f(x):
            return x.copy_(1)

        t = torch.zeros(2)
        res = f(t)
        self.assertEqual(torch.ones_like(t), res)

    def test_symnode_is_not_op(self):
        @torch.compile(backend="eager", fullgraph=True, dynamic=True)
        def f(x, xs):
            if x.size(0) is not xs:
                return x + 1
            else:
                return x * 2

        t = torch.randn(2)
        res = f(t, [1, 2])
        self.assertEqual(t + 1, res)

    def test_symint_bitwise(self):
        def fn(x):
            z = x.shape[0]
            z |= z >> 1
            z |= z << 1
            z &= z | (z > 1)
            y = (z > 1) | (z <= 1)
            # test composition with non-bitwise ops
            z = (z | z) % 6
            return y, z

        opt_fn = torch.compile(fn, backend="eager", dynamic=True, fullgraph=True)
        inp = torch.randn(3, 3)
        self.assertEqual(fn(inp), opt_fn(inp))

    def test_bitwise_op_guard(self):
        # attempt evaluating a guard with BitwiseFn_bitwise_[and/or]
        def fn(x):
            if x.shape[0] | x.shape[1] > 4:
                x = x + 1
            if x.shape[0] & x.shape[1] > 2:
                return x + 1
            return x - 1

        opt_fn = torch.compile(fn, backend="eager", dynamic=True, fullgraph=True)
        inp = torch.randn(3, 3)
        self.assertEqual(fn(inp), opt_fn(inp))

    def test_ones_out_dynamic(self):
        def ones_fn(size, out):
            return torch.ones(size, out=out)

        opt_model = torch.compile(ones_fn)

        out1 = torch.empty(2, 3)
        opt_model((2, 3), out1)

        out2 = torch.empty(3, 4)
        opt_model((3, 4), out2)

    def test_zeros_out_dynamic(self):
        def zeros_fn(size, out):
            return torch.zeros(size, out=out)

        opt_model = torch.compile(zeros_fn)

        out1 = torch.empty(2, 3)
        opt_model((2, 3), out1)

        out2 = torch.empty(3, 4)
        opt_model((3, 4), out2)

    def test_empty_out_dynamic(self):
        def empty_fn(size, out):
            return torch.empty(size, out=out)

        opt_model = torch.compile(empty_fn)

        out1 = torch.empty(2, 3)
        opt_model((2, 3), out1)

        out2 = torch.empty(3, 4)
        opt_model((3, 4), out2)

    def test_dataclass_in_module(self):
        @dataclasses.dataclass
        class MyData:
            value: float

        class MyModel(nn.Module):
            def __init__(self):
                super().__init__()
                self.my_data = MyData(value=3.14)

            def forward(self, x):
                # Make sure to use the scalar 'value' correctly in tensor operations
                value_tensor = torch.tensor(self.my_data.value)
                return x + value_tensor

        model = MyModel()
        inputs = torch.randn(2, 2)
        expected = model(inputs)
        compiled_model = torch.compile(model)
        actual = compiled_model(inputs)
        self.assertEqual(actual, expected)

    def test_no_tracing_into_eval_frame(self):
        # test that dynamo doesn't trace into nested calls from eval_frame
        @torch.compile(backend="eager", fullgraph=True)
        def fn(x):
            return x + 1

        orig_fn = torch._dynamo.eval_frame._maybe_set_eval_frame

        def bad(*args, **kwargs):
            torch._dynamo.graph_break()
            return orig_fn(*args, **kwargs)

        with mock.patch("torch._dynamo.eval_frame._maybe_set_eval_frame", bad):
            fn(torch.ones(3))

    @torch._dynamo.config.patch(raise_on_ctx_manager_usage=False)
    def test_no_tracing_into_eval_frame_ctx_manager(self):
        # Test that dynamo doesn't trace into nested calls from eval_frame
        # when using a context manager.
        # Even though we don't officially support Dynamo context managers, we still
        # have tests that use them, so we should still make sure the eval_frame callback
        # is set at the correct places in these cases.
        def fn(x):
            return x + 1

        orig_fn = torch._dynamo.eval_frame._maybe_set_eval_frame

        def bad(*args, **kwargs):
            torch._dynamo.graph_break()
            return orig_fn(*args, **kwargs)

        with mock.patch("torch._dynamo.eval_frame._maybe_set_eval_frame", bad):
            with torch._dynamo.optimize_assert("eager"):
                fn(torch.ones(3))

    @torch._dynamo.config.patch(allow_empty_graphs=True)
    @parametrize("fullgraph", [True, False])
    def test_empty_graph_nested_calls(self, fullgraph):
        def k(x):
            return x

        def g(x):
            return k(x)

        def f(x):
            return g(x)

        # TODO clear this on all tests
        torch._dynamo.eval_frame.clear_dynamo_tls()

        opt_f = torch.compile(f, backend="eager", fullgraph=fullgraph, dynamic=False)
        opt_f(torch.randn(3))
        # we should not be compiling g or h as top-level functions
        self.assertEqual(len(torch._dynamo.eval_frame.dynamo_tls.traced_frame_infos), 1)
        # no recompilation
        opt_f(torch.randn(3))
        self.assertEqual(len(torch._dynamo.eval_frame.dynamo_tls.traced_frame_infos), 1)
        # recompilation
        opt_f(torch.randn(4))
        self.assertEqual(len(torch._dynamo.eval_frame.dynamo_tls.traced_frame_infos), 2)

    def test_torchname(self):
        def fn(obj):
            return torch.typename(obj)

        opt_fn = torch.compile(fn, backend="eager")
        self.assertEqual(fn(typing.Any), opt_fn(typing.Any))

    @unittest.skipIf(not TEST_CUDA, "test requires CUDA")
    @unittest.skipIf(not dist.is_available(), "test requires distributed")
    # TODO: Remoe this skip once nccl issue if fixed
    @unittest.skip(
        "Failing with ncc update 2.25.1 : https://github.com/pytorch/pytorch/issues/147141"
    )
    def test_ddp_checkpoint(self):
        # https://github.com/pytorch/pytorch/issues/144035
        DIM = 256
        SEQ_LEN = 32

        @torch.compile(backend="eager", fullgraph=True)
        def mlp_forward(x, w1, w2, b1, b2):
            y = F.linear(x, w1, b1)
            y = F.relu(y)
            y = F.linear(y, w2, b2)
            return y

        class MLP(nn.Module):
            def __init__(
                self,
                in_features: int,
                hidden_features: int,
                out_features: int,
            ):
                super().__init__()
                self.w_in = nn.Parameter(torch.randn(hidden_features, in_features))
                self.w_out = nn.Parameter(torch.randn(out_features, hidden_features))
                self.b_in = nn.Parameter(torch.randn(hidden_features))
                self.b_out = nn.Parameter(torch.randn(out_features))

            def forward(self, x):
                result = torch.utils.checkpoint.checkpoint(
                    mlp_forward,
                    x,
                    self.w_in,
                    self.w_out,
                    self.b_in,
                    self.b_out,
                    use_reentrant=False,
                )
                assert isinstance(result, torch.Tensor)
                return result

        x = torch.randn(100, SEQ_LEN, DIM)
        y = torch.zeros(100)
        dataset = torch.utils.data.TensorDataset(x, y)
        dataloader = torch.utils.data.DataLoader(dataset, batch_size=10)
        model = MLP(DIM, 4 * DIM, DIM)

        try:
            # required for DDP wrapper initialization
            prior_master_addr = os.environ.get("MASTER_ADDR", None)
            prior_master_port = os.environ.get("MASTER_PORT", None)
            os.environ["MASTER_ADDR"] = "localhost"
            os.environ["MASTER_PORT"] = "12355"
            dist.init_process_group(backend="nccl", world_size=1, rank=0)
            model = model.to("cuda")
            model = nn.parallel.DistributedDataParallel(model)

            for batch in dataloader:
                x, y = batch
                x = x.to("cuda")
                output = model(x)
                loss = output.sum()
                loss.backward()
        finally:
            dist.destroy_process_group()
            if prior_master_addr:
                os.environ["MASTER_ADDR"] = prior_master_addr
            else:
                del os.environ["MASTER_ADDR"]

            if prior_master_port:
                os.environ["MASTER_PORT"] = prior_master_port
            else:
                del os.environ["MASTER_PORT"]

    @torch._dynamo.config.patch(
        recompile_limit=1,
        fail_on_recompile_limit_hit=True,
    )
    def test_compilation_metrics_on_error(self):
        torch._dynamo.utils.clear_compilation_metrics()

        @torch.compile(backend="eager")
        def fn(x):
            # force a recompile in a way friendly to test_dynamic_shapes
            if x.numel() == 100:
                return x.sum()
            elif x.numel() == 10000:
                return x.sum()

        x = torch.randn(10, 10)
        y = torch.randn(100, 100)
        metrics = torch._dynamo.utils._compilation_metrics
        self.assertEqual(len(metrics), 0)

        fn(x)
        self.assertTrue(metrics is torch._dynamo.utils._compilation_metrics)
        self.assertEqual(len(metrics), 1)
        latest_metrics = metrics[-1]
        self.assertTrue(latest_metrics.dynamo_config is not None)
        self.assertTrue(latest_metrics.recompile_reason is None)

        with self.assertRaises(torch._dynamo.exc.FailOnRecompileLimitHit):
            fn(y)
        self.assertTrue(metrics is torch._dynamo.utils._compilation_metrics)
        self.assertEqual(len(metrics), 2)
        latest_metrics = metrics[-1]
        self.assertTrue(latest_metrics.dynamo_config is not None)
        self.assertTrue(latest_metrics.recompile_reason is not None)

        torch._dynamo.utils.clear_compilation_metrics()

    def test_dont_dce_rand(self):
        # https://github.com/pytorch/pytorch/issues/143431
        def f(image_latent):
            B = 2
            num_ref = 3
            num_tar = 3
            x = torch.rand(B, 12)
            indices = torch.argsort(torch.rand(*x.shape), dim=-1)[
                :, : num_ref + num_tar
            ]
            return image_latent[torch.arange(B).unsqueeze(-1), indices][:, :num_ref]

        torch.manual_seed(54321)
        torch.cuda.manual_seed_all(54321)
        expected = f(torch.randn((2, 12, 16, 32, 32))).sum()

        # https://github.com/pytorch/pytorch/issues/147171
        torch._inductor.config.fallback_random = True

        for backend in ["eager", "aot_eager"]:
            torch.manual_seed(54321)
            torch.cuda.manual_seed_all(54321)
            actual = torch.compile(backend=backend, fullgraph=True)(f)(
                torch.randn((2, 12, 16, 32, 32))
            ).sum()
            self.assertEqual(actual, expected)

    def test_incompatible_configs(self):
        with torch._dynamo.config.patch(
            suppress_errors=False, fail_on_recompile_limit_hit=False
        ):
            torch.compile(lambda: None)

        with torch._dynamo.config.patch(
            suppress_errors=True, fail_on_recompile_limit_hit=False
        ):
            torch.compile(lambda: None)

        with torch._dynamo.config.patch(
            suppress_errors=False, fail_on_recompile_limit_hit=True
        ):
            torch.compile(lambda: None)

        with torch._dynamo.config.patch(
            suppress_errors=True, fail_on_recompile_limit_hit=True
        ), self.assertRaises(AssertionError):
            torch.compile(lambda: None)

    def test_str_isalnum(self):
        def f(x, c):
            str.isalnum(c)
            return x.sin()

        opt_f = torch.compile(f, backend="eager", fullgraph=True)
        x = torch.randn(3)
        c = "foobar"
        self.assertEqual(f(x, c), opt_f(x, c))

    def test_amp_foreach_fake_impl(self):
        inv_scale = torch.full((1,), 0.25)
        found_inf = torch.full((1,), 0.0)
        grads = [torch.ones(10), torch.ones(10)]

        def f():
            res = torch._amp_foreach_non_finite_check_and_unscale_(
                grads, found_inf, inv_scale
            )
            return res

        ref = f()
        res = torch.compile(f, backend="aot_eager")()
        self.assertEqual(ref, res)

<<<<<<< HEAD
=======
    def test_delete_local_error(self):
        @torch.compile(backend="eager", fullgraph=True)
        def fn(x):
            y = x + 1
            del y
            z = y + 1  # noqa: F821
            return z

        with self.assertRaises(torch._dynamo.exc.Unsupported):
            fn(torch.ones(3))

    def test_nested_compile_with_guard(self):
        @torch.compile(backend="eager", dynamic=True)
        class Model(torch.nn.Module):
            def __init__(self) -> None:
                super().__init__()
                self.linear = torch.nn.Linear(1, 1)

            def forward(self, x):
                return self.linear(x)

        x = torch.randn(10, 1)
        torch._dynamo.mark_dynamic(x, 0)

        @torch.compile(backend="eager")
        def fn(mod, x):
            return mod(x)

        fn(Model(), x)

>>>>>>> f45f4838

class ReproTestsDevice(torch._dynamo.test_case.TestCase):
    def test_sub_alpha_scalar_repro(self, device):
        @torch.compile(backend="aot_eager")
        def f(x):
            return x.sub(1, alpha=2)

        f(torch.ones(2, device=device, dtype=torch.float64))

    @requires_cuda
    def test_norm_dtype(self, device):
        def foo(_stack0):
            getitem = _stack0[(slice(None, None, None), -1)]
            _stack0 = None
            normalize = torch.nn.functional.normalize(getitem, p=2, dim=1)
            getitem = None
            return (normalize,)

        args = [((2, 50, 256), (1, 256, 1), torch.float16, device, False)]
        args = [
            rand_strided(sh, st, dt, dev).requires_grad_(rg)
            for (sh, st, dt, dev, rg) in args
        ]

        torch.compile(foo, backend="aot_eager_decomp_partition")
        with torch.cuda.amp.autocast(enabled=True):
            ref = foo(*args)[0]
            res = foo(*args)[0]
            self.assertEqual(ref.dtype, res.dtype)

            self.assertTrue(same(res, ref))

    def test_guard_default_device(self, device):
        try:
            torch.set_default_device(device)

            counter = torch._dynamo.testing.CompileCounter()

            @torch._dynamo.optimize(counter)
            def f():
                x = torch.randn(3)
                return x * 2

            self.assertEqual(f().device.type + ":0", device)
            self.assertEqual(counter.frame_count, 1)

            torch.set_default_device("cpu")

            self.assertEqual(f().device.type, "cpu")
            self.assertEqual(counter.frame_count, 2)

        finally:
            torch.set_default_device(None)

    @skipIfHpu
    @unittest.skipIf(
        TEST_WITH_ROCM or not PLATFORM_SUPPORTS_FLASH_ATTENTION,
        "flash attention not supported",
    )
    def test_flash_attn_backward_mixed_strides(self, device):
        # in this repro, "grad_out" and "value" are transposed tensors,
        # but "key" and "value" are contiguous
        def gen_inputs(device):
            return (
                torch.randn(
                    2, 513, 16, 64, dtype=torch.float16, device=device
                ).transpose(1, 2),
                torch.randn(2, 16, 513, 64, dtype=torch.float16, device=device),
                torch.randn(2, 16, 513, 64, dtype=torch.float16, device=device),
                torch.randn(
                    2, 513, 16, 64, dtype=torch.float16, device=device
                ).transpose(1, 2),
                torch.randn(2, 16, 513, 64, dtype=torch.float16, device=device),
                torch.randn(2, 16, 513, device=device),
                None,
                None,
                513,
                513,
                0.0,
                False,
                torch.tensor(1, dtype=torch.int64),
                torch.tensor(1, dtype=torch.int64),
            )

        inps_device = gen_inputs(device)
        inps_meta = gen_inputs("meta")
        (
            out1_ref,
            out2_ref,
            out3_ref,
        ) = torch.ops.aten._scaled_dot_product_flash_attention_backward(
            *inps_device, scale=0.125
        )
        from torch._meta_registrations import meta__scaled_dot_product_flash_backward

        out1_test, out2_test, out3_test = meta__scaled_dot_product_flash_backward(
            *inps_meta, scale=0.125
        )

        self.assertEqual(out1_ref.shape, out1_test.shape)
        self.assertEqual(out1_ref.stride(), out1_test.stride())
        self.assertEqual(out2_ref.shape, out2_test.shape)
        self.assertEqual(out2_ref.stride(), out2_test.stride())
        self.assertEqual(out3_ref.shape, out3_test.shape)
        self.assertEqual(out3_ref.stride(), out3_test.stride())

    def test_megablocks_moe(self, device):
        try:
            from megablocks.layers import moe
            from megablocks.layers.arguments import Arguments
        except ImportError as e:
            raise unittest.SkipTest("requires megablocks") from e
        bs, sl, hs, num_experts, top_k = (16, 1024, 512, 1, 1)
        args = Arguments(
            hidden_size=hs,
            ffn_hidden_size=hs * 2,
            moe_num_experts=num_experts,
            moe_capacity_factor=1,
            moe_top_k=top_k,
        )
        moe_mlp = moe.MoE(args)
        # moe_mlp.cuda(torch.cuda.current_device()).half()
        moe_mlp.device(torch.device.current_device()).half()
        x = torch.randn(sl, bs, hs).device().half()
        out1, _ = moe_mlp(x)
        out2, _ = torch.compile(moe_mlp, backend="eager")(x)
        self.assertEqual(out1, out2)

    def test_tensor_size_hasattr(self):
        def fn(x):
            if hasattr(x, "size"):
                x = x * 2
            if hasattr(x, "stride"):
                x = x * 3
            return x * 5

        x = torch.ones(4)

        opt_fn = torch.compile(fn, backend="eager", fullgraph=True)
        self.assertEqual(fn(x), opt_fn(x))

    @requires_cuda
    def test_memleak_when_graph_input_has_tensor_attr(self, device):
        @torch.compile(backend="eager")
        def f(x):
            x.add_(1)

        mem_before = torch.cuda.memory_allocated()

        x = torch.ones(2, device=device)
        x.foo = torch.zeros(2, device=device)
        f(x)
        del x.foo
        del x
        mem_after = torch.cuda.memory_allocated()
        self.assertEqual(mem_before, mem_after)

        # check when non-tensor data structure attribute contains a tensor
        @torch.compile(backend="eager")
        def f(x):
            x.add_(1)

        mem_before = torch.cuda.memory_allocated()
        x = torch.ones(2, device=device)
        x.foo = [torch.zeros(2, device=device) for _ in range(5)]
        f(x)
        del x.foo
        del x
        mem_after = torch.cuda.memory_allocated()
        self.assertEqual(mem_before, mem_after)

        # check with tensor refcycle
        @torch.compile(backend="eager")
        def g(x, y):
            return x + y

        mem_before = torch.cuda.memory_allocated()
        x = torch.ones(2, device=device)
        y = torch.zeros(2, device=device)
        x.foo = [y]
        y.foo = [x]
        g(x, y)
        del x.foo
        del y.foo
        del x
        del y
        mem_after = torch.cuda.memory_allocated()
        self.assertEqual(mem_before, mem_after)

    def test_udf_class_source(self):
        class Foo:
            pass

        def fn(x):
            foo = Foo()
            bar = type(foo)()  # noqa: F841
            return torch.cos(x)

        opt_fn = torch.compile(fn, backend="eager", fullgraph=True)
        x = torch.randn(4)
        self.assertEqual(fn(x), opt_fn(x))

    def test_truthiness_of_symints_no_recompiles(self, device):
        def f(x):
            numel = x.numel()
            if numel:
                return x + 1
            else:
                return x + 2

        cnt = torch._dynamo.testing.CompileCounter()
        f_compiled = torch.compile(f, backend=cnt, dynamic=True)

        x1 = torch.randn(4)
        _ = f_compiled(x1)
        x2 = torch.randn(5)
        _ = f_compiled(x2)

        self.assertEqual(cnt.frame_count, 1)

    @requires_cuda
    def test_sdpa_dynamic_shapes(self, device):
        def f(x, s0, s1, s2):
            q = x.view(2, s0, s2, s0)
            return torch._C._nn.scaled_dot_product_attention(
                q, q, q, attn_mask=None, dropout_p=0.0, is_causal=True
            )

        x = torch.randn(2, 32, 4096, dtype=torch.bfloat16, device=device)
        x_ref = x.clone().detach().requires_grad_()
        s0 = 32
        s1 = 64
        s2 = 128

        f_compiled = torch.compile(f, dynamic=True)

        with torch._dynamo.config.patch(assume_static_by_default=False):
            out_ref = f(x_ref, s0, s1, s2)
            out = f_compiled(x, s0, s1, s2)
            self.assertEqual(out_ref, out)

    @unittest.skipIf(not PLATFORM_SUPPORTS_FP8, "requires gpu with fp8 support")
    @requires_cuda
    def test_partitioner_saves_weights_for_bw(self):
        def mul_tiled(a, *bs):
            for b in bs:
                a = a.unflatten(0, (b.shape[0], -1)).unflatten(-1, (b.shape[-1], -1))
                a = a * b[:, None, :, None]
                a = a.flatten(end_dim=1).flatten(start_dim=-2)
            return a

        def scale(t, amax_t):
            max_v = torch.finfo(torch.float8_e4m3fn).max
            scale_t = torch.clamp(amax_t.float(), min=1e-12) / max_v
            t_fp8 = mul_tiled(t, scale_t.reciprocal()).to(torch.float8_e4m3fn)
            return t_fp8, scale_t

        def matmul(first, amax_first, second_t, amax_second_t, bias):
            first_fp8, scale_first = scale(first, amax_first)
            second_t_fp8, scale_second_t = scale(second_t, amax_second_t)
            post_scales = []
            post_bias = None
            post_scales = [scale_first, scale_second_t.t()]
            scale_first = scale_first.new_ones((1, 1))
            scale_second_t = scale_second_t.t().new_ones((1, 1))
            post_bias, bias = bias, None
            res = torch._scaled_mm(
                first_fp8,
                second_t_fp8.t(),
                scale_a=scale_first,
                scale_b=scale_second_t.t(),
                bias=bias,
                out_dtype=torch.bfloat16,
                use_fast_accum=False,
            )
            res = mul_tiled(res, *post_scales).to(torch.bfloat16)
            if post_bias is not None:
                res += post_bias
            return res

        @torch.compiler.allow_in_graph
        class Fp8LinearFn(torch.autograd.Function):
            @staticmethod
            def forward(ctx, a, b_t, bias):
                amax_a = a.abs().unflatten(-1, (1, -1)).amax(dim=-1)
                amax_b_t = b_t.abs().unflatten(-1, (1, -1)).amax(dim=-1)
                out = matmul(a, amax_a, b_t, amax_b_t, bias)
                ctx.a_requires_grad = a.requires_grad
                ctx.b_requires_grad = b_t.requires_grad
                ctx.bias_requires_grad = (
                    bias.requires_grad if bias is not None else False
                )
                ctx.save_for_backward(a, b_t, amax_b_t)
                return out

            @staticmethod
            def backward(ctx, grad_out):
                a, b_t, amax_b_t = ctx.saved_tensors
                # Workaround for https://github.com/pytorch/pytorch/issues/141881.
                # The partitioner would pre-compute the transposed scaling of the weight
                # in the forward (as it's most efficient, but it actually uses too much
                # memory). We prevent that by making the scaling depend on the gradient
                # in a way that has no effect and will be optimized away later.
                # Care is needed to support tensor parallelism and circumvent bugs.
                #        b_t = b_t + grad_out[:1, :, None].squeeze(0) * 0
                if ctx.a_requires_grad:
                    b = b_t.t().contiguous()
                    amax_grad_out = grad_out.abs().unflatten(-1, (1, -1)).amax(dim=-1)
                    amax_b = amax_b_t.t().unflatten(-1, (1, -1)).amax(dim=-1)
                    amax_b = amax_b.repeat_interleave(
                        b.shape[0] // amax_b.shape[0], dim=0, output_size=b.shape[0]
                    )
                    grad_a = matmul(grad_out, amax_grad_out, b, amax_b, None)
                else:
                    grad_a = None
                if ctx.b_requires_grad:
                    grad_b = grad_out.t() @ a
                else:
                    grad_b = None
                if ctx.bias_requires_grad:
                    grad_bias = grad_out.sum(dim=0)
                else:
                    grad_bias = None
                return grad_a, grad_b, grad_bias

        class Mod(torch.nn.Module):
            def __init__(self):
                super().__init__()
                self.a = torch.nn.Parameter(
                    torch.randn(
                        64, 64, dtype=torch.bfloat16, device="cuda", requires_grad=True
                    )
                )
                self.b = torch.nn.Parameter(
                    torch.randn(
                        64, 64, dtype=torch.bfloat16, device="cuda", requires_grad=True
                    )
                )
                self.bias = torch.nn.Parameter(
                    torch.randn(
                        64, dtype=torch.bfloat16, device="cuda", requires_grad=True
                    )
                )

        class CustomLinear(torch.nn.Linear):
            def forward(self, input: torch.Tensor) -> torch.Tensor:
                out = Fp8LinearFn.apply(
                    input.flatten(end_dim=-2), self.weight, self.bias
                )
                out = out.unflatten(0, input.shape[:-1])
                return out

        m = CustomLinear(64, 64, dtype=torch.bfloat16, device="cuda")
        m = torch.compile(m, backend="aot_eager")

        # simple mode to track how many collective ops we saw in the backward
        class TrackingMode(TorchDispatchMode):
            def __init__(self):
                super().__init__()
                self.ops_counter = defaultdict(int)

            def __torch_dispatch__(self, func, types, args=(), kwargs=None):
                if kwargs is None:
                    kwargs = {}
                rs = func(*args, **kwargs)
                self.ops_counter[func] += 1
                return rs

        a = torch.randn(64, 64, dtype=torch.bfloat16, device="cuda", requires_grad=True)
        out = m(a)
        with TrackingMode() as mode:
            out.sum().backward()
        # If you print out the AOT fw and bw graphs,
        # the main thing to look for is that both weights (primals_1/primals_2)
        # *are* saved for backward, and become back inputs.
        # The easier-to-test thing I'm checking for here is that the recompute
        # on primals_2 happens in the backward. With the recompute,
        # there are 5 _to_copy ops in the backwrad. Without it, there are 4
        # (aka if you set torch._functorch.config.treat_parameters_as_free_to_save = False)
        self.assertEqual(mode.ops_counter[torch.ops.aten._to_copy.default], 5)

    def test_getattr_return(self):
        _WrapperDescriptor = type(type.__call__)
        _MethodWrapper = type(all.__call__)
        _ClassMethodWrapper = type(int.__dict__["from_bytes"])

        _NonUserDefinedCallables = (
            _WrapperDescriptor,
            _MethodWrapper,
            _ClassMethodWrapper,
            types.BuiltinFunctionType,
        )

        def _signature_get_user_defined_method(cls, method_name):
            try:
                meth = getattr(cls, method_name)
            except AttributeError:
                return
            else:
                if not isinstance(meth, _NonUserDefinedCallables):
                    # Once '__signature__' will be added to 'C'-level
                    # callables, this check won't be necessary
                    return meth

        def fn(x):
            s = _signature_get_user_defined_method(type(torch.nn.Linear), "__call__")
            if s is None:
                return torch.cos(x)

            return torch.sin(x)

        opt_fn = torch.compile(fn, backend="eager", fullgraph=True)
        x = torch.randn(4)
        self.assertEqual(fn(x), opt_fn(x))

    def test_data_dependent_error_log_no_print(self):
        # This is a regression test case for
        # https://github.com/pytorch/pytorch/pull/149831
        from io import StringIO

        capturedOutput = StringIO()
        sys.stderr = capturedOutput

        @torch.compile(fullgraph=True)
        def func(a):
            if a.sum() > 0:
                return a + 1
            return a + 2

        a = torch.rand(10, 10)
        try:
            func(a)
        except Exception:
            pass
        sys.stderr = sys.__stderr__

        # Make sure we don't _print_ out the graph module.
        output = capturedOutput.getvalue()
        self.assertNotIn("class GraphModule", output)

    def test_deepcopy_constant_tensor_in_aot_bwd(self):
        class Fn(torch.autograd.Function):
            @staticmethod
            def forward(ctx, x):
                return x + 1

            @staticmethod
            def backward(ctx, grad_out):
                return grad_out * torch.tensor(2) * grad_out.shape[0]

        def f(x):
            return Fn.apply(x)

        x = torch.randn(8, requires_grad=True)
        out = f(x)  # should not raise
        c_out = torch.compile(f, backend="aot_eager", dynamic=True)(x)
        expected = torch.autograd.grad(out.sum(), inputs=(x,))
        actual = torch.autograd.grad(c_out.sum(), inputs=(x,))
        self.assertEqual(expected, actual)

    def test_module_attribute_error(self):
        @torch.compile(backend="eager")
        def f1(x):
            return torch._bar(x)

        @torch.compile(backend="eager")
        def f2(x):
            try:
                return torch._bar(x)
            except AttributeError:
                return x + 1

        with self.assertRaises(AttributeError):
            f1(torch.ones(3))

        self.assertEqual(f2(torch.ones(3)), torch.ones(3) + 1)

    def test_torch_cuda_is_initialized(self):
        @torch.compile(fullgraph=True, backend="eager")
        def f(x):
            if torch.cuda.is_initialized():
                return x + 1
            return x + 2

        inp = torch.randn(3)
        self.assertEqual(f(inp), inp + 1)

        with mock.patch("torch.cuda.is_initialized", lambda: False):
            self.assertEqual(f(inp), inp + 2)


instantiate_parametrized_tests(ReproTests)

devices = ["cuda", "hpu"]
instantiate_device_type_tests(ReproTestsDevice, globals(), only_for=devices)
if __name__ == "__main__":
    from torch._dynamo.test_case import run_tests

    run_tests()<|MERGE_RESOLUTION|>--- conflicted
+++ resolved
@@ -43,7 +43,7 @@
 from torch import nn
 from torch._dynamo.debug_utils import same_two_models
 from torch._dynamo.testing import CompileCounter, rand_strided, same, skipIfPy312
-from torch._inductor.utils import fresh_inductor_cache
+from torch._inductor.utils import fresh_cache
 from torch.nn import functional as F
 from torch.testing._internal.common_cuda import (
     PLATFORM_SUPPORTS_FLASH_ATTENTION,
@@ -4994,6 +4994,66 @@
         res = opt_fn(x_weak, y)
         self.assertEqual(ref, res)
 
+    # The programming model around (weak)references is that we DO NOT guarantee
+    # any behavior that depends on deallocation order. We do guarantee "eventual consistency",
+    # that is, after the torch.compile'd function is finished running (including any graph breaks),
+    # refcount semantics will match eager's.
+    def test_weakref_callback(self):
+        called1 = False
+
+        def callback1(ref):
+            nonlocal called1
+            called1 = True
+            if not torch.compiler.is_compiling():
+                raise RuntimeError("callback1 expected to be compiled")
+
+        # weakref callbacks that should be called in the compiled region will be compiled.
+        # But the exact place in the compiled code that the callback is made is undefined.
+        @torch.compile(backend="eager")
+        def fn(x):
+            y = x + 1
+            ref = weakref.ref(y, callback1)
+            torch._dynamo.graph_break()
+            return ref
+
+        fn(torch.ones(3))
+        self.assertTrue(called1)
+
+        called2 = False
+
+        def callback2(ref):
+            nonlocal called2
+            called2 = True
+            if torch.compiler.is_compiling():
+                raise RuntimeError("callback2 expected to not be compiled")
+
+        # weakref callbacks that fire outside the compiled region work
+        @torch.compile(backend="eager")
+        def gn(x):
+            y = x + 1
+            ref = weakref.ref(y, callback2)
+            torch._dynamo.graph_break()
+            return y, ref
+
+        y, _ = gn(torch.ones(3))
+        del y
+        self.assertTrue(called2)
+
+        def callback3(ref):
+            raise RuntimeError("callback3 should not be called")
+
+        # The callback will NOT be called if both the weakref and the referrent are
+        # deleted in the same compiled region (graph breaks act like a "memory sync"
+        # and thus make things tricky - the callback is actually expected to be called).
+        # This test does NOT mean that this behavior is part of the (weak)ref programming
+        # model, but rather reminds us that this is an intentionally allowed weakref-Dynamo behavior.
+        @torch.compile(backend="eager")
+        def hn(x):
+            y = x + 1
+            _ = weakref.ref(y, callback3)
+
+        hn(torch.ones(3))
+
     #     @torch._functorch.config.patch(
     #         recompute_views=True,
     #     )
@@ -5467,7 +5527,7 @@
             y = torch.randn(100, 10)
             return torch.mm(x, y).sum()
 
-        with fresh_inductor_cache():
+        with fresh_cache():
             torch.compile(fn)()
 
         torch.compile(fn2)()
@@ -6856,8 +6916,6 @@
         res = torch.compile(f, backend="aot_eager")()
         self.assertEqual(ref, res)
 
-<<<<<<< HEAD
-=======
     def test_delete_local_error(self):
         @torch.compile(backend="eager", fullgraph=True)
         def fn(x):
@@ -6888,7 +6946,6 @@
 
         fn(Model(), x)
 
->>>>>>> f45f4838
 
 class ReproTestsDevice(torch._dynamo.test_case.TestCase):
     def test_sub_alpha_scalar_repro(self, device):
