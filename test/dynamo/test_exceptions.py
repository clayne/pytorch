--- conflicted
+++ resolved
@@ -545,7 +545,6 @@
         self.assertEqual(ref[0], res[0])
         self.assertEqual(ref[1], res[1])
 
-<<<<<<< HEAD
     @make_dynamo_test
     def test_reraise_first_exc(self):
         def fn():
@@ -643,9 +642,6 @@
             pass
         assert sys.exc_info()[0] is None
 
-    @unittest.expectedFailure
-=======
->>>>>>> 9e72b9fe
     def test_reconstruct___context__(self):
         @torch.compile(backend="eager", fullgraph=True)
         def fn(t):
