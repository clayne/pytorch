--- conflicted
+++ resolved
@@ -832,11 +832,7 @@
         "--root",
         "./install",
     ]
-<<<<<<< HEAD
     wheel_cmd = [sys.executable, "-m", "build", "--wheel", "--no-isolation"]
-=======
-    wheel_cmd = [sys.executable, "-m", "pip", "wheel", ".", "-w", "./dist"]
->>>>>>> 691a17e2
     return_code = shell(install_cmd, cwd=cpp_extensions_test_dir, env=shell_env)
     if return_code != 0:
         return return_code
