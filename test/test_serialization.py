--- conflicted
+++ resolved
@@ -45,6 +45,7 @@
     BytesIOContext,
     download_file,
     instantiate_parametrized_tests,
+    # IS_CI,
     IS_FBCODE,
     IS_FILESYSTEM_UTF8_ENCODING,
     IS_WINDOWS,
@@ -826,6 +827,11 @@
             f.seek(0)
             loaded_data = torch.load(f, weights_only=True)
             self.assertEqual(data, loaded_data)
+
+    # @unittest.skipIf(not IS_CI, "only check debug var is set in CI")
+    def test_debug_set_in_ci(self):
+        # This test is to make sure that the serialization debug flag is set in CI
+        self.assertTrue(os.environ.get("TORCH_SERIALIZATION_DEBUG", "0") == "1")
 
 
 class serialization_method:
@@ -4523,27 +4529,6 @@
             finally:
                 serialization_config.save.use_pinned_memory_for_d2h = pinned_before
 
-<<<<<<< HEAD
-    @parametrize('path_type', (str, Path))
-    @unittest.skipIf(IS_WINDOWS, "NamedTemporaryFile on windows")
-    def test_mmap_load_offset_calculation(self, path_type):
-        m = torch.nn.Sequential(*[torch.nn.Linear(4, 4) for _ in range(20)])
-
-        with TemporaryFileName() as f:
-            f = path_type(f)
-            state_dict = m.state_dict()
-            torch.save(state_dict, f)
-            result = torch.load(f, mmap=True)
-            result_non_mmap = torch.load(f, mmap=False)
-
-        with torch.device("meta"):
-            model_mmap_state_dict = torch.nn.Sequential(*[torch.nn.Linear(4, 4) for _ in range(20)])
-            model_non_mmap_state_dict = torch.nn.Sequential(*[torch.nn.Linear(4, 4) for _ in range(20)])
-        model_mmap_state_dict.load_state_dict(result, assign=True)
-        model_non_mmap_state_dict.load_state_dict(result_non_mmap, assign=True)
-        inp = torch.randn(4, 4)
-        self.assertEqual(model_mmap_state_dict(inp), model_non_mmap_state_dict(inp.clone()))
-=======
     def test_has_format_version(self):
         sd = torch.nn.Linear(2, 3).state_dict()
         with tempfile.NamedTemporaryFile() as f:
@@ -4554,7 +4539,30 @@
                     self.assertTrue(opened_zipfile.has_record(".format_version"))
                     self.assertEqual(opened_zipfile.get_record(".format_version"), b'0x01')
 
->>>>>>> 625e2359
+    @parametrize('path_type', (str, Path))
+    @unittest.skipIf(IS_WINDOWS, "TemporaryFileName on windows")
+    def test_mmap_load_offset_calculation(self, path_type):
+        calculate_offsets_before = serialization_config.load.calculate_storage_offsets
+        try:
+            serialization_config.load.calculate_storage_offsets = True
+            m = torch.nn.Sequential(*[torch.nn.Linear(4, 4) for _ in range(20)])
+
+            with TemporaryFileName() as f:
+                f = path_type(f)
+                state_dict = m.state_dict()
+                torch.save(state_dict, f)
+                result = torch.load(f, mmap=True)
+                result_non_mmap = torch.load(f, mmap=False)
+
+            with torch.device("meta"):
+                model_mmap_state_dict = torch.nn.Sequential(*[torch.nn.Linear(4, 4) for _ in range(20)])
+                model_non_mmap_state_dict = torch.nn.Sequential(*[torch.nn.Linear(4, 4) for _ in range(20)])
+            model_mmap_state_dict.load_state_dict(result, assign=True)
+            model_non_mmap_state_dict.load_state_dict(result_non_mmap, assign=True)
+            inp = torch.randn(4, 4)
+            self.assertEqual(model_mmap_state_dict(inp), model_non_mmap_state_dict(inp.clone()))
+        finally:
+            serialization_config.load.calculate_storage_offsets = calculate_offsets_before
 
     def run(self, *args, **kwargs):
         with serialization_method(use_zip=True):
