# Owner(s): ["module: linear algebra"]

import contextlib
import json
import math
import re
import tempfile
import unittest
from itertools import product
from functools import partial
from typing import Optional

import torch

from torch.quantization._quantized_conversions import (
    pack_int4_to_int8,
    quantized_weight_reorder_for_mixed_dtypes_linear_cutlass,
)

from torch.testing import make_tensor
from torch.testing._internal.common_cuda import (
    SM53OrLater,
    SM89OrLater,
    SM90OrLater,
    _get_torch_cuda_version,
    PLATFORM_SUPPORTS_FP8,
    PLATFORM_SUPPORTS_MX_GEMM
)
from torch.testing._internal.common_device_type import (
    dtypes,
    instantiate_device_type_tests,
    onlyCUDA,
    tol as xtol,
    toleranceOverride,
)

from torch.testing._internal.common_utils import (
    IS_ARM64,
    IS_JETSON,
    IS_WINDOWS,
    parametrize,
    run_tests,
    skipIfRocm,
    skipIfRocmVersionLessThan,
    TEST_CUDA,
    TEST_WITH_ROCM,
    TestCase,
)

_IS_SM8X = False
if TEST_CUDA:
    _IS_SM8X = torch.cuda.get_device_capability(0)[0] == 8

# Protects against includes accidentally setting the default dtype
assert torch.get_default_dtype() is torch.float32


@unittest.skipIf(IS_ARM64, "Issue with numpy version on arm")
class TestMatmulCuda(TestCase):
    def setUp(self):
        super(self.__class__, self).setUp()
        torch.backends.cuda.matmul.allow_tf32 = False

    def tearDown(self):
        torch.backends.cuda.matmul.allow_tf32 = True
        super(self.__class__, self).tearDown()

    def cublas_addmm(self, size: int, dtype: torch.dtype, reduced_precision: bool = False, fp16_accumulate: bool = False):
        #
        # Check for catastrophic cuBLAS inaccuracy by measuring the deviation between
        # results from the CUDA invocation of torch.addmm and the CPU invocation
        # (which does not use CUDA backend).
        #
        # Get dims
        n, m, p = (size + 1, size, size + 2)
        # Disable reduced precision reductions in BFloat16 to bypass some kernels
        # which fail the threshold check
        orig_bf16 = torch.backends.cuda.matmul.allow_bf16_reduced_precision_reduction
        orig_fp16 = torch.backends.cuda.matmul.allow_fp16_reduced_precision_reduction
        orig_fp16_accumulate = torch.backends.cuda.matmul.allow_fp16_accumulation
        torch.backends.cuda.matmul.allow_bf16_reduced_precision_reduction = reduced_precision
        torch.backends.cuda.matmul.allow_fp16_reduced_precision_reduction = reduced_precision
        torch.backends.cuda.matmul.allow_fp16_accumulation = fp16_accumulate
        # Make random tensors on CPU (seed set on common_utils.py import)
        # (Not using numpy because it does not support bfloat16)
        make_arg = partial(make_tensor, dtype=dtype, device="cpu")
        m_beta = make_arg(1)
        m_input = make_arg((n, p))
        m_1 = make_arg((n, m))
        m_2 = make_arg((m, p))
        # scale to abate overflows in fp16 accum
        if fp16_accumulate:
            m_1 = m_1 / 100
            m_2 = m_2 / 100
        # *(B)FLOAT16 Special Handling*
        # Backend does not tensorize float16 on CPU,
        # and bloat16 may present accuracy issues,
        # so convert to float32 for these cases
        # (but keep same for other types, e.g. float32 and int*)
        if dtype == torch.float16 or dtype == torch.bfloat16:
            m_beta = m_beta.to(dtype=torch.float32)
            m_input = m_input.to(dtype=torch.float32)
            m_1 = m_1.to(dtype=torch.float32)
            m_2 = m_2.to(dtype=torch.float32)
        # Get CPU result
        res_cpu = torch.addmm(m_input, m_1, m_2, beta=m_beta.item())
        # *(B)FLOAT16 Special Handling*``
        # Convert back to (b)float16
        if dtype == torch.float16 or dtype == torch.bfloat16:
            m_beta = m_beta.to(dtype=dtype)
            m_input = m_input.to(dtype=dtype)
            m_1 = m_1.to(dtype=dtype)
            m_2 = m_2.to(dtype=dtype)
            res_cpu = res_cpu.to(dtype=dtype)
        # Move arg tensors to CUDA
        m_beta = m_beta.to("cuda")
        m_input = m_input.to("cuda")
        m_1 = m_1.to("cuda")
        m_2 = m_2.to("cuda")
        # Get CUDA result
        res_cuda = torch.addmm(m_input, m_1, m_2, beta=m_beta.item())
        # Move to CPU for comparison
        res_cuda = res_cuda.to("cpu")
        # Compare
        self.assertEqual(res_cpu, res_cuda)
        torch.backends.cuda.matmul.allow_bf16_reduced_precision_reduction = orig_bf16
        torch.backends.cuda.matmul.allow_fp16_reduced_precision_reduction = orig_fp16
        torch.backends.cuda.matmul.allow_fp16_accumulation = orig_fp16_accumulate

    @onlyCUDA
    @skipIfRocmVersionLessThan((5, 2))
    # imported 'tol' as 'xtol' to avoid aliasing in code above
    @toleranceOverride({torch.float16: xtol(atol=1e-1, rtol=1e-1),
                        torch.bfloat16: xtol(atol=1e-1, rtol=1e-1),
                        torch.float32: xtol(atol=1e-1, rtol=1e-1)})
    @dtypes(torch.float16, torch.bfloat16, torch.float32)
    @parametrize("size", [100, 1000, 10000])
    def test_cublas_addmm(self, size: int, dtype: torch.dtype):
        self.cublas_addmm(size, dtype, False)

    @onlyCUDA
    @skipIfRocmVersionLessThan((5, 2))
    # imported 'tol' as 'xtol' to avoid aliasing in code above
    @toleranceOverride({torch.float16: xtol(atol=7e-1, rtol=2e-1),
                        torch.bfloat16: xtol(atol=1e1, rtol=2e-1)})
    @dtypes(torch.float16, torch.bfloat16)
    @parametrize("size", [100, 1000, 10000])
    def test_cublas_addmm_reduced_precision(self, size: int, dtype: torch.dtype):
        self.cublas_addmm(size, dtype, True)

    @onlyCUDA
    @skipIfRocmVersionLessThan((5, 2))
    # imported 'tol' as 'xtol' to avoid aliasing in code above
    @toleranceOverride({torch.float16: xtol(atol=7e-1, rtol=2e-1),
                        torch.bfloat16: xtol(atol=1e1, rtol=2e-1)})
    @dtypes(torch.float16, torch.bfloat16)
    @parametrize("size", [100, 1000, 10000])
    def test_cublas_addmm_reduced_precision_fp16_accumulate(self, size: int, dtype: torch.dtype):
        self.cublas_addmm(size, dtype, False, True)

    @onlyCUDA
    @skipIfRocm
    def test_cublas_and_lt_reduced_precision_fp16_accumulate(self):
        orig_fp16_accumulate = torch.backends.cuda.matmul.allow_fp16_accumulation
        torch.backends.cuda.matmul.allow_fp16_accumulation = True
        x = torch.rand(32, 512, 512, device='cuda', dtype=torch.half)
        w = torch.rand(512, 512, device='cuda', dtype=torch.half)
        b = torch.rand(512, device='cuda', dtype=torch.half)
        out = torch.nn.functional.linear(x, w, b)
        out_cpu = torch.nn.functional.linear(x.cpu(), w.cpu(), b.cpu())
        self.assertEqual(out, out_cpu, atol=5e-3, rtol=8e-3)

        a = torch.rand(16, 128, 128, device='cuda', dtype=torch.half)
        b = torch.rand(16, 128, 128, device='cuda', dtype=torch.half)
        c = torch.rand(16, 128, 128, device='cuda', dtype=torch.half)
        out = torch.baddbmm(a, b, c)
        out_cpu = torch.baddbmm(a.cpu(), b.cpu(), c.cpu())
        self.assertEqual(out, out_cpu, atol=1e-3, rtol=5e-3)
        torch.backends.cuda.matmul.allow_fp16_accumulation = orig_fp16_accumulate

    @onlyCUDA
    @toleranceOverride({torch.float16: xtol(atol=1e-3, rtol=2e-3)})
    @dtypes(torch.float16)
    def test_cublas_addmm_alignment(self, dtype):
        device = 'cuda'
        # perturb X, A, or B alignment
        for idx in range(0, 3):
            for offset in range(1, 3):
                offsets = [0, 0, 0]
                offsets[idx] = offset
                x_offset, a_offset, b_offset = offsets
                A = torch.rand((5120 * 2560 + a_offset), requires_grad=True, dtype=dtype, device=device)
                A = A[a_offset:].reshape(5120, 2560)
                X = torch.rand((26 * 2560 + x_offset), requires_grad=True, dtype=dtype, device=device)
                X = X[x_offset:].reshape(26, 1, 2560)
                B = torch.rand((5120 + b_offset), requires_grad=True, dtype=dtype, device=device)
                B = B[b_offset:].reshape(5120)
                out = torch.nn.functional.linear(X, A, B)
                self.assertEqual(out, torch.matmul(X, A.transpose(1, 0)) + B)

    @onlyCUDA
    @unittest.skipIf(IS_JETSON, "Too large for Jetson")
    @toleranceOverride({torch.float32: xtol(atol=1e-5, rtol=1.1e-5)})
    @dtypes(*([torch.float32, torch.float16] +
              [torch.bfloat16] if TEST_WITH_ROCM or SM53OrLater else []))
    @parametrize(
        "batch_size, N, M, P",
        [(2, 100, 100, 100),
         (2, 1000, 1000, 1000),
         (1, 10000, 1000, 10000),
         (1, 10000, 10000, 10000)],
        name_fn=lambda batch_size, N, M, P: f"{batch_size}_{N}_{M}_{P}",
    )
    @skipIfRocm
    def test_cublas_baddbmm_large_input(self, device, batch_size, N, M, P, dtype):
        cpu_dtype = dtype
        if dtype == torch.float16 or dtype == torch.bfloat16:
            cpu_dtype = torch.float32

        M1 = torch.rand((N, M), device=device, dtype=dtype)
        M2 = torch.rand((M, P), device=device, dtype=dtype)
        A = torch.rand((N, P), device=device, dtype=dtype)

        def _convert_to_cpu(t):
            return t.to(device='cpu', dtype=cpu_dtype)
        M1_cpu, M2_cpu, A_cpu = map(_convert_to_cpu, [M1, M2, A])

        # linear
        out1_cpu = torch.nn.functional.linear(M1_cpu, M2_cpu.t(), A_cpu).to(dtype=dtype)
        out1_gpu = torch.nn.functional.linear(M1, M2.t(), A).cpu()
        self.assertEqual(out1_cpu, out1_gpu)
        # test multiply the identity matrix
        if N == M and M == P:
            M2_eye = torch.eye(N, device=device, dtype=dtype)
            out1_eye_gpu = torch.nn.functional.linear(M1, M2_eye.t(), torch.zeros_like(A))
            self.assertEqual(M1_cpu.to(dtype=dtype), out1_eye_gpu.cpu())

        # baddbmm
        def _expand_to_batch(t: torch.Tensor):
            return t.expand((batch_size, ) + t.size())
        alpha, beta = 1.0, 1.0
        M1, M2, A, M1_cpu, M2_cpu, A_cpu = map(_expand_to_batch, [M1, M2, A, M1_cpu, M2_cpu, A_cpu])

        out2_cpu = torch.baddbmm(A_cpu, M1_cpu, M2_cpu, beta=beta, alpha=alpha).to(dtype=dtype)
        out2_gpu = torch.baddbmm(A, M1, M2, beta=beta, alpha=alpha).cpu()
        self.assertEqual(out2_cpu, out2_gpu)
        # test multiply the identity matrix
        if N == M and M == P:
            M2_eye = torch.eye(N, device=device, dtype=dtype).expand(batch_size, N, N)
            out2_eye_gpu = torch.baddbmm(torch.zeros_like(A), M1, M2_eye, beta=beta, alpha=alpha)
            self.assertEqual(M1_cpu.to(dtype=dtype), out2_eye_gpu.cpu())

        # cross comparison
        self.assertEqual(out1_gpu, out2_gpu[0])


f8_msg = "FP8 is only supported on H100+, SM 8.9 and MI300+ devices"
mx_skip_msg = "MX gemm is only supported on CUDA capability 10.0+"

if torch.version.hip and 'gfx94' in torch.cuda.get_device_properties(0).gcnArchName:
    e4m3_type = torch.float8_e4m3fnuz
    e5m2_type = torch.float8_e5m2fnuz
    E4M3_MAX_POS = torch.finfo(torch.float8_e4m3fnuz).max
    E5M2_MAX_POS = torch.finfo(torch.float8_e5m2fnuz).max
else:
    e4m3_type = torch.float8_e4m3fn
    e5m2_type = torch.float8_e5m2
    E4M3_MAX_POS = torch.finfo(torch.float8_e4m3fn).max
    E5M2_MAX_POS = torch.finfo(torch.float8_e5m2).max

# avoid division by zero when calculating scale
EPS = 1e-12

def amax_to_scale(
    amax: torch.Tensor, float8_dtype: torch.dtype, orig_dtype: torch.dtype
):
    """ Converts the amax value of a tensor to the fp8 scale.
    Args:
        amax: The amax value of the tensor.
        float8_dtype: the float8 dtype.
        orig_dtype: The original dtype of the tensor.
    """
    scale = torch.empty_like(amax, dtype=torch.float32)
    if float8_dtype == e4m3_type:
        res = E4M3_MAX_POS / torch.clamp(amax, min=EPS)
    elif float8_dtype == e5m2_type:
        res = E4M3_MAX_POS / torch.clamp(amax, min=EPS)
    else:
        raise ValueError(f"Unsupported float8_dtype: {float8_dtype}")

    # Ensure the scale is representable in float16,
    # this helps when amax is small. We are assuming that we don't need
    # to care about this for float32/bfloat16
    if orig_dtype is torch.float16:
        res = torch.clamp(res, max=torch.finfo(torch.float16).max)

    scale.copy_(res)
    return scale

def tensor_to_scale(x: torch.Tensor, float8_dtype: torch.dtype, dim=None):
    if dim is None:
        amax = torch.max(torch.abs(x))
    else:
        amax = torch.max(torch.abs(x), dim=dim, keepdim=True).values

    return amax_to_scale(amax, float8_dtype, x.dtype)

def mm_float8_emulated(x, x_scale, y, y_scale, out_dtype) -> torch.Tensor:
    # naive implementation: dq -> op -> q
    x_fp32 = x.to(torch.float) / x_scale
    y_fp32 = y.to(torch.float) / y_scale
    out_fp32 = torch.mm(x_fp32, y_fp32)

    return out_fp32.to(out_dtype)

def addmm_float8_unwrapped(
    a_data: torch.Tensor,
    a_scale: torch.Tensor,
    b_data: torch.Tensor,
    b_scale: torch.tensor,
    output_dtype: torch.dtype,
    output_scale: Optional[torch.Tensor],
    bias: Optional[torch.Tensor] = None,
) -> torch.Tensor:
    a_inverse_scale = a_scale.reciprocal()
    b_inverse_scale = b_scale.reciprocal()
    if output_dtype == torch.float32 and bias is not None:
        # Bias is not supported by _scaled_mm when output is fp32
        output = torch._scaled_mm(
            a_data,
            b_data,
            scale_a=a_inverse_scale,
            scale_b=b_inverse_scale,
            scale_result=output_scale,
            out_dtype=output_dtype,
        )
        output += bias
        return output
    output = torch._scaled_mm(
        a_data,
        b_data,
        bias=bias,
        scale_a=a_inverse_scale,
        scale_b=b_inverse_scale,
        scale_result=output_scale,
        out_dtype=output_dtype,
    )
    return output

def mm_float8(
    a: torch.Tensor,
    b: torch.Tensor,
    a_scale: torch.Tensor,
    b_scale: torch.Tensor,
    output_dtype: torch.dtype,  # output dtype
    output_scale: Optional[torch.Tensor] = None,  # output scale, precomputed
) -> torch.Tensor:
    return addmm_float8_unwrapped(
        a, a_scale, b, b_scale, output_dtype, output_scale
    )

def to_fp8_saturated(
    x: torch.Tensor,
    fp8_dtype: torch.dtype
):
    if fp8_dtype == e4m3_type:
        x = x.clamp(min=-1 * E4M3_MAX_POS, max=E4M3_MAX_POS)
    elif fp8_dtype == e5m2_type:
        x = x.clamp(min=-1 * E5M2_MAX_POS, max=E5M2_MAX_POS)
    else:
        raise ValueError(f"to_fp8_saturated(): Unsupported fp8_dtype: {fp8_dtype}")

    return x.to(fp8_dtype)

# copied from https://github.com/drisspg/transformer_nuggets/blob/main/transformer_nuggets/mx/to_blocked.py
def ceil_div(a, b):
    return (a + b - 1) // b

def to_blocked(input_matrix) -> torch.Tensor:
    """
    Rearrange a large matrix by breaking it into blocks and applying the rearrangement pattern.

    See:
        https://docs.nvidia.com/cuda/cublas/index.html#d-block-scaling-factors-layout

    Args:
        input_matrix: Input tensor of shape (H, W)

    Returns:
        Rearranged tensor of shape (32*ceil_div(H,128), 16*ceil_div(W,4))
    """
    rows, cols = input_matrix.shape
    n_row_blocks = ceil_div(rows, 128)
    n_col_blocks = ceil_div(cols, 4)

    # Calculate the padded shape
    padded_rows = n_row_blocks * 128
    padded_cols = n_col_blocks * 4

    padded = input_matrix
    # Ideally we would use torch.nn.pad but it doesn't support float8_e8m0fnu for now
    if (rows, cols) != (padded_rows, padded_cols):
        padded = torch.zeros((padded_rows, padded_cols), device=input_matrix.device, dtype=input_matrix.dtype)
        padded[:rows, :cols] = input_matrix

    # Rearrange the blocks
    blocks = padded.view(n_row_blocks, 128, n_col_blocks, 4).permute(0, 2, 1, 3)
    rearranged = blocks.reshape(-1, 4, 32, 4).transpose(1, 2).reshape(-1, 32, 16)

    return rearranged.flatten()

def compute_error(x: torch.Tensor, y: torch.Tensor) -> torch.Tensor:
    """Computes the error between two tensors in dB.

    For more details see:
        https://en.wikipedia.org/wiki/Signal-to-noise_ratio

    Args:
        x: The original tensor.
        y: The tensor to compare to the original tensor.
    """
    Ps = torch.norm(x)
    Pn = torch.norm(x - y)
    return 20 * torch.log10(Ps / Pn)

# largest power of 2 representable in `torch.float8_e4m3fn`
F8E4M3_LARGEST_POW2 = 8
# max value of `torch.float8_e4m3fn` (448)
F8E4M3_MAX_VAL = torch.finfo(torch.float8_e4m3fn).max
# exponent bias of `torch.float8_e8m0fnu`
F8E8M0_EXP_BIAS = 127

def data_to_mx_scale(x, block_size):
    # simple implementation of https://www.opencompute.org/documents/ocp-microscaling-formats-mx-v1-0-spec-final-pdf
    # section 6.3, not all edge cases (such as NaN) are handled/tested
    orig_shape = x.shape
    x = x.reshape(-1, block_size)
    max_abs = torch.amax(torch.abs(x), 1)
    largest_p2_lt_max_abs = torch.floor(torch.log2(max_abs))
    scale_e8m0_unbiased = largest_p2_lt_max_abs - F8E4M3_LARGEST_POW2
    scale_e8m0_unbiased = torch.clamp(scale_e8m0_unbiased, -1 * F8E8M0_EXP_BIAS, F8E8M0_EXP_BIAS)
    scale_e8m0_biased = scale_e8m0_unbiased + F8E8M0_EXP_BIAS
    scale_e8m0_biased = scale_e8m0_biased.to(torch.uint8)
    scale_e8m0_biased = scale_e8m0_biased.view(torch.float8_e8m0fnu)
    return scale_e8m0_biased.reshape(orig_shape[0], -1)


@unittest.skipIf(not torch.cuda.is_available(), "CUDA not found")
class TestFP8MatmulCuda(TestCase):

    @unittest.skipIf(not PLATFORM_SUPPORTS_FP8, f8_msg)
    def _test_tautological_mm(self, device: str = "cuda",
                              x_dtype: torch.dtype = e4m3_type,
                              y_dtype: torch.dtype = e4m3_type,
                              out_dtype: Optional[torch.dtype] = None,
                              size: int = 16) -> None:
        x_fp8 = torch.rand(size, size, device=device).to(x_dtype)
        y_fp8 = torch.eye(size, device=device, dtype=y_dtype).t()
        out_fp32 = torch.mm(x_fp8.to(torch.float), y_fp8.to(torch.float))
        scale_a = torch.tensor(1.0, device=device)
        scale_b = torch.tensor(1.0, device=device)
        out_fp8 = torch._scaled_mm(x_fp8, y_fp8, scale_a, scale_b, out_dtype=out_dtype)
        if out_dtype is not None:
            self.assertEqual(out_dtype, out_fp8.dtype)
        self.assertEqual(out_fp32, out_fp8.to(torch.float))

    @unittest.skipIf(not PLATFORM_SUPPORTS_FP8, f8_msg)
    def test_float8_basics(self, device) -> None:
        self._test_tautological_mm(device, e4m3_type, e4m3_type, size=16)
        # According to https://docs.nvidia.com/cuda/cublas/#id99 8F_E5M2 MM is unsupported
        # supported on ROCm but fails on CUDA
        ctx = self.assertRaises(RuntimeError) if torch.version.hip is None else contextlib.nullcontext()
        with ctx:
            self._test_tautological_mm(device, e5m2_type, e5m2_type)

        self._test_tautological_mm(device, e4m3_type, e5m2_type, size=32)
        self._test_tautological_mm(device, e5m2_type, e4m3_type, size=48)

        self._test_tautological_mm(device, size=64, out_dtype=torch.float16)
        self._test_tautological_mm(device, size=96, out_dtype=torch.float32)
        self._test_tautological_mm(device, size=80, out_dtype=torch.bfloat16)

        with self.assertRaises(AssertionError if torch.version.hip else RuntimeError):
            self._test_tautological_mm(device, out_dtype=e5m2_type)

    @unittest.skipIf(not PLATFORM_SUPPORTS_FP8, f8_msg)
    def test_float8_scale(self, device) -> None:
        size = (16, 16)
        x = torch.full(size, .5, device=device, dtype=e4m3_type)
        # hipblaslt does not yet support mixed e4m3_type input
        y_type = e4m3_type if torch.version.hip else e5m2_type
        y = torch.full(size, .5, device=device, dtype=y_type).t()
        scale_one = torch.tensor(1.0, device=device)
        scale_a = torch.tensor(1.5, device=device)
        scale_b = torch.tensor(0.66, device=device)
        out_fp8 = torch._scaled_mm(x, y, scale_a=scale_one, scale_b=scale_one)
        self.assertEqual(out_fp8.to(torch.float), torch.full(size, 4., device=device))
        out_fp8_s = torch._scaled_mm(x, y, scale_a=scale_a, scale_b=scale_b)
        self.assertEqual(out_fp8, out_fp8_s)

    @unittest.skipIf(not PLATFORM_SUPPORTS_FP8, f8_msg)
    @parametrize("base_dtype", [torch.float16, torch.bfloat16, torch.float32])
    def test_scaled_mm_vs_emulated(self, base_dtype):
        torch.manual_seed(42)
        input_dtype = e4m3_type
        output_dtype = base_dtype
        compare_type = torch.float32

        x = torch.randn(16, 16, device="cuda", dtype=base_dtype)
        y = torch.randn(32, 16, device="cuda", dtype=base_dtype).t()

        x_scale = tensor_to_scale(x, input_dtype).float()
        y_scale = tensor_to_scale(y, input_dtype).float()

        x_fp8 = to_fp8_saturated(x * x_scale, input_dtype)
        y_fp8 = to_fp8_saturated(y * y_scale, input_dtype)

        # Calculate actual F8 mm
        out_scaled_mm = mm_float8(
            x_fp8,
            y_fp8,
            a_scale=x_scale,
            b_scale=y_scale,
            output_dtype=output_dtype
        )

        # Calculate emulated F8 mm
        out_emulated = mm_float8_emulated(
            x_fp8,
            x_scale,
            y_fp8,
            y_scale,
            output_dtype
        )

        if output_dtype != base_dtype:
            out_scaled_mm = out_scaled_mm.to(compare_type)
            out_scaled_mm = out_scaled_mm / tensor_to_scale(out_scaled_mm, input_dtype)

            out_emulated = out_emulated.to(compare_type)
            out_emulated = out_emulated / tensor_to_scale(out_emulated, input_dtype)

        if base_dtype in {torch.bfloat16, torch.float16}:
            atol, rtol = 7e-2, 7e-2
        else:
            atol, rtol = 3e-3, 3e-3

        torch.testing.assert_close(out_scaled_mm, out_emulated, atol=atol, rtol=rtol)

    @unittest.skipIf(not PLATFORM_SUPPORTS_FP8, f8_msg)
    @parametrize("base_dtype", [torch.float16, torch.bfloat16, torch.float32])
    def test_scaled_mm_change_stride(self, base_dtype):
        torch.manual_seed(42)
        input_dtype = e4m3_type
        output_dtype = base_dtype
        compare_type = torch.float32

        x = torch.empty_strided((16, 16), (16, 1), device="cuda", dtype=base_dtype)
        y = torch.empty_strided((16, 32), (1, 64), device="cuda", dtype=base_dtype)

        x.normal_()
        y.normal_()

        x_scale = tensor_to_scale(x, input_dtype).float()
        y_scale = tensor_to_scale(y, input_dtype).float()

        x_fp8 = to_fp8_saturated(x * x_scale, input_dtype)
        y_fp8 = to_fp8_saturated(y * y_scale, input_dtype)

        # Calculate actual F8 mm
        out_scaled_mm = mm_float8(
            x_fp8,
            y_fp8,
            a_scale=x_scale,
            b_scale=y_scale,
            output_dtype=output_dtype
        )

        # Calculate emulated F8 mm
        out_emulated = mm_float8_emulated(
            x_fp8,
            x_scale,
            y_fp8,
            y_scale,
            output_dtype
        )

        if output_dtype != base_dtype:
            out_scaled_mm = out_scaled_mm.to(compare_type)
            out_scaled_mm = out_scaled_mm / tensor_to_scale(out_scaled_mm, input_dtype)

            out_emulated = out_emulated.to(compare_type)
            out_emulated = out_emulated / tensor_to_scale(out_emulated, input_dtype)

        if base_dtype in {torch.bfloat16, torch.float16}:
            atol, rtol = 7e-2, 7e-2
        else:
            atol, rtol = 3e-3, 3e-3

        torch.testing.assert_close(out_scaled_mm, out_emulated, atol=atol, rtol=rtol)

    @unittest.skipIf(not PLATFORM_SUPPORTS_FP8, f8_msg)
    def test_float8_bias(self, device) -> None:
        (k, l, m) = (16, 48, 32)
        x = torch.ones((k, l), device=device).to(e4m3_type)
        y = torch.full((m, l), .25, device=device, dtype=e4m3_type).t()
        bias = torch.full((m,), 4.0, device=device, dtype=torch.half)
        scale_a = torch.tensor(1.0, device=device)
        scale_b = torch.tensor(1.0, device=device)
        out_fp8 = torch._scaled_mm(x, y, scale_a=scale_a, scale_b=scale_b)
        outb_fp8 = torch._scaled_mm(x, y, scale_a=scale_a, scale_b=scale_b, bias=bias)
        # this fails on ROCm currently because hipblaslt doesn't have amax op
        out_fp32 = out_fp8.to(torch.float32)
        outb_fp32 = outb_fp8.to(torch.float32)
        difference = torch.abs(out_fp32 - outb_fp32)
        self.assertEqual(difference, torch.tensor(4.0, device=device).expand_as(out_fp32))

    @unittest.skipIf(not PLATFORM_SUPPORTS_FP8, f8_msg)
    @parametrize("bias", [True, False])
    def test_non_divisible_leading_dim(self, device, bias: bool) -> None:
        x = torch.rand((17, 16), device=device).to(e4m3_type)
        y = torch.rand((16, 16), device=device).to(e4m3_type).t()
        scale_a = torch.tensor(1.0, device=device)
        scale_b = torch.tensor(1.0, device=device)
        input_bias = None
        if bias:
            input_bias = torch.rand((16,), device=device).to(torch.half)
        _ = torch._scaled_mm(x, y, scale_a, scale_b, bias=input_bias)

    @unittest.skipIf(not PLATFORM_SUPPORTS_FP8, f8_msg)
    def test_float8_bias_relu_edgecase(self, device) -> None:
        (k, l, m) = (16, 48, 32)
        x = torch.full((k, l), 0.0, device=device).to(e4m3_type)
        y = torch.full((m, l), 1.0, device=device, dtype=e4m3_type).t()
        bias = torch.full((m,), -3.0, device=device, dtype=torch.half)
        scale_a = torch.tensor(1.0, device=device)
        scale_b = torch.tensor(1.0, device=device)
        outb_fp8 = torch._scaled_mm(x, y, scale_a, scale_b, bias=bias)
        outb_fp32 = outb_fp8.to(torch.float32)
        self.assertEqual(outb_fp32, torch.tensor(-3.0, device=device).expand_as(outb_fp32))

    @unittest.skipIf(not PLATFORM_SUPPORTS_FP8, f8_msg)
    def test_float32_output_errors_with_bias(self, device) -> None:
        (k, l, m) = (16, 48, 32)
        x = torch.rand((k, l), device=device).to(e4m3_type)
        y = torch.full((m, l), .25, device=device, dtype=e4m3_type).t()
        scale_a = torch.tensor(1.0, device=device)
        scale_b = torch.tensor(1.0, device=device)
        bias = torch.full((m,), 4.0, device=device, dtype=torch.bfloat16)
        self.assertRaisesRegex(
            RuntimeError,
            "Bias is not supported when out_dtype is set to Float32",
            lambda: torch._scaled_mm(x, y, scale_a, scale_b, bias=bias, out_dtype=torch.float32),
        )

    @unittest.skipIf(PLATFORM_SUPPORTS_FP8, f8_msg)
    def test_error_message_fp8_pre_sm89(self, device) -> None:
        (k, l, m) = (16, 48, 32)
        x = torch.rand((k, l), device=device).to(e4m3_type)
        y = torch.rand((m, l), device=device).to(e4m3_type).t()
        scale_a = torch.tensor(1.0, device=device)
        scale_b = torch.tensor(1.0, device=device)
        self.assertRaisesRegex(
            RuntimeError,
            r"torch\.\_scaled\_mm is only supported on CUDA devices with compute capability \>\= 9\.0 or 8\.9, or ROCm MI300\+",
            lambda: torch._scaled_mm(x, y, scale_a, scale_b, out_dtype=torch.float32),
        )

    @unittest.skipIf(not PLATFORM_SUPPORTS_FP8, f8_msg)
    def test_float8_scale_fast_accum(self, device) -> None:
        size = (16, 16)
        x = torch.full(size, .5, device=device, dtype=e4m3_type)
        # hipblaslt does not yet support mixed e4m3_type input
        y_type = e4m3_type if torch.version.hip else e5m2_type
        y = torch.full(size, .5, device=device, dtype=y_type).t()
        scale_a = torch.tensor(1.5, device=device)
        scale_b = torch.tensor(0.66, device=device)
        out_fp8 = torch._scaled_mm(x, y, scale_a, scale_b, use_fast_accum=True)
        self.assertEqual(out_fp8.to(torch.float), torch.full(size, 4., device=device))
        out_fp8_s = torch._scaled_mm(x, y, scale_a=scale_a, scale_b=scale_b, use_fast_accum=True)
        self.assertEqual(out_fp8, out_fp8_s)

    @unittest.skipIf(not PLATFORM_SUPPORTS_FP8 or IS_WINDOWS, f8_msg)
    @unittest.skipIf(not SM89OrLater, "rowwise implementation is currently sm89+ specific")
    @parametrize("use_fast_accum", [True, False])
    def test_float8_rowwise_scaling_sanity(self, device, use_fast_accum: bool) -> None:
        M, K, N = (1024, 512, 2048)
        fill_value = 0.5
        x = torch.full((M, K), fill_value, device=device)
        y = torch.full((N, K), fill_value, device=device)

        x_scales = torch.ones((x.shape[0], 1), device=device, dtype=torch.float32)
        y_scales = torch.ones((1, y.shape[0]), device=device, dtype=torch.float32)

        x_fp8 = x.to(e4m3_type)
        y_fp8 = y.to(e4m3_type).t()

        out_fp8 = torch._scaled_mm(
            x_fp8,
            y_fp8,
            scale_a=x_scales,
            scale_b=y_scales,
            out_dtype=torch.bfloat16,
            use_fast_accum=use_fast_accum,
        )
        self.assertEqual(
            out_fp8.to(torch.float32), torch.full((M, N), K * (fill_value**2), device=device)
        )

    @unittest.skipIf(not PLATFORM_SUPPORTS_FP8 or IS_WINDOWS, f8_msg)
    @skipIfRocm()
    def test_float8_error_messages(self, device) -> None:
        M, K, N = (1024, 512, 2048)
        fill_value = 0.5
        x = torch.full((M, K), fill_value, device=device)
        y = torch.full((N, K), fill_value, device=device)

        x_fp8 = x.to(e4m3_type)
        y_fp8 = y.to(e4m3_type).t()

        with self.assertRaisesRegex(
            RuntimeError,
            re.escape(
                "For RowWise scaling, scale_a should be (1024, 1) and scale_b "
                "should be (1, 2048). Got scale_a.size()=(1, 1) and scale_b.size()=(1, 2)"
            ),
        ):
            torch._scaled_mm(
                x_fp8,
                y_fp8,
                scale_a=torch.ones((1, 1), device="cuda"),
                scale_b=torch.ones((1, 2), device="cuda"),
                out_dtype=torch.bfloat16,
            )

        with self.assertRaisesRegex(
            RuntimeError,
            re.escape(
                " For RowWise scaling, scale_a should be (1024, 1) and scale_b "
                "should be (1, 2048). Got scale_a.size()=(1024, 1) and scale_b.size()=(1, 2049)"
            ),
        ):
            torch._scaled_mm(
                x_fp8,
                y_fp8,
                scale_a=torch.ones((M, 1), device="cuda"),
                scale_b=torch.ones((1, N + 1), device="cuda"),
                out_dtype=torch.bfloat16,
            )
        with self.assertRaisesRegex(
            RuntimeError,
            re.escape("For non-TensorWise scaling, scale tensors must be 2-dimensional"),
        ):
            torch._scaled_mm(
                x_fp8,
                y_fp8,
                scale_a=torch.ones((M), device="cuda"),
                scale_b=torch.ones((N, N), device="cuda"),
                out_dtype=torch.bfloat16,
            )

        with self.assertRaisesRegex(
            RuntimeError,
            re.escape(
                "Both scale_a and scale_b must be contiguous for RowWise scaling."
            ),
        ):
            torch._scaled_mm(
                x_fp8,
                y_fp8,
                scale_a=torch.ones((M, 1), device="cuda"),
                scale_b=torch.ones((1, N * 2), device="cuda")[:, ::2],
                out_dtype=torch.bfloat16,
            )

        # Note re.compile is used, not re.escape. This is to accomodate fn vs fnuz type message.
        with self.assertRaisesRegex(
            RuntimeError,
            r"Expected b\.dtype\(\) == at::kFloat8_e4m3fnu?z? to be true, but got false\.",
        ):
            torch._scaled_mm(
                x_fp8,
                y_fp8.to(e5m2_type),
                scale_a=torch.ones((M, 1), device="cuda"),
                scale_b=torch.ones((1, N), device="cuda"),
                out_dtype=torch.bfloat16,
            )

    @unittest.skipIf(not PLATFORM_SUPPORTS_FP8 or IS_WINDOWS, f8_msg)
    @unittest.skipIf(not SM89OrLater, "rowwise implementation is currently sm89+ specific")
    @parametrize("base_dtype", [torch.bfloat16])
    def test_scaled_mm_vs_emulated_row_wise(self, base_dtype):
        torch.manual_seed(42)
        input_dtype = e4m3_type
        output_dtype = base_dtype

        x = torch.randn(16, 16, device="cuda", dtype=base_dtype)
        y = torch.randn(32, 16, device="cuda", dtype=base_dtype).t()

        x_scales = tensor_to_scale(x, input_dtype, dim=1).float()
        y_scales = tensor_to_scale(y, input_dtype, dim=0).float()

        x_fp8 = to_fp8_saturated(x * x_scales, e4m3_type)
        y_fp8 = to_fp8_saturated(y * y_scales, e4m3_type)

        # Calculate actual F8 mm
        out_scaled_mm = mm_float8(
            x_fp8, y_fp8, a_scale=x_scales, b_scale=y_scales, output_dtype=output_dtype
        )

        # Calculate emulated F8 mm
        out_emulated = mm_float8_emulated(
            x_fp8, x_scales, y_fp8, y_scales, output_dtype
        )

        if base_dtype in {torch.bfloat16, torch.float16}:
            atol, rtol = 7e-2, 7e-2
        else:
            atol, rtol = 2e-3, 2e-3

        torch.testing.assert_close(out_scaled_mm, out_emulated, atol=atol, rtol=rtol)

    @unittest.skipIf(not PLATFORM_SUPPORTS_FP8, f8_msg)
    @parametrize("which_dim_zero", [0, 1, 2])
    @parametrize("use_torch_compile", [False, True])
    def test_zero_dim_tensorwise(self, which_dim_zero, use_torch_compile) -> None:
        device = "cuda"
        x_dtype, y_dtype = torch.float8_e4m3fn, torch.float8_e4m3fn
        out_dtype = torch.bfloat16
        M, K, N = 32, 32, 32
        if which_dim_zero == 0:
            M = 0
        elif which_dim_zero == 1:
            K = 0
        elif which_dim_zero == 2:
            N = 0

        x_fp8 = torch.zeros(M, K, device=device).to(x_dtype)
        y_fp8 = torch.zeros(N, K, device=device, dtype=y_dtype).t()
        out_fp32 = torch.mm(x_fp8.to(torch.float), y_fp8.to(torch.float))
        scale_a = torch.tensor(float('-inf'), device=device)
        scale_b = torch.tensor(float('-inf'), device=device)
        f = torch._scaled_mm
        if use_torch_compile:
            f = torch.compile(torch._scaled_mm)
        out_fp8 = f(x_fp8, y_fp8, scale_a, scale_b, out_dtype=out_dtype)
        self.assertEqual(out_dtype, out_fp8.dtype)
        self.assertEqual(out_fp32, out_fp8.to(torch.float))

<<<<<<< HEAD
    @unittest.skipIf(not PLATFORM_SUPPORTS_MX_GEMM, mx_skip_msg)
    @parametrize("test_case_name", [
        "a_eye_b_eye",
        "a_ones_b_ones",
        "a_ones_modified_b_ones",
        "a_ones_b_ones_modified",
        "a_scale_modified_b_ones",
        "a_ones_b_scale_modified",
        "data_random_scales_one",
        "data_random_scales_from_data",
    ])
    @parametrize("fast_accum", [False, True])
    @parametrize("mkn", [
        # Nice shapes
        (128, 128, 128),
        (256, 256, 256),
        (128, 256, 512),
        (256, 512, 128),
        (512, 128, 256),

        # Non block multiples
        (65, 96, 112),
        (197, 224, 272),
        # K not multiple of 32
        (197, 240, 272),

        # Very unbalanced
        (1023, 64, 48),
        (31, 1024, 64),
        (45, 96, 1024),

        # Mixed large and small
        (2, 1024, 128),
        (127, 96, 1024),
        (1025, 128, 96)
    ], name_fn=lambda mkn: f"{mkn[0]}_{mkn[1]}_{mkn[2]}")
    def test_blockwise_mxfp8_numerics(self, test_case_name, fast_accum, mkn) -> None:
        # inspiration: https://github.com/pytorch/ao/pull/1625

        device = "cuda"
        M, K, N = mkn
        BLOCK_SIZE = 32
        require_exact_match = True

        def ceil_div(a, b):
            return (a + b - 1) // b

        if test_case_name == "a_eye_b_eye":
            if not ((M == K) and (M == N)):
                return unittest.skip("this test is only defined for M == K == N, skipping")
            A_ref = torch.eye(M, device=device, dtype=torch.bfloat16)
            B_ref = torch.eye(M, device=device, dtype=torch.bfloat16)

            A = A_ref.to(torch.float8_e4m3fn)
            B = B_ref.to(torch.float8_e4m3fn)

            A_scale = torch.full((M, ceil_div(K, BLOCK_SIZE)), 1.0, device=device, dtype=torch.float8_e8m0fnu)
            B_scale = torch.full((N, ceil_div(K, BLOCK_SIZE)), 1.0, device=device, dtype=torch.float8_e8m0fnu)
            # convert to swizzled format
            A_scale = to_blocked(A_scale)
            B_scale = to_blocked(B_scale)

        elif test_case_name == "a_ones_b_ones":
            A_ref = torch.ones(M, K, device=device, dtype=torch.bfloat16)
            B_ref = torch.ones(N, K, device=device, dtype=torch.bfloat16)

            A = A_ref.to(torch.float8_e4m3fn)
            B = B_ref.to(torch.float8_e4m3fn)

            A_scale = torch.full((M, ceil_div(K, BLOCK_SIZE)), 1.0, device=device, dtype=torch.float8_e8m0fnu)
            B_scale = torch.full((N, ceil_div(K, BLOCK_SIZE)), 1.0, device=device, dtype=torch.float8_e8m0fnu)
            # convert to swizzled format
            A_scale = to_blocked(A_scale)
            B_scale = to_blocked(B_scale)

        elif test_case_name == "a_ones_modified_b_ones":
            A_ref = torch.ones(M, K, device=device, dtype=torch.bfloat16)
            B_ref = torch.ones(N, K, device=device, dtype=torch.bfloat16)

            A = A_ref.to(torch.float8_e4m3fn)
            B = B_ref.to(torch.float8_e4m3fn)

            A_ref[1][0:BLOCK_SIZE] = 2
            A[1][0:BLOCK_SIZE] = 2

            A_scale = torch.full((M, ceil_div(K, BLOCK_SIZE)), 1.0, device=device, dtype=torch.float8_e8m0fnu)
            B_scale = torch.full((N, ceil_div(K, BLOCK_SIZE)), 1.0, device=device, dtype=torch.float8_e8m0fnu)
            # convert to swizzled format
            A_scale = to_blocked(A_scale)
            B_scale = to_blocked(B_scale)

        elif test_case_name == "a_ones_b_ones_modified":
            A_ref = torch.ones(M, K, device=device, dtype=torch.bfloat16)
            B_ref = torch.ones(N, K, device=device, dtype=torch.bfloat16)

            A = A_ref.to(torch.float8_e4m3fn)
            B = B_ref.to(torch.float8_e4m3fn)

            B_ref[1][0:BLOCK_SIZE] = 2
            B[1][0:BLOCK_SIZE] = 2

            A_scale = torch.full((M, ceil_div(K, BLOCK_SIZE)), 1.0, device=device, dtype=torch.float8_e8m0fnu)
            B_scale = torch.full((N, ceil_div(K, BLOCK_SIZE)), 1.0, device=device, dtype=torch.float8_e8m0fnu)
            # convert to swizzled format
            A_scale = to_blocked(A_scale)
            B_scale = to_blocked(B_scale)

        elif test_case_name == "a_scale_modified_b_ones":
            A_ref = torch.ones(M, K, device=device, dtype=torch.bfloat16)
            B_ref = torch.ones(N, K, device=device, dtype=torch.bfloat16)

            A = A_ref.to(torch.float8_e4m3fn)
            B = B_ref.to(torch.float8_e4m3fn)

            A_scale = torch.full((M, ceil_div(K, BLOCK_SIZE)), 1.0, device=device, dtype=torch.float8_e8m0fnu)
            B_scale = torch.full((N, ceil_div(K, BLOCK_SIZE)), 1.0, device=device, dtype=torch.float8_e8m0fnu)

            A_ref[1][0:BLOCK_SIZE] = 4
            A[1][0:BLOCK_SIZE] = 2
            A_scale[1][0] = 2

            # convert to swizzled format
            A_scale = to_blocked(A_scale)
            B_scale = to_blocked(B_scale)

        elif test_case_name == "a_ones_b_scale_modified":
            A_ref = torch.ones(M, K, device=device, dtype=torch.bfloat16)
            B_ref = torch.ones(N, K, device=device, dtype=torch.bfloat16)

            A = A_ref.to(torch.float8_e4m3fn)
            B = B_ref.to(torch.float8_e4m3fn)

            A_scale = torch.full((M, ceil_div(K, BLOCK_SIZE)), 1.0, device=device, dtype=torch.float8_e8m0fnu)
            B_scale = torch.full((N, ceil_div(K, BLOCK_SIZE)), 1.0, device=device, dtype=torch.float8_e8m0fnu)

            B_ref[1][0:BLOCK_SIZE] = 4
            B[1][0:BLOCK_SIZE] = 2
            B_scale[1][0] = 2

            # convert to swizzled format
            A_scale = to_blocked(A_scale)
            B_scale = to_blocked(B_scale)

        elif test_case_name == "data_random_scales_one":
            require_exact_match = False
            # scales all-ones, element data random while being exactly representable in float8_e4m3fn

            # generate integers in [0, 255] and interpret as float8_e4m3fn
            A_ref = torch.randint(0, 255, (M, K), device=device, dtype=torch.uint8).view(torch.float8_e4m3fn).to(torch.bfloat16)
            B_ref = torch.randint(0, 255, (N, K), device=device, dtype=torch.uint8).view(torch.float8_e4m3fn).to(torch.bfloat16)
            # modification: don't allow NaN values
            A_ref[torch.isnan(A_ref)] = 0
            B_ref[torch.isnan(B_ref)] = 0

            A = A_ref.to(torch.float8_e4m3fn)
            B = B_ref.to(torch.float8_e4m3fn)

            A_scale = torch.full((M, ceil_div(K, BLOCK_SIZE)), 1.0, device=device, dtype=torch.float8_e8m0fnu)
            B_scale = torch.full((N, ceil_div(K, BLOCK_SIZE)), 1.0, device=device, dtype=torch.float8_e8m0fnu)

            # convert to swizzled format
            A_scale = to_blocked(A_scale)
            B_scale = to_blocked(B_scale)

        elif test_case_name == "data_random_scales_from_data":
            if not K % BLOCK_SIZE == 0:
                return unittest.skip(f"this test is only defined for K a multiple of {BLOCK_SIZE}, skipping")
            require_exact_match = False
            # random data, scales from data
            A_ref = torch.randn((M, K), device=device, dtype=torch.bfloat16) * 1000
            B_ref = torch.randn((N, K), device=device, dtype=torch.bfloat16) * 1000

            # Calculate scales based on the inputs
            A_scale = data_to_mx_scale(A_ref, BLOCK_SIZE)
            B_scale = data_to_mx_scale(B_ref, BLOCK_SIZE)

            max_val = F8E4M3_MAX_VAL
            min_val = -1 * max_val

            A = (A_ref.reshape(-1, BLOCK_SIZE) / A_scale.reshape(M * ceil_div(K, BLOCK_SIZE), 1).float()).reshape(M, K)
            A = A.clamp(min=min_val, max=max_val).to(torch.float8_e4m3fn)
            B = (B_ref.reshape(-1, BLOCK_SIZE) / B_scale.reshape(N * ceil_div(K, BLOCK_SIZE), 1).float()).reshape(N, K)
            B = B.clamp(min=min_val, max=max_val).to(torch.float8_e4m3fn)

            # convert to swizzled format
            A_scale = to_blocked(A_scale)
            B_scale = to_blocked(B_scale)

        C_ref = A_ref @ B_ref.t()

        C = torch._scaled_mm(
            A,
            B.t(),
            A_scale,
            B_scale,
            out_dtype=torch.bfloat16,
            use_fast_accum=fast_accum,
        )

        if require_exact_match:
            torch.testing.assert_close(C, C_ref, atol=0, rtol=0)
        else:
            sqnr = compute_error(C_ref, C)
            assert sqnr.item() > 22.0

    @unittest.skipIf(not PLATFORM_SUPPORTS_FP8 or IS_WINDOWS, f8_msg)
    @skipIfRocm()
    def test_blockwise_mxfloat8_error_messages(self, device) -> None:
        M, K, N = (1024, 512, 2048)
        BLOCK_SIZE_K = 32
        BLOCK_SIZE_MN = 128
        fill_value = 0.5

        x = torch.full((M, K), fill_value, device=device)
        y = torch.full((N, K), fill_value, device=device)

        x_fp8 = x.to(e4m3_type)
        y_fp8 = y.to(e4m3_type).t()

        def ceil_div(a, b):
            return (a + b - 1) // b

        num_k_blocks = ceil_div(K, BLOCK_SIZE_K)
        padded_num_k_blocks = ceil_div(num_k_blocks, 4) * 4
        expected_a_size = BLOCK_SIZE_MN * ceil_div(M, BLOCK_SIZE_MN) * padded_num_k_blocks
        expected_b_size = BLOCK_SIZE_MN * ceil_div(N, BLOCK_SIZE_MN) * padded_num_k_blocks


        # Test wrong scale tensor size for scale_a with correct dtype
        with self.assertRaisesRegex(
            RuntimeError,
            re.escape(
                f"For BlockWise scaling: Expected scale_a size to be {expected_a_size} "
                f"but got {expected_a_size - 1}"
            ),
        ):
            incorrect_size_a = torch.ones(expected_a_size - 1, device=device, dtype=torch.float8_e8m0fnu)
            correct_size_b = torch.ones(expected_b_size, device=device, dtype=torch.float8_e8m0fnu)
            torch._scaled_mm(
                x_fp8,
                y_fp8,
                scale_a=incorrect_size_a,
                scale_b=correct_size_b,
                out_dtype=torch.bfloat16,
            )

        # Test wrong scale tensor size for scale_b with correct dtype
        with self.assertRaisesRegex(
            RuntimeError,
            re.escape(
                f"For BlockWise scaling: Expected scale_b size to be {expected_b_size} "
                f"but got {expected_b_size + 1}"
            ),
        ):
            correct_size_a = torch.ones(expected_a_size, device=device, dtype=torch.float8_e8m0fnu)
            incorrect_size_b = torch.ones(expected_b_size + 1, device=device, dtype=torch.float8_e8m0fnu)
            torch._scaled_mm(
                x_fp8,
                y_fp8,
                scale_a=correct_size_a,
                scale_b=incorrect_size_b,
                out_dtype=torch.bfloat16,
            )

        # Test non-contiguous scale tensors with correct dtype
        with self.assertRaisesRegex(
            RuntimeError,
            re.escape(
                "For BlockWise scaling: Both scale_a and scale_b must be contiguous"
            ),
        ):
            non_contiguous_a = torch.ones(expected_a_size * 2, device=device, dtype=torch.float8_e8m0fnu)[::2]
            contiguous_b = torch.ones(expected_b_size, device=device, dtype=torch.float8_e8m0fnu)
            torch._scaled_mm(
                x_fp8,
                y_fp8,
                scale_a=non_contiguous_a,
                scale_b=contiguous_b,
                out_dtype=torch.bfloat16,
            )
=======
    @unittest.skipIf(TEST_WITH_ROCM, "ROCm doesn't support row-wise scaling")
    @unittest.skipIf(IS_WINDOWS, "Windows doesn't support row-wise scaling")
    @unittest.skipIf(not PLATFORM_SUPPORTS_FP8, f8_msg)
    @unittest.skipIf(not SM90OrLater, "sm89 kernel isn't opted into carveout yet")
    def test_honor_sm_carveout(self) -> None:
        torch.manual_seed(42)

        x = torch.randn(8192, 2048, device="cuda", dtype=torch.float32)
        y = torch.randn(8192, 2048, device="cuda", dtype=torch.float32).t()
        x_scales = tensor_to_scale(x, e4m3_type, dim=1).reciprocal()
        y_scales = tensor_to_scale(y, e4m3_type, dim=0).reciprocal()
        x_fp8 = to_fp8_saturated(x / x_scales, e4m3_type)
        y_fp8 = to_fp8_saturated(y / y_scales, e4m3_type)

        with tempfile.NamedTemporaryFile() as f:
            with torch.profiler.profile(activities=[torch.profiler.ProfilerActivity.CUDA]) as prof:
                self.assertIsNone(torch._C._get_sm_carveout_experimental())
                torch._scaled_mm(x_fp8, y_fp8, scale_a=x_scales, scale_b=y_scales, out_dtype=torch.bfloat16)
                torch._C._set_sm_carveout_experimental(0)
                self.assertEqual(torch._C._get_sm_carveout_experimental(), 0)
                torch._scaled_mm(x_fp8, y_fp8, scale_a=x_scales, scale_b=y_scales, out_dtype=torch.bfloat16)
                torch._C._set_sm_carveout_experimental(66)
                self.assertEqual(torch._C._get_sm_carveout_experimental(), 66)
                torch._scaled_mm(x_fp8, y_fp8, scale_a=x_scales, scale_b=y_scales, out_dtype=torch.bfloat16)
                torch._C._set_sm_carveout_experimental(None)
                self.assertIsNone(torch._C._get_sm_carveout_experimental())
                torch._scaled_mm(x_fp8, y_fp8, scale_a=x_scales, scale_b=y_scales, out_dtype=torch.bfloat16)

            prof.export_chrome_trace(f.name)
            no_carveout, carveout_0, carveout_66, no_carveout_again = [
                math.prod(evt.get("args", {}).get("grid", []))
                for evt in json.load(open(f.name))["traceEvents"]
                if evt.get("cat", "") == "kernel"
            ]

            self.assertEqual(no_carveout, no_carveout_again)
            self.assertNotEqual(no_carveout, carveout_66)
            self.assertNotEqual(carveout_66, carveout_0)
>>>>>>> f1771110


@unittest.skipIf(TEST_WITH_ROCM, "ROCm doesn't support CUTLASS")
@unittest.skipIf(IS_WINDOWS, "Windows doesn't support CUTLASS extensions")
@unittest.skipIf(not _IS_SM8X, "mixed dtypes linear only supported on SM 8.x")
class TestMixedDtypesLinearCuda(TestCase):
    @dtypes(torch.float16, torch.bfloat16)
    def test_mixed_dtypes_linear(self, dtype: torch.dtype, device: str = "cuda"):
        version = _get_torch_cuda_version()
        if version < (11, 8):
            self.skipTest("_mixed_dtypes_linear only compiled for CUDA 11.8+")

        def run_test(
            batch_shape,
            m,
            n,
            k,
            add_bias,
            activation,
            dtype,
            dtypeq,
            device,
            rtol,
            atol,
        ):
            if not add_bias and activation != "none":
                return

            val_lo, val_hi = -1, 1
            valq_lo, valq_hi = -2, 2
            input = make_tensor(
                *batch_shape, m, k, low=val_lo, high=val_hi, dtype=dtype, device=device
            )
            weight = make_tensor(
                n, k, low=valq_lo, high=valq_hi, dtype=torch.int8, device=device
            )
            scale = make_tensor(
                (n,), low=val_lo, high=val_hi, dtype=input.dtype, device=device
            )
            bias = (
                make_tensor(
                    (n,), low=val_lo, high=val_hi, dtype=input.dtype, device=device
                )
                if add_bias
                else None
            )

            input_ref = input.reshape(-1, input.shape[-1])

            # First, test plain multiplication.
            weight_ref = weight.T.to(input.dtype) * scale.view(1, n)
            weightq = (
                pack_int4_to_int8(weight.T) if dtypeq == torch.quint4x2 else weight.T
            )
            output_ref = torch.mm(input_ref, weight_ref).reshape(*input.shape[:-1], n)
            output = torch.ops.aten._mixed_dtypes_linear(
                input,
                quantized_weight_reorder_for_mixed_dtypes_linear_cutlass(
                    weightq, dtypeq, transpose=False
                ),
                scale,
            )
            torch.testing.assert_close(output, output_ref, rtol=rtol, atol=atol)

            # Second, test the linear operator itself.
            weight_ref = weight.to(input.dtype) * scale.view(n, 1)
            weightq = pack_int4_to_int8(weight) if dtypeq == torch.quint4x2 else weight
            bias_ref = bias.view(1, n) if add_bias else None
            output_ref = torch.nn.functional.linear(
                input_ref, weight_ref, bias=bias_ref
            ).reshape(*input.shape[:-1], n)
            if activation == "relu":
                relu = torch.nn.ReLU()
                output_ref = relu(output_ref)
            elif activation == "silu":
                silu = torch.nn.SiLU()
                output_ref = silu(output_ref)
            output = torch.ops.aten._mixed_dtypes_linear(
                input,
                quantized_weight_reorder_for_mixed_dtypes_linear_cutlass(
                    weightq, dtypeq, transpose=True
                ),
                scale,
                bias=bias,
                activation=activation,
            )
            torch.testing.assert_close(output, output_ref, rtol=rtol, atol=atol)

        dtypeqs = [torch.int8, torch.quint4x2]
        batch_shapes = [[], [2], [2, 1]]
        shapes = [
            [8, 64, 64],
            [8, 64, 128],
            [8, 128, 64],
            [8, 128, 128],
            [8, 128, 192],
            [8, 128, 256],
            [8, 256, 128],
            [8, 256, 384],
            [8, 384, 256],
        ]
        activations = [None, "relu", "silu"]
        rtol, atol = 1e-3, 1e-3
        if dtype == torch.bfloat16:
            rtol, atol = 1e-2, 1e-3
        for dtypeq, batch_shape, (m, n, k), add_bias, activation in product(
            dtypeqs, batch_shapes, shapes, (False, True), activations
        ):
            run_test(
                batch_shape,
                m,
                n,
                k,
                add_bias,
                activation,
                dtype,
                dtypeq,
                device,
                rtol,
                atol,
            )

instantiate_device_type_tests(TestMatmulCuda, globals(), except_for="cpu")
instantiate_device_type_tests(TestFP8MatmulCuda, globals(), except_for="cpu")
instantiate_device_type_tests(TestMixedDtypesLinearCuda, globals(), except_for="cpu")

if __name__ == '__main__':
    TestCase._default_dtype_check_enabled = True
    run_tests()<|MERGE_RESOLUTION|>--- conflicted
+++ resolved
@@ -847,7 +847,45 @@
         self.assertEqual(out_dtype, out_fp8.dtype)
         self.assertEqual(out_fp32, out_fp8.to(torch.float))
 
-<<<<<<< HEAD
+    @unittest.skipIf(TEST_WITH_ROCM, "ROCm doesn't support row-wise scaling")
+    @unittest.skipIf(IS_WINDOWS, "Windows doesn't support row-wise scaling")
+    @unittest.skipIf(not PLATFORM_SUPPORTS_FP8, f8_msg)
+    @unittest.skipIf(not SM90OrLater, "sm89 kernel isn't opted into carveout yet")
+    def test_honor_sm_carveout(self) -> None:
+        torch.manual_seed(42)
+
+        x = torch.randn(8192, 2048, device="cuda", dtype=torch.float32)
+        y = torch.randn(8192, 2048, device="cuda", dtype=torch.float32).t()
+        x_scales = tensor_to_scale(x, e4m3_type, dim=1).reciprocal()
+        y_scales = tensor_to_scale(y, e4m3_type, dim=0).reciprocal()
+        x_fp8 = to_fp8_saturated(x / x_scales, e4m3_type)
+        y_fp8 = to_fp8_saturated(y / y_scales, e4m3_type)
+
+        with tempfile.NamedTemporaryFile() as f:
+            with torch.profiler.profile(activities=[torch.profiler.ProfilerActivity.CUDA]) as prof:
+                self.assertIsNone(torch._C._get_sm_carveout_experimental())
+                torch._scaled_mm(x_fp8, y_fp8, scale_a=x_scales, scale_b=y_scales, out_dtype=torch.bfloat16)
+                torch._C._set_sm_carveout_experimental(0)
+                self.assertEqual(torch._C._get_sm_carveout_experimental(), 0)
+                torch._scaled_mm(x_fp8, y_fp8, scale_a=x_scales, scale_b=y_scales, out_dtype=torch.bfloat16)
+                torch._C._set_sm_carveout_experimental(66)
+                self.assertEqual(torch._C._get_sm_carveout_experimental(), 66)
+                torch._scaled_mm(x_fp8, y_fp8, scale_a=x_scales, scale_b=y_scales, out_dtype=torch.bfloat16)
+                torch._C._set_sm_carveout_experimental(None)
+                self.assertIsNone(torch._C._get_sm_carveout_experimental())
+                torch._scaled_mm(x_fp8, y_fp8, scale_a=x_scales, scale_b=y_scales, out_dtype=torch.bfloat16)
+
+            prof.export_chrome_trace(f.name)
+            no_carveout, carveout_0, carveout_66, no_carveout_again = [
+                math.prod(evt.get("args", {}).get("grid", []))
+                for evt in json.load(open(f.name))["traceEvents"]
+                if evt.get("cat", "") == "kernel"
+            ]
+
+            self.assertEqual(no_carveout, no_carveout_again)
+            self.assertNotEqual(no_carveout, carveout_66)
+            self.assertNotEqual(carveout_66, carveout_0)
+
     @unittest.skipIf(not PLATFORM_SUPPORTS_MX_GEMM, mx_skip_msg)
     @parametrize("test_case_name", [
         "a_eye_b_eye",
@@ -1128,46 +1166,6 @@
                 scale_b=contiguous_b,
                 out_dtype=torch.bfloat16,
             )
-=======
-    @unittest.skipIf(TEST_WITH_ROCM, "ROCm doesn't support row-wise scaling")
-    @unittest.skipIf(IS_WINDOWS, "Windows doesn't support row-wise scaling")
-    @unittest.skipIf(not PLATFORM_SUPPORTS_FP8, f8_msg)
-    @unittest.skipIf(not SM90OrLater, "sm89 kernel isn't opted into carveout yet")
-    def test_honor_sm_carveout(self) -> None:
-        torch.manual_seed(42)
-
-        x = torch.randn(8192, 2048, device="cuda", dtype=torch.float32)
-        y = torch.randn(8192, 2048, device="cuda", dtype=torch.float32).t()
-        x_scales = tensor_to_scale(x, e4m3_type, dim=1).reciprocal()
-        y_scales = tensor_to_scale(y, e4m3_type, dim=0).reciprocal()
-        x_fp8 = to_fp8_saturated(x / x_scales, e4m3_type)
-        y_fp8 = to_fp8_saturated(y / y_scales, e4m3_type)
-
-        with tempfile.NamedTemporaryFile() as f:
-            with torch.profiler.profile(activities=[torch.profiler.ProfilerActivity.CUDA]) as prof:
-                self.assertIsNone(torch._C._get_sm_carveout_experimental())
-                torch._scaled_mm(x_fp8, y_fp8, scale_a=x_scales, scale_b=y_scales, out_dtype=torch.bfloat16)
-                torch._C._set_sm_carveout_experimental(0)
-                self.assertEqual(torch._C._get_sm_carveout_experimental(), 0)
-                torch._scaled_mm(x_fp8, y_fp8, scale_a=x_scales, scale_b=y_scales, out_dtype=torch.bfloat16)
-                torch._C._set_sm_carveout_experimental(66)
-                self.assertEqual(torch._C._get_sm_carveout_experimental(), 66)
-                torch._scaled_mm(x_fp8, y_fp8, scale_a=x_scales, scale_b=y_scales, out_dtype=torch.bfloat16)
-                torch._C._set_sm_carveout_experimental(None)
-                self.assertIsNone(torch._C._get_sm_carveout_experimental())
-                torch._scaled_mm(x_fp8, y_fp8, scale_a=x_scales, scale_b=y_scales, out_dtype=torch.bfloat16)
-
-            prof.export_chrome_trace(f.name)
-            no_carveout, carveout_0, carveout_66, no_carveout_again = [
-                math.prod(evt.get("args", {}).get("grid", []))
-                for evt in json.load(open(f.name))["traceEvents"]
-                if evt.get("cat", "") == "kernel"
-            ]
-
-            self.assertEqual(no_carveout, no_carveout_again)
-            self.assertNotEqual(no_carveout, carveout_66)
-            self.assertNotEqual(carveout_66, carveout_0)
->>>>>>> f1771110
 
 
 @unittest.skipIf(TEST_WITH_ROCM, "ROCm doesn't support CUTLASS")
