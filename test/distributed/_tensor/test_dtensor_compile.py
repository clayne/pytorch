# Copyright (c) Meta Platforms, Inc. and affiliates
# Owner(s): ["oncall: distributed"]

import copy
import functools
import unittest
from unittest.mock import patch

import torch
import torch._dynamo
import torch._dynamo.testing
import torch.distributed as dist
import torch.nn as nn
from torch._C import FileCheck
from torch._inductor.utils import run_and_get_triton_code
from torch.distributed._tensor import (
    DeviceMesh,
    DTensor,
    init_device_mesh,
    Replicate,
    Shard,
)
from torch.distributed._tensor.placement_types import _Partial
from torch.distributed.algorithms._checkpoint.checkpoint_wrapper import (
    checkpoint_wrapper,
    CheckpointImpl,
)
from torch.distributed.fsdp import FullyShardedDataParallel as FSDP
from torch.distributed.tensor.parallel import (
    ColwiseParallel,
    parallelize_module,
    PrepareModuleInput,
    PrepareModuleOutput,
    RowwiseParallel,
)
from torch.testing._internal.common_distributed import (
    run_with_both_funcol_impls,
    run_with_both_funcol_impls_with_arg,
    skip_if_lt_x_gpu,
)
from torch.testing._internal.common_utils import (
    instantiate_parametrized_tests,
    parametrize,
    run_tests,
)
from torch.testing._internal.distributed._tensor.common_dtensor import (
    DTensorTestBase,
    MLPModule,
    with_comms,
)
from torch.testing._internal.distributed.fake_pg import FakeStore
from torch.utils._triton import has_triton
from torch.utils.checkpoint import checkpoint


class SimpleModel(nn.Module):
    def __init__(self, device):
        super().__init__()
        self.mlp_0 = MLPModule(device)
        self.mlp_1 = MLPModule(device)

    def forward(self, input):
        return self.mlp_1(self.mlp_0(input))


def extract_graph(fx_g, _, graph_cell):
    graph_cell[0] = fx_g
    return fx_g


# Make a custom compiler that runs aot autograd but extracts the fw graph
fw_graph_cell = [None]
bw_graph_cell = [None]
fw_compiler = functools.partial(extract_graph, graph_cell=fw_graph_cell)
bw_compiler = functools.partial(extract_graph, graph_cell=bw_graph_cell)

from functorch.compile import min_cut_rematerialization_partition
from torch._dynamo.backends.common import aot_autograd

aot_eager_graph = aot_autograd(
    fw_compiler=fw_compiler,
    bw_compiler=bw_compiler,
    partition_fn=min_cut_rematerialization_partition,
)


@instantiate_parametrized_tests
class TestDTensorCompile(torch._dynamo.test_case.TestCase):
    def setUp(self):
        super().setUp()
        fake_store = FakeStore()
        dist.init_process_group(
            "fake", store=fake_store, rank=0, world_size=self.world_size
        )

    def tearDown(self):
        super().tearDown()
        dist.destroy_process_group()

    @property
    def device_type(self) -> str:
        return "cuda" if torch.cuda.is_available() else "cpu"

    @property
    def world_size(self) -> int:
        return 2

<<<<<<< HEAD
    @run_with_both_funcol_impls
=======
>>>>>>> f34905f6
    def test_placement_compile(self):
        def fn(x):
            a = 0
            if x.is_replicate():
                a += 1
            if x.is_shard():
                a += 2
                if x.dim < 0:
                    raise RuntimeError("dim < 0")
            if x.is_shard(0):
                a += 2
            if x.is_shard(dim=0):
                a += 2
            if x.is_shard(dim=None):
                a += 2
            if x.is_partial():
                a += 3
            return a

        compiled_fn = torch.compile(backend="aot_eager", fullgraph=True)(fn)

        for x in [Shard(0), Replicate(), _Partial()]:
            opt_fn = fn(x)
            compiled_out = compiled_fn(x)
            self.assertEqual(opt_fn, compiled_out)

<<<<<<< HEAD
    @run_with_both_funcol_impls
=======
>>>>>>> f34905f6
    def test_device_mesh_compile(self):
        def fn(x):
            # test size()
            a = x.size()
            b = x.size(0)
            c = x.size(mesh_dim=0)
            size = a + b + c
            # test get_coordinate()
            coord = x.get_coordinate()
            # test get_group()
            group = x.get_group()
            return size, coord, group

        compiled_fn = torch.compile(backend="aot_eager", fullgraph=True)(fn)

        mesh = DeviceMesh(self.device_type, torch.arange(self.world_size))
        opt_fn = fn(mesh)
        compiled_out = compiled_fn(mesh)
        self.assertEqual(opt_fn, compiled_out)

<<<<<<< HEAD
    @run_with_both_funcol_impls
=======
>>>>>>> f34905f6
    def test_fakify_dtensor(self):
        mesh = DeviceMesh(self.device_type, torch.arange(self.world_size))

        # pass in DTensor as inputs/outputs to the function
        def fn(x):
            return x

        x = DTensor.from_local(torch.rand(1), mesh, [Shard(0)], run_check=False)
        ref = fn(x)

        opt_fn = torch.compile(fn, backend="aot_eager", fullgraph=True)
        res = opt_fn(x)
        self.assertEqual(res, ref)

    @run_with_both_funcol_impls
    def test_dynamo_dtensor(self):
        mesh = DeviceMesh(self.device_type, torch.arange(self.world_size))

        # test passing in DTensor as inputs/outputs and run some tensor computation
        def fn(x):
            return x * x + 2

        x = DTensor.from_local(torch.rand(1), mesh, [Shard(0)], run_check=False)
        ref = fn(x)

        opt_fn = torch.compile(fn, backend="aot_eager", fullgraph=True)
        res = opt_fn(x)
        self.assertEqual(res, ref)

<<<<<<< HEAD
    @run_with_both_funcol_impls
=======
>>>>>>> f34905f6
    def test_dtensor_attribute_access_on_intermediate(self):
        mesh = DeviceMesh(self.device_type, torch.arange(self.world_size))

        def fn(x):
            tmp = x * 2
            if tmp.placements[0].is_shard():
                return tmp._local_tensor + 2
            else:
                return tmp._local_tensor + 3

        x = DTensor.from_local(torch.ones(4), mesh, [Shard(0)], run_check=False)
        ref = fn(x)

        opt_fn = torch.compile(fn, backend="aot_eager", fullgraph=True)
        res = opt_fn(x)
        self.assertEqual(res, ref)

    def test_dtensor_noncontiguous_output(self):
        mesh = DeviceMesh(self.device_type, torch.arange(self.world_size))

        # test passing in DTensor as inputs/outputs and run some tensor computation
        def fn(x, y, z):
            x_transposed = x.permute(0, 2, 1).contiguous()
            tmp = torch._C._nn.linear(x_transposed, y, z)
            return tmp.permute(0, 2, 1)

        x_inner = torch.randn(4, 16, 4, requires_grad=True)
        y_inner = torch.randn(4, 16, requires_grad=True)
        z_inner = torch.randn(4, requires_grad=True)
        x = DTensor.from_local(x_inner, mesh, [Shard(1)], run_check=False)
        y = DTensor.from_local(y_inner, mesh, [Shard(1)], run_check=False)
        z = DTensor.from_local(z_inner, mesh, [Replicate()], run_check=False)
        out = torch.compile(fn, backend="aot_eager", fullgraph=True)(x, y, z)
        out.contiguous().sum().backward()

<<<<<<< HEAD
    @run_with_both_funcol_impls
=======
>>>>>>> f34905f6
    def test_dynamo_dtensor_from_local(self):
        mesh = DeviceMesh(self.device_type, torch.arange(self.world_size))

        # create DTensor inside fn and run some compute
        def fn(x):
            dt = DTensor.from_local(x, mesh, [Replicate()], run_check=False)
            return dt.to_local() + 2

        # below is the op approach for reference
        # from torch.distributed._tensor.api import _FromTorchTensor
        # def from_local_tensor(x):
        #     return _FromTorchTensor.apply(x, mesh, [Replicate()], False)

        # _dt_lib_def = torch.library.Library("dtensor", "DEF")
        # _dt_lib_def.define("from_local(Tensor self) -> Tensor")

        # _dt_lib_impl = torch.library.Library("dtensor", "IMPL")
        # _dt_lib_impl.impl("from_local", from_local_tensor, "Autograd")

        x = torch.ones(1, requires_grad=True)
        ref = fn(x)
        cnt = torch._dynamo.testing.CompileCounterWithBackend("aot_eager")
        opt_fn = torch.compile(fn, backend=cnt, fullgraph=True)
        res = opt_fn(x)
        # backward should work as well
        res.sum().backward()

        self.assertEqual(res, ref)
        self.assertEqual(cnt.frame_count, 1)

        # test if user calls from_local with mesh/placements as kwargs and that should still work
        def from_local_kwargs_fn(x):
            dt = DTensor.from_local(
                x, device_mesh=mesh, placements=[Replicate()], run_check=False
            )
            return dt.to_local() + 2

        ref = from_local_kwargs_fn(x)
        opt_kwargs_fn = torch.compile(from_local_kwargs_fn, backend=cnt, fullgraph=True)
        res = opt_kwargs_fn(x)
        self.assertEqual(res, ref)
        self.assertEqual(cnt.frame_count, 2)

    def test_dynamo_to_local_kwargs(self):
        mesh = DeviceMesh(self.device_type, torch.arange(self.world_size))

        def fn(x):
            return dt.to_local(grad_placements=[Shard(0)]) + 2

        fn_opt = torch.compile(fn, backend="aot_eager", fullgraph=True)
        x = torch.ones(4)
        dt = DTensor.from_local(x, mesh, [Replicate()], run_check=False)

        out_ref = fn(dt)
        out_test = fn_opt(dt)
        self.assertEqual(out_ref, out_test)

    def test_dynamo_to_local_kwargs_forward_hook(self):
        mesh = DeviceMesh(self.device_type, torch.arange(self.world_size))

        def fw_hook(module, inp, out):
            tmp = out.to_local(grad_placements=out.placements) + 2
            return DTensor.from_local(tmp, mesh, out.placements, run_check=False)

        mod = torch.nn.Linear(4, 4)
        mod.register_forward_hook(fw_hook)
<<<<<<< HEAD
=======

        mod = torch.nn.Linear(4, 4)
        mod.register_forward_hook(fw_hook)
        mod.weight = torch.nn.Parameter(
            DTensor.from_local(mod.weight, mesh, [Replicate()], run_check=False)
        )
        mod.bias = torch.nn.Parameter(
            DTensor.from_local(mod.bias, mesh, [Replicate()], run_check=False)
        )
        opt_mod = torch.compile(mod, backend="aot_eager", fullgraph=True)

        x = torch.ones(4, 4)
        dt = DTensor.from_local(x, mesh, [Replicate()], run_check=False)

        out_ref = mod(dt)
        out_test = opt_mod(dt)
        self.assertEqual(out_ref, out_test)

    @unittest.skipIf(not has_triton(), "Inductor+gpu needs triton and recent GPU arch")
    def test_dtensor_different_gradient_placement(self):
        mesh = DeviceMesh(self.device_type, torch.arange(self.world_size))

        def fn(x, y, z):
            permute = x.permute(0, 2, 1)
            permute2 = permute.contiguous()
            layer_norm = torch.nn.functional.layer_norm(permute2, (4,), y, z, 1e-05)
            out = layer_norm.permute(0, 2, 1)
            return out

        x = torch.randn(4, 2, 4, requires_grad=True, device="cuda")
        x_dt = DTensor.from_local(x, mesh, [Shard(1)], run_check=False)

        y = torch.randn(4, requires_grad=True, device="cuda")
        y_dt = DTensor.from_local(y, mesh, [Replicate()], run_check=False)

        z = torch.randn(4, requires_grad=True, device="cuda")
        z_dt = DTensor.from_local(z, mesh, [Replicate()], run_check=False)

        opt_fn = torch.compile(fn, backend="inductor", fullgraph=True)
        tmp_dt = opt_fn(x_dt, y_dt, z_dt)
        out_dt = torch.matmul(tmp_dt, x_dt).permute(0, 2, 1)
        out_dt.sum().backward()
>>>>>>> f34905f6

        mod = torch.nn.Linear(4, 4)
        mod.register_forward_hook(fw_hook)
        mod.weight = torch.nn.Parameter(
            DTensor.from_local(mod.weight, mesh, [Replicate()], run_check=False)
        )
        mod.bias = torch.nn.Parameter(
            DTensor.from_local(mod.bias, mesh, [Replicate()], run_check=False)
        )
        opt_mod = torch.compile(mod, backend="aot_eager", fullgraph=True)

        x = torch.ones(4, 4)
        dt = DTensor.from_local(x, mesh, [Replicate()], run_check=False)

        out_ref = mod(dt)
        out_test = opt_mod(dt)
        self.assertEqual(out_ref, out_test)

    @unittest.skipIf(not has_triton(), "Inductor+gpu needs triton and recent GPU arch")
    def test_dtensor_different_gradient_placement(self):
        mesh = DeviceMesh(self.device_type, torch.arange(self.world_size))

        def fn(x, y, z):
            permute = x.permute(0, 2, 1)
            permute2 = permute.contiguous()
            layer_norm = torch.nn.functional.layer_norm(permute2, (4,), y, z, 1e-05)
            out = layer_norm.permute(0, 2, 1)
            return out

        x = torch.randn(4, 2, 4, requires_grad=True, device="cuda")
        x_dt = DTensor.from_local(x, mesh, [Shard(1)], run_check=False)

        y = torch.randn(4, requires_grad=True, device="cuda")
        y_dt = DTensor.from_local(y, mesh, [Replicate()], run_check=False)

        z = torch.randn(4, requires_grad=True, device="cuda")
        z_dt = DTensor.from_local(z, mesh, [Replicate()], run_check=False)

        opt_fn = torch.compile(fn, backend="inductor", fullgraph=True)
        tmp_dt = opt_fn(x_dt, y_dt, z_dt)
        out_dt = torch.matmul(tmp_dt, x_dt).permute(0, 2, 1)
        out_dt.sum().backward()

    @run_with_both_funcol_impls
    def test_dynamo_dtensor_from_local_redistribute(self):
        mesh = DeviceMesh(self.device_type, torch.arange(self.world_size))

        # pass in tensor as inputs/outputs, create DTensor and run redistribute
        # (allgather collective) inside the fn
        def fn(x):
            dt = DTensor.from_local(x, mesh, [Shard(0)], run_check=False)
            return dt.redistribute(mesh, [Replicate()]).to_local() + 2

        x = torch.ones(1)
        ref = fn(x)
        cnt = torch._dynamo.testing.CompileCounterWithBackend("aot_eager")
        opt_fn = torch.compile(fn, backend=cnt, fullgraph=True)
        res = opt_fn(x)
        self.assertEqual(res, ref)

        def redistribute_kwargs_fn(x):
            dt = DTensor.from_local(x, mesh, [Shard(0)], run_check=False)
            return (
                dt.redistribute(device_mesh=mesh, placements=[Replicate()]).to_local()
                + 2
            )

        x = torch.ones(1)
        ref = redistribute_kwargs_fn(x)
        opt_kwargs_fn = torch.compile(
            redistribute_kwargs_fn, backend=cnt, fullgraph=True
        )
        res = opt_kwargs_fn(x)
        self.assertEqual(res, ref)

    def test_dtensor_dynamo_device_mesh_attrs(self):
        mesh = DeviceMesh(self.device_type, torch.arange(self.world_size))

        # pass in tensor as inputs/outputs, create DTensor and run redistribute
        # (allgather collective) inside the fn
        def fn(x_dt):
            if x_dt.device_mesh.device_type == "cuda":
                return x_dt + 1
            else:
                return x_dt + 2

        x = torch.ones(4, 4)
        x_dt = DTensor.from_local(x, mesh, [Shard(0)], run_check=False)
        ref = fn(x_dt)

        opt_fn = torch.compile(fn, backend="eager", fullgraph=True)
        res = opt_fn(x_dt)
        self.assertEqual(ref, res)

    @unittest.skipIf(not has_triton(), "Inductor+gpu needs triton and recent GPU arch")
    def test_dtensor_partial_placement_graph_output(self):
        mesh = DeviceMesh(self.device_type, torch.arange(self.world_size))

        def fn(x):
            return x + x

        x = torch.randn(4, 4, requires_grad=True)
        x_dt = DTensor.from_local(x, mesh, [_Partial()], run_check=False)

        y = torch.randn(4, 4, requires_grad=True)
        y_dt = DTensor.from_local(y, mesh, [Replicate()], run_check=False)

        opt_fn = torch.compile(fn, backend="inductor", fullgraph=True)
        tmp_dt = opt_fn(x_dt)
        out_dt = torch.matmul(tmp_dt, y_dt)
        out_dt.sum().backward()

    @unittest.skipIf(not has_triton(), "Inductor+gpu needs triton and recent GPU arch")
    @skip_if_lt_x_gpu(1)
    # TODO: somehow inductor bg compile threads are causing hangs at exit with distributed work dtor
    @patch.object(torch._inductor.config, "compile_threads", 1)
    @patch.object(torch._inductor.config, "reorder_for_compute_comm_overlap", True)
    @run_with_both_funcol_impls_with_arg
    def test_tp_compile_comm_reordering(self, use_native_funcol):
        class FakeAttention(nn.Module):
            def __init__(self):
                super().__init__()
                self.wq = nn.Linear(16, 16)
                self.wk = nn.Linear(16, 16)
                self.wv = nn.Linear(16, 16)
                self.wo = nn.Linear(16, 16)

            def forward(self, x):
                xq = self.wq(x)
                xk = self.wk(x)
                xv = self.wv(x)
                # fake attention:
                xo = xq + xk + xv
                return self.wo(xo)

        class FakeTransformerBlock(nn.Module):
            def __init__(self):
                super().__init__()
                self.attn = FakeAttention()

            def forward(self, x):
                return self.attn(x)

        class FakeTransformer(nn.Module):
            def __init__(self):
                super().__init__()
                self.block = FakeTransformerBlock()

            def forward(self, input):
                return self.block(input)

        model = FakeTransformer().to(self.device_type)

        tp_mesh = init_device_mesh("cuda", (2,), mesh_dim_names=("tp",))

        # apply sequence parallel
        parallel_plan = {
            "attn": PrepareModuleInput(
                input_layouts=Shard(0), desired_input_layouts=Replicate()
            ),
            "attn.wq": ColwiseParallel(),
            "attn.wk": ColwiseParallel(),
            "attn.wv": ColwiseParallel(),
            "attn.wo": RowwiseParallel(output_layouts=Shard(0)),
        }

        parallelize_module(
            module=model.block,
            device_mesh=tp_mesh,
            parallelize_plan=parallel_plan,
        )

        cnt = torch._dynamo.testing.CompileCounterWithBackend("inductor")
        compiled_model = torch.compile(model, backend=cnt, fullgraph=True)
        inp = torch.rand(20, 16).to(self.device_type)
        out = compiled_model(inp)
        out.sum().backward()
        self.assertEqual(cnt.frame_count, 1)

        code = run_and_get_triton_code(compiled_model, inp)
<<<<<<< HEAD
        if use_native_funcol:
            FileCheck().check(
                "buf0 = torch.ops._c10d_functional.all_gather_into_tensor.default(primal"
            ).check("buf1 = torch.ops._c10d_functional.wait_tensor.default(buf0").check(
                "extern_kernels.mm(buf0,"
            ).run(
                code
            )
        else:
            # Check that `buf2` is correctly waited on before first use.
            # fmt: off
            FileCheck() \
                .check("buf1_work = dist.all_gather_into_tensor(buf1[0]") \
                .check("buf2 = buf1[0]") \
                .check("buf2 = _wait_tensor(buf2)") \
                .check("extern_kernels.mm(buf2,") \
                .run(code)
=======
        FileCheck().check(
            "buf0 = torch.ops._c10d_functional.all_gather_into_tensor.default(primal"
        ).check("buf1 = torch.ops._c10d_functional.wait_tensor.default(buf0").check(
            "extern_kernels.mm(buf0,"
        ).run(
            code
        )
>>>>>>> f34905f6


@instantiate_parametrized_tests
class TestDTensorCompileE2E(DTensorTestBase):
    @property
    def world_size(self):
        return 4

    @with_comms
    @parametrize("is_seq_parallel", [True, False])
    @run_with_both_funcol_impls
    def test_tp_compile_fullgraph(self, is_seq_parallel):
        mesh = DeviceMesh(self.device_type, torch.arange(self.world_size))

        model = SimpleModel(self.device_type)

        colwise_style = (
            ColwiseParallel(input_layouts=Shard(0))
            if is_seq_parallel
            else ColwiseParallel()
        )
        rowwise_style = (
            RowwiseParallel(output_layouts=Shard(0))
            if is_seq_parallel
            else RowwiseParallel()
        )

        if is_seq_parallel:
            # use input preparation to test out the compile of it
            prepare_module_input = PrepareModuleInput(
                input_layouts=Shard(0),
                desired_input_layouts=Replicate(),
            )
            prepare_module_out = PrepareModuleOutput(
                output_layouts=Replicate(),
                desired_output_layouts=Shard(0),
            )
            plan = {
                "mlp_0": prepare_module_input,
                "mlp_0.net1": ColwiseParallel(),
                "mlp_0.net2": rowwise_style,
                "mlp_1.net1": colwise_style,
                "mlp_1.net2": RowwiseParallel(),
                "mlp_1": prepare_module_out,
            }
        else:
            plan = {
                "mlp_0.net1": colwise_style,
                "mlp_0.net2": rowwise_style,
                "mlp_1.net1": colwise_style,
                "mlp_1.net2": rowwise_style,
            }

        model = parallelize_module(
            model,
            mesh,
            parallelize_plan=plan,
        )
        rng_seed = self.rank if is_seq_parallel else 0
        torch.manual_seed(rng_seed)
        inp = torch.rand(20, 10, device=self.device_type)
        out = model(inp)
        cnt = torch._dynamo.testing.CompileCounterWithBackend("aot_eager")
        compiled_mod = torch.compile(model, backend=cnt, fullgraph=True)
        compiled_out = compiled_mod(inp)
        compiled_out.sum().backward()
        self.assertEqual(compiled_out, out)
        self.assertEqual(cnt.frame_count, 1)

    @with_comms
    @skip_if_lt_x_gpu(4)
    @run_with_both_funcol_impls
    def test_2d_fsdp_tp_compile(self):
        data_parallel_size = 2
        model = SimpleModel(self.device_type)
        model_copy = copy.deepcopy(model)

        # 2-D mesh is [dp, tp]
        twod_mesh = init_device_mesh(
            "cuda",
            (data_parallel_size, self.world_size // data_parallel_size),
            mesh_dim_names=["dp", "tp"],
        )

        fsdp_pg = twod_mesh.get_group(mesh_dim=0)

        inp = torch.rand(20, 10, device=self.device_type)
        parallelize_plan = {
            "mlp_0.net1": ColwiseParallel(),
            "mlp_0.net2": RowwiseParallel(),
            "mlp_1.net1": ColwiseParallel(),
            "mlp_1.net2": RowwiseParallel(),
        }
        tp_model = parallelize_module(model, twod_mesh["tp"], parallelize_plan)
        eager_2d = FSDP(
            tp_model,
            device_id=self.rank,
            use_orig_params=True,
            device_mesh=twod_mesh["dp"],
        )
        out = eager_2d(inp)
        tp_model2 = parallelize_module(
            model_copy,
            twod_mesh["tp"],
            parallelize_plan,
        )
        fsdp_2d = FSDP(
            tp_model2,
            device_id=self.rank,
            use_orig_params=True,
            device_mesh=twod_mesh["dp"],
        )

        # TODO: once aot autograd support is ready we can just use default backend
        cnt = torch._dynamo.testing.CompileCounterWithBackend("aot_eager")
        compiled_2d = torch.compile(fsdp_2d, backend=cnt)
        compiled_output = compiled_2d(inp)

        self.assertEqual(out, compiled_output)
        self.assertEqual(cnt.frame_count, 1)

    @with_comms
    @skip_if_lt_x_gpu(4)
    @run_with_both_funcol_impls
    def test_2d_fsdp_tp_ac_compile(self):
        dp_degree = 2
        tp_degree = self.world_size // dp_degree
        model = SimpleModel(self.device_type)
        model_copy = copy.deepcopy(model)

        # 2-D mesh is [dp, tp]
        mesh_2d = init_device_mesh(
            "cuda", mesh_shape=(dp_degree, tp_degree), mesh_dim_names=("dp", "tp")
        )

        inp = torch.rand(20, 10, device=self.device_type)
        parallelize_plan = {
            "mlp_0.net1": ColwiseParallel(),
            "mlp_0.net2": RowwiseParallel(),
            "mlp_1.net1": ColwiseParallel(),
            "mlp_1.net2": RowwiseParallel(),
        }
        tp_model = parallelize_module(model, mesh_2d["tp"], parallelize_plan)
        tp_model = checkpoint_wrapper(
            tp_model,
            checkpoint_impl=CheckpointImpl.NO_REENTRANT,
            checkpoint_fn=checkpoint,
            use_reentrant=False,
        )
        eager_2d = FSDP(tp_model, device_mesh=mesh_2d["dp"], use_orig_params=True)

        tp_model2 = parallelize_module(model_copy, mesh_2d["tp"], parallelize_plan)
        fsdp_2d = FSDP(
            tp_model2,
            device_mesh=mesh_2d["dp"],
            use_orig_params=True,
        )
        # TODO: once aot autograd support is ready we can just use default backend
        compiled_2d = torch.compile(fsdp_2d, backend="aot_eager")

        # forward pass
        out = eager_2d(inp)
        compiled_output = compiled_2d(inp)
        self.assertEqual(out, compiled_output)

        # backward pass
        out.sum().backward()
        compiled_output.sum().backward()

        # compare the gradients:
        for n, p in zip(fsdp_2d.parameters(), compiled_2d.parameters()):
            self.assertEqual(n.grad, p.grad)

    @with_comms
    @skip_if_lt_x_gpu(4)
    @run_with_both_funcol_impls
    def test_compile_dtensor_redistribute_backward(self):
        mesh = DeviceMesh(device_type="cuda", mesh=torch.arange(self.world_size))

        def fn(x, y):
            dt = DTensor.from_local(x.reshape(2, 4), mesh, [Shard(0)], run_check=False)
            dt2 = DTensor.from_local(y.reshape(4, 2), mesh, [Shard(1)], run_check=False)
            dt_out = torch.matmul(dt, dt2)
            dt_out_redistribute = dt_out.redistribute(mesh, [Replicate()])
            return dt_out_redistribute.to_local()

        opt_fn = torch.compile(fn, backend=aot_eager_graph, fullgraph=True)

        x_ref = torch.arange(8, requires_grad=True, dtype=torch.float32)
        y_ref = torch.arange(8, requires_grad=True, dtype=torch.float32)
        ref = fn(x_ref, y_ref)

        x = torch.arange(8, requires_grad=True, dtype=torch.float32)
        y = torch.arange(8, requires_grad=True, dtype=torch.float32)
        res = opt_fn(x, y)

        self.assertEqual(res, ref)

        # Now run and assert the backward + gradients
        ref.sum().backward()
        res.sum().backward()

        self.assertEqual(x_ref.grad, x.grad)
        self.assertEqual(y_ref.grad, y.grad)


if __name__ == "__main__":
    run_tests()<|MERGE_RESOLUTION|>--- conflicted
+++ resolved
@@ -33,11 +33,7 @@
     PrepareModuleOutput,
     RowwiseParallel,
 )
-from torch.testing._internal.common_distributed import (
-    run_with_both_funcol_impls,
-    run_with_both_funcol_impls_with_arg,
-    skip_if_lt_x_gpu,
-)
+from torch.testing._internal.common_distributed import skip_if_lt_x_gpu
 from torch.testing._internal.common_utils import (
     instantiate_parametrized_tests,
     parametrize,
@@ -84,7 +80,6 @@
 )
 
 
-@instantiate_parametrized_tests
 class TestDTensorCompile(torch._dynamo.test_case.TestCase):
     def setUp(self):
         super().setUp()
@@ -105,10 +100,6 @@
     def world_size(self) -> int:
         return 2
 
-<<<<<<< HEAD
-    @run_with_both_funcol_impls
-=======
->>>>>>> f34905f6
     def test_placement_compile(self):
         def fn(x):
             a = 0
@@ -135,10 +126,6 @@
             compiled_out = compiled_fn(x)
             self.assertEqual(opt_fn, compiled_out)
 
-<<<<<<< HEAD
-    @run_with_both_funcol_impls
-=======
->>>>>>> f34905f6
     def test_device_mesh_compile(self):
         def fn(x):
             # test size()
@@ -159,10 +146,6 @@
         compiled_out = compiled_fn(mesh)
         self.assertEqual(opt_fn, compiled_out)
 
-<<<<<<< HEAD
-    @run_with_both_funcol_impls
-=======
->>>>>>> f34905f6
     def test_fakify_dtensor(self):
         mesh = DeviceMesh(self.device_type, torch.arange(self.world_size))
 
@@ -177,7 +160,6 @@
         res = opt_fn(x)
         self.assertEqual(res, ref)
 
-    @run_with_both_funcol_impls
     def test_dynamo_dtensor(self):
         mesh = DeviceMesh(self.device_type, torch.arange(self.world_size))
 
@@ -192,10 +174,6 @@
         res = opt_fn(x)
         self.assertEqual(res, ref)
 
-<<<<<<< HEAD
-    @run_with_both_funcol_impls
-=======
->>>>>>> f34905f6
     def test_dtensor_attribute_access_on_intermediate(self):
         mesh = DeviceMesh(self.device_type, torch.arange(self.world_size))
 
@@ -231,10 +209,6 @@
         out = torch.compile(fn, backend="aot_eager", fullgraph=True)(x, y, z)
         out.contiguous().sum().backward()
 
-<<<<<<< HEAD
-    @run_with_both_funcol_impls
-=======
->>>>>>> f34905f6
     def test_dynamo_dtensor_from_local(self):
         mesh = DeviceMesh(self.device_type, torch.arange(self.world_size))
 
@@ -301,8 +275,6 @@
 
         mod = torch.nn.Linear(4, 4)
         mod.register_forward_hook(fw_hook)
-<<<<<<< HEAD
-=======
 
         mod = torch.nn.Linear(4, 4)
         mod.register_forward_hook(fw_hook)
@@ -345,51 +317,7 @@
         tmp_dt = opt_fn(x_dt, y_dt, z_dt)
         out_dt = torch.matmul(tmp_dt, x_dt).permute(0, 2, 1)
         out_dt.sum().backward()
->>>>>>> f34905f6
-
-        mod = torch.nn.Linear(4, 4)
-        mod.register_forward_hook(fw_hook)
-        mod.weight = torch.nn.Parameter(
-            DTensor.from_local(mod.weight, mesh, [Replicate()], run_check=False)
-        )
-        mod.bias = torch.nn.Parameter(
-            DTensor.from_local(mod.bias, mesh, [Replicate()], run_check=False)
-        )
-        opt_mod = torch.compile(mod, backend="aot_eager", fullgraph=True)
-
-        x = torch.ones(4, 4)
-        dt = DTensor.from_local(x, mesh, [Replicate()], run_check=False)
-
-        out_ref = mod(dt)
-        out_test = opt_mod(dt)
-        self.assertEqual(out_ref, out_test)
-
-    @unittest.skipIf(not has_triton(), "Inductor+gpu needs triton and recent GPU arch")
-    def test_dtensor_different_gradient_placement(self):
-        mesh = DeviceMesh(self.device_type, torch.arange(self.world_size))
-
-        def fn(x, y, z):
-            permute = x.permute(0, 2, 1)
-            permute2 = permute.contiguous()
-            layer_norm = torch.nn.functional.layer_norm(permute2, (4,), y, z, 1e-05)
-            out = layer_norm.permute(0, 2, 1)
-            return out
-
-        x = torch.randn(4, 2, 4, requires_grad=True, device="cuda")
-        x_dt = DTensor.from_local(x, mesh, [Shard(1)], run_check=False)
-
-        y = torch.randn(4, requires_grad=True, device="cuda")
-        y_dt = DTensor.from_local(y, mesh, [Replicate()], run_check=False)
-
-        z = torch.randn(4, requires_grad=True, device="cuda")
-        z_dt = DTensor.from_local(z, mesh, [Replicate()], run_check=False)
-
-        opt_fn = torch.compile(fn, backend="inductor", fullgraph=True)
-        tmp_dt = opt_fn(x_dt, y_dt, z_dt)
-        out_dt = torch.matmul(tmp_dt, x_dt).permute(0, 2, 1)
-        out_dt.sum().backward()
-
-    @run_with_both_funcol_impls
+
     def test_dynamo_dtensor_from_local_redistribute(self):
         mesh = DeviceMesh(self.device_type, torch.arange(self.world_size))
 
@@ -463,8 +391,7 @@
     # TODO: somehow inductor bg compile threads are causing hangs at exit with distributed work dtor
     @patch.object(torch._inductor.config, "compile_threads", 1)
     @patch.object(torch._inductor.config, "reorder_for_compute_comm_overlap", True)
-    @run_with_both_funcol_impls_with_arg
-    def test_tp_compile_comm_reordering(self, use_native_funcol):
+    def test_tp_compile_comm_reordering(self):
         class FakeAttention(nn.Module):
             def __init__(self):
                 super().__init__()
@@ -526,25 +453,6 @@
         self.assertEqual(cnt.frame_count, 1)
 
         code = run_and_get_triton_code(compiled_model, inp)
-<<<<<<< HEAD
-        if use_native_funcol:
-            FileCheck().check(
-                "buf0 = torch.ops._c10d_functional.all_gather_into_tensor.default(primal"
-            ).check("buf1 = torch.ops._c10d_functional.wait_tensor.default(buf0").check(
-                "extern_kernels.mm(buf0,"
-            ).run(
-                code
-            )
-        else:
-            # Check that `buf2` is correctly waited on before first use.
-            # fmt: off
-            FileCheck() \
-                .check("buf1_work = dist.all_gather_into_tensor(buf1[0]") \
-                .check("buf2 = buf1[0]") \
-                .check("buf2 = _wait_tensor(buf2)") \
-                .check("extern_kernels.mm(buf2,") \
-                .run(code)
-=======
         FileCheck().check(
             "buf0 = torch.ops._c10d_functional.all_gather_into_tensor.default(primal"
         ).check("buf1 = torch.ops._c10d_functional.wait_tensor.default(buf0").check(
@@ -552,7 +460,6 @@
         ).run(
             code
         )
->>>>>>> f34905f6
 
 
 @instantiate_parametrized_tests
@@ -563,7 +470,6 @@
 
     @with_comms
     @parametrize("is_seq_parallel", [True, False])
-    @run_with_both_funcol_impls
     def test_tp_compile_fullgraph(self, is_seq_parallel):
         mesh = DeviceMesh(self.device_type, torch.arange(self.world_size))
 
@@ -624,7 +530,6 @@
 
     @with_comms
     @skip_if_lt_x_gpu(4)
-    @run_with_both_funcol_impls
     def test_2d_fsdp_tp_compile(self):
         data_parallel_size = 2
         model = SimpleModel(self.device_type)
@@ -676,7 +581,6 @@
 
     @with_comms
     @skip_if_lt_x_gpu(4)
-    @run_with_both_funcol_impls
     def test_2d_fsdp_tp_ac_compile(self):
         dp_degree = 2
         tp_degree = self.world_size // dp_degree
@@ -728,7 +632,6 @@
 
     @with_comms
     @skip_if_lt_x_gpu(4)
-    @run_with_both_funcol_impls
     def test_compile_dtensor_redistribute_backward(self):
         mesh = DeviceMesh(device_type="cuda", mesh=torch.arange(self.world_size))
 
