--- conflicted
+++ resolved
@@ -8,7 +8,7 @@
 import torch.distributed._functional_collectives as funcol
 from torch._C._distributed_c10d import Backend as C10dBackend
 from torch._subclasses.fake_tensor import FakeTensorMode
-from torch.distributed._mesh_layout import _Layout
+from torch.distributed._mesh_layout import _MeshLayout as _Layout
 from torch.distributed.device_mesh import _mesh_resources, DeviceMesh, init_device_mesh
 from torch.distributed.distributed_c10d import (
     _get_default_group,
@@ -28,11 +28,7 @@
 )
 from torch.distributed.tensor.placement_types import _Partial, Shard
 from torch.testing._internal.common_distributed import skip_if_lt_x_gpu
-<<<<<<< HEAD
-from torch.testing._internal.common_utils import run_tests, TestCase
-=======
-from torch.testing._internal.common_utils import run_tests, TEST_XPU
->>>>>>> 8dbac62e
+from torch.testing._internal.common_utils import run_tests, TEST_XPU, TestCase
 from torch.testing._internal.distributed._tensor.common_dtensor import (
     DTensorTestBase,
     with_comms,
@@ -294,9 +290,7 @@
         mesh_pg = ref_global_mesh.get_group()
         global_mesh = DeviceMesh.from_group(mesh_pg, self.device_type)
         self.assertEqual(ref_global_mesh, global_mesh)
-        self.assertEqual(
-            ref_global_mesh._layouts_to_groups, global_mesh._layouts_to_groups
-        )
+        self.assertEqual(ref_global_mesh._dim_group_names, global_mesh._dim_group_names)
         self.assertEqual(
             ref_global_mesh._coordinate_on_dim, global_mesh._coordinate_on_dim
         )
@@ -305,9 +299,7 @@
             mesh_pg, self.device_type, mesh=torch.arange(self.world_size)
         )
         self.assertEqual(ref_global_mesh, global_mesh)
-        self.assertEqual(
-            ref_global_mesh._layouts_to_groups, global_mesh._layouts_to_groups
-        )
+        self.assertEqual(ref_global_mesh._dim_group_names, global_mesh._dim_group_names)
         self.assertEqual(
             ref_global_mesh._coordinate_on_dim, global_mesh._coordinate_on_dim
         )
@@ -447,7 +439,8 @@
         ep_mesh_2 = DeviceMesh(self.device_type, mesh_group_2)
         ep_mesh = ep_mesh_1 if self.rank < self.world_size // 2 else ep_mesh_2
         # ep_mesh is considered different from mesh_2d["TP"]
-        self.assertEqual(mesh_2d["TP"]._layouts, ep_mesh._layouts)
+        self.assertEqual(mesh_2d["TP"]._flatten_mesh_list, ep_mesh._flatten_mesh_list)
+        self.assertEqual(mesh_2d["TP"]._layout, ep_mesh._layout)
         self.assertEqual(mesh_2d["TP"].mesh.shape, ep_mesh.mesh.shape)
         self.assertEqual(mesh_2d["TP"].device_type, ep_mesh.device_type)
         self.assertNotEqual(mesh_2d["TP"].mesh_dim_names, ep_mesh.mesh_dim_names)
@@ -461,7 +454,8 @@
             another_mesh_1 if self.rank < self.world_size // 2 else another_mesh_2
         )
         # another_mesh is considered the same as ep_mesh
-        self.assertEqual(ep_mesh._layouts, another_mesh._layouts)
+        self.assertEqual(ep_mesh._flatten_mesh_list, another_mesh._flatten_mesh_list)
+        self.assertEqual(ep_mesh._layout, another_mesh._layout)
         self.assertEqual(ep_mesh.mesh.shape, another_mesh.mesh.shape)
         self.assertEqual(ep_mesh.device_type, another_mesh.device_type)
         self.assertEqual(ep_mesh.mesh_dim_names, another_mesh.mesh_dim_names)
@@ -490,24 +484,19 @@
             mesh_dim_names=("dp_replicate", "dp_shard"),
         )
 
-        ref_mesh_dp_dim_group_names = [
-            ref_mesh._layouts_to_groups[l] for l in ref_mesh._layouts[:2]
-        ]
-        self.assertEqual(
-            ref_mesh_dp_dim_group_names,
-            [dp_mesh._layouts_to_groups[l] for l in dp_mesh._layouts[:2]],
-        )
+        ref_mesh_dp_dim_group_names = ref_mesh._dim_group_names[:2]
+        self.assertEqual(ref_mesh_dp_dim_group_names, dp_mesh._dim_group_names[:2])
         # Cannot check directly for mesh equality since parent meshes are not
         # the same since the ref's parent mesh is 3D
         self.assertEqual(dp_mesh["dp_replicate"].mesh, ref_mesh["dp_replicate"].mesh)
         self.assertEqual(
-            dp_mesh["dp_replicate"]._layouts_to_groups,
-            ref_mesh["dp_replicate"]._layouts_to_groups,
+            dp_mesh["dp_replicate"]._dim_group_names,
+            ref_mesh["dp_replicate"]._dim_group_names,
         )
         self.assertEqual(dp_mesh["dp_shard"].mesh, ref_mesh["dp_shard"].mesh)
         self.assertEqual(
-            dp_mesh["dp_shard"]._layouts_to_groups,
-            ref_mesh["dp_shard"]._layouts_to_groups,
+            dp_mesh["dp_shard"]._dim_group_names,
+            ref_mesh["dp_shard"]._dim_group_names,
         )
 
     @with_comms()
@@ -812,6 +801,10 @@
         # Test slicing out 1D mesh from a sub-2D mesh.
         shard_mesh = hsdp_mesh_2["Shard"]
         self.assertEqual(shard_mesh.mesh.tolist(), shard_group[shard_group_idx])
+        replicate_mesh = hsdp_mesh_2["Replicate"]
+        self.assertEqual(
+            replicate_mesh.mesh.tolist(), replicate_group[replicate_group_idx]
+        )
 
     @with_comms
     def test_cache_and_reuse_submesh_slice_result(self):
@@ -890,8 +883,12 @@
         self.assertEqual(flattened_dp_cp_mesh.mesh_dim_names[0], "dp_cp")
         root_mesh = _mesh_resources.get_root_mesh(dp_cp_mesh)
         self.assertEqual(root_mesh, mesh_3d)
-        self.assertEqual(
-            flattened_dp_cp_mesh._layouts[0].global_ranks(8),
+        flatten_mesh_layout = _mesh_resources.flatten_name_to_root_layout[root_mesh][
+            "dp_cp"
+        ]
+        self.assertEqual(flatten_mesh_layout, flattened_dp_cp_mesh._layout)
+        self.assertEqual(
+            flattened_dp_cp_mesh._layout.global_ranks(8),
             [[0, 2, 4, 6], [1, 3, 5, 7]],
         )
 
@@ -908,8 +905,12 @@
         self.assertEqual(flattened_dp_tp_mesh.mesh_dim_names[0], "dp_tp")
         root_mesh = _mesh_resources.get_root_mesh(dp_tp_mesh)
         self.assertEqual(root_mesh, mesh_3d)
-        self.assertEqual(
-            flattened_dp_tp_mesh._layouts[0].global_ranks(8),
+        flatten_mesh_root_layout = _mesh_resources.flatten_name_to_root_layout[
+            root_mesh
+        ]["dp_tp"]
+        self.assertEqual(flatten_mesh_root_layout, flattened_dp_tp_mesh._layout)
+        self.assertEqual(
+            flattened_dp_tp_mesh._layout.global_ranks(8),
             [[0, 1, 4, 5], [2, 3, 6, 7]],
         )
 
@@ -920,13 +921,13 @@
 
         # Test flatten into an existing mesh_dim_name inside the mesh
         with self.assertRaisesRegex(
-            ValueError,
-            "Mesh_dim_name dp has already mapped to layout",
+            RuntimeError,
+            "dp already exists for submesh of the DeviceMes",
         ):
             mesh_3d._flatten("dp")
         with self.assertRaisesRegex(
-            ValueError,
-            "Mesh_dim_name dp_tp has already mapped to layout",
+            RuntimeError,
+            "Flatten mesh with mesh_dim_name dp_tp has been created before",
         ):
             mesh_3d["cp", "tp"]._flatten("dp_tp")
 
@@ -1343,10 +1344,12 @@
         outer = pg_layout.complement(world_size=8)
         self.assertEqual(list(outer.sizes_and_strides), [(2, 1)])
         self.assertEqual(
-            pg_layout.local_ranks(),
+            pg_layout.member_ranks(),
             [0, 2, 4, 6],
         )
-        groups = [[o + i for i in pg_layout.local_ranks()] for o in outer.local_ranks()]
+        groups = [
+            [o + i for i in pg_layout.member_ranks()] for o in outer.member_ranks()
+        ]
         self.assertEqual(
             groups,
             [
@@ -1365,7 +1368,7 @@
         outer = pg_layout.complement(world_size=16)
         self.assertEqual(list(outer.sizes_and_strides), [(2, 8), (2, 1)])
         self.assertEqual(
-            outer.local_ranks(),
+            outer.member_ranks(),
             [0, 1, 8, 9],
         )
         self.assertEqual(
@@ -1381,13 +1384,13 @@
         # Complement ((2,4), (2,1)) under world_size=16 → complement ((2,8), (2,2))
         pg_layout = _Layout((2, 2), (4, 1))
         self.assertEqual(
-            pg_layout.local_ranks(),
+            pg_layout.member_ranks(),
             [0, 1, 4, 5],
         )
         outer = pg_layout.complement(world_size=16)
         self.assertEqual(list(outer.sizes_and_strides), [(2, 8), (2, 2)])
         self.assertEqual(
-            outer.local_ranks(),
+            outer.member_ranks(),
             [0, 2, 8, 10],
         )
         self.assertEqual(
@@ -1400,10 +1403,10 @@
             ],
         )
 
-        # Test layout_to_global_ranks and layout_to_group_ranks
+        # Test layout_to_global_ranks and layout_to_member_ranks
         pg_layout = _Layout((2, 2), (4, 2))
         self.assertEqual(
-            pg_layout.local_ranks(),
+            pg_layout.member_ranks(),
             [0, 2, 4, 6],
         )
         self.assertEqual(
@@ -1432,10 +1435,10 @@
             ],
         )
 
-        # Test just local_ranks and global_ranks.
+        # Test just member_ranks and global_ranks.
         pg_layout = _Layout((4,), (2,))
         self.assertEqual(
-            pg_layout.local_ranks(),
+            pg_layout.member_ranks(),
             [0, 2, 4, 6],
         )
         self.assertEqual(
@@ -1449,14 +1452,28 @@
         )
 
     def test_composition(self):
-        # self = ((4,2), (2,1)), l = (2,1)  → self o l = (2,2)
+        # self = ((4,2), (2,1)), l = (2,1)  → self o l = (2,1)
         orig_l = _Layout((4, 2), (2, 1))
         right_l = _Layout((2,), (1,))
-        composed_list = orig_l.composition(right_l)
-        self.assertEqual(len(composed_list), 1)
-        self.assertEqual(list(composed_list[0].sizes_and_strides), [(2, 2)])
-        self.assertEqual(
-            composed_list[0].global_ranks(8),
+        composed_layout = orig_l.composition(right_l)
+        self.assertEqual(list(composed_layout.sizes_and_strides), [(2, 1)])
+        self.assertEqual(
+            composed_layout.global_ranks(8),
+            [
+                [0, 1],
+                [2, 3],
+                [4, 5],
+                [6, 7],
+            ],
+        )
+
+        # self = (4,2), l = (2,1)  → self o l = (2,2)
+        orig_l = _Layout((4,), (2,))
+        right_l = _Layout((2,), (1,))
+        composed_layout = orig_l.composition(right_l)
+        self.assertEqual(list(composed_layout.sizes_and_strides), [(2, 2)])
+        self.assertEqual(
+            composed_layout.global_ranks(8),
             [
                 [0, 2],
                 [1, 3],
@@ -1465,13 +1482,13 @@
             ],
         )
 
-        # self = ((4,2), (2,1)), l = ((2,2), (2,1))  → self o l = ((2,4), (2,2))
+        # self = (4,2), l = ((2,2), (2,1))  → self o l = ((2,4), (2,2))
+        # This is to mimic the un-flatten from a 2D mesh to a 1D mesh.
         right_l = _Layout((2, 2), (2, 1))
-        composed_list = orig_l.composition(right_l)
-        self.assertEqual(len(composed_list), 2)
-        self.assertEqual(list(composed_list[0].sizes_and_strides), [(2, 4)])
-        self.assertEqual(
-            composed_list[0].global_ranks(8),
+        composed_layout = orig_l.composition(right_l)
+        self.assertEqual(list(composed_layout.sizes_and_strides), [(2, 4), (2, 2)])
+        self.assertEqual(
+            composed_layout[0].global_ranks(8),
             [
                 [0, 4],
                 [1, 5],
@@ -1479,21 +1496,108 @@
                 [3, 7],
             ],
         )
+        self.assertEqual(
+            composed_layout[1].global_ranks(8),
+            [
+                [0, 2],
+                [1, 3],
+                [4, 6],
+                [5, 7],
+            ],
+        )
 
         # Error case.
-        with self.assertRaisesRegex(
+        orig_l = _Layout((4, 2), (4, 1))
+        with self.assertRaises(
             AssertionError,
-            "Layouts do not meet stride divisibility condition",
         ):
             right_l = _Layout((2,), (3,))
-            composed_list = orig_l.composition(right_l)
-
-        with self.assertRaisesRegex(
-            AssertionError,
-            "Layouts do not meet shape divisibility condition",
-        ):
-            right_l = _Layout((3,), (2,))
-            composed_list = orig_l.composition(right_l)
+            orig_l.composition(right_l)
+
+    def test_check_overlap(self):
+        """Test the check_overlap method for various layout configurations."""
+        # Test 1: Valid layout - no overlap
+        # sizes=(2,3), strides=(6,1) - stride 6 > span 3, so no overlap
+        layout1 = _Layout((2, 3), (6, 1))
+        self.assertTrue(layout1.check_overlap())
+
+        # Test 2: Invalid layout - overlap due to stride < previous span
+        # sizes=(2,3), strides=(2,1) - stride 2 < span 3, causes overlap
+        layout2 = _Layout((2, 3), (2, 1))
+        self.assertFalse(layout2.check_overlap())
+
+        # Test 3: Invalid layout - duplicate strides
+        # sizes=(2,3), strides=(1,1) - same stride, causes overlap
+        layout3 = _Layout((2, 3), (1, 1))
+        self.assertFalse(layout3.check_overlap())
+
+        # Test 4: Valid layout - single dimension
+        layout4 = _Layout((4,), (1,))
+        self.assertTrue(layout4.check_overlap())
+
+        # Test 5: Valid layout - exact boundary case
+        # sizes=(2,3), strides=(3,1) - stride 3 == span 3, valid
+        layout5 = _Layout((2, 3), (3, 1))
+        self.assertTrue(layout5.check_overlap())
+
+        # Test 6: Valid layout - multi-dimensional with proper spacing
+        layout6 = _Layout((2, 2, 2), (8, 4, 1))
+        self.assertTrue(layout6.check_overlap())
+
+        # Test 7: Invalid layout - middle dimension overlaps
+        layout7 = _Layout((2, 2, 2), (4, 1, 2))
+        self.assertTrue(layout7.check_overlap())
+
+    def test_to_remapping_tensor(self):
+        """Test the to_remapping_tensor method for various scenarios."""
+        # Test 1: Consecutive ranks, full world - should return logical groups directly
+        original_mesh = torch.tensor([[0, 1], [2, 3]], dtype=torch.int)
+        layout1 = _Layout((2, 2), (2, 1))  # row-major 2x2
+        result1 = layout1.to_remapping_tensor(original_mesh, world_size=4)
+        expected1 = torch.tensor([[[0, 1], [2, 3]]], dtype=torch.int)
+        self.assertEqual(result1, expected1)
+
+        # Test 2: Non-consecutive ranks - should map to actual ranks
+        original_mesh = torch.tensor([[10, 20], [30, 40]], dtype=torch.int)
+        layout2 = _Layout((2, 2), (2, 1))
+        result2 = layout2.to_remapping_tensor(original_mesh, world_size=4)
+        expected2 = torch.tensor([[[10, 20], [30, 40]]], dtype=torch.int)
+        self.assertEqual(result2, expected2)
+
+        # Test 3: Partial world (mesh smaller than world_size) - requires stride scaling
+        original_mesh = torch.tensor([1, 2], dtype=torch.int)
+        layout3 = _Layout((2,), (4,))  # stride=4 for world_size=8
+        result3 = layout3.to_remapping_tensor(original_mesh, world_size=8)
+        expected3 = torch.tensor([[1, 2]], dtype=torch.int)
+        self.assertEqual(result3, expected3)
+
+        # Test 4: 1D layout with consecutive ranks
+        original_mesh = torch.tensor([0, 1, 2, 3], dtype=torch.int)
+        layout4 = _Layout((4,), (1,))
+        result4 = layout4.to_remapping_tensor(original_mesh, world_size=4)
+        expected4 = torch.tensor([[0, 1, 2, 3]], dtype=torch.int)
+        self.assertEqual(result4, expected4)
+
+        # Test 5: Complex strided layout with non-consecutive ranks
+        original_mesh = torch.tensor([5, 10, 15, 20], dtype=torch.int)
+        layout5 = _Layout((2, 2), (2, 1))
+        result5 = layout5.to_remapping_tensor(original_mesh, world_size=4)
+        expected5 = torch.tensor([[[5, 10], [15, 20]]], dtype=torch.int)
+        self.assertEqual(result5, expected5)
+
+        # Test 6: Tensor Cute representation of a 2D mesh
+        original_mesh = torch.tensor([[0, 2], [1, 3]], dtype=torch.int)
+        layout6 = _Layout((2, 2), (1, 2))  # column-major style
+        result6 = layout6.to_remapping_tensor(original_mesh, world_size=4)
+        expected6 = torch.tensor([[[0, 2], [1, 3]]], dtype=torch.int)
+        self.assertEqual(result6, expected6)
+
+        # Test 7: Layout with different stride pattern
+        original_mesh = torch.tensor([0, 2, 1, 4], dtype=torch.int)
+        layout7 = _Layout((2, 2), (1, 2))  # column-major style
+        result7 = layout7.to_remapping_tensor(original_mesh, world_size=4)
+        expected7 = torch.tensor([[[0, 1], [2, 4]]], dtype=torch.int)
+        self.assertEqual(result7, expected7)
 
 
 if __name__ == "__main__":
