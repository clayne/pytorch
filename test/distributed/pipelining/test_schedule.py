--- conflicted
+++ resolved
@@ -263,12 +263,7 @@
                 ]
 
                 schedule = ScheduleClass(stages, num_microbatches)
-<<<<<<< HEAD
-                _format_pipeline_order(schedule.pipeline_order)
-                _validate_pipeline_order(
-                    schedule.pipeline_order, num_microbatches, num_stages
-=======
-                formatted_pipeline_order = _format_pipeline_order(
+                _formatted_pipeline_order = _format_pipeline_order(
                     schedule.pipeline_order
                 )
 
@@ -284,7 +279,6 @@
                     comms_sch,
                     stage_to_rank=stage_to_rank,
                     num_stages=num_stages,
->>>>>>> b071070b
                 )
 
     @parametrize(
@@ -310,19 +304,12 @@
                     for i in range(num_local_stages)
                 ]
                 schedule = ScheduleClass(stages, num_microbatches)
-<<<<<<< HEAD
-                _validate_pipeline_order(
-=======
-                formatted_pipeline_order = _format_pipeline_order(
-                    schedule.pipeline_order
-                )
-                # print(formatted_pipeline_order)
+                _format_pipeline_order(schedule.pipeline_order)
 
                 def stage_to_rank(stage):
                     return stage % group_size
 
                 comms_sch = _add_send_recv(
->>>>>>> b071070b
                     schedule.pipeline_order,
                     stage_to_rank=stage_to_rank,
                     num_stages=num_stages,
