--- conflicted
+++ resolved
@@ -1288,9 +1288,6 @@
             self.assertEqual(ref_param, param)
 
 
-<<<<<<< HEAD
-class TestFullyShardMempool(FSDPTest):
-=======
 class TestFullyShardAllocFromPG(FSDPTest):
     # The messages might change when we move to a different NCCL version.
     # Please update this test if it starts failing.
@@ -1298,36 +1295,15 @@
         "NCCL INFO register comm 0x[0-9a-f]+ buffer 0x[0-9a-f]+ size [0-9]+"
     )
 
->>>>>>> a24afbff
     @classmethod
     def _run(cls, *args, **kwargs):
         cls.nccl_log_dir = tempfile.TemporaryDirectory()
         os.environ["NCCL_DEBUG"] = "INFO"
-<<<<<<< HEAD
-        os.environ["NCCL_DEBUG_SUBSYS"] = "REG"
-=======
         os.environ["NCCL_DEBUG_SUBSYS"] = "INIT,ENV,REG"
->>>>>>> a24afbff
         os.environ["NCCL_DEBUG_FILE"] = cls.nccl_log_dir.name + "/nccl_log"
         super()._run(*args, **kwargs)
 
     @skip_if_lt_x_gpu(2)
-<<<<<<< HEAD
-    def test_fully_shard_mempool(self):
-        torch.manual_seed(42)
-        model_args = ModelArgs()
-        model = Transformer(model_args)
-        fully_shard_fn = functools.partial(
-            fully_shard, allocate_memory_from_process_group=True
-        )
-        for module in model.modules():
-            if isinstance(module, TransformerBlock):
-                fully_shard_fn(module)
-        fully_shard_fn(model)
-
-        torch.manual_seed(42 + self.rank)
-        inp = torch.randint(0, model_args.vocab_size, (2, 16), device="cuda")
-=======
     # The NCCL PG refuses to allocate tensors if multicast is unavailable, see
     # https://github.com/pytorch/pytorch/blob/503362d019b3782581492af7767945dbd75ca1c9/torch/csrc/distributed/c10d/ProcessGroupNCCL.cpp#L5634
     @requires_multicast_support()
@@ -1343,7 +1319,6 @@
         torch.manual_seed(42 + self.rank)
         inp = torch.randint(0, model_args.vocab_size, (2, 16), device="cuda")
 
->>>>>>> a24afbff
         loss = model(inp)
         loss.sum().backward()
 
@@ -1351,15 +1326,6 @@
         torch.cuda.synchronize()
 
         with open(self.nccl_log_dir.name + "/nccl_log") as f:
-<<<<<<< HEAD
-            logs = f.read()
-
-        # The messages might change when we move to a different NCCL version.
-        # Please update this test if it starts failing.
-        self.assertRegex(
-            logs, "NCCL INFO register comm 0x[0-9a-f]+ buffer 0x[0-9a-f]+ size [0-9]+"
-        )
-=======
             self.assertNotRegex(f.read(), self.MEMORY_REGISTER_RE)
 
         for module in model.modules():
@@ -1375,7 +1341,6 @@
 
         with open(self.nccl_log_dir.name + "/nccl_log") as f:
             self.assertRegex(f.read(), self.MEMORY_REGISTER_RE)
->>>>>>> a24afbff
 
 
 if __name__ == "__main__":
