# Owner(s): ["module: inductor"]
"""
Test the FX IR backend.
"""

import itertools
import operator
import unittest
from typing import Callable, Optional

import sympy

import torch
import torch._inductor.codegen.common as common
import torch.utils._pytree as pytree
from torch._dynamo.exc import BackendCompilerFailed
from torch._dynamo.utils import same
from torch._higher_order_ops.triton_kernel_wrap import triton_kernel_wrapper_mutation
from torch._inductor import config
from torch._inductor.codegen.cpp import CppScheduling
from torch._inductor.codegen.triton import TritonScheduling
from torch._inductor.codegen.wrapper import PythonWrapperCodegen
from torch._inductor.codegen.wrapper_fxir import FxConverter, WrapperFxCodegen
from torch._inductor.test_case import TestCase as InductorTestCase
from torch.export import Dim
from torch.testing._internal.common_utils import (
    DeterministicGuard,
    instantiate_parametrized_tests,
    parametrize,
)
from torch.testing._internal.inductor_utils import (
    GPU_TYPE,
    HAS_GPU,
    requires_gpu,
    TRITON_HAS_CPU,
)


if HAS_GPU:
    import triton
    import triton.language as tl

    from torch.testing._internal.triton_utils import add_kernel_2d_autotuned

test_config = {
    "compile_threads": 1,
    "alignment_asserts": False,
    "size_asserts": False,
    "scalar_asserts": False,
    "nan_asserts": False,
}


@requires_gpu()
@config.patch(test_config)
@instantiate_parametrized_tests
class FxirTestCase(InductorTestCase):
    device = GPU_TYPE

    def _count_ops(self, gm: torch.fx.GraphModule, target: Callable) -> int:
        return len(gm.graph.find_nodes(op="call_function", target=target))

    def _run_and_capture_graphs(self, opt, args) -> torch.fx.GraphModule:
        gms = []

        orig_generate = FxConverter.generate

        def generate(self) -> torch.fx.GraphModule:
            nonlocal gms
            gm = orig_generate(self)
            gms.append(gm)
            return gm

        with unittest.mock.patch.object(
            torch._inductor.codegen.wrapper_fxir.FxConverter, "generate", generate
        ):
            opt(*args)

        return gms

    def _compile_and_check(
        self,
        func,
        args,
        expected_num_triton_kernels: int = 1,
        metadata_only: bool = False,
        compile_kwargs: Optional[dict] = None,
    ):
        if compile_kwargs is None:
            compile_kwargs = {}

        opt = torch.compile(func, **compile_kwargs)

        # Get the FX graph from the backend.
        gms = self._run_and_capture_graphs(opt, args)

        # Check the code for triton kernels.
        num_kernels = sum(
            self._count_ops(gm, triton_kernel_wrapper_mutation) for gm in gms
        )
        self.assertEqual(num_kernels, expected_num_triton_kernels)

        # Check accuracy.
        result = opt(*args)
        ref = func(*args)
        if metadata_only:
            # When we only want to check metadata, fill in zeros for tensor data.
            ref, result = tuple(
                pytree.tree_map(torch.zeros_like, x) for x in (ref, result)
            )

        self.assertTrue(same(ref, result))

        return gms

    @classmethod
    def setUpClass(cls):
        super().setUpClass()

        # Register the FX backend, storing the default for later.
        common.init_backend_registration()
        cls._default_backend = common.device_codegens[cls.device]
        common.register_backend_for_device(
            cls.device, TritonScheduling, WrapperFxCodegen
        )

    @classmethod
    def tearDownClass(cls):
        super().tearDownClass()

        # Restore the default backend.
        common.device_codegens[cls.device] = cls._default_backend

    def test_basic(self):
        args = [torch.randn(8, device=self.device) for _ in range(2)]
        self._compile_and_check(torch.add, args)

    def test_multiple_kernels(self):
        def foo(x, y):
            return x.sum() + y.sum()

        args = [torch.randn(length, device=self.device) for length in [517, 1029]]
        self._compile_and_check(foo, args, expected_num_triton_kernels=2)

    def test_free(self):
        """
        Test a program that frees a buffer which is no longer in use.
        """

        def foo(x, y, z):
            w = x.sum() + y
            return z.sum() + w.sum()

        args = [torch.randn(length, device=self.device) for length in [517, 1029, 123]]
        (gm,) = self._compile_and_check(foo, args, expected_num_triton_kernels=3)

        # Check the generated code for frees.
        num_frees = gm.code.count("= None")
        self.assertGreater(num_frees, 0)

    def test_extern(self):
        """
        Test a program that calls an extern kernel.
        """

        def foo(x, y):
            return x @ y + y.sum()

        args = [
            torch.randn(size, device=self.device) for size in [(129, 129), (129, 1)]
        ]
        (gm,) = self._compile_and_check(foo, args, expected_num_triton_kernels=1)

        # Check for the extern kernel
        num_extern = self._count_ops(gm, torch.ops.aten.addmm.out)
        self.assertEqual(num_extern, 1)

    def test_fallback(self):
        """
        Test a program that calls aten fallbacks.
        """

        def foo(x):
            batch1 = torch.randn(2, 3, 5, device=self.device)
            batch2 = torch.randn(2, 5, 4, device=self.device)
            return torch.addbmm(x, batch1, batch2)

        args = (torch.randn(3, 4, device=self.device),)

        # Since the program has a random output, just check metadata.
        # Don't check for an exact value.
        (gm,) = self._compile_and_check(
            foo, args, expected_num_triton_kernels=2, metadata_only=True
        )

        # Check for the fallback kernel.
        num_fallback = self._count_ops(
            gm, torch.ops.aten.randint.low_out
        ) + self._count_ops(gm, torch.ops.aten.addbmm.default)
        self.assertEqual(num_fallback, 2)

    def test_cat_inputs(self):
        """
        Test concatenation of graph inputs.
        """

        def foo(x, y):
            return torch.cat((x, y)) + 1

        args = [torch.randn(8, device=self.device) for _ in range(2)]
        self._compile_and_check(foo, args, expected_num_triton_kernels=1)

    def test_cat_views(self):
        """
        Test concatenation with multiple kernels writing to the same buffer.
        """

        def foo(x, y):
            a = x - 2
            b = y.sum(0, keepdim=True)
            c = torch.cat((a, b)).clone()
            return a, b, c

        args = [torch.randn(8, device=self.device) for _ in range(2)]
        (gm,) = self._compile_and_check(foo, args, expected_num_triton_kernels=2)

        def get_offset(node: torch.fx.Node) -> int:
            (input_, shape, stride, offset) = node.args
            assert isinstance(offset, int)
            return offset

        # Check for 2 views, one of which is offset.
        as_strided_nodes = list(
            gm.graph.find_nodes(op="call_function", target=torch.as_strided)
        )
        self.assertEqual(len(as_strided_nodes), 2)
        num_offset_views = sum(get_offset(node) > 0 for node in as_strided_nodes)
        self.assertEqual(num_offset_views, 1)

    def test_cat_to_alloc(self):
        """
        Test concatenation that's optimized out to an allocation.
        """
        length = 8

        def foo(x):
            y, z = tuple(
                torch.arange(length // 2, device=self.device) for _ in range(2)
            )
            return x + torch.cat((y, z))

        args = [torch.randn(length, device=self.device)]
        (gm,) = self._compile_and_check(foo, args, expected_num_triton_kernels=1)

        # Expect a single allocation, even though eager mode would use 2.
        num_allocs = self._count_ops(gm, torch.empty_strided)
        self.assertEqual(num_allocs, 1)

    def test_cat_reinterpret_view(self):
        """
        Test torch.cat using ReinterpretView.
        """
        length = 8

        def foo(x):
            y, z = tuple(torch.randn(length // 2, device=self.device) for _ in range(2))
            return x + torch.cat((y, z))

        args = [torch.randn(length, device=self.device)]

        # Since this test generates random numbers, check metadata only.
        (gm,) = self._compile_and_check(
            foo, args, expected_num_triton_kernels=3, metadata_only=True
        )

        # Check for as_strided. We map ReinterpretView to this.
        num_as_strided = self._count_ops(gm, torch.as_strided)
        self.assertEqual(num_as_strided, 2)

    def test_reshape_output(self):
        """
        Test reshaping the output, which maps to a ReinterpretView.
        """

        def foo(x, y):
            return torch.reshape(x + y, (8,))

        args = [torch.randn((2, 4), device=self.device) for _ in range(2)]
        (gm,) = self._compile_and_check(foo, args, expected_num_triton_kernels=1)

        # Check for as_strided. We map ReinterpretView to this.
        num_as_strided = self._count_ops(gm, torch.as_strided)
        self.assertEqual(num_as_strided, 1)

    def test_extern_multi_output(self):
        """
        Test an extern kernel with multiple outputs.
        Also test a graph with multiple outputs.
        """

        def foo(x):
            top, idx = torch.topk(x, 2)
            return top + 1, idx * 2

        args = [torch.randn(8, device=self.device)]
        (gm,) = self._compile_and_check(foo, args, expected_num_triton_kernels=2)

        # Check for multiple kernel outputs via getitems.
        num_getitems = self._count_ops(gm, operator.getitem)
        self.assertEqual(num_getitems, 2)

        # Check for multiple graph outputs.
        output_node = gm.graph.find_nodes(op="output")[0]
        self.assertEqual(len(output_node.args[0]), 2)

    def test_duplicate_input(self):
        """
        Test duplicated inputs. This will collapse into a single input in the GM.
        """

        args = [torch.randn(4, device=self.device)] * 2
        (gm,) = self._compile_and_check(torch.add, args, expected_num_triton_kernels=1)

        num_placeholders = len(gm.graph.find_nodes(op="placeholder"))
        self.assertEqual(num_placeholders, 1)

    def test_backward(self):
        """
        Test a program with a backward pass.
        """

        x = torch.ones(5, device=self.device)  # input tensor
        y = torch.zeros(3, device=self.device)  # expected output
        w = torch.randn(5, 3, requires_grad=True, device=self.device)
        b = torch.randn(3, requires_grad=True, device=self.device)

        def foo(x, y):
            z = torch.matmul(x, w) + b
            loss = torch.nn.functional.binary_cross_entropy_with_logits(z, y)
            loss.backward()
            return w.grad, b.grad

        # Expect separate forward and backward graphs.
        (forward_gm, backward_gm) = self._compile_and_check(
            foo, (x, y), expected_num_triton_kernels=3
        )

    def test_custom_compiler(self):
        """
        Test a derived backend with a custom compiler.
        """
        offset = 1

        class CustomWrapperCodegen(WrapperFxCodegen):
            def compile_graph(self, gm):
                def compiled_fn(*args):
                    # Adds an offset to the program's outputs.
                    outputs = gm(*args)
                    return pytree.tree_map(lambda x: x + 1, outputs)

                return compiled_fn

        args = [torch.randn(8, device=self.device) for _ in range(2)]
        custom_backend = common.DeviceCodegen(
            TritonScheduling, CustomWrapperCodegen, None
        )
        with unittest.mock.patch.dict(
            common.device_codegens, {self.device: custom_backend}
        ):
            func = torch.add
            opt = torch.compile(func)
            result = opt(*args)

        # Check the output is offset from eager mode.
        ref = func(*args)
        self.assertFalse(same(result, ref))
        self.assertNotEqual(offset, 0)
        self.assertTrue(same(result - offset, ref))

    def test_dynamic_shapes_and_strides(self):
        """
        Test a graph with dynamic shapes and strides.
        """

        static_dims = (8, 8)

        def get_input():
            full_size = (16, 8)
            full = torch.randn(full_size, device=self.device)
            view = torch.as_strided(full, static_dims, full.stride())
            return view

        func = torch.add
        args = [get_input() for _ in range(2)]
        (gm,) = self._compile_and_check(func, args, compile_kwargs={"dynamic": True})

        # Check for a symbolic output shape.
        (empty_strided,) = gm.graph.find_nodes(
            op="call_function", target=torch.empty_strided
        )
        example_tensor = empty_strided.meta["val"]
        symbolic_dims = example_tensor.shape
        self.assertEqual(len(symbolic_dims), len(static_dims))

        # Check for symbolic output strides.
        (stride, one) = example_tensor.stride()
        self.assertEqual(one, sympy.S.One)

        # Find the size symbols, and check for a corresponding placeholders defining them.
        for symbol in itertools.chain(symbolic_dims, [stride]):
            self.assertTrue(isinstance(symbol, torch.SymInt))
            (placeholder,) = [
                node
                for node in gm.graph.find_nodes(op="placeholder")
                if node.name == str(symbol)
            ]
            self.assertEqual(placeholder.meta["val"], symbol)

    @parametrize(
        "shape",
        [
            (20,),
            (50, 30),
            (50, 30, 40),
        ],
    )
    @torch._inductor.config.patch(
        {
            "pad_dynamic_shapes": True,
            "comprehensive_padding": True,
            "padding_alignment_bytes": 32,
            "pad_outputs": True,
        }
    )
    def test_dynamic_shapes_with_padding(self, shape):
        """
        Test a graph with dynamic shapes with padding.
        """

        def get_input(shape):
            pad_size = list(shape)
            pad_size[-1] = ((shape[-1] + 7) // 8) * 8
            pad = torch.randn(pad_size, dtype=torch.float32, device=self.device)
            view = torch.as_strided(pad, shape, pad.stride())
            return view

        args = [get_input(shape) for _ in range(2)]
        (gm,) = self._compile_and_check(
            torch.add, args, compile_kwargs={"dynamic": True}
        )

        # Check for a symbolic output shape.
        (empty_strided,) = gm.graph.find_nodes(
            op="call_function", target=torch.empty_strided
        )
        example_tensor = empty_strided.meta["val"]
        symbolic_dims = example_tensor.shape
        symbolic_strides = example_tensor.stride()

        align_elems = 32 // args[0].dtype.itemsize
        expected_strides = [1 for _ in range(len(shape))]
        for i in range(len(shape) - 1, 0, -1):
            expected_strides[i - 1] = align_elems * (
                ((expected_strides[i] * symbolic_dims[i]) + align_elems - 1)
                // align_elems
            )
        for i, j in zip(symbolic_strides, expected_strides):
            self.assertEqual(i, j)

    def test_dynamic_shapes_precomputed_size(self):
        """
        Test dynamic shapes where a kernel's size arg is precomputed.
        """
        func = torch.add
        args = [
            torch.randn(shape, device=self.device) for shape in [(7, 12, 9), (7, 1, 1)]
        ]
        (gm,) = self._compile_and_check(func, args, compile_kwargs={"dynamic": True})

        # Check for the precomputed size arg.
        (triton_node,) = gm.graph.find_nodes(
            op="call_function", target=triton_kernel_wrapper_mutation
        )
        self.assertIn("ks0", triton_node.kwargs["kwargs"])

    def test_dynamic_launch_grid_calc_python(self):
        """
        Test the dyanmic launch grid calculation for Triton kernel wrapper using python mode
        """
        func = torch.add
        args = [torch.randn(shape, device=self.device) for shape in [(7, 12), (7, 1)]]
        (gm,) = self._compile_and_check(func, args, compile_kwargs={"dynamic": True})

        # Check for the precomputed size arg.
        (triton_node,) = gm.graph.find_nodes(
            op="call_function", target=triton_kernel_wrapper_mutation
        )
        self.assertIn("grid", triton_node.kwargs)
        self.assertIn("xnumel", triton_node.kwargs["kwargs"])
        self.assertIn("XBLOCK", triton_node.kwargs["kwargs"])
        grid = triton_node.kwargs["grid"][0]
<<<<<<< HEAD
        self.assertEqual(
            grid[0].target, operator.floordiv
        )  # ((xnumel + 127) // xblock))
=======
        xnumel = triton_node.kwargs["kwargs"]["xnumel"].meta["val"]
        xblock = triton_node.kwargs["kwargs"]["XBLOCK"]
        self.assertEqual(grid[0].meta["val"], -(-xnumel // xblock))
>>>>>>> da05aa7a
        self.assertEqual(grid[1], 1)
        self.assertEqual(grid[2], 1)

    def test_dynamic_launch_grid_calc_python_slow(self):
        """
        Test the dyanmic launch grid calculation for Triton kernel wrapper using python_slow mode
        """
        from torch._inductor.runtime.triton_heuristics import GridExpr

        # Mock GridExpr.from_meta to use "python_slow" mode explicitly
        original_from_meta = GridExpr.from_meta

        def mocked_from_meta(inductor_meta, cfg, mode="python"):
            return original_from_meta(inductor_meta, cfg, mode="python_slow")

        with unittest.mock.patch.object(GridExpr, "from_meta", mocked_from_meta):
            func = torch.add
            args = [
                torch.randn(shape, device=self.device) for shape in [(7, 12), (7, 1)]
            ]
            (gm,) = self._compile_and_check(
                func, args, compile_kwargs={"dynamic": True}
            )

            # Check for the precomputed size arg.
            (triton_node,) = gm.graph.find_nodes(
                op="call_function", target=triton_kernel_wrapper_mutation
            )
            self.assertIn("grid", triton_node.kwargs)
            self.assertIn("xnumel", triton_node.kwargs["kwargs"])
            self.assertIn("XBLOCK", triton_node.kwargs["kwargs"])
            grid = triton_node.kwargs["grid"][0]
            xnumel = triton_node.kwargs["kwargs"]["xnumel"].meta["val"]
            xblock = triton_node.kwargs["kwargs"]["XBLOCK"]
            self.assertEqual(grid[0].meta["val"], ((xnumel + xblock - 1) // xblock))
            self.assertEqual(grid[1], 1)
            self.assertEqual(grid[2], 1)

    @config.patch({"trace.enabled": True})
    @unittest.mock.patch("torch._inductor.debug.DebugFormatter.output_code")
    def test_debug(self, mock_output_code):
        # Compile in debug mode.
        args = [torch.randn(11, device=self.device) for _ in range(2)]
        self._compile_and_check(torch.sub, args)

        # Check the output code for a Triton kernel call.
        mock_output_code.assert_called_once()
        (output_filename,) = mock_output_code.call_args.args
        with open(output_filename) as f:
            output_code = f.read()
        self.assertIn("triton_kernel_wrapper_mutation", output_code)

    @parametrize(
        "const",
        (1, 1.5),
    )
    def test_export_const_placeholder(self, const):
        """
        Test that we can compile a graph coming from torch.export with a constant input.
        """

        class TestModule(torch.nn.Module):
            def forward(self, x, y):
                return x - y

        args = (torch.randn(8, device=self.device), const)
        mod = TestModule()
        export_gm = torch.export.export(mod, args).module()

        def compile_module(*inps):
            torch._inductor.compile(export_gm, inps)

        (inductor_gm,) = self._run_and_capture_graphs(compile_module, args)
        result = inductor_gm(*args)
        ref = mod(*args)

        self.assertTrue(same(ref, result))

    def test_scatter_fallback_scalar_src(self):
        """
        Test a special case where ScatterFallback takes a scalar 'src' argument.
        """

        def foo(input_):
            dim = 0
            src = 1.5
            return torch.ops.aten.scatter(input_, dim, index, src)

        length = 8
        index = torch.randint(length, (length,), device=self.device)
        input_ = torch.randn(length, device=self.device)
        with DeterministicGuard(True):
            (gm,) = self._compile_and_check(
                foo,
                (input_,),
            )

        # Check for the fallback op.
        num_fallback = self._count_ops(gm, torch.ops.aten.scatter_.value)
        self.assertEqual(num_fallback, 1)

    def test_index_put_fallback(self):
        """
        Test the deterministic fallback for index_put.
        """
        length = 8
        out, values = [torch.randn(length, device=self.device) for _ in range(2)]
        indices = (torch.randint(length, (length,), device=self.device),)
        accumulate = True
        with DeterministicGuard(True):
            (gm,) = self._compile_and_check(
                torch.index_put,
                (out, indices, values, accumulate),
                expected_num_triton_kernels=1,
            )

        # Check for the fallback op.
        self.assertEqual(self._count_ops(gm, torch.ops.aten.index_put_.default), 1)

    def test_scatter_reduce_fallback(self):
        """
        Test the customized wrapper codegen for ScatterFallback ops.
        """
        fallback_op = torch.ops.aten.scatter_reduce_.two

        def foo(out, index, src):
            dim = 0
            out = fallback_op(out, dim, index, src, reduce="amax", include_self=False)
            return out + 1

        length = 8
        out, src = [torch.randn(length, device=self.device) for _ in range(2)]
        index = torch.randint(length, (length,), device=self.device)
        (gm,) = self._compile_and_check(
            foo, (out, index, src), expected_num_triton_kernels=2
        )

        # Check for the fallback.
        self.assertEqual(self._count_ops(gm, fallback_op), 1)

    @parametrize("pred", (False, True))
    def test_cond_subgraph(self, pred: bool):
        """
        Test a model with subgraphs.
        """

        def foo(pred, x):
            return torch.cond(pred, torch.cos, torch.sin, [x]) + 1

        x = torch.randn((2, 3), device=self.device)
        pred_tensor = torch.tensor([pred], device=self.device)
        gm = self._compile_and_check(
            foo, [pred_tensor, x], expected_num_triton_kernels=3
        )[-1]

        # Check for subgraphs.
        subgm_getattrs = list(gm.graph.find_nodes(op="get_attr"))
        self.assertEqual(len(subgm_getattrs), 2)
        for subgm_getattr in subgm_getattrs:
            target = subgm_getattr.name
            self.assertTrue(isinstance(getattr(gm, target), torch.fx.GraphModule))

    @parametrize("pred", (False, True))
    def test_cond_no_operands(self, pred: bool):
        """
        Test torch.cond when the subgraphs take no inputs.
        """

        length = 8

        def true_fn():
            return torch.zeros(length, device=self.device)

        def false_fn():
            return true_fn() + 5

        def foo(pred):
            return torch.cond(pred, true_fn, false_fn, ())

        pred_tensor = torch.tensor([pred], device=self.device)
        self._compile_and_check(foo, [pred_tensor], expected_num_triton_kernels=2)

    def test_cpp_raises(self):
        """
        Test the C++ CPU backend. C++ kernels are not yet supported, so for now check
        that we get the expected exception.
        """

        def foo(x, y):
            return x + y * 5

        device = torch.device("cpu")
        args = [torch.randn(5, device=device) for _ in range(2)]

        cpp_backend = common.DeviceCodegen(CppScheduling, WrapperFxCodegen, None)
        with (
            unittest.mock.patch.dict(
                common.device_codegens, {device.type: cpp_backend}
            ),
            self.assertRaisesRegex(BackendCompilerFailed, "Triton"),
        ):
            self._compile_and_check(foo, args)

    @parametrize("enable_tuning", (False, True))
    @parametrize("use_dynamic_shapes", (False, True))
    def test_autotune(self, use_dynamic_shapes: bool, enable_tuning: bool):
        orig_run = torch._inductor.runtime.triton_heuristics.CachingAutotuner.run
        called = False

        def run(*args, **kwargs):
            nonlocal called
            called = True
            return orig_run(*args, **kwargs)

        args = [torch.randn(8, device=self.device) for _ in range(2)]

        with (
            config.patch("triton.autotune_at_compile_time", enable_tuning),
            unittest.mock.patch.object(
                torch._inductor.runtime.triton_heuristics.CachingAutotuner, "run", run
            ),
        ):
            # Compile and check that the tuner was called.
            self.assertFalse(called)
            (gm,) = self._compile_and_check(
                torch.mul, args, compile_kwargs={"dynamic": use_dynamic_shapes}
            )
            self.assertEqual(called, enable_tuning)

        # Check for a symbolic output shape.
        (empty_strided,) = gm.graph.find_nodes(
            op="call_function", target=torch.empty_strided
        )
        (shape, stride) = empty_strided.args
        if use_dynamic_shapes:
            self.assertEqual(type(shape[0]), torch.fx.Node)

<<<<<<< HEAD

class AOTFxirTestCase(InductorTestCase):
    device = GPU_TYPE

    def check(self, model, inp, dynamic_shapes=None):
        with torch.no_grad():
            ep = torch.export.export(model, inp, dynamic_shapes=dynamic_shapes)
            gm = torch._inductor.aot_compile(
                ep.module(), inp, options={"fx_wrapper": True}
            )
            self.assertTrue(torch.allclose(model(*inp), gm(*inp)))
=======
    def test_custom_triton(self):
        @triton.jit
        def add_kernel(
            in_ptr0,
            in_ptr1,
            out_ptr,
            n_elements,
            BLOCK_SIZE: tl.constexpr,
        ):
            pid = tl.program_id(axis=0)
            block_start = pid * BLOCK_SIZE
            offsets = block_start + tl.arange(0, BLOCK_SIZE)
            mask = offsets < n_elements
            x = tl.load(in_ptr0 + offsets, mask=mask)
            y = tl.load(in_ptr1 + offsets, mask=mask)
            output = x + y
            tl.store(out_ptr + offsets, output, mask=mask)

        def add(x: torch.Tensor, y: torch.Tensor) -> torch.Tensor:
            output = torch.empty_like(x)
            n_elements = output.numel()

            def grid(meta):
                return (triton.cdiv(n_elements, meta["BLOCK_SIZE"]),)

            add_kernel[grid](x, y, output, n_elements, BLOCK_SIZE=16)
            return output

        args = [torch.randn(32, device=self.device) for _ in range(2)]
        self._compile_and_check(add, args)

    def test_output_slice_view(self):
        """
        Test when the output is a view of the input.
        The sliced strides create a TensorBox in the output IR.
        """

        def foo(x):
            return x[0:2:2].T[3:].squeeze(0)

        args = [torch.rand([4, 4, 4, 4], device=self.device)]
        self._compile_and_check(foo, args, expected_num_triton_kernels=0)


@instantiate_parametrized_tests
class AOTFxirTestCase(InductorTestCase):
    device = GPU_TYPE

    def check(
        self, model, inp, dynamic_shapes=None, strict=False
    ) -> torch.fx.GraphModule:
        if self.device == "xpu":
            raise unittest.SkipTest("The feature AOTFxir not currently ready for XPU")
        with torch.no_grad():
            ep = torch.export.export(
                model, inp, dynamic_shapes=dynamic_shapes, strict=strict
            )
            gm = torch._inductor.aot_compile(
                ep.module(), inp, options={"fx_wrapper": True, **test_config}
            )
            self.assertTrue(same(model(*inp), gm(*inp)))

            for node in gm.graph.nodes:
                if (
                    node.op == "call_function"
                    and node.target != triton_kernel_wrapper_mutation
                ):
                    self.assertTrue(node.meta.get("val", None) is not None)

            return gm
>>>>>>> da05aa7a

    def test_aoti_fx_add(self):
        class M(torch.nn.Module):
            def forward(self, x, y):
                return x + y

        inp = (torch.ones(3, device=self.device), torch.ones(3, device=self.device))
        self.check(M(), inp)

    def test_aoti_fx_const(self):
        class M(torch.nn.Module):
            def __init__(self, device):
                super().__init__()
                self.device = device
                self.a = torch.nn.Parameter(torch.ones(3, device=self.device))
                self.b = torch.ones(3, device=self.device)

            def forward(self, x, y):
                return x + y + self.a + self.b + torch.tensor(3, device=self.device)

        inp = (torch.ones(3, device=self.device), torch.ones(3, device=self.device))
        self.check(M(self.device), inp)

    def test_aoti_fx_linear(self):
        class M(torch.nn.Module):
            def __init__(self):
                super().__init__()
                self.linear = torch.nn.Linear(3, 3)

            def forward(self, x):
                return self.linear(x)

        inp = (torch.ones(3, 3, device=self.device),)
        self.check(M().to(self.device), inp)

    def test_aoti_fx_dynamic(self):
        class M(torch.nn.Module):
            def __init__(self):
                super().__init__()

            def forward(self, x, y):
                return x + y

        inp = (torch.ones(3, device=self.device), torch.ones(3, device=self.device))
        self.check(
            M().to(device=self.device),
            inp,
            dynamic_shapes=({0: Dim.DYNAMIC}, {0: Dim.DYNAMIC}),
        )
<<<<<<< HEAD
=======

    def test_custom_triton_autotune_dynamic(self):
        class Model(torch.nn.Module):
            def forward(self, x, y):
                output = torch.zeros_like(x)
                x_elements = output.size()[0]
                y_elements = output.size()[1]

                def grid(meta):
                    return (
                        triton.cdiv(x_elements, meta["BLOCK_SIZE_X"]),
                        triton.cdiv(y_elements, meta["BLOCK_SIZE_Y"]),
                    )

                add_kernel_2d_autotuned[grid](x, y, output, x_elements, y_elements)

                return output

        num_dims = 2
        dims = [10] * num_dims
        x = torch.randn(*dims, device=self.device)
        y = torch.randn(*dims, device=self.device)
        dim0_x = Dim("dim0_x", min=1, max=10)
        dim0_y = Dim("dim0_y", min=1, max=10)
        dynamic_shapes = {"x": {0: dim0_x}, "y": {0: dim0_y}}
        self.check(
            Model().to(device=self.device),
            (x, y),
            dynamic_shapes=dynamic_shapes,
            strict=True,
        )

    def test_custom_backend(self):
        """
        Test registering a custom FX backend.
        """
        called = False

        class CustomWrapperCodegen(WrapperFxCodegen):
            def compile_graph(self, gm):
                """
                Simply records whether this override was called.
                """
                nonlocal called
                called = True
                return super().compile_graph(gm)

        class M(torch.nn.Module):
            def forward(self, x):
                return x + 1

        # Register a custom FX backend.
        custom_backend = common.DeviceCodegen(
            TritonScheduling,
            PythonWrapperCodegen,
            fx_wrapper_codegen=CustomWrapperCodegen,
        )
        with unittest.mock.patch.dict(
            common.device_codegens, {self.device: custom_backend}
        ):
            # The backend should not have been called yet.
            self.assertFalse(called)

            inp = (torch.randn(8, device=self.device),)
            self.check(M().to(self.device), inp)

        # Now the backend should have been called.
        self.assertTrue(called)

    @parametrize(
        "expr",
        [
            (2 * Dim("x") + 1),
            (Dim("x", min=3) - 3),
        ],
    )
    def test_dynamic_input_expr(self, expr: sympy.Expr):
        """
        Test dynamic shapes with a nontrivial input expression.
        """

        class M(torch.nn.Module):
            def forward(self, x):
                return x.reshape(x.shape[0] * x.shape[1]) + x.shape[1]

        dynamic_shapes = {"x": {0: expr}}
        inp = (torch.randn((5, 4), device=self.device),)
        gm = self.check(M().to(self.device), inp, dynamic_shapes=dynamic_shapes)

        # Check for dynamic size ops.
        self.assertEqual(
            len(
                gm.graph.find_nodes(
                    op="call_function", target=torch.ops.aten.sym_size.int
                )
            ),
            1,
        )

    @parametrize("pred", (False, True))
    def test_cond_multi_inputs_and_outputs(self, pred):
        """
        Test torch.cond and check the output graphs.
        """

        class M(torch.nn.Module):
            def forward(self, pred, x, y):
                def true_fn(x, y):
                    return torch.tanh(x), torch.relu(y)

                def false_fn(x, y):
                    return tuple(t / 2 for t in true_fn(x, y))

                return torch.cond(pred, true_fn, false_fn, (x, y))

        pred = torch.tensor([True], device=self.device)
        (x, y) = [torch.randn(8, device=self.device) for _ in range(2)]
        gm = self.check(M(), (pred, x, y))

        # Check the graph.
        self.assertExpectedInline(
            gm.code.strip(),
            """\
def forward(self, arg0_1, arg1_1, arg2_1):
    true_graph_0 = self.true_graph_0
    false_graph_0 = self.false_graph_0
    cond = torch.ops.higher_order.cond(arg0_1, true_graph_0, false_graph_0, (arg1_1, arg2_1));  arg0_1 = true_graph_0 = false_graph_0 = arg1_1 = arg2_1 = None
    buf1 = cond[0]
    buf2 = cond[1];  cond = None
    return [buf1, buf2]""",  # noqa: B950
        )
>>>>>>> da05aa7a


if __name__ == "__main__":
    from torch._inductor.test_case import run_tests

    if HAS_GPU or TRITON_HAS_CPU:
        run_tests(needs="filelock")<|MERGE_RESOLUTION|>--- conflicted
+++ resolved
@@ -499,15 +499,9 @@
         self.assertIn("xnumel", triton_node.kwargs["kwargs"])
         self.assertIn("XBLOCK", triton_node.kwargs["kwargs"])
         grid = triton_node.kwargs["grid"][0]
-<<<<<<< HEAD
-        self.assertEqual(
-            grid[0].target, operator.floordiv
-        )  # ((xnumel + 127) // xblock))
-=======
         xnumel = triton_node.kwargs["kwargs"]["xnumel"].meta["val"]
         xblock = triton_node.kwargs["kwargs"]["XBLOCK"]
         self.assertEqual(grid[0].meta["val"], -(-xnumel // xblock))
->>>>>>> da05aa7a
         self.assertEqual(grid[1], 1)
         self.assertEqual(grid[2], 1)
 
@@ -745,19 +739,6 @@
         if use_dynamic_shapes:
             self.assertEqual(type(shape[0]), torch.fx.Node)
 
-<<<<<<< HEAD
-
-class AOTFxirTestCase(InductorTestCase):
-    device = GPU_TYPE
-
-    def check(self, model, inp, dynamic_shapes=None):
-        with torch.no_grad():
-            ep = torch.export.export(model, inp, dynamic_shapes=dynamic_shapes)
-            gm = torch._inductor.aot_compile(
-                ep.module(), inp, options={"fx_wrapper": True}
-            )
-            self.assertTrue(torch.allclose(model(*inp), gm(*inp)))
-=======
     def test_custom_triton(self):
         @triton.jit
         def add_kernel(
@@ -828,7 +809,6 @@
                     self.assertTrue(node.meta.get("val", None) is not None)
 
             return gm
->>>>>>> da05aa7a
 
     def test_aoti_fx_add(self):
         class M(torch.nn.Module):
@@ -878,8 +858,6 @@
             inp,
             dynamic_shapes=({0: Dim.DYNAMIC}, {0: Dim.DYNAMIC}),
         )
-<<<<<<< HEAD
-=======
 
     def test_custom_triton_autotune_dynamic(self):
         class Model(torch.nn.Module):
@@ -1011,7 +989,6 @@
     buf2 = cond[1];  cond = None
     return [buf1, buf2]""",  # noqa: B950
         )
->>>>>>> da05aa7a
 
 
 if __name__ == "__main__":
