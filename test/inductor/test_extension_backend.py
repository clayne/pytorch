--- conflicted
+++ resolved
@@ -11,19 +11,13 @@
 
 try:
     from extension_backends.cpp.extension_codegen_backend import (
-<<<<<<< HEAD
-=======
         ExtensionCppWrapperCodegen,
->>>>>>> f34905f6
         ExtensionScheduling,
         ExtensionWrapperCodegen,
     )
 except ImportError:
     from .extension_backends.cpp.extension_codegen_backend import (
-<<<<<<< HEAD
-=======
         ExtensionCppWrapperCodegen,
->>>>>>> f34905f6
         ExtensionScheduling,
         ExtensionWrapperCodegen,
     )
