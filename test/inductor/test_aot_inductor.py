--- conflicted
+++ resolved
@@ -1,10 +1,5 @@
 # Owner(s): ["module: inductor"]
-<<<<<<< HEAD
 # ruff: noqa: F841
-# ruff: noqa: F841
-import copy
-=======
->>>>>>> 32399288
 import itertools
 import logging
 import os
