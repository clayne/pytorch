--- conflicted
+++ resolved
@@ -234,25 +234,16 @@
                 or torch.ops.onednn._is_onednn_fp16_supported()
             ),
         ),
-<<<<<<< HEAD
-        BaseTest(
-            "test_lstm_packed_change_input_sizes",
-            "cpu",
-            test_cpu_repro.CPUReproTests(),
-            condition=torch.backends.onednn.is_available() and not IS_WINDOWS,
-        ),
-=======
         *[
             BaseTest(
                 func,
                 "",
                 test_cpu_repro.CPUReproTests(),
-                condition=torch.backends.mkldnn.is_available() and not IS_WINDOWS,
+                condition=torch.backends.onednn.is_available() and not IS_WINDOWS,
             )
             for func in dir(test_cpu_repro.CPUReproTests())
             if func.startswith("test_lstm_packed_change_input_sizes")
         ],
->>>>>>> 1243f7df
         BaseTest("test_max_pool2d6"),
         BaseTest("test_mm_views"),
         BaseTest("test_multihead_attention", "cpu", test_cpu_repro.CPUReproTests()),
@@ -308,55 +299,16 @@
                 ],
             ],
         ),
-<<<<<<< HEAD
-        BaseTest(
-            "test_qlinear",
-            "cpu",
-            test_mkldnn_pattern_matcher.TestPatternMatcher(),
-            condition=torch.backends.onednn.is_available() and not IS_WINDOWS,
-        ),
-        BaseTest(
-            "test_qlinear_relu",
-            "cpu",
-            test_mkldnn_pattern_matcher.TestPatternMatcher(),
-            condition=torch.backends.onednn.is_available() and not IS_WINDOWS,
-        ),
-        BaseTest(
-            "test_qlinear_gelu",
-            "cpu",
-            test_mkldnn_pattern_matcher.TestPatternMatcher(),
-            condition=torch.backends.onednn.is_available() and not IS_WINDOWS,
-        ),
-        BaseTest(
-            "test_qlinear_add",
-            "cpu",
-            test_mkldnn_pattern_matcher.TestPatternMatcher(),
-            condition=torch.backends.onednn.is_available() and not IS_WINDOWS,
-        ),
-        BaseTest(
-            "test_qlinear_add_relu",
-            "cpu",
-            test_mkldnn_pattern_matcher.TestPatternMatcher(),
-            condition=torch.backends.onednn.is_available() and not IS_WINDOWS,
-        ),
-        BaseTest(
-            "test_qlinear_dequant_promotion",
-            "cpu",
-            test_mkldnn_pattern_matcher.TestPatternMatcher(),
-            condition=torch.backends.onednn.is_available() and not IS_WINDOWS,
-        ),
-=======
         *[
             BaseTest(
                 func,
                 "",
                 test_mkldnn_pattern_matcher.TestPatternMatcher(),
-                condition=torch.backends.mkldnn.is_available() and not IS_WINDOWS,
+                condition=torch.backends.onednn.is_available() and not IS_WINDOWS,
             )
             for func in dir(test_mkldnn_pattern_matcher.TestPatternMatcher())
             if func.startswith("test_qlinear")
         ],
->>>>>>> 1243f7df
         BaseTest(
             "test_dynamic_qlinear",
             "cpu",
