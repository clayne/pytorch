--- conflicted
+++ resolved
@@ -1705,13 +1705,7 @@
                 (torch.randn((2, 4)).to(device=device),), gelu, device=device, int8_mixed_bf16=True
             )
 
-<<<<<<< HEAD
-    def _qlinear_add_cpu_test_helper(self, device="cpu", use_relu=False, int8_mixed_bf16=False):
-=======
-    def _qlinear_add_cpu_test_helper(
-        self, use_relu=False, int8_mixed_bf16=False, is_qat=True, is_dynamic=True
-    ):
->>>>>>> c29d31df
+    def _qlinear_add_cpu_test_helper(self, device="cpu", use_relu=False, int8_mixed_bf16=False, is_qat=True, is_dynamic=True):
         r"""
         This testcase will quantize two consecutive Linear->Add(->relu) patterns as:
                  X
@@ -1809,27 +1803,11 @@
                 # matched patter1 = [qlinear, add, (convert dtype), (relu), quantize_per_tensor]
                 # matched patter2 = [qlinear, add, (convert dtype), (relu)]
                 # If add_fn is x.add_(y), x is bf16 and y is fp32, there is a to_bf16 node after binary
-<<<<<<< HEAD
                 # to_bf16_after_binary = 2 * (add_fn == add_fn_list[2] and fq_x2)
                 # self.assertEqual(
                 #     counters["inductor"]["qlinear_binary_matcher_nodes"],
                 #     (4 if is_dynamic else 5) + 2 * use_relu + to_bf16_after_binary,
                 # )
-
-            # is_qat_list = [False, True]
-            is_qat_list = [False]
-            # is_dynamic_list = [False, True]
-            is_dynamic_list = [False]
-            cases = itertools.product(is_qat_list, is_dynamic_list)
-            for is_qat, is_dynamic in cases:
-                print("int8_mixed_bf16:", int8_mixed_bf16)
-                self._test_common(
-=======
-                to_bf16_after_binary = 2 * (add_fn == add_fn_list[2] and fq_x2)
-                self.assertEqual(
-                    counters["inductor"]["qlinear_binary_matcher_nodes"],
-                    (4 if is_dynamic else 5) + 2 * use_relu + to_bf16_after_binary,
-                )
 
             self._test_common(
                 mod,
@@ -1843,7 +1821,6 @@
             if torch._inductor.config.cpp_wrapper:
                 # For CPP wrapper
                 self._test_code_common(
->>>>>>> c29d31df
                     mod,
                     (v,),
                     [
@@ -1872,50 +1849,6 @@
                     check_quantization=True,
                     num_include_ops=[2, 2],
                 )
-<<<<<<< HEAD
-                # if torch._inductor.config.cpp_wrapper:
-                #     # For CPP wrapper
-                #     self._test_code_common(
-                #         mod,
-                #         (v,),
-                #         [
-                #             "op_qlinear_pointwise.call",
-                #             "op_qlinear_pointwise_binary.call",
-                #         ],
-                #         [],
-                #         check_quantization=True,
-                #         num_include_ops=[2, 2],
-                #     )
-                # else:
-                #     # For python wrapper
-                #     self._test_code_common(
-                #         mod,
-                #         (v,),
-                #         [
-                #             "torch.ops.onednn.qlinear_pointwise.tensor",
-                #             "torch.ops.onednn.qlinear_pointwise.binary",
-                #         ],
-                #         [],
-                #         check_quantization=True,
-                #         num_include_ops=[2, 2],
-                #     )
-
-    @skipIfNoDynamoSupport
-    @skipIfNoONEDNN
-    def test_qlinear_add_mkldnn(self, device="cpu"):
-        self._qlinear_add_cpu_test_helper(device=device)
-
-    @skipIfNoDynamoSupport
-    @skipIfNoONEDNNBF16
-    @skipIfNoONEDNN
-    def test_qlinear_add_int8_mixed_bf16(self, device="cpu"):
-        self._qlinear_add_cpu_test_helper(device=device, int8_mixed_bf16=True)
-
-    @skipIfNoDynamoSupport
-    @skipIfNoONEDNN
-    def test_qlinear_add_relu(self, device="cpu"):
-        self._qlinear_add_cpu_test_helper(device=device, use_relu=True)
-=======
 
     @skipIfNoDynamoSupport
     @skipIfNoONEDNN
@@ -1926,26 +1859,21 @@
         self._qlinear_add_cpu_test_helper(
             use_relu=use_relu, is_qat=is_qat, is_dynamic=is_dynamic
         )
->>>>>>> c29d31df
 
     @skipIfNoDynamoSupport
     @skipIfNoONEDNNBF16
     @skipIfNoONEDNN
-<<<<<<< HEAD
-    def test_qlinear_add_relu_int8_mixed_bf16(self, device="cpu"):
-        self._qlinear_add_cpu_test_helper(device=device, use_relu=True, int8_mixed_bf16=True)
-=======
     @parametrize("use_relu", [True, False])
     @parametrize("is_qat", [True, False])
     @parametrize("is_dynamic", [True, False])
-    def test_qlinear_add_int8_mixed_bf16(self, use_relu, is_qat, is_dynamic):
+    def test_qlinear_add_int8_mixed_bf16(self, device, use_relu, is_qat, is_dynamic):
         self._qlinear_add_cpu_test_helper(
+            device=device,
             int8_mixed_bf16=True,
             use_relu=use_relu,
             is_qat=is_qat,
             is_dynamic=is_dynamic,
         )
->>>>>>> c29d31df
 
     def _qlinear_dequant_promotion_cpu_test_helper(
         self,
